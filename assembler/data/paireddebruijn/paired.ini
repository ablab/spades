Run:
needPairs = 1
<<<<<<< HEAD
needLmers = 1
=======
needLmers = 0
>>>>>>> ee526869
needSequences = 1
needGraph = 1
useExpandDefinite = 1
useTraceReads = 0
useProcessLower = 0
useExtractDefinite = 0

Options:
k = 31
l = 31
readLength = 100
insertLength = 20
distance_type = vard
fictiveSecondReads = 1
downUpClustering = 0
inClusterMaxShift = 6
useKmersVertices = 1
useRevertedPairs = 1

Filenames:
work_folder = data/paireddebruijn/corrected_100000
parsed_reads = reads
parsed_k_l_mers = klmers
parsed_l_mers = lmers
parsed_l_k_mers = klmers
parsed_k_mers = lmers
parsed_k_sequence = vertices
compressed_graph = compressed_graph
intermediate_graph = intermediate_graph
error_log = error.log

Magic:
coverage_cutoff = 0
<<<<<<< HEAD
range_variating = 0
=======
range_variating = 12
>>>>>>> ee526869
<|MERGE_RESOLUTION|>--- conflicted
+++ resolved
@@ -1,13 +1,9 @@
 Run:
 needPairs = 1
-<<<<<<< HEAD
 needLmers = 1
-=======
-needLmers = 0
->>>>>>> ee526869
 needSequences = 1
 needGraph = 1
-useExpandDefinite = 1
+useExpandDefinite = 0
 useTraceReads = 0
 useProcessLower = 0
 useExtractDefinite = 0
@@ -22,10 +18,10 @@
 downUpClustering = 0
 inClusterMaxShift = 6
 useKmersVertices = 1
-useRevertedPairs = 1
+useRevertedPairs = 0
 
 Filenames:
-work_folder = data/paireddebruijn/corrected_100000
+work_folder = data/paireddebruijn/corrected_400000
 parsed_reads = reads
 parsed_k_l_mers = klmers
 parsed_l_mers = lmers
@@ -38,8 +34,4 @@
 
 Magic:
 coverage_cutoff = 0
-<<<<<<< HEAD
-range_variating = 0
-=======
-range_variating = 12
->>>>>>> ee526869
+range_variating = 0