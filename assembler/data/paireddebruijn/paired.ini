--- conflicted
+++ resolved
@@ -2,13 +2,9 @@
 needPairs = 0
 needLmers = 0
 needSequences = 1
-<<<<<<< HEAD
+
 needGraph = 0
 useExpandDefinite = 0
-=======
-needGraph = 1
-useExpandDefinite = 1
->>>>>>> d1683f7a
 useTraceReads = 0
 useProcessLower = 0
 useExtractDefinite = 0
