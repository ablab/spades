build/
<<<<<<< HEAD
=======
data/
>>>>>>> 032700be
.cproject
.project<|MERGE_RESOLUTION|>--- conflicted
+++ resolved
@@ -1,7 +1,4 @@
 build/
-<<<<<<< HEAD
-=======
 data/
->>>>>>> 032700be
 .cproject
 .project