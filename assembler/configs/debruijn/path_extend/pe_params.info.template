; output options

debug_output    false

output {
    write_overlaped_paths   true
    write_paths             true
}

visualize {
    print_overlaped_paths   true
    print_paths             true
}

; none | break_gaps | break_all
output_broken_scaffolds     break_gaps

finalize_paths true

singlecell {
    ; old | 2015 | combined | old_pe_2015
    scaffolding_mode old

    split_edge_length       99
    normalize_weight        true
    cut_all_overlaps  false

    ; extension selection
    extension_options
    {
        use_default_single_threshold false
        single_threshold           0.001
        weight_threshold           0.6
        priority_coeff             1.5
    }

    mate_pair_options
    {
        use_default_single_threshold true
<<<<<<< HEAD
        single_threshold           0.0001
=======
        single_threshold           30
>>>>>>> 47486cf0
        weight_threshold           0.5
        priority_coeff             1.5
    }

    scaffolder {
        on              true
        cutoff          2
        rel_cutoff      0.1
        sum_threshold   3  

        cluster_info    true
        cl_threshold    0

        fix_gaps        true
	;next param should be 0.51 - 1.0 if use_old_score = true and 3.0 otherwise
        min_gap_score   0.7

        max_must_overlap  -2
        max_can_overlap   0.5
        short_overlap     6
        artificial_gap    10
        use_old_score   true

        min_overlap_length 10
        flank_addition_coefficient -5.9
        flank_multiplication_coefficient 0.97
    }
    
    loop_removal
    {
        max_loops       10
        mp_max_loops    10
    }
    use_coordinated_coverage false
    remove_overlaps     true
    coordinated_coverage
    {
       max_edge_length_repeat 300
       delta                  0.4
    }
}

meta {
    ; old | 2015 | combined | old_pe_2015
    scaffolding_mode old

    split_edge_length       99
    normalize_weight        true
    cut_all_overlaps  false

    ; extension selection
    extension_options
    {
        use_default_single_threshold true
        single_threshold           0.035
        weight_threshold           0.6
        priority_coeff             1.5
    }

    mate_pair_options
    {
        use_default_single_threshold true
<<<<<<< HEAD
        single_threshold           0.0001
=======
        single_threshold           30
>>>>>>> 47486cf0
        weight_threshold           0.5
        priority_coeff             1.5
    }

    scaffolder {
        on              true
        cutoff          2
        rel_cutoff      0.1
        sum_threshold   3  

        cluster_info    true
        cl_threshold    0

        fix_gaps        true
	;next param should be 0.51 - 1.0 if use_old_score = true and 3.0 otherwise
        min_gap_score   0.7

        max_must_overlap  -2
        max_can_overlap   0.5
        short_overlap     6
        artificial_gap    10
        use_old_score   true

        min_overlap_length 10
        flank_addition_coefficient -5.9
        flank_multiplication_coefficient 0.97
    }
    
    loop_removal
    {
        max_loops       10
        mp_max_loops    10
    }

    remove_overlaps     true
    use_coordinated_coverage false
    
    coordinated_coverage
    {
       max_edge_length_repeat 300
       delta                  0.4
    }
}

moleculo {
    ; old | 2015 | combined | old_pe_2015
    scaffolding_mode old

    split_edge_length       99
    normalize_weight        true
    cut_all_overlaps  true

    ; extension selection
    extension_options
    {
        use_default_single_threshold false
        single_threshold           0.001
        weight_threshold           0.6
        priority_coeff             1.5
    }

    mate_pair_options
    {
	use_default_single_threshold true
<<<<<<< HEAD
        single_threshold           0.0001
=======
        single_threshold           30
>>>>>>> 47486cf0
        weight_threshold           0.5
        priority_coeff             1.5
    }

    scaffolder {
        on              true
        cutoff          2
        rel_cutoff      0.1
        sum_threshold   3  

        cluster_info    true
        cl_threshold    0

        fix_gaps        true
        min_gap_score   0.7

        max_must_overlap  -2
        max_can_overlap   0.5
        short_overlap     10
        artificial_gap    10
        use_old_score     true

        min_overlap_length 10
        flank_addition_coefficient -5.9
        flank_multiplication_coefficient 0.97
    }
    
    loop_removal
    {
        max_loops       10
        mp_max_loops    10
    }

    remove_overlaps     true
    use_coordinated_coverage false
    coordinated_coverage
    {
       max_edge_length_repeat 300
       delta                  0.4
    }
}

multicell {
    ; old | 2015 | combined | old_pe_2015
    scaffolding_mode old

    split_edge_length    99
    normalize_weight     false
    cut_all_overlaps  false
    
    ; extension selection
    extension_options
    {
        use_default_single_threshold false
        single_threshold           1.75676
;    A.mirum threshold 0.076
;    E.coli RL36 threshold 0.717949
;    E.coli IS220 threshold 1.75676
        weight_threshold           0.5
        priority_coeff             1.5
    }    

    mate_pair_options
    {
        use_default_single_threshold true
<<<<<<< HEAD
        single_threshold           0.001
=======
        single_threshold           30
>>>>>>> 47486cf0
        weight_threshold           0.5
        priority_coeff             1.5
    }

    scaffolder {
        on            true
        cutoff        2
        rel_cutoff    0.1
        sum_threshold 3  

        cluster_info  true
        cl_threshold  0

        fix_gaps       true
	;next param should be 0.51 - 1.0 if use_old_score = true and 3.0 otherwise
        min_gap_score   0.7

        max_must_overlap  -2
        max_can_overlap   0.5
        short_overlap     6
        artificial_gap    10
        use_old_score   true

        min_overlap_length 10
        flank_addition_coefficient -5.9
        flank_multiplication_coefficient 0.97
    }
    
    loop_removal
    {
        max_loops       10
        mp_max_loops    10
    }

    remove_overlaps     true
    use_coordinated_coverage false
    coordinated_coverage
    {
       max_edge_length_repeat 300
       delta                  0.4
    }
}


long_reads {
    pacbio_reads {
        filtering   2.5
        weight_priority    1.2
        unique_edge_priority 5.0
    }

    single_reads {
        filtering  1.25 
        weight_priority    5.0
        unique_edge_priority 1000.0
    }

    coverage_base_rr {
        filtering   0.0
        weight_priority    1.5
        unique_edge_priority 2.0
    }
}

scaffolding2015 {
    autodetect      true
    min_unique_length 10000
    unique_coverage_variation 0.5
    ; (median * (1+variation) > unique > median * (1 - variation))
}

scaffold_graph {
    construct    false
    output       false
    min_read_count 20
    graph_connectivity false
    max_path_length 10000
}<|MERGE_RESOLUTION|>--- conflicted
+++ resolved
@@ -37,11 +37,7 @@
     mate_pair_options
     {
         use_default_single_threshold true
-<<<<<<< HEAD
-        single_threshold           0.0001
-=======
         single_threshold           30
->>>>>>> 47486cf0
         weight_threshold           0.5
         priority_coeff             1.5
     }
@@ -104,11 +100,7 @@
     mate_pair_options
     {
         use_default_single_threshold true
-<<<<<<< HEAD
-        single_threshold           0.0001
-=======
         single_threshold           30
->>>>>>> 47486cf0
         weight_threshold           0.5
         priority_coeff             1.5
     }
@@ -173,11 +165,7 @@
     mate_pair_options
     {
 	use_default_single_threshold true
-<<<<<<< HEAD
-        single_threshold           0.0001
-=======
         single_threshold           30
->>>>>>> 47486cf0
         weight_threshold           0.5
         priority_coeff             1.5
     }
@@ -243,11 +231,7 @@
     mate_pair_options
     {
         use_default_single_threshold true
-<<<<<<< HEAD
-        single_threshold           0.001
-=======
         single_threshold           30
->>>>>>> 47486cf0
         weight_threshold           0.5
         priority_coeff             1.5
     }
