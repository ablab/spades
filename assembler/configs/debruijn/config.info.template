--- conflicted
+++ resolved
@@ -13,23 +13,14 @@
 dataset         ./configs/debruijn/datasets_archive/toy.info
 log_filename    log.properties
 
-<<<<<<< HEAD
-
-output_base	      ./
-=======
 output_base	      ./data/debruijn/
 tmp_dir	              spades_tmp/
->>>>>>> cf44f73a
 
 main_iteration  true
 additional_contigs	tmp_contigs.fasta
 coverage_based_rr_on	false
-<<<<<<< HEAD
 pacbio_test_on		false
 load_from         saves/ ; tmp or latest 
-=======
-load_from         latest/saves/ ; tmp or latest 
->>>>>>> cf44f73a
 
 
 ; Multithreading options
@@ -39,15 +30,9 @@
 max_memory      120; in Gigabytes
 buffer_size	      	512; in Megabytes
 
-<<<<<<< HEAD
-
-;entry_point construction
-entry_point simplification
-=======
 entry_point construction
 ;entry_point simplification
 ;entry_point pacbio_aligning
->>>>>>> cf44f73a
 ;entry_point late_pair_info_count
 ;entry_point distance_estimation
 ;entry_point repeat_resolving
@@ -60,15 +45,11 @@
 ; use single reads for rr when other libs available
 always_single_reads_rr false
 
-<<<<<<< HEAD
-; The following parameters are used ONLY if developer_mode is true
-=======
 ;use single reads for rr 
 single_reads_rr true
 
 ; diploid mode
 diploid_mode false
->>>>>>> cf44f73a
 
 ; The following parameters are used ONLY if developer_mode is true
 
