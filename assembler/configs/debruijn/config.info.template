; input options:

#include "simplification.info"
#include "construction.info"
#include "distance_estimation.info"
#include "detail_info_printer.info"
#include "coverage_based_rr.info"

K		55

run_mode false
project_name    TOY_DATASET
dataset         ./configs/debruijn/datasets_archive/toy.info
log_filename    log.properties


output_base	      ./data/debruijn/

additional_contigs	tmp_contigs.fasta
coverage_based_rr_on	false
load_from         latest/saves/ ; tmp or latest 


; Multithreading options
use_multithreading	true 
temp_bin_reads_dir	.bin_reads/
max_threads		8
max_memory      120; in Gigabytes
buffer_size	      	512; in Megabytes


entry_point construction
;entry_point simplification
;entry_point pacbio_aligning
;entry_point late_pair_info_count
;entry_point distance_estimation
;entry_point repeat_resolving

developer_mode true

; enabled (1) or disabled (0) repeat resolution (former "paired_mode")
rr_enable true

; use single reads for rr when other libs available
always_single_reads_rr false

<<<<<<< HEAD
=======
;use single reads for rr 
single_reads_rr true

>>>>>>> 8e5563e2
; The following parameters are used ONLY if developer_mode is true

; whether to output dot-files with pictures of graphs - ONLY in developer mode
output_pictures true

; whether to output resulting contigs after intermediate stages - ONLY in developer mode
output_nonfinal_contigs true

; whether to compute number of paths statistics   - ONLY in developer mode
compute_paths_number false

; End of developer_mode parameters

; iterative mode switcher, activates additional contigs usage
use_additional_contigs false

; use unipaths as additional contigs instead of just graph edges
use_unipaths false 

; set it true to separate the clusters after de stage
divide_clusters false

;enables mismatch careful mode (primary changes some simplification settings)
mismatch_careful    false

;if true simple mismatches are corrected
correct_mismatches          true

; set it true to get statistics, such as false positive/negative, perfect match, etc.
paired_info_statistics false

; set it true to get statistics for pair information (over gaps), such as false positive/negative, perfect match, etc.
paired_info_scaffolder false

estimation_mode simple
; simple, weighted, extensive, smoothing

;set it true to detach connections that are not supported by paired info before repeat resolution
cut_bad_connections false

;the only option left from repeat resolving -- WHY DO THEY DIFFER?
max_repeat_length 8000
max_repeat_length_sc 8000

; repeat resolving mode (none path_extend)
resolving_mode path_extend

use_scaffolder  true
mask_all	true

andrey_params {
	#include "path_extend/pe_params.info"
}

avoid_rc_connections true

;position handling

pos
{
	max_single_gap 50
	contigs_for_threading ./data/debruijn/contigs.fasta
    contigs_to_analyze ./data/debruijn/contigs.fasta
	late_threading true
	careful_labeling true

}

gap_closer_enable	true

gap_closer
{
    minimal_intersection	10
    before_simplify		true
    in_simplify    		false
    after_simplify 		true
    weight_threshold		2.0
}

kmer_coverage_model {
    probability_threshold 0.05
    strong_probability_threshold 0.999
}

pacbio_processor
{
;align and traverse.
	pacbio_k 13
	additional_debug_info false
	compression_cutoff 0.6
	domination_cutoff 1.5
	path_limit_stretching 1.3
	path_limit_pressing 0.7

;gap_closer
	long_seq_limit 400
}
; consensus
need_consensus  false ; output is VERY large(gigabytes).
uncorrected_reads	none

mismatch_ratio 2.0;

graph_read_corr
{
	enable false
	output_dir corrected_contigs/
	binary true
}

;flanking coverage range
flanking_range 50<|MERGE_RESOLUTION|>--- conflicted
+++ resolved
@@ -44,12 +44,9 @@
 ; use single reads for rr when other libs available
 always_single_reads_rr false
 
-<<<<<<< HEAD
-=======
 ;use single reads for rr 
 single_reads_rr true
 
->>>>>>> 8e5563e2
 ; The following parameters are used ONLY if developer_mode is true
 
 ; whether to output dot-files with pictures of graphs - ONLY in developer mode
