; input options:

#include "simplification.info"
#include "construction.info"
#include "distance_estimation.info"
#include "detail_info_printer.info"
#include "coverage_based_rr.info"

K		55

run_mode false
project_name    TOY_DATASET
dataset         ./configs/debruijn/datasets_archive/toy.info
log_filename    log.properties


output_base	      ./

additional_contigs	tmp_contigs.fasta
coverage_based_rr_on	false
pacbio_test_on		false
load_from         saves/ ; tmp or latest 


; Multithreading options
use_multithreading	true 
temp_bin_reads_dir	.bin_reads/
max_threads		8
max_memory      120; in Gigabytes
buffer_size	      	512; in Megabytes


;entry_point construction
entry_point simplification
;entry_point late_pair_info_count
;entry_point distance_estimation
;entry_point repeats_resolving

developer_mode true

<<<<<<< HEAD
; paired (1) or unpaired (0, for quick debug and algorithms testing) mode
paired_mode false
=======
; enabled (1) or disabled (0) repeat resolution (former "paired_mode")
rr_enable true

; for long single reads
long_single_mode false

>>>>>>> b3e4611f

; The following parameters are used ONLY if developer_mode is true

; whether to print save-files (which take space on disk) - ONLY in developer mode
make_saves true

; whether to output dot-files with pictures of graphs - ONLY in developer mode
output_pictures true

; whether to output resulting contigs after intermediate stages - ONLY in developer mode
output_nonfinal_contigs true

; whether to compute number of paths statistics   - ONLY in developer mode
compute_paths_number false

; End of developer_mode parameters

; iterative mode switcher, activates additional contigs usage
use_additional_contigs false

; enable advanced ec removal algo
topology_simplif_enabled true

; use unipaths as additional contigs instead of just graph edges
use_unipaths false

; set it true to separate the clusters after de stage
divide_clusters false

;enables mismatch careful mode (primary changes some simplification settings)
mismatch_careful    false

;if true simple mismatches are corrected
correct_mismatches          false

; set it true to get statistics, such as false positive/negative, perfect match, etc.
paired_info_statistics false

; set it true to get statistics for pair information (over gaps), such as false positive/negative, perfect match, etc.
paired_info_scaffolder false

estimation_mode simple
; simple, weighted, extensive, smoothing

;set it true to detach connections that are not supported by paired info before repeat resolution
cut_bad_connections false

;the only option left from repeat resolving -- WHY DO THEY DIFFER?
max_repeat_length 4000
max_repeat_length_sc 8000

; repeat resolving mode (none path_extend)
resolving_mode path_extend

use_scaffolder  true
mask_all	true

andrey_params {
	#include "path_extend/pe_params.info"
}

avoid_rc_connections true


;position handling

pos
{
	max_single_gap 50
	contigs_for_threading ./data/debruijn/contigs.fasta
    contigs_to_analyze ./data/debruijn/contigs.fasta
	late_threading true
	careful_labeling true

}

gap_closer_enable	false

gap_closer
{
    minimal_intersection	10
    before_simplify		true
    in_simplify    		false
    after_simplify 		true
    weight_threshold		2.0
}

pacbio_processor
{
;align and traverse.
	pacbio_reads /home/lab42/algorithmic-biology/assembler/data/input/E.coli/pacbio/e-coli-k12-mg1655-raw-reads-1.3.0/2590338/0006/Analysis_Results/filtered_subreads.fastq
	pacbio_k 13
	pacbio_optimized_sw false
	compression_cutoff 0.6
	domination_cutoff 1.5
	path_limit_stretching 1.3
	path_limit_pressing 0.7
;	gap_closing_relative_iterations 20.0
	gap_closing_iterations 5000

;gap_closer
	long_seq_limit 400
	split_cutoff 100
	match_value  1
	mismatch_penalty 1
	insertion_penalty 2
	deletion_penalty 2
}
; consensus
need_consensus  false ; output is VERY large(gigabytes).
uncorrected_reads	none

mismatch_ratio 2.0;

graph_read_corr
{
	enable false
	output_dir corrected_contigs/
	binary true
}

;temporary flag to generate saves even in non-developer mode
force_make_saves false

;flanking coverage range
flanking_range 50<|MERGE_RESOLUTION|>--- conflicted
+++ resolved
@@ -38,17 +38,11 @@
 
 developer_mode true
 
-<<<<<<< HEAD
-; paired (1) or unpaired (0, for quick debug and algorithms testing) mode
-paired_mode false
-=======
 ; enabled (1) or disabled (0) repeat resolution (former "paired_mode")
 rr_enable true
 
 ; for long single reads
 long_single_mode false
-
->>>>>>> b3e4611f
 
 ; The following parameters are used ONLY if developer_mode is true
 
