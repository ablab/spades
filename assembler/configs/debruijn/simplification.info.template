--- conflicted
+++ resolved
@@ -2,12 +2,8 @@
 
 default
 {
-<<<<<<< HEAD
-    stats_mode 0
-=======
     ; enable advanced ec removal algo
     topology_simplif_enabled false
->>>>>>> cf44f73a
 
 	; tip clipper:
 	tc
@@ -206,6 +202,8 @@
 	    unreliability_threshold     0.2
 	    relative_threshold          5     
 	}
+
+    stats_mode 0
 }
 
 careful
