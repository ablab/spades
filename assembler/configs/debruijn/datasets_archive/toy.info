--- conflicted
+++ resolved
@@ -1,12 +1 @@
-<<<<<<< HEAD
 reads	toy.yaml
-single_cell	true
-
-; RL	100
-=======
-paired_reads             "../../../test_dataset/ecoli_1K_1.fq.gz ../../../test_dataset/ecoli_1K_2.fq.gz"
-RL                       100
-single_cell              true
-
-reads	toy.yaml
->>>>>>> b1251ea7
