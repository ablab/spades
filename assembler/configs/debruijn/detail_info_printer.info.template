info_printers
{
    default
    {
       basic_stats                      false
<<<<<<< HEAD
       save_graph                       false
       save_graph_pack                  false
=======
       lib_info                         false
       save_full_graph                  false
>>>>>>> 4ccad1ef
       extended_stats                   false
       detailed_dot_write               false
       write_components                 false
       components_for_genome_pos        "" ; (k+1)-mers starting on this positions will be investigated
	   components_for_kmer              ""
       write_components_along_genome    false
       write_components_along_contigs   false
       write_error_loc                  false
       write_full_graph                 false
       write_full_nc_graph              false
    }

	before_first_gap_closer
    {
    }

	before_simplification
    {
    }

    before_post_simplification    
    {
    }

    final_simplified
    {
    }

    final_gap_closed
    {
    }

    before_repeat_resolution
    {
       save_graph_pack                  true
    }

}  <|MERGE_RESOLUTION|>--- conflicted
+++ resolved
@@ -3,13 +3,9 @@
     default
     {
        basic_stats                      false
-<<<<<<< HEAD
+       lib_info                         false
        save_graph                       false
        save_graph_pack                  false
-=======
-       lib_info                         false
-       save_full_graph                  false
->>>>>>> 4ccad1ef
        extended_stats                   false
        detailed_dot_write               false
        write_components                 false
@@ -30,7 +26,7 @@
     {
     }
 
-    before_post_simplification    
+    before_post_simplification
     {
     }
 
@@ -47,4 +43,4 @@
        save_graph_pack                  true
     }
 
-}  +}