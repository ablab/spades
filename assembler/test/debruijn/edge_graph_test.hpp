--- conflicted
+++ resolved
@@ -127,21 +127,28 @@
 	}
 }
 
-typedef tr1::unordered_set<string> edge_set;
-
-string print(const edge_set& es) {
+typedef de_bruijn::PairedInfoIndex<EdgeGraph>::PairInfo PairInfo;
+typedef string MyRead;
+typedef pair<MyRead, MyRead> MyPairedRead;
+typedef string MyEdge;
+typedef pair<MyEdge, MyEdge> MyEdgePair;
+typedef map<MyEdgePair, pair<size_t, double>> EdgePairInfo;
+typedef map<MyEdge, double> CoverageInfo;
+typedef tr1::unordered_set<MyEdge> Edges;
+
+string print(const Edges& es) {
 	string s = "Edge set : {";
-	for (edge_set::const_iterator i = es.begin(); i != es.end(); ++i) {
+	for (auto i = es.begin(); i != es.end(); ++i) {
 		s += "'" + *i + "'; ";
 	}
 	return s;
 }
 
 class ToStringHandler: public TraversalHandler {
-	edge_set& edges_;
+	Edges& edges_;
 	EdgeGraph g_;
 public:
-	ToStringHandler(edge_set& edges, EdgeGraph &g) :
+	ToStringHandler(Edges& edges, EdgeGraph &g) :
 		edges_(edges), g_(g) {
 	}
 
@@ -152,115 +159,144 @@
 
 };
 
-//todo refactor
-void MyEquals(edge_set es, string s[], size_t length) {
-	edge_set etalon_edges;
-	for (size_t i = 0; i < length; ++i) {
-		ASSERT(es.count(s[i]) == 1);
-		ASSERT(es.count(Complement(s[i])) == 1);
-		etalon_edges.insert(s[i]);
-		etalon_edges.insert(Complement(s[i]));
-	}
-	ASSERT_EQUAL(etalon_edges.size(), es.size());
-}
-
-vector<Read> MakeReads(string *ss, size_t count) {
+const Edges AddComplement(const Edges& edges) {
+	Edges ans;
+	for (auto it = edges.begin(); it != edges.end(); ++it) {
+		ans.insert(*it);
+		ans.insert(Complement(*it));
+	}
+	return ans;
+}
+
+const CoverageInfo AddComplement(const CoverageInfo& coverage_info) {
+	CoverageInfo ans;
+	for (auto it = coverage_info.begin(); it != coverage_info.end(); ++it) {
+		ans.insert(*it);
+		ans.insert(make_pair(Complement((*it).first), (*it).second));
+	}
+	return ans;
+}
+
+void EdgesEqual(const Edges& s1, const Edges& s2) {
+	ASSERT_EQUAL(s1.size(), s2.size());
+	for (auto it = s1.begin(); it != s1.end(); ++it) {
+		ASSERT(s2.count(*it) > 0);
+	}
+}
+
+const vector<Read> MakeReads(const vector<MyRead>& reads) {
 	vector<Read> ans;
-	for (size_t i = 0; i < count; ++i) {
-		Read r("", *ss, "");
-		ss++;
-		ans.push_back(r);
+	for (size_t i = 0; i < reads.size(); ++i) {
+		ans.push_back(Read("", reads[i], ""));
 	}
 	return ans;
 }
 
+const vector<PairedRead> MakePairedReads(const vector<MyPairedRead>& paired_reads, size_t insert_size) {
+	vector<PairedRead> ans;
+	for (size_t i = 0; i < paired_reads.size(); ++i) {
+		ans.push_back(PairedRead(Read("", paired_reads[i].first, ""), Read("", paired_reads[i].second, ""), insert_size));
+	}
+	return ans;
+}
+
+void AssertEdges(EdgeGraph& g, const Edges& etalon_edges) {
+	Edges edges;
+	for (auto it = g.SmartEdgeBegin(); it != g.SmartEdgeEnd(); ++it) {
+		edges.insert(g.EdgeNucls(*it).str());
+	}
+	EdgesEqual(edges, etalon_edges);
+}
+
 template<size_t kmer_size_>
-void AssertGraph(size_t read_cnt, string reads_str[], size_t edge_cnt,
-		string etalon_edges[]) {
-	VectorStream<Read> read_stream(MakeReads(reads_str, read_cnt));
-//todo reduce code duplication
-<<<<<<< HEAD
-
-	de_bruijn::DeBruijnPlus<kmer_size_+1, EdgeId> debruijn(read_stream);
-=======
->>>>>>> 9eb55b80
+void AssertGraph(const vector<string>& reads, const vector<string>& etalon_edges) {
+	typedef VectorStream<Read> Stream;
+	Stream read_stream(MakeReads(reads));
 	EdgeGraph g(kmer_size_);
 	de_bruijn::EdgeIndex<kmer_size_ + 1, EdgeGraph> index(g);
-	de_bruijn::DeBruijnPlus<kmer_size_+1, EdgeId> &debruijn = index.inner_index();
-	EdgeGraphConstructor<kmer_size_> g_c(debruijn);
-	g_c.ConstructGraph(g, index);
-	edge_set edges;
-	ToStringHandler h(edges, g);
-	DFS<EdgeGraph> dfs(g);
-	dfs.Traverse(&h);
-
-	DEBUG(print(edges));
-
-	MyEquals(edges, etalon_edges, edge_cnt);
+
+	ConstructGraph<kmer_size_, Stream>(g, index, read_stream);
+
+	AssertEdges(g, AddComplement(Edges(etalon_edges.begin(), etalon_edges.end())));
+}
+
+bool EqualDouble(double d1, double d2) {
+	return std::abs(d1 - d2) < 1e-5;
+}
+
+void AssertCoverage(EdgeGraph& g, const CoverageInfo& etalon_coverage) {
+	for (auto it = g.SmartEdgeBegin(); it != g.SmartEdgeEnd(); ++it) {
+		CoverageInfo::const_iterator cov_info_it = etalon_coverage.find(g.EdgeNucls(*it).str());
+		ASSERT(cov_info_it != etalon_coverage.end() && EqualDouble(g.coverage(*it), (*cov_info_it).second));
+	}
+}
+
+void AssertPairInfo(const PairedIndex& paired_index, const EdgePairInfo& etalon_pair_info) {
+
+}
+
+template<size_t k>
+void AssertGraph(const vector<MyPairedRead>& paired_reads, size_t insert_size, const vector<MyEdge>& etalon_edges
+		, const CoverageInfo& etalon_coverage, const EdgePairInfo& etalon_pair_info) {
+	typedef VectorStream<PairedRead> PairedReadStream;
+
+	PairedReadStream paired_read_stream(MakePairedReads(paired_reads, insert_size));
+	EdgeGraph g(k);
+	EdgeIndex<k + 1, EdgeGraph> index(g);
+	de_bruijn::CoverageHandler<EdgeGraph> coverage_handler(g);
+	PairedIndex paired_index(g);
+
+	ConstructGraphWithPairedInfo<k, PairedReadStream>(g, index, coverage_handler, paired_index, paired_read_stream);
+
+	AssertEdges(g, AddComplement(Edges(etalon_edges.begin(), etalon_edges.end())));
+
+	AssertCoverage(g, etalon_coverage);
+
+	AssertPairInfo(paired_index, etalon_pair_info);
 }
 
 //todo rename tests
 
 void TestSimpleThread() {
-	static const size_t read_cnt = 1;
-	string reads[read_cnt] = { "ACAAACCACCA" };
-	static const size_t edge_cnt = 1;
-	string edges[edge_cnt] = { "ACAAACCACCA" };
-	AssertGraph<5> (read_cnt, reads, edge_cnt, edges);
+	vector<string> reads = { "ACAAACCACCA" };
+//	vector<string> edges = { "ACAAACCACCA" };
+	AssertGraph<5> (reads, reads);
 }
 
 void TestSimpleThread2() {
-	static const size_t read_cnt = 2;
-	string reads[read_cnt] = { "ACAAACCACCC", "AAACCACCCAC" };
-	static const size_t edge_cnt = 1;
-	string edges[edge_cnt] = { "ACAAACCACCCAC" };
-	AssertGraph<5> (read_cnt, reads, edge_cnt, edges);
+	vector<string> reads = { "ACAAACCACCC", "AAACCACCCAC" };
+	vector<string> edges = { "ACAAACCACCCAC" };
+	AssertGraph<5> (reads, edges);
 }
 
 void TestSplitThread() {
-	static const size_t read_cnt = 2;
-	string reads[read_cnt] = { "ACAAACCACCA", "ACAAACAACCC" };
-	static const size_t edge_cnt = 3;
-	string edges[edge_cnt] = { "ACAAAC", "CAAACCACCA", "CAAACAACCC" };
-	AssertGraph<5> (read_cnt, reads, edge_cnt, edges);
+	vector<string> reads = { "ACAAACCACCA", "ACAAACAACCC" };
+	vector<string> edges = { "ACAAAC", "CAAACCACCA", "CAAACAACCC" };
+	AssertGraph<5> (reads, edges);
 }
 
 void TestSplitThread2() {
-	static const size_t read_cnt = 2;
-	string reads[read_cnt] = { "ACAAACCACCA", "ACAAACAACCA" };
-	static const size_t edge_cnt = 4;
-	string edges[edge_cnt] = { "AACCACCA", "ACAAAC", "CAAACCA", "CAAACAACCA" };
-	AssertGraph<5> (read_cnt, reads, edge_cnt, edges);
+	vector<string> reads = { "ACAAACCACCA", "ACAAACAACCA" };
+	vector<string> edges = { "AACCACCA", "ACAAAC", "CAAACCA", "CAAACAACCA" };
+	AssertGraph<5> (reads, edges);
 }
 
 void TestBuldge() {
-	static const size_t read_cnt = 2;
-	string reads[read_cnt] = { "ACAAAACACCA", "ACAAACCACCA" };
-	static const size_t edge_cnt = 2;
-	string edges[edge_cnt] = { "ACAAAACACCA", "ACAAACCACCA" };
-	AssertGraph<5> (read_cnt, reads, edge_cnt, edges);
+	vector<string> reads = { "ACAAAACACCA", "ACAAACCACCA" };
+//	vector<string> edges = { "ACAAAACACCA", "ACAAACCACCA" };
+	AssertGraph<5> (reads, reads);
 }
 
 void TestCondenseSimple() {
-	static const size_t read_cnt = 4;
-
-	string reads[read_cnt] = { "CGAAACCAC", "CGAAAACAC", "AACCACACC",
-			"AAACACACC" };
-	static const size_t edge_cnt = 3;
-	string edges[edge_cnt] = { "CGAAAACACAC", "CACACC", "CGAAACCACAC" };
-
-	AssertGraph<5> (read_cnt, reads, edge_cnt, edges);
+	vector<string> reads = { "CGAAACCAC", "CGAAAACAC", "AACCACACC", "AAACACACC" };
+	vector<string> edges = { "CGAAAACACAC", "CACACC", "CGAAACCACAC" };
+	AssertGraph<5> (reads, edges);
 }
 
 void TestPairedInfo() {
-	static const size_t read_cnt = 4;
-
-	string reads[read_cnt] = { "CGAAACCAC", "CGAAAACAC", "AACCACACC",
-			"AAACACACC" };
-	static const size_t edge_cnt = 3;
-	string edges[edge_cnt] = { "CGAAAACACAC", "CACACC", "CGAAACCACAC" };
-
-	AssertGraph<5> (read_cnt, reads, edge_cnt, edges);
+	vector<string> reads = { "CGAAACCAC", "CGAAAACAC", "AACCACACC", "AAACACACC" };
+	vector<string> edges = { "CGAAAACACAC", "CACACC", "CGAAACCACAC" };
+	AssertGraph<5> (reads, edges);
 }
 
 cute::suite EdgeGraphSuite() {
