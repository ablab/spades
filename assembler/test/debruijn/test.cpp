--- conflicted
+++ resolved
@@ -25,17 +25,13 @@
 }
 
 void RunEdgeGraphTool() {
-<<<<<<< HEAD
-	ireadstream stream(QUAKE_CROPPED_10_5_A);
-	edge_graph::EdgeGraphTool(stream);
-=======
 	ireadstream stream(QUAKE_CROPPED_10_4_A);
 	ifaststream genome_stream(ECOLI_FILE);
 	string genome;
 	genome_stream >> genome >> genome;
 	edge_graph::EdgeGraphTool(stream, genome);
->>>>>>> 8c4fe6af
 	stream.close();
+	genome_stream.close();
 }
 
 int main() {
