--- conflicted
+++ resolved
@@ -64,11 +64,7 @@
 	WriteToDotFile(g, "edge_graph.dot", "edge_graph", path);
 }
 
-<<<<<<< HEAD
-void ClipTips(EdgeGraph* g, SimpleIndex<K + 1, EdgeId> *index1,
-=======
 void ClipTips(EdgeGraph* g, Index* index,
->>>>>>> 60a6fda0
 		string genome = "") {
 	INFO("Clipping tips");
 	TipComparator<EdgeGraph> comparator(*g);
@@ -76,16 +72,8 @@
 	tc.ClipTips(*g);
 	INFO("Tips clipped");
 
-<<<<<<< HEAD
-//	for(SmartEdgeIterator<EdgeGraph> it = g->SmartEdgeBegin(); g->SmartEdgeEnd() != it; ++it) {
-//		cout << *it << endl;
-//	}
-	de_bruijn::Path<EdgeId> path = findGenomePath(genome, *g, *index1);
-//	cout << path.sequence().size() << endl;
-=======
 	CountStats(*g);
 	de_bruijn::Path<EdgeId> path = findGenomePath(genome, *g, *index);
->>>>>>> 60a6fda0
 	WriteToDotFile(g, "tips_clipped.dot", "no_tip_graph", path);
 }
 
@@ -98,7 +86,7 @@
 
 	CountStats(*g);
 	de_bruijn::Path<EdgeId> path = findGenomePath(genome, *g, *index);
-	WriteToDotFile(g, "bulges_removed.dot", "no_bulge_graph");
+	WriteToDotFile(g, "bulges_removed.dot", "no_bulge_graph", path);
 }
 
 template<class ReadStream>
