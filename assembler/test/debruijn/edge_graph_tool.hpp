/*
 * edge_graph_tool.hpp
 *
 *  Created on: Apr 10, 2011
 *      Author: sergey
 */

#ifndef EDGE_GRAPH_TOOL_HPP_
#define EDGE_GRAPH_TOOL_HPP_
#include "tip_clipper.hpp"
#include "bulge_remover.hpp"
#include "coverage_counter.hpp"
#include "visualization_utils.hpp"

namespace edge_graph {

typedef de_bruijn::DeBruijn<K> DeBruijn;
typedef SimpleIndex<K + 1, EdgeId> Index;
typedef de_bruijn::Path<EdgeId> Path;

void CountStats(const EdgeGraph& g) {
	INFO("Counting stats");
	de_bruijn::DFS<EdgeGraph> dfs(g);
	de_bruijn::SimpleStatCounter<EdgeGraph> stat_c;
	dfs.Traverse(&stat_c);
	INFO("Vertex count=" << stat_c.v_count() << "; Edge count="
			<< stat_c.e_count());
	INFO("Stats counted");
}

void WriteToDotFile(const EdgeGraph &g, const string& file_name,
		string graph_name,
		de_bruijn::Path<EdgeId> path = de_bruijn::Path<EdgeId>()) {
	INFO("Writing graph '" << graph_name << "' to file " << file_name);
	WriteToFile(DE_BRUIJN_DATA_FOLDER + file_name, graph_name, g, path);
	INFO("Graphraph '" << graph_name << "' written to file " << file_name);
}

Path FindGenomePath(const string &genome, const EdgeGraph& g, const Index& index) {
	de_bruijn::SimpleReadThreader<K, EdgeGraph> srt(g, index);
	return srt.ThreadRead(Sequence(genome));
}

void ProduceInfo(const EdgeGraph& g, const Index& index
		, const string& genome, const string& file_name, const string& graph_name) {
	CountStats(g);
	Path path = FindGenomePath(genome, g, index);
	WriteToDotFile(g, file_name, graph_name, path);
}

template<class ReadStream>
void ConstructUncondensedGraph(DeBruijn& debruijn, ReadStream& stream) {
	INFO("Constructing DeBruijn graph");
	debruijn.ConstructGraphFromStream(stream);
	INFO("DeBruijn graph constructed");
}

template<class ReadStream>
void CondenseGraph(const DeBruijn& debruijn, EdgeGraph& g, Index& index,
		ReadStream& stream, const string& genome) {
	INFO("Condensing graph");
	CondenseConstructor<K> g_c(debruijn);
	g_c.ConstructGraph(g, index);
	INFO("Graph condensed");

	INFO("Counting coverage");
	CoverageCounter<K, EdgeGraph> cc(g, index);
	cc.CountCoverage(stream);
	INFO("Coverage counted");

	ProduceInfo(g, index, genome, "edge_graph.dot", "edge_graph");
}

void ClipTips(EdgeGraph &g, Index &index, const string& genome) {
	INFO("Clipping tips");
	TipComparator<EdgeGraph> comparator(g);
	TipClipper<EdgeGraph, TipComparator<EdgeGraph> > tc(comparator);
	tc.ClipTips(g);
	INFO("Tips clipped");

	ProduceInfo(g, index, genome, "tips_clipped.dot", "no_tip_graph");
}

void RemoveBulges(EdgeGraph &g, Index &index, const string& genome) {
	INFO("Removing bulges");
	de_bruijn::BulgeRemover<EdgeGraph> bulge_remover;
	bulge_remover.RemoveBulges(g);
	INFO("Bulges removed");

	ProduceInfo(g, index, genome, "bulges_removed.dot", "no_bulge_graph");
}

template<class ReadStream>
void EdgeGraphTool(ReadStream& stream, const string& genome) {
	INFO("Edge graph construction tool started");

	DeBruijn debruijn;

	ConstructUncondensedGraph<ReadStream> (debruijn, stream);

<<<<<<< HEAD
	EdgeGraph g(K);
	SimpleIndex<K + 1, EdgeId> index;
	EdgeHashRenewer<K + 1, EdgeGraph> index_handler(g, index);
	g.AddActionHandler(&index_handler);
=======
	EdgeGraph *g = new EdgeGraph(K);
	SimpleIndex < K + 1, EdgeId > *index = new SimpleIndex<K + 1, EdgeId> ();
	EdgeHashRenewer<K + 1, EdgeGraph> *indexHandler = new EdgeHashRenewer<
			K + 1, EdgeGraph> (*g, *index);
	g->AddActionHandler(indexHandler);
>>>>>>> 614509a2

	stream.reset();
	CondenseGraph<ReadStream> (debruijn, g, index, stream, genome);

	ClipTips(g, index, genome);

	RemoveBulges(g, index, genome);

<<<<<<< HEAD
	g.RemoveActionHandler(&index_handler);
=======
	g->RemoveActionHandler(indexHandler);
	for (SmartEdgeIterator<EdgeGraph> it = g->SmartEdgeBegin(); g->SmartEdgeEnd()
			!= it; ++it) {
		if (g->coverage(*it) == 0) {
			cout << g->EdgeNucls(*it) << endl;
		}
	}

	delete indexHandler;
	delete g;
	delete index;
>>>>>>> 614509a2
	INFO("Tool finished")
}

}

#endif /* EDGE_GRAPH_TOOL_HPP_ */<|MERGE_RESOLUTION|>--- conflicted
+++ resolved
@@ -98,18 +98,10 @@
 
 	ConstructUncondensedGraph<ReadStream> (debruijn, stream);
 
-<<<<<<< HEAD
 	EdgeGraph g(K);
 	SimpleIndex<K + 1, EdgeId> index;
 	EdgeHashRenewer<K + 1, EdgeGraph> index_handler(g, index);
 	g.AddActionHandler(&index_handler);
-=======
-	EdgeGraph *g = new EdgeGraph(K);
-	SimpleIndex < K + 1, EdgeId > *index = new SimpleIndex<K + 1, EdgeId> ();
-	EdgeHashRenewer<K + 1, EdgeGraph> *indexHandler = new EdgeHashRenewer<
-			K + 1, EdgeGraph> (*g, *index);
-	g->AddActionHandler(indexHandler);
->>>>>>> 614509a2
 
 	stream.reset();
 	CondenseGraph<ReadStream> (debruijn, g, index, stream, genome);
@@ -118,21 +110,8 @@
 
 	RemoveBulges(g, index, genome);
 
-<<<<<<< HEAD
 	g.RemoveActionHandler(&index_handler);
-=======
-	g->RemoveActionHandler(indexHandler);
-	for (SmartEdgeIterator<EdgeGraph> it = g->SmartEdgeBegin(); g->SmartEdgeEnd()
-			!= it; ++it) {
-		if (g->coverage(*it) == 0) {
-			cout << g->EdgeNucls(*it) << endl;
-		}
-	}
 
-	delete indexHandler;
-	delete g;
-	delete index;
->>>>>>> 614509a2
 	INFO("Tool finished")
 }
 
