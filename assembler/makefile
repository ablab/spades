--- conflicted
+++ resolved
@@ -42,10 +42,10 @@
 dv:
 	$(MAKE) -C build/debug/projects/online_vis
 
-rp:	
+rp:
 	$(MAKE) -C build/release/projects/corrector
 
-dp:      
+dp:
 	$(MAKE) -C build/debug/projects/corrector
 
 rs:
@@ -63,12 +63,10 @@
 dt:
 	$(MAKE) ddt
 	$(MAKE) dit
-<<<<<<< HEAD
-=======
+
 clean:
 	$(MAKE) -C build/debug/projects/cclean
 	$(MAKE) -C build/release/projects/cclean
->>>>>>> 4ccad1ef
 
 all:
 	$(MAKE) -C build/release all
