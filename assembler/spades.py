#!/usr/bin/env python

############################################################################
# Copyright (c) 2011-2013 Saint-Petersburg Academic University
# All Rights Reserved
# See file LICENSE for details.
############################################################################

import os
import shutil
from site import addsitedir
import sys
import getopt
import logging
import platform

import spades_init
spades_init.init()
spades_home = spades_init.spades_home
bin_home = spades_init.bin_home
python_modules_home = spades_init.python_modules_home
ext_python_modules_home = spades_init.ext_python_modules_home
spades_version = spades_init.spades_version

import support
from process_cfg import merge_configs, empty_config, load_config_from_file
import bh_logic
import spades_logic
import options_storage
addsitedir(ext_python_modules_home)
import pyyaml


def print_used_values(cfg, log):
    def print_value(cfg, section, param, pretty_param="", margin="  "):
        if not pretty_param:
            pretty_param = param.capitalize().replace('_', ' ')
        line = margin + pretty_param
        if param in cfg[section].__dict__:
            line += ": " + str(cfg[section].__dict__[param])
        else:
            if param.find("offset") != -1:
                line += " will be auto-detected"
        log.info(line)

    log.info("")

    # system info
    log.info("System information:")
    try:
        log.info("  SPAdes version: " + str(spades_version))
        log.info("  Python version: " + str(sys.version_info[0]) + "." + str(sys.version_info[1]) + '.' + str(sys.version_info[2]))
        # for more details: '[' + str(sys.version_info) + ']'
        log.info("  OS: " + platform.platform())
        # for more deatils: '[' + str(platform.uname()) + ']'
    except:
        log.info("  Problem occurred when getting system information")
    log.info("")

    # main
    print_value(cfg, "common", "output_dir", "", "")
    if ("error_correction" in cfg) and (not "assembly" in cfg):
        log.info("Mode: ONLY read error correction (without assembling)")
    elif (not "error_correction" in cfg) and ("assembly" in cfg):
        log.info("Mode: ONLY assembling (without read error correction)")
    else:
        log.info("Mode: read error correction and assembling")
    if ("common" in cfg) and ("developer_mode" in cfg["common"].__dict__):
        if cfg["common"].developer_mode:
            log.info("Debug mode turned ON")
        else:
            log.info("Debug mode turned OFF")
    log.info("")

    # dataset
    if "dataset" in cfg:
        log.info("Dataset parameters:")

        if cfg["dataset"].single_cell:
            log.info("  Single-cell mode")
        else:
            log.info("  Multi-cell mode (you should set '--sc' flag if input data"\
                     " was obtained with MDA (single-cell) technology")

        log.info("  Reads:")
        dataset_data = pyyaml.load(file(cfg["dataset"].yaml_filename, 'r'))
        dataset_data = support.relative2abs_paths(dataset_data, os.path.dirname(cfg["dataset"].yaml_filename))
        support.pretty_print_reads(dataset_data, log)

    # error correction
    if "error_correction" in cfg:
        log.info("Read error correction parameters:")
        print_value(cfg, "error_correction", "tmp_dir", "Dir for temp files")
        print_value(cfg, "error_correction", "max_iterations", "Iterations")
        print_value(cfg, "error_correction", "qvoffset", "PHRED offset")

        if cfg["error_correction"].gzip_output:
            log.info("  Corrected reads will be compressed (with gzip)")
        else:
            log.info("  Corrected reads will NOT be compressed (with gzip)")

    # assembly
    if "assembly" in cfg:
        log.info("Assembly parameters:")
        print_value(cfg, "assembly", "iterative_K", "k")

    log.info("Other parameters:")
    print_value(cfg, "common", "max_threads", "Threads")
    print_value(cfg, "common", "max_memory", "Memory limit (in Gb)", "  ")
    log.info("")


def check_binaries(binary_dir, log):
    for binary in ["hammer", "spades", "bwa-spades"]:
        binary_path = os.path.join(binary_dir, binary)
        if not os.path.isfile(binary_path):
            support.error("SPAdes binaries not found: " + binary_path +
                          "\nYou can obtain SPAdes binaries in one of two ways:" +
                          "\n1. Download them from http://spades.bioinf.spbau.ru/release2.5.0/SPAdes-2.5.0-Linux.tar.gz" +
                          "\n2. Build source code with ./spades_compile.sh script", log)


def fill_cfg(options_to_parse, log):
    try:
        options, not_options = getopt.gnu_getopt(options_to_parse, options_storage.short_options, options_storage.long_options)
    except getopt.GetoptError, err:
        print >> sys.stderr, err
        print >> sys.stderr
        options_storage.usage(spades_version)
        sys.exit(1)

    if not options:
        options_storage.usage(spades_version)
        sys.exit(1)

    # all parameters are stored here
    cfg = dict()
    # dataset is stored here. We are prepared for up to MAX_LIBS_NUMBER paired-end libs and MAX_LIBS_NUMBER mate-pair libs
    dataset_data = [{} for i in range(options_storage.MAX_LIBS_NUMBER * 2)]

    options_storage.continue_mode = False
    for opt, arg in options:
        if opt == '-o':
            options_storage.output_dir = arg
        elif opt == "--tmp-dir":
            options_storage.tmp_dir = arg
        elif opt == "--reference":
            options_storage.reference = support.check_file_existence(arg, 'reference', log)
        elif opt == "--dataset":
            options_storage.dataset_yaml_filename = support.check_file_existence(arg, 'dataset', log)

        elif opt in options_storage.reads_options:
            support.add_to_dataset(opt, arg, dataset_data)

        elif opt == '-k':
            options_storage.k_mers = map(int, arg.split(","))
            for k in options_storage.k_mers:
                if k > 127:
                    support.error('wrong k value ' + str(k) + ': all k values should be less than 128', log)
                if k % 2 == 0:
                    support.error('wrong k value ' + str(k) + ': all k values should be odd', log)

        elif opt == "--sc":
            options_storage.single_cell = True
        elif opt == "--disable-gzip-output":
            options_storage.disable_gzip_output = True

        elif opt == "--only-error-correction":
            if options_storage.only_assembler:
                support.error('you cannot specify --only-error-correction and --only-assembler simultaneously')
            options_storage.only_error_correction = True
        elif opt == "--only-assembler":
            if options_storage.only_error_correction:
                support.error('you cannot specify --only-error-correction and --only-assembler simultaneously')
            options_storage.only_assembler = True

        elif opt == "--bh-heap-check":
            options_storage.bh_heap_check = arg
        elif opt == "--spades-heap-check":
            options_storage.spades_heap_check = arg

        elif opt == "--continue":
            options_storage.continue_mode = True

        elif opt == '-t' or opt == "--threads":
            options_storage.threads = int(arg)
        elif opt == '-m' or opt == "--memory":
            options_storage.memory = int(arg)
        elif opt == "--phred-offset":
            if int(arg) in [33, 64]:
                options_storage.qvoffset = int(arg)
            else:
                support.error('wrong PHRED quality offset value ' + str(arg) + ': should be either 33 or 64', log)
        elif opt == '-i' or opt == "--iterations":
            options_storage.iterations = int(arg)

        elif opt == "--debug":
            options_storage.developer_mode = True

        elif opt == "--rectangles":
            options_storage.rectangles = True

        #corrector
        elif opt == "--mismatch-correction":
            options_storage.mismatch_corrector = True

        elif opt == "--careful":
            options_storage.mismatch_corrector = True
            options_storage.careful = True

        elif opt == '-h' or opt == "--help":
            options_storage.usage(spades_version)
            sys.exit(0)
        elif opt == "--help-hidden":
            options_storage.usage(spades_version, True)
            sys.exit(0)

        elif opt == "--test":
            options_storage.set_test_options()
            support.add_to_dataset('-1', os.path.join(spades_home, "test_dataset/ecoli_1K_1.fq.gz"), dataset_data)
            support.add_to_dataset('-2', os.path.join(spades_home, "test_dataset/ecoli_1K_2.fq.gz"), dataset_data)
            #break
        else:
            raise ValueError


    if not options_storage.output_dir:
        support.error("the output_dir is not set! It is a mandatory parameter (-o output_dir).", log)
    if not os.path.isdir(options_storage.output_dir):
        if options_storage.continue_mode:
            support.error("the output_dir should exist for --continue!", log)
        os.makedirs(options_storage.output_dir)
    if options_storage.continue_mode:
        return None, None

    if options_storage.dataset_yaml_filename:
        try:
            dataset_data = pyyaml.load(file(options_storage.dataset_yaml_filename, 'r'))
        except pyyaml.YAMLError, exc:
            support.error('exception caught while parsing YAML file (' + options_storage.dataset_yaml_filename + '):\n' + str(exc))
        dataset_data = support.relative2abs_paths(dataset_data, os.path.dirname(options_storage.dataset_yaml_filename))
    else:
        dataset_data = support.correct_dataset(dataset_data)
        dataset_data = support.relative2abs_paths(dataset_data, os.getcwd())
        options_storage.dataset_yaml_filename = os.path.join(options_storage.output_dir, "input_dataset.yaml")
        pyyaml.dump(dataset_data, file(options_storage.dataset_yaml_filename, 'w'))

    support.check_dataset_reads(dataset_data, log)
    if support.dataset_has_only_mate_pairs_libraries(dataset_data):
        support.error('you should specify at least one paired-end or unpaired library (only mate-pairs libraries were found)!')
    if options_storage.rectangles and (len(dataset_data) > 1):
        support.error('rectangle graph algorithm for repeat resolution cannot work with multiple libraries!')

    ### FILLING cfg
    cfg["common"] = empty_config()
    cfg["dataset"] = empty_config()
    if not options_storage.only_assembler:
        cfg["error_correction"] = empty_config()
    if not options_storage.only_error_correction:
        cfg["assembly"] = empty_config()

    # common
    cfg["common"].__dict__["output_dir"] = os.path.abspath(options_storage.output_dir)
    cfg["common"].__dict__["max_threads"] = options_storage.threads
    cfg["common"].__dict__["max_memory"] = options_storage.memory
    cfg["common"].__dict__["developer_mode"] = options_storage.developer_mode

    # dataset section
    cfg["dataset"].__dict__["single_cell"] = options_storage.single_cell
    cfg["dataset"].__dict__["yaml_filename"] = os.path.abspath(options_storage.dataset_yaml_filename)
    if options_storage.developer_mode and options_storage.reference:
        cfg["dataset"].__dict__["reference"] = options_storage.reference

    # error correction
    if (not options_storage.only_assembler) and (options_storage.iterations > 0):
        cfg["error_correction"].__dict__["output_dir"] = os.path.join(cfg["common"].output_dir, "corrected")
        cfg["error_correction"].__dict__["max_iterations"] = options_storage.iterations
        cfg["error_correction"].__dict__["gzip_output"] = not options_storage.disable_gzip_output
        if options_storage.qvoffset:
            cfg["error_correction"].__dict__["qvoffset"] = options_storage.qvoffset
        if options_storage.bh_heap_check:
            cfg["error_correction"].__dict__["heap_check"] = options_storage.bh_heap_check
        if options_storage.tmp_dir:
            cfg["error_correction"].__dict__["tmp_dir"] = options_storage.tmp_dir
        else:
            cfg["error_correction"].__dict__["tmp_dir"] = cfg["error_correction"].output_dir
        cfg["error_correction"].tmp_dir = os.path.join(os.path.abspath(cfg["error_correction"].tmp_dir), 'tmp')

    # assembly
    if not options_storage.only_error_correction:
        if options_storage.k_mers:
            cfg["assembly"].__dict__["iterative_K"] = options_storage.k_mers
        else:
            cfg["assembly"].__dict__["iterative_K"] = options_storage.k_mers_short
        cfg["assembly"].__dict__["careful"] = options_storage.careful
        if options_storage.spades_heap_check:
            cfg["assembly"].__dict__["heap_check"] = options_storage.spades_heap_check

    #corrector can work only if contigs exist (not only error correction)
    if (not options_storage.only_error_correction) and options_storage.mismatch_corrector:
        cfg["mismatch_corrector"] = empty_config()
        cfg["mismatch_corrector"].__dict__["skip-masked"] = ""
        cfg["mismatch_corrector"].__dict__["bwa"] = os.path.join(bin_home, "bwa-spades")
        cfg["mismatch_corrector"].__dict__["threads"] = options_storage.threads
        cfg["mismatch_corrector"].__dict__["output-dir"] = options_storage.output_dir

    return cfg, dataset_data


def get_options_from_params(params_filename):
    if not os.path.isfile(params_filename):
        return None
    params = open(params_filename, 'r')
    cmd_line = params.readline()
    params.close()
    spades_py_pos = cmd_line.find('spades.py')
    if spades_py_pos == -1:
        return None
    return cmd_line, cmd_line[spades_py_pos + len('spades.py'):].split()


def main():
    os.environ["LC_ALL"] = "C"

    if len(sys.argv) == 1:
        options_storage.usage(spades_version)
        sys.exit(0)

    log = logging.getLogger('spades')
    log.setLevel(logging.DEBUG)

    console = logging.StreamHandler(sys.stdout)
    console.setFormatter(logging.Formatter('%(message)s'))
    console.setLevel(logging.DEBUG)
    log.addHandler(console)

    check_binaries(bin_home, log)

    # parse options and safe all parameters to cfg
    cfg, dataset_data = fill_cfg(sys.argv, log)

    if options_storage.continue_mode:
        cmd_line, options = get_options_from_params(os.path.join(options_storage.output_dir, "params.txt"))
        if not options:
            support.error("failed to parse command line of the previous run! Please restart from the beginning.")
        cfg, dataset_data = fill_cfg(options, log)
        options_storage.continue_mode = True

    log_filename = os.path.join(cfg["common"].output_dir, "spades.log")
    if options_storage.continue_mode:
        log_handler = logging.FileHandler(log_filename, mode='a')
    else:
        log_handler = logging.FileHandler(log_filename, mode='w')
    log.addHandler(log_handler)

    if options_storage.continue_mode:
        log.info("\n======= SPAdes pipeline continued. Log can be found here: " + log_filename + "\n")
        log.info("Restored from " + cmd_line)
    else:
        params_filename = os.path.join(cfg["common"].output_dir, "params.txt")
        params_handler = logging.FileHandler(params_filename, mode='w')
        log.addHandler(params_handler)

        command = "Command line:"
        for v in sys.argv:
            command += " " + v
        log.info(command)

        print_used_values(cfg, log)
        log.removeHandler(params_handler)

        log.info("\n======= SPAdes pipeline started. Log can be found here: " + log_filename + "\n")

    # splitting interlaced reads if needed
    if support.dataset_has_interlaced_reads(dataset_data):
        dir_for_split_reads = os.path.join(os.path.abspath(options_storage.output_dir), 'split_reads')
        if not os.path.isdir(dir_for_split_reads):
            os.makedirs(dir_for_split_reads)
        support.split_interlaced_reads(dataset_data, dir_for_split_reads, log)
        options_storage.dataset_yaml_filename = os.path.join(options_storage.output_dir, "input_dataset.yaml")
        pyyaml.dump(dataset_data, file(options_storage.dataset_yaml_filename, 'w'))
        cfg["dataset"].yaml_filename = os.path.abspath(options_storage.dataset_yaml_filename)

    try:
        # copying configs before all computations (to prevent its changing at run time)
        tmp_configs_dir = os.path.join(cfg["common"].output_dir, "configs")
        if os.path.isdir(tmp_configs_dir) and not options_storage.continue_mode:
            shutil.rmtree(tmp_configs_dir)
        if not os.path.isdir(tmp_configs_dir):
            shutil.copytree(os.path.join(spades_home, "configs"), tmp_configs_dir)

        corrected_dataset_yaml_filename = os.path.join(cfg["common"].output_dir, "corrected.yaml")
        if "error_correction" in cfg:
            bh_cfg = merge_configs(cfg["error_correction"], cfg["common"])
            bh_cfg.__dict__["dataset_yaml_filename"] = cfg["dataset"].yaml_filename
            if os.path.isfile(corrected_dataset_yaml_filename) and options_storage.continue_mode:
                log.info("\n===== Skipping read error correction (already processed). \n")
            else:
                options_storage.continue_mode = False # continue from here

                if "HEAPCHECK" in os.environ:
                    del os.environ["HEAPCHECK"]
                if "heap_check" in bh_cfg.__dict__:
                    os.environ["HEAPCHECK"] = bh_cfg.heap_check

                if os.path.exists(bh_cfg.output_dir):
                    shutil.rmtree(bh_cfg.output_dir)

                os.makedirs(bh_cfg.output_dir)
                if not os.path.exists(bh_cfg.tmp_dir):
                    os.makedirs(bh_cfg.tmp_dir)

                log.info("\n===== Read error correction started. \n")
                bh_logic.run_bh(corrected_dataset_yaml_filename, tmp_configs_dir, bin_home, bh_cfg,
                    ext_python_modules_home, log)
                log.info("\n===== Read error correction finished. \n")

        result_contigs_filename = os.path.join(cfg["common"].output_dir, "contigs.fasta")
        result_scaffolds_filename = os.path.join(cfg["common"].output_dir, "scaffolds.fasta")
        misc_dir = os.path.join(cfg["common"].output_dir, "misc")
        ### if mismatch correction is enabled then result contigs are copied to misc directory
        assembled_contigs_filename = os.path.join(misc_dir, "assembled_contigs.fasta")
        assembled_scaffolds_filename = os.path.join(misc_dir, "assembled_scaffolds.fasta")
        if "assembly" in cfg:
            spades_cfg = merge_configs(cfg["assembly"], cfg["common"])
            spades_cfg.__dict__["result_contigs"] = result_contigs_filename
            spades_cfg.__dict__["result_scaffolds"] = result_scaffolds_filename
            spades_cfg.__dict__["additional_contigs"] = os.path.join(spades_cfg.output_dir, "simplified_contigs.fasta")

<<<<<<< HEAD
            if corrected_dataset_yaml_filename:
                dataset_data = pyyaml.load(file(corrected_dataset_yaml_filename, 'r'))
                dataset_data = support.relative2abs_paths(dataset_data, os.path.dirname(corrected_dataset_yaml_filename))
            if support.dataset_needs_paired_mode(dataset_data):
                spades_cfg.__dict__["paired_mode"] = True
            else:
                spades_cfg.__dict__["paired_mode"] = False
            if support.dataset_needs_long_single_mode(dataset_data):
                spades_cfg.__dict__["long_single_mode"] = True
            else:
                spades_cfg.__dict__["long_single_mode"] = False

            if options_storage.rectangles:
                spades_cfg.__dict__["resolving_mode"] = "rectangles"

            if "HEAPCHECK" in os.environ:
                del os.environ["HEAPCHECK"]
            if "heap_check" in spades_cfg.__dict__:
                os.environ["HEAPCHECK"] = spades_cfg.heap_check

            log.info("\n===== Assembling started.\n")

            # creating dataset
            dataset_filename = os.path.join(spades_cfg.output_dir, "dataset.info")
            dataset_file = open(dataset_filename, 'w')
            import process_cfg
            dataset_file.write("single_cell" + '\t' + process_cfg.bool_to_str(cfg["dataset"].single_cell) + '\n')
            if corrected_dataset_yaml_filename:
                dataset_file.write("reads" + '\t' + process_cfg.process_spaces(corrected_dataset_yaml_filename) + '\n')
=======
            if options_storage.continue_mode and (os.path.isfile(spades_cfg.result_contigs)
                                                  or ("mismatch_corrector" in cfg and
                                                      os.path.isfile(assembled_contigs_filename))):
                log.info("\n===== Skipping assembling (already processed). \n")
                # calculating latest_dir for the next stages
                latest_dir = support.get_latest_dir(os.path.join(spades_cfg.output_dir, "K*"))
                if not latest_dir:
                    support.error("failed to continue the previous run! Please restart from the beginning.")
>>>>>>> fed3c48f
            else:
                if os.path.isfile(corrected_dataset_yaml_filename):
                    dataset_data = pyyaml.load(file(corrected_dataset_yaml_filename, 'r'))
                    dataset_data = support.relative2abs_paths(dataset_data, os.path.dirname(corrected_dataset_yaml_filename))
                if support.dataset_has_paired_reads(dataset_data):
                    spades_cfg.__dict__["paired_mode"] = True
                else:
                    spades_cfg.__dict__["paired_mode"] = False

                if options_storage.rectangles:
                    spades_cfg.__dict__["resolving_mode"] = "rectangles"

                if "HEAPCHECK" in os.environ:
                    del os.environ["HEAPCHECK"]
                if "heap_check" in spades_cfg.__dict__:
                    os.environ["HEAPCHECK"] = spades_cfg.heap_check

                log.info("\n===== Assembling started.\n")

                # creating dataset
                dataset_filename = os.path.join(spades_cfg.output_dir, "dataset.info")
                if not os.path.isfile(dataset_filename) or not options_storage.continue_mode:
                    dataset_file = open(dataset_filename, 'w')
                    import process_cfg
                    dataset_file.write("single_cell" + '\t' + process_cfg.bool_to_str(cfg["dataset"].single_cell) + '\n')
                    if os.path.isfile(corrected_dataset_yaml_filename):
                        dataset_file.write("reads" + '\t' + process_cfg.process_spaces(corrected_dataset_yaml_filename) + '\n')
                    else:
                        dataset_file.write("reads" + '\t' + process_cfg.process_spaces(cfg["dataset"].yaml_filename) + '\n')
                    if spades_cfg.developer_mode and "reference" in cfg["dataset"].__dict__:
                        dataset_file.write("reference_genome" + '\t')
                        dataset_file.write(process_cfg.process_spaces(os.path.abspath(cfg["dataset"].reference)) + '\n')
                    dataset_file.close()
                spades_cfg.__dict__["dataset"] = dataset_filename

                latest_dir = spades_logic.run_spades(tmp_configs_dir, bin_home, spades_cfg, log)

                #rectangles
                if spades_cfg.paired_mode and options_storage.rectangles:
                    if options_storage.continue_mode: # TODO: continue mode
                        support.warning("sorry, --continue doesn't work with --rectangles yet. Skipping repeat resolving.")
                    else:
                        sys.path.append(os.path.join(python_modules_home, "rectangles"))
                        import rrr

                        rrr_input_dir = os.path.join(latest_dir, "saves")
                        rrr_outpath = os.path.join(spades_cfg.output_dir, "rectangles")
                        if not os.path.exists(rrr_outpath):
                            os.mkdir(rrr_outpath)

                        rrr_reference_information_file = os.path.join(rrr_input_dir,
                            "late_pair_info_counted_etalon_distance.txt")
                        rrr_test_util = rrr.TestUtils(rrr_reference_information_file,
                            os.path.join(rrr_outpath, "rectangles.log"))
                        rrr.resolve(rrr_input_dir, rrr_outpath, rrr_test_util, "", cfg["dataset"].single_cell, spades_cfg.careful)

                        shutil.copyfile(os.path.join(rrr_outpath, "rectangles_extend_before_scaffold.fasta"), spades_cfg.result_contigs)
                        shutil.copyfile(os.path.join(rrr_outpath, "rectangles_extend.fasta"), spades_cfg.result_scaffolds)

                        if not spades_cfg.developer_mode:
                            if os.path.exists(rrr_input_dir):
                                shutil.rmtree(rrr_input_dir)
                            if os.path.exists(rrr_outpath):
                                shutil.rmtree(rrr_outpath, True)
                            if os.path.exists(rrr_outpath):
                                os.system('rm -r ' + rrr_outpath)
                                #EOR

                if os.path.isdir(misc_dir) and not options_storage.continue_mode:
                    shutil.rmtree(misc_dir)
                if not os.path.isdir(misc_dir):
                    os.makedirs(misc_dir)
                    if os.path.isfile(spades_cfg.additional_contigs):
                        shutil.move(spades_cfg.additional_contigs, misc_dir)

                log.info("\n===== Assembling finished. \n")

            #corrector
            if "mismatch_corrector" in cfg and (os.path.isfile(result_contigs_filename) or
                                                (options_storage.continue_mode and os.path.isfile(assembled_contigs_filename))):
                to_correct = dict()
                to_correct["contigs"] = (result_contigs_filename, assembled_contigs_filename)
                if os.path.isfile(result_scaffolds_filename) or (options_storage.continue_mode and
                                                                 os.path.isfile(assembled_scaffolds_filename)):
                    to_correct["scaffolds"] = (result_scaffolds_filename, assembled_scaffolds_filename)

                # moving assembled contigs (scaffolds) to misc dir
                for k, (old, new) in to_correct.items():
                    if options_storage.continue_mode and os.path.isfile(new):
                        continue
                    shutil.move(old, new)

                if options_storage.continue_mode and os.path.isfile(result_contigs_filename) and \
                    (os.path.isfile(result_scaffolds_filename) or not os.path.isfile(assembled_scaffolds_filename)):
                    log.info("\n===== Skipping mismatch correction (already processed). \n")
                else:
                    log.info("\n===== Mismatch correction started.")

                    # detecting paired-end library with the largest insert size
                    dataset_data = pyyaml.load(file(options_storage.dataset_yaml_filename, 'r')) ### initial dataset, i.e. before error correction
                    dataset_data = support.relative2abs_paths(dataset_data, os.path.dirname(options_storage.dataset_yaml_filename))
                    paired_end_libraries_ids = []
                    for id, reads_library in enumerate(dataset_data):
                        if reads_library['type'] == 'paired-end':
                            paired_end_libraries_ids.append(id)
                    if not len(paired_end_libraries_ids):
                        support.error('Mismatch correction cannot be performed without at least one paired-end library!')
                    estimated_params = load_config_from_file(os.path.join(latest_dir, "_est_params.info"))
                    max_insert_size = -1
                    target_paired_end_library_id = -1
                    for id in paired_end_libraries_ids:
                        if float(estimated_params.__dict__["insert_size_" + str(id)]) > max_insert_size:
                            max_insert_size = float(estimated_params.__dict__["insert_size_" + str(id)])
                            target_paired_end_library_id = id
                    yaml_dirname = os.path.dirname(options_storage.dataset_yaml_filename)
                    cfg["mismatch_corrector"].__dict__["1"] = map(lambda x: os.path.join(yaml_dirname, x),
                        dataset_data[target_paired_end_library_id]['left reads'])
                    cfg["mismatch_corrector"].__dict__["2"] = map(lambda x: os.path.join(yaml_dirname, x),
                        dataset_data[target_paired_end_library_id]['right reads'])
                    cfg["mismatch_corrector"].__dict__["insert-size"] = round(max_insert_size)
                    #TODO: add reads orientation

                    import corrector
                    corrector_cfg = cfg["mismatch_corrector"]
                    args = []
                    for key, values in corrector_cfg.__dict__.items():
                        if key == "output-dir":
                            continue

                        # for processing list of reads
                        if not isinstance(values, list):
                            values = [values]
                        for value in values:
                            if len(key) == 1:
                                args.append('-' + key)
                            else:
                                args.append('--' + key)
                            if value:
                                args.append(value)

                    # processing contigs and scaffolds (or only contigs)
                    for k, (corrected, assembled) in to_correct.items():
                        if options_storage.continue_mode and os.path.isfile(corrected):
                            log.info("\n== Skipping processing of " + k + " (already processed)\n")
                            continue

                        options_storage.continue_mode = False
                        log.info("\n== Processing of " + k + "\n")

                        cur_args = args[:]
                        cur_args += ['-c', assembled]
                        tmp_dir_for_corrector = os.path.join(corrector_cfg.__dict__["output-dir"], "mismatch_corrector_" + k)
                        cur_args += ['--output-dir', tmp_dir_for_corrector]

                        # correcting
                        corrector.main(cur_args, ext_python_modules_home, log)

                        result_corrected_filename = os.path.abspath(os.path.join(tmp_dir_for_corrector, "corrected_contigs.fasta"))
                        # moving corrected contigs (scaffolds) to SPAdes output dir
                        if os.path.isfile(result_corrected_filename):
                            shutil.move(result_corrected_filename, corrected)

                        if os.path.isdir(tmp_dir_for_corrector):
                            shutil.rmtree(tmp_dir_for_corrector)

                    log.info("\n===== Mismatch correction finished.\n")

        if not cfg["common"].developer_mode and os.path.isdir(tmp_configs_dir):
            shutil.rmtree(tmp_configs_dir)

        #log.info("")
        if os.path.isdir(os.path.dirname(corrected_dataset_yaml_filename)):
            log.info(" * Corrected reads are in " + os.path.dirname(corrected_dataset_yaml_filename) + "/")
        if os.path.isfile(result_contigs_filename):
            log.info(" * Assembled contigs are in " + result_contigs_filename)
        if os.path.isfile(result_scaffolds_filename):
            log.info(" * Assembled scaffolds are in " + result_scaffolds_filename)
        #log.info("")

        #breaking scaffolds
        if os.path.isfile(result_scaffolds_filename):
            if not os.path.isdir(misc_dir):
                os.makedirs(misc_dir)
            result_broken_scaffolds = os.path.join(misc_dir, "broken_scaffolds.fasta")
            threshold = 3
            if not os.path.isfile(result_broken_scaffolds) or not options_storage.continue_mode:
                support.break_scaffolds(result_scaffolds_filename, threshold, result_broken_scaffolds)
                #log.info(" * Scaffolds broken by " + str(threshold) + " Ns are in " + result_broken_scaffolds)

        ### printing WARNINGS SUMMARY
        if not support.log_warnings(log):
            log.info("\n======= SPAdes pipeline finished.")  # otherwise it finished WITH WARNINGS

        log.info("\nSPAdes log can be found here: " + log_filename)
        log.info("")
        log.info("Thank you for using SPAdes!")
        log.removeHandler(log_handler)

    except Exception, e:
        log.exception(e)
        support.error("exception caught", log)


if __name__ == '__main__':
    main()<|MERGE_RESOLUTION|>--- conflicted
+++ resolved
@@ -427,37 +427,6 @@
             spades_cfg.__dict__["result_scaffolds"] = result_scaffolds_filename
             spades_cfg.__dict__["additional_contigs"] = os.path.join(spades_cfg.output_dir, "simplified_contigs.fasta")
 
-<<<<<<< HEAD
-            if corrected_dataset_yaml_filename:
-                dataset_data = pyyaml.load(file(corrected_dataset_yaml_filename, 'r'))
-                dataset_data = support.relative2abs_paths(dataset_data, os.path.dirname(corrected_dataset_yaml_filename))
-            if support.dataset_needs_paired_mode(dataset_data):
-                spades_cfg.__dict__["paired_mode"] = True
-            else:
-                spades_cfg.__dict__["paired_mode"] = False
-            if support.dataset_needs_long_single_mode(dataset_data):
-                spades_cfg.__dict__["long_single_mode"] = True
-            else:
-                spades_cfg.__dict__["long_single_mode"] = False
-
-            if options_storage.rectangles:
-                spades_cfg.__dict__["resolving_mode"] = "rectangles"
-
-            if "HEAPCHECK" in os.environ:
-                del os.environ["HEAPCHECK"]
-            if "heap_check" in spades_cfg.__dict__:
-                os.environ["HEAPCHECK"] = spades_cfg.heap_check
-
-            log.info("\n===== Assembling started.\n")
-
-            # creating dataset
-            dataset_filename = os.path.join(spades_cfg.output_dir, "dataset.info")
-            dataset_file = open(dataset_filename, 'w')
-            import process_cfg
-            dataset_file.write("single_cell" + '\t' + process_cfg.bool_to_str(cfg["dataset"].single_cell) + '\n')
-            if corrected_dataset_yaml_filename:
-                dataset_file.write("reads" + '\t' + process_cfg.process_spaces(corrected_dataset_yaml_filename) + '\n')
-=======
             if options_storage.continue_mode and (os.path.isfile(spades_cfg.result_contigs)
                                                   or ("mismatch_corrector" in cfg and
                                                       os.path.isfile(assembled_contigs_filename))):
@@ -466,15 +435,18 @@
                 latest_dir = support.get_latest_dir(os.path.join(spades_cfg.output_dir, "K*"))
                 if not latest_dir:
                     support.error("failed to continue the previous run! Please restart from the beginning.")
->>>>>>> fed3c48f
             else:
                 if os.path.isfile(corrected_dataset_yaml_filename):
                     dataset_data = pyyaml.load(file(corrected_dataset_yaml_filename, 'r'))
                     dataset_data = support.relative2abs_paths(dataset_data, os.path.dirname(corrected_dataset_yaml_filename))
-                if support.dataset_has_paired_reads(dataset_data):
+                if support.dataset_needs_paired_mode(dataset_data):
                     spades_cfg.__dict__["paired_mode"] = True
                 else:
                     spades_cfg.__dict__["paired_mode"] = False
+                if support.dataset_needs_long_single_mode(dataset_data):
+                    spades_cfg.__dict__["long_single_mode"] = True
+                else:
+                    spades_cfg.__dict__["long_single_mode"] = False
 
                 if options_storage.rectangles:
                     spades_cfg.__dict__["resolving_mode"] = "rectangles"
