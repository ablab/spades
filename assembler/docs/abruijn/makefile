--- conflicted
+++ resolved
@@ -1,12 +1,8 @@
 default:
-	dot -Tpdf -O fig1.dot
-	dot -Tpdf -O fig2.dot
-	dot -Tpdf -O fig3.dot
-	dot -Tpdf -O fig4.dot
+	dot -Tpdf -o fig1.pdf fig1.dot
+	dot -Tpdf -o fig2.pdf fig2.dot
+	dot -Tpdf -o fig3.pdf fig3.dot
+	dot -Tpdf -o fig4.pdf fig4.dot
 	pdflatex abruijn
 clean:
-<<<<<<< HEAD
-	rm abruijn.log abruijn.aux abruijn.pdf fig1.jpg fig2.jpg fig3.jpg
-=======
-	rm abruijn.log abruijn.aux abruijn.pdf fig1.jpg fig2.jpg fig3.jpg fig4.jpg
->>>>>>> 3c65987e
+	rm abruijn.log abruijn.aux abruijn.pdf fig1.pdf fig2.pdf fig3.pdf fig4.pdf