--- conflicted
+++ resolved
@@ -244,10 +244,6 @@
         VERIFY(block_end < blocks_.size());
         VERIFY(block_start <= block_end);
 
-<<<<<<< HEAD
-=======
-        // const MosaicInterval& interval = occurences_.front();
->>>>>>> b3e4611f
         return MosaicStructure(vector<Block>(blocks_.begin() + block_start, blocks_.begin() + block_end + 1),
             SubIntervals(block_start, block_end));
     }
