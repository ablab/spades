--- conflicted
+++ resolved
@@ -6,11 +6,7 @@
 
 #pragma once
 #include "sequence_mapper.hpp"
-<<<<<<< HEAD
-#include "omni/vivisualization_utils.hpp"
-=======
 #include "omni/visualization/visualization_utils.hpp"
->>>>>>> 324b9028
 
 namespace cap {
 
@@ -104,11 +100,7 @@
 
 template<class Graph>
 void PrintColoredGraphWithColorFilter(const Graph &g, const ColorHandler<Graph> &coloring,
-<<<<<<< HEAD
-    const CoordinatesHandler<Graph> &pos, const vector<string> &genome_names, const string &output_filename) {
-=======
     const CoordinatesHandler<Graph> &pos, const vector<string> &genome_names, const string &output_folder) {
->>>>>>> 324b9028
 
   size_t edge_length_bound = 1000000;
   size_t colors_number = coloring.max_colors();
