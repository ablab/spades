<?xml version="1.0" encoding="UTF-8" standalone="no"?>
<?fileVersion 4.0.0?><cproject storage_type_id="org.eclipse.cdt.core.XmlProjectDescriptionStorage">
	<storageModule moduleId="org.eclipse.cdt.core.settings">
		<cconfiguration id="cdt.managedbuild.config.gnu.cross.exe.release.406252314">
			<storageModule buildSystemId="org.eclipse.cdt.managedbuilder.core.configurationDataProvider" id="cdt.managedbuild.config.gnu.cross.exe.release.406252314" moduleId="org.eclipse.cdt.core.settings" name="release">
				<externalSettings/>
				<extensions>
					<extension id="org.eclipse.cdt.core.GmakeErrorParser" point="org.eclipse.cdt.core.ErrorParser"/>
					<extension id="org.eclipse.cdt.core.CWDLocator" point="org.eclipse.cdt.core.ErrorParser"/>
					<extension id="org.eclipse.cdt.core.GCCErrorParser" point="org.eclipse.cdt.core.ErrorParser"/>
					<extension id="org.eclipse.cdt.core.GASErrorParser" point="org.eclipse.cdt.core.ErrorParser"/>
					<extension id="org.eclipse.cdt.core.GLDErrorParser" point="org.eclipse.cdt.core.ErrorParser"/>
					<extension id="org.eclipse.cdt.core.ELF" point="org.eclipse.cdt.core.BinaryParser"/>
				</extensions>
			</storageModule>
			<storageModule moduleId="cdtBuildSystem" version="4.0.0">
				<configuration artifactName="${ProjName}" buildArtefactType="org.eclipse.cdt.build.core.buildArtefactType.exe" buildProperties="org.eclipse.cdt.build.core.buildType=org.eclipse.cdt.build.core.buildType.release,org.eclipse.cdt.build.core.buildArtefactType=org.eclipse.cdt.build.core.buildArtefactType.exe" cleanCommand="rm -rf" description="" id="cdt.managedbuild.config.gnu.cross.exe.release.406252314" name="release" parent="cdt.managedbuild.config.gnu.cross.exe.release">
					<folderInfo id="cdt.managedbuild.config.gnu.cross.exe.release.406252314." name="/" resourcePath="">
						<toolChain id="cdt.managedbuild.toolchain.gnu.cross.exe.release.465062801" name="Cross GCC" superClass="cdt.managedbuild.toolchain.gnu.cross.exe.release">
							<targetPlatform archList="all" binaryParser="org.eclipse.cdt.core.ELF" id="cdt.managedbuild.targetPlatform.gnu.cross.183606974" isAbstract="false" osList="all" superClass="cdt.managedbuild.targetPlatform.gnu.cross"/>
							<builder arguments="-C ../../build/${ConfigName}/${ProjName}" buildPath="${workspace_loc:/cap}" command="make" id="cdt.managedbuild.builder.gnu.cross.122470125" keepEnvironmentInBuildfile="false" managedBuildOn="false" name="Gnu Make Builder" superClass="cdt.managedbuild.builder.gnu.cross">
								<outputEntries>
									<entry flags="VALUE_WORKSPACE_PATH|RESOLVED" kind="outputPath" name=""/>
								</outputEntries>
							</builder>
							<tool id="cdt.managedbuild.tool.gnu.cross.c.compiler.2051069660" name="Cross GCC Compiler" superClass="cdt.managedbuild.tool.gnu.cross.c.compiler">
								<option defaultValue="gnu.c.optimization.level.most" id="gnu.c.compiler.option.optimization.level.237417609" name="Optimization Level" superClass="gnu.c.compiler.option.optimization.level" valueType="enumerated"/>
								<option id="gnu.c.compiler.option.debugging.level.1566089944" name="Debug Level" superClass="gnu.c.compiler.option.debugging.level" value="gnu.c.debugging.level.none" valueType="enumerated"/>
<<<<<<< HEAD
=======
								<option id="gnu.c.compiler.option.include.paths.570331927" superClass="gnu.c.compiler.option.include.paths" valueType="includePath">
									<listOptionValue builtIn="false" value="../../include"/>
									<listOptionValue builtIn="false" value="../../../ext/include"/>
								</option>
>>>>>>> 3f273d17
								<inputType id="cdt.managedbuild.tool.gnu.c.compiler.input.1819399532" superClass="cdt.managedbuild.tool.gnu.c.compiler.input"/>
							</tool>
							<tool id="cdt.managedbuild.tool.gnu.cross.cpp.compiler.1091631266" name="Cross G++ Compiler" superClass="cdt.managedbuild.tool.gnu.cross.cpp.compiler">
								<option id="gnu.cpp.compiler.option.optimization.level.1262422738" name="Optimization Level" superClass="gnu.cpp.compiler.option.optimization.level" value="gnu.cpp.compiler.optimization.level.most" valueType="enumerated"/>
								<option id="gnu.cpp.compiler.option.debugging.level.834504067" name="Debug Level" superClass="gnu.cpp.compiler.option.debugging.level" value="gnu.cpp.compiler.debugging.level.none" valueType="enumerated"/>
<<<<<<< HEAD
=======
								<option id="gnu.cpp.compiler.option.include.paths.1778124999" superClass="gnu.cpp.compiler.option.include.paths" valueType="includePath">
									<listOptionValue builtIn="false" value="../../include"/>
									<listOptionValue builtIn="false" value="../../../ext/include"/>
								</option>
>>>>>>> 3f273d17
								<inputType id="cdt.managedbuild.tool.gnu.cpp.compiler.input.530422508" superClass="cdt.managedbuild.tool.gnu.cpp.compiler.input"/>
							</tool>
							<tool id="cdt.managedbuild.tool.gnu.cross.c.linker.1651364274" name="Cross GCC Linker" superClass="cdt.managedbuild.tool.gnu.cross.c.linker"/>
							<tool id="cdt.managedbuild.tool.gnu.cross.cpp.linker.663364090" name="Cross G++ Linker" superClass="cdt.managedbuild.tool.gnu.cross.cpp.linker">
								<inputType id="cdt.managedbuild.tool.gnu.cpp.linker.input.147132792" superClass="cdt.managedbuild.tool.gnu.cpp.linker.input">
									<additionalInput kind="additionalinputdependency" paths="$(USER_OBJS)"/>
									<additionalInput kind="additionalinput" paths="$(LIBS)"/>
								</inputType>
							</tool>
							<tool id="cdt.managedbuild.tool.gnu.cross.archiver.71213085" name="Cross GCC Archiver" superClass="cdt.managedbuild.tool.gnu.cross.archiver"/>
							<tool id="cdt.managedbuild.tool.gnu.cross.assembler.2031338493" name="Cross GCC Assembler" superClass="cdt.managedbuild.tool.gnu.cross.assembler">
<<<<<<< HEAD
=======
								<option id="gnu.both.asm.option.include.paths.1857611645" superClass="gnu.both.asm.option.include.paths" valueType="includePath">
									<listOptionValue builtIn="false" value="../../include"/>
									<listOptionValue builtIn="false" value="../../../ext/include"/>
								</option>
>>>>>>> 3f273d17
								<inputType id="cdt.managedbuild.tool.gnu.assembler.input.426434691" superClass="cdt.managedbuild.tool.gnu.assembler.input"/>
							</tool>
						</toolChain>
					</folderInfo>
				</configuration>
			</storageModule>
			<storageModule moduleId="org.eclipse.cdt.core.externalSettings"/>
		</cconfiguration>
		<cconfiguration id="cdt.managedbuild.config.gnu.cross.exe.release.406252314.1188468569">
			<storageModule buildSystemId="org.eclipse.cdt.managedbuilder.core.configurationDataProvider" id="cdt.managedbuild.config.gnu.cross.exe.release.406252314.1188468569" moduleId="org.eclipse.cdt.core.settings" name="debug">
				<externalSettings/>
				<extensions>
					<extension id="org.eclipse.cdt.core.GmakeErrorParser" point="org.eclipse.cdt.core.ErrorParser"/>
					<extension id="org.eclipse.cdt.core.CWDLocator" point="org.eclipse.cdt.core.ErrorParser"/>
					<extension id="org.eclipse.cdt.core.GCCErrorParser" point="org.eclipse.cdt.core.ErrorParser"/>
					<extension id="org.eclipse.cdt.core.GASErrorParser" point="org.eclipse.cdt.core.ErrorParser"/>
					<extension id="org.eclipse.cdt.core.GLDErrorParser" point="org.eclipse.cdt.core.ErrorParser"/>
					<extension id="org.eclipse.cdt.core.ELF" point="org.eclipse.cdt.core.BinaryParser"/>
				</extensions>
			</storageModule>
			<storageModule moduleId="cdtBuildSystem" version="4.0.0">
				<configuration artifactName="${ProjName}" buildArtefactType="org.eclipse.cdt.build.core.buildArtefactType.exe" buildProperties="org.eclipse.cdt.build.core.buildType=org.eclipse.cdt.build.core.buildType.release,org.eclipse.cdt.build.core.buildArtefactType=org.eclipse.cdt.build.core.buildArtefactType.exe" cleanCommand="rm -rf" description="" id="cdt.managedbuild.config.gnu.cross.exe.release.406252314.1188468569" name="debug" parent="cdt.managedbuild.config.gnu.cross.exe.release">
					<folderInfo id="cdt.managedbuild.config.gnu.cross.exe.release.406252314.1188468569." name="/" resourcePath="">
						<toolChain id="cdt.managedbuild.toolchain.gnu.cross.exe.release.845951767" name="Cross GCC" superClass="cdt.managedbuild.toolchain.gnu.cross.exe.release">
							<targetPlatform archList="all" binaryParser="org.eclipse.cdt.core.ELF" id="cdt.managedbuild.targetPlatform.gnu.cross.1365884171" isAbstract="false" osList="all" superClass="cdt.managedbuild.targetPlatform.gnu.cross"/>
							<builder arguments="-C ../../build/${ConfigName}/${ProjName}" buildPath="${workspace_loc:/cap}" command="make" id="cdt.managedbuild.builder.gnu.cross.2042880499" keepEnvironmentInBuildfile="false" managedBuildOn="false" name="Gnu Make Builder" superClass="cdt.managedbuild.builder.gnu.cross">
								<outputEntries>
									<entry flags="VALUE_WORKSPACE_PATH|RESOLVED" kind="outputPath" name=""/>
								</outputEntries>
							</builder>
							<tool id="cdt.managedbuild.tool.gnu.cross.c.compiler.689023721" name="Cross GCC Compiler" superClass="cdt.managedbuild.tool.gnu.cross.c.compiler">
								<option defaultValue="gnu.c.optimization.level.most" id="gnu.c.compiler.option.optimization.level.1897182126" name="Optimization Level" superClass="gnu.c.compiler.option.optimization.level" valueType="enumerated"/>
								<option id="gnu.c.compiler.option.debugging.level.1012819404" name="Debug Level" superClass="gnu.c.compiler.option.debugging.level" value="gnu.c.debugging.level.none" valueType="enumerated"/>
<<<<<<< HEAD
=======
								<option id="gnu.c.compiler.option.include.paths.1315616849" superClass="gnu.c.compiler.option.include.paths" valueType="includePath">
									<listOptionValue builtIn="false" value="../../include"/>
									<listOptionValue builtIn="false" value="../../../ext/include"/>
								</option>
>>>>>>> 3f273d17
								<inputType id="cdt.managedbuild.tool.gnu.c.compiler.input.1479762682" superClass="cdt.managedbuild.tool.gnu.c.compiler.input"/>
							</tool>
							<tool id="cdt.managedbuild.tool.gnu.cross.cpp.compiler.348912765" name="Cross G++ Compiler" superClass="cdt.managedbuild.tool.gnu.cross.cpp.compiler">
								<option id="gnu.cpp.compiler.option.optimization.level.1112371764" name="Optimization Level" superClass="gnu.cpp.compiler.option.optimization.level" value="gnu.cpp.compiler.optimization.level.most" valueType="enumerated"/>
								<option id="gnu.cpp.compiler.option.debugging.level.872967352" name="Debug Level" superClass="gnu.cpp.compiler.option.debugging.level" value="gnu.cpp.compiler.debugging.level.none" valueType="enumerated"/>
<<<<<<< HEAD
=======
								<option id="gnu.cpp.compiler.option.include.paths.1564063273" superClass="gnu.cpp.compiler.option.include.paths" valueType="includePath">
									<listOptionValue builtIn="false" value="../../include"/>
									<listOptionValue builtIn="false" value="../../../ext/include"/>
								</option>
>>>>>>> 3f273d17
								<inputType id="cdt.managedbuild.tool.gnu.cpp.compiler.input.1793189242" superClass="cdt.managedbuild.tool.gnu.cpp.compiler.input"/>
							</tool>
							<tool id="cdt.managedbuild.tool.gnu.cross.c.linker.286016008" name="Cross GCC Linker" superClass="cdt.managedbuild.tool.gnu.cross.c.linker"/>
							<tool id="cdt.managedbuild.tool.gnu.cross.cpp.linker.1258900923" name="Cross G++ Linker" superClass="cdt.managedbuild.tool.gnu.cross.cpp.linker">
								<inputType id="cdt.managedbuild.tool.gnu.cpp.linker.input.1670243258" superClass="cdt.managedbuild.tool.gnu.cpp.linker.input">
									<additionalInput kind="additionalinputdependency" paths="$(USER_OBJS)"/>
									<additionalInput kind="additionalinput" paths="$(LIBS)"/>
								</inputType>
							</tool>
							<tool id="cdt.managedbuild.tool.gnu.cross.archiver.1310894785" name="Cross GCC Archiver" superClass="cdt.managedbuild.tool.gnu.cross.archiver"/>
							<tool id="cdt.managedbuild.tool.gnu.cross.assembler.265256084" name="Cross GCC Assembler" superClass="cdt.managedbuild.tool.gnu.cross.assembler">
<<<<<<< HEAD
=======
								<option id="gnu.both.asm.option.include.paths.583548028" superClass="gnu.both.asm.option.include.paths" valueType="includePath">
									<listOptionValue builtIn="false" value="../../include"/>
									<listOptionValue builtIn="false" value="../../../ext/include"/>
								</option>
>>>>>>> 3f273d17
								<inputType id="cdt.managedbuild.tool.gnu.assembler.input.18027595" superClass="cdt.managedbuild.tool.gnu.assembler.input"/>
							</tool>
						</toolChain>
					</folderInfo>
				</configuration>
			</storageModule>
			<storageModule moduleId="org.eclipse.cdt.core.externalSettings"/>
		</cconfiguration>
	</storageModule>
	<storageModule moduleId="cdtBuildSystem" version="4.0.0">
		<project id="cap.cdt.managedbuild.target.gnu.cross.exe.2112791815" name="Executable"/>
	</storageModule>
	<storageModule moduleId="refreshScope" versionNumber="1">
		<resource resourceType="PROJECT" workspacePath="/cap"/>
	</storageModule>
	<storageModule moduleId="org.eclipse.cdt.internal.ui.text.commentOwnerProjectMappings"/>
	<storageModule moduleId="org.eclipse.cdt.core.LanguageSettingsProviders"/>
	<storageModule moduleId="scannerConfiguration">
		<autodiscovery enabled="true" problemReportingEnabled="true" selectedProfileId=""/>
		<scannerConfigBuildInfo instanceId="cdt.managedbuild.config.gnu.cross.exe.release.406252314.1188468569;cdt.managedbuild.config.gnu.cross.exe.release.406252314.1188468569.;cdt.managedbuild.tool.gnu.cross.c.compiler.689023721;cdt.managedbuild.tool.gnu.c.compiler.input.1479762682">
			<autodiscovery enabled="true" problemReportingEnabled="true" selectedProfileId=""/>
		</scannerConfigBuildInfo>
		<scannerConfigBuildInfo instanceId="cdt.managedbuild.config.gnu.cross.exe.release.406252314;cdt.managedbuild.config.gnu.cross.exe.release.406252314.;cdt.managedbuild.tool.gnu.cross.c.compiler.2051069660;cdt.managedbuild.tool.gnu.c.compiler.input.1819399532">
			<autodiscovery enabled="true" problemReportingEnabled="true" selectedProfileId="org.eclipse.cdt.managedbuilder.core.GCCManagedMakePerProjectProfileC"/>
		</scannerConfigBuildInfo>
		<scannerConfigBuildInfo instanceId="cdt.managedbuild.config.gnu.cross.exe.debug.1950255789;cdt.managedbuild.config.gnu.cross.exe.debug.1950255789.;cdt.managedbuild.tool.gnu.cross.cpp.compiler.1194628886;cdt.managedbuild.tool.gnu.cpp.compiler.input.424017211">
			<autodiscovery enabled="true" problemReportingEnabled="true" selectedProfileId="org.eclipse.cdt.managedbuilder.core.GCCManagedMakePerProjectProfileCPP"/>
		</scannerConfigBuildInfo>
		<scannerConfigBuildInfo instanceId="cdt.managedbuild.config.gnu.cross.exe.debug.1950255789;cdt.managedbuild.config.gnu.cross.exe.debug.1950255789.;cdt.managedbuild.tool.gnu.cross.c.compiler.798484282;cdt.managedbuild.tool.gnu.c.compiler.input.1311834757">
			<autodiscovery enabled="true" problemReportingEnabled="true" selectedProfileId="org.eclipse.cdt.managedbuilder.core.GCCManagedMakePerProjectProfileC"/>
		</scannerConfigBuildInfo>
		<scannerConfigBuildInfo instanceId="cdt.managedbuild.config.gnu.cross.exe.release.406252314;cdt.managedbuild.config.gnu.cross.exe.release.406252314.;cdt.managedbuild.tool.gnu.cross.cpp.compiler.1091631266;cdt.managedbuild.tool.gnu.cpp.compiler.input.530422508">
			<autodiscovery enabled="true" problemReportingEnabled="true" selectedProfileId="org.eclipse.cdt.managedbuilder.core.GCCManagedMakePerProjectProfileCPP"/>
		</scannerConfigBuildInfo>
		<scannerConfigBuildInfo instanceId="cdt.managedbuild.config.gnu.cross.exe.release.406252314.1188468569;cdt.managedbuild.config.gnu.cross.exe.release.406252314.1188468569.;cdt.managedbuild.tool.gnu.cross.cpp.compiler.348912765;cdt.managedbuild.tool.gnu.cpp.compiler.input.1793189242">
			<autodiscovery enabled="true" problemReportingEnabled="true" selectedProfileId=""/>
		</scannerConfigBuildInfo>
	</storageModule>
</cproject><|MERGE_RESOLUTION|>--- conflicted
+++ resolved
@@ -26,25 +26,19 @@
 							<tool id="cdt.managedbuild.tool.gnu.cross.c.compiler.2051069660" name="Cross GCC Compiler" superClass="cdt.managedbuild.tool.gnu.cross.c.compiler">
 								<option defaultValue="gnu.c.optimization.level.most" id="gnu.c.compiler.option.optimization.level.237417609" name="Optimization Level" superClass="gnu.c.compiler.option.optimization.level" valueType="enumerated"/>
 								<option id="gnu.c.compiler.option.debugging.level.1566089944" name="Debug Level" superClass="gnu.c.compiler.option.debugging.level" value="gnu.c.debugging.level.none" valueType="enumerated"/>
-<<<<<<< HEAD
-=======
 								<option id="gnu.c.compiler.option.include.paths.570331927" superClass="gnu.c.compiler.option.include.paths" valueType="includePath">
 									<listOptionValue builtIn="false" value="../../include"/>
 									<listOptionValue builtIn="false" value="../../../ext/include"/>
 								</option>
->>>>>>> 3f273d17
 								<inputType id="cdt.managedbuild.tool.gnu.c.compiler.input.1819399532" superClass="cdt.managedbuild.tool.gnu.c.compiler.input"/>
 							</tool>
 							<tool id="cdt.managedbuild.tool.gnu.cross.cpp.compiler.1091631266" name="Cross G++ Compiler" superClass="cdt.managedbuild.tool.gnu.cross.cpp.compiler">
 								<option id="gnu.cpp.compiler.option.optimization.level.1262422738" name="Optimization Level" superClass="gnu.cpp.compiler.option.optimization.level" value="gnu.cpp.compiler.optimization.level.most" valueType="enumerated"/>
 								<option id="gnu.cpp.compiler.option.debugging.level.834504067" name="Debug Level" superClass="gnu.cpp.compiler.option.debugging.level" value="gnu.cpp.compiler.debugging.level.none" valueType="enumerated"/>
-<<<<<<< HEAD
-=======
 								<option id="gnu.cpp.compiler.option.include.paths.1778124999" superClass="gnu.cpp.compiler.option.include.paths" valueType="includePath">
 									<listOptionValue builtIn="false" value="../../include"/>
 									<listOptionValue builtIn="false" value="../../../ext/include"/>
 								</option>
->>>>>>> 3f273d17
 								<inputType id="cdt.managedbuild.tool.gnu.cpp.compiler.input.530422508" superClass="cdt.managedbuild.tool.gnu.cpp.compiler.input"/>
 							</tool>
 							<tool id="cdt.managedbuild.tool.gnu.cross.c.linker.1651364274" name="Cross GCC Linker" superClass="cdt.managedbuild.tool.gnu.cross.c.linker"/>
@@ -56,13 +50,10 @@
 							</tool>
 							<tool id="cdt.managedbuild.tool.gnu.cross.archiver.71213085" name="Cross GCC Archiver" superClass="cdt.managedbuild.tool.gnu.cross.archiver"/>
 							<tool id="cdt.managedbuild.tool.gnu.cross.assembler.2031338493" name="Cross GCC Assembler" superClass="cdt.managedbuild.tool.gnu.cross.assembler">
-<<<<<<< HEAD
-=======
 								<option id="gnu.both.asm.option.include.paths.1857611645" superClass="gnu.both.asm.option.include.paths" valueType="includePath">
 									<listOptionValue builtIn="false" value="../../include"/>
 									<listOptionValue builtIn="false" value="../../../ext/include"/>
 								</option>
->>>>>>> 3f273d17
 								<inputType id="cdt.managedbuild.tool.gnu.assembler.input.426434691" superClass="cdt.managedbuild.tool.gnu.assembler.input"/>
 							</tool>
 						</toolChain>
@@ -96,25 +87,19 @@
 							<tool id="cdt.managedbuild.tool.gnu.cross.c.compiler.689023721" name="Cross GCC Compiler" superClass="cdt.managedbuild.tool.gnu.cross.c.compiler">
 								<option defaultValue="gnu.c.optimization.level.most" id="gnu.c.compiler.option.optimization.level.1897182126" name="Optimization Level" superClass="gnu.c.compiler.option.optimization.level" valueType="enumerated"/>
 								<option id="gnu.c.compiler.option.debugging.level.1012819404" name="Debug Level" superClass="gnu.c.compiler.option.debugging.level" value="gnu.c.debugging.level.none" valueType="enumerated"/>
-<<<<<<< HEAD
-=======
 								<option id="gnu.c.compiler.option.include.paths.1315616849" superClass="gnu.c.compiler.option.include.paths" valueType="includePath">
 									<listOptionValue builtIn="false" value="../../include"/>
 									<listOptionValue builtIn="false" value="../../../ext/include"/>
 								</option>
->>>>>>> 3f273d17
 								<inputType id="cdt.managedbuild.tool.gnu.c.compiler.input.1479762682" superClass="cdt.managedbuild.tool.gnu.c.compiler.input"/>
 							</tool>
 							<tool id="cdt.managedbuild.tool.gnu.cross.cpp.compiler.348912765" name="Cross G++ Compiler" superClass="cdt.managedbuild.tool.gnu.cross.cpp.compiler">
 								<option id="gnu.cpp.compiler.option.optimization.level.1112371764" name="Optimization Level" superClass="gnu.cpp.compiler.option.optimization.level" value="gnu.cpp.compiler.optimization.level.most" valueType="enumerated"/>
 								<option id="gnu.cpp.compiler.option.debugging.level.872967352" name="Debug Level" superClass="gnu.cpp.compiler.option.debugging.level" value="gnu.cpp.compiler.debugging.level.none" valueType="enumerated"/>
-<<<<<<< HEAD
-=======
 								<option id="gnu.cpp.compiler.option.include.paths.1564063273" superClass="gnu.cpp.compiler.option.include.paths" valueType="includePath">
 									<listOptionValue builtIn="false" value="../../include"/>
 									<listOptionValue builtIn="false" value="../../../ext/include"/>
 								</option>
->>>>>>> 3f273d17
 								<inputType id="cdt.managedbuild.tool.gnu.cpp.compiler.input.1793189242" superClass="cdt.managedbuild.tool.gnu.cpp.compiler.input"/>
 							</tool>
 							<tool id="cdt.managedbuild.tool.gnu.cross.c.linker.286016008" name="Cross GCC Linker" superClass="cdt.managedbuild.tool.gnu.cross.c.linker"/>
@@ -126,13 +111,10 @@
 							</tool>
 							<tool id="cdt.managedbuild.tool.gnu.cross.archiver.1310894785" name="Cross GCC Archiver" superClass="cdt.managedbuild.tool.gnu.cross.archiver"/>
 							<tool id="cdt.managedbuild.tool.gnu.cross.assembler.265256084" name="Cross GCC Assembler" superClass="cdt.managedbuild.tool.gnu.cross.assembler">
-<<<<<<< HEAD
-=======
 								<option id="gnu.both.asm.option.include.paths.583548028" superClass="gnu.both.asm.option.include.paths" valueType="includePath">
 									<listOptionValue builtIn="false" value="../../include"/>
 									<listOptionValue builtIn="false" value="../../../ext/include"/>
 								</option>
->>>>>>> 3f273d17
 								<inputType id="cdt.managedbuild.tool.gnu.assembler.input.18027595" superClass="cdt.managedbuild.tool.gnu.assembler.input"/>
 							</tool>
 						</toolChain>
