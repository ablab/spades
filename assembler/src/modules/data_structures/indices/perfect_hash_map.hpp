--- conflicted
+++ resolved
@@ -159,22 +159,8 @@
         KeyBase::BinRead(reader, tmp);
         ValueBase::BinRead(reader, tmp);
     }
-<<<<<<< HEAD
 
     friend struct PerfectHashMapBuilder;
-=======
-//todo think more about hierarchy
-protected:
-    template <class KmerCounter>
-    void BuildIndex(KmerCounter& counter, size_t bucket_num, size_t thread_num, bool save_final = true) {
-        KMerIndexBuilder<KMerIndexT> builder(this->workdir(),
-                             (unsigned) bucket_num,
-                             (unsigned) thread_num);
-        index_ptr_ = std::make_shared<KMerIndexT>();
-        size_t sz = builder.BuildIndex(*index_ptr_, counter, save_final);
-        ValueBase::resize(sz);
-    }
->>>>>>> 0bd46126
 };
 
 
