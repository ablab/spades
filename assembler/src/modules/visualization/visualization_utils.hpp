#pragma once

//***************************************************************************
//* Copyright (c) 2015 Saint Petersburg State University
//* Copyright (c) 2011-2014 Saint Petersburg Academic University
//* All Rights Reserved
//* See file LICENSE for details.
//***************************************************************************

#include "graph_printer.hpp"
#include "algorithms/dijkstra/dijkstra_helper.hpp"
#include "assembly_graph/components/splitters.hpp"
#include "assembly_graph/components/graph_component.hpp"
#include "visualizers.hpp"
#include "vertex_linker.hpp"

#include <fstream>

namespace omnigraph {
namespace visualization {


template<class Graph>
void WriteComponents(const Graph& g,
        const string& folder_name,
        shared_ptr<GraphSplitter<Graph>> inner_splitter,
        shared_ptr<GraphColorer<Graph>> colorer,
        const GraphLabeler<Graph> &labeler) {
    EmptyGraphLinker<Graph> linker;
//  shared_ptr<GraphComponentFilter<Graph>> checker = make_shared<ComponentSizeFilter<Graph>>(g, 1500, 2, 300);
    auto filter = make_shared<omnigraph::SmallComponentFilter<Graph>>(g, 3);
    shared_ptr<GraphSplitter<Graph>> splitter = make_shared<omnigraph::CollectingSplitterWrapper<Graph>>(inner_splitter, filter);
    omnigraph::visualization::SplittingGraphVisualizer<Graph>(g, labeler, *colorer, linker).SplitAndVisualize(*splitter, folder_name);
}

template<class Graph>
void DrawComponentsOfShortEdges(const Graph& g, const string &output_dir, size_t min_length, size_t sinks, size_t sources)
{
    vector<typename Graph::EdgeId> short_edges;
    std::string pics_folder_ = output_dir + ToString(min_length) + "_" + ToString(sinks) + "_" + ToString(sources) + "_"+ "pics_polymorphic/";
    make_dir(pics_folder_);
    INFO("Writing pics with components consisting of short edges to " + pics_folder_);
    shared_ptr<GraphSplitter<Graph>> splitter = LongEdgesExclusiveSplitter<Graph>(g, min_length);
    while (splitter->HasNext()) {
        GraphComponent<Graph> component = splitter->Next();
        if(component.v_size() > 3 && component.sinks().size() == sinks && component.sources().size() == sources)
        {
            bool fail = false;
            for(auto v : component.sources()) {
                if(component.g().IncomingEdgeCount(v) != 1) {
                    fail = true;
                }
            }
            for(auto v : component.sinks()) {
                if(component.g().OutgoingEdgeCount(v) != 1) {
                    fail = true;
                }
            }

            if(fail)
            {
                continue;
            }

            StrGraphLabeler<Graph> labeler(component.g());
            CoverageGraphLabeler<Graph> labeler2(component.g());
            CompositeLabeler<Graph> compositeLabeler(labeler, labeler2);
            WriteComponentSinksSources(component, pics_folder_ + ToString(g.int_id(*component.vertices().begin()))
                                                                                   + ".dot", visualization::DefaultColorer(g),
                                                                                   compositeLabeler);
            INFO("Component is written to " + ToString(g.int_id(*component.vertices().begin())) + ".dot");

            //            PrintComponent(component,
//                                pics_folder_ + "ShortComponents/"
//                                        + ToString(gp.g.int_id(component.vertices_[0]))
//                                         + ".dot");
        }
    }
}


template<class Graph>
void WriteSizeLimitedComponents(const Graph& g,
        const string& folder_name,
        shared_ptr<GraphSplitter<Graph>> inner_splitter,
        shared_ptr<GraphColorer<Graph>> colorer,
        const GraphLabeler<Graph> &labeler, int min_component_size, int max_component_size, size_t max_components) {
    EmptyGraphLinker<Graph> linker;

    auto filter = make_shared<omnigraph::ComponentSizeFilter<Graph>>(g, 1000000000, (size_t) min_component_size, (size_t) max_component_size);
    shared_ptr<GraphSplitter<Graph>> splitter = make_shared<omnigraph::CollectingSplitterWrapper<Graph>>(inner_splitter, filter);
    omnigraph::visualization::SplittingGraphVisualizer<Graph>(g, labeler, *colorer, linker, false, max_components).SplitAndVisualize(*splitter, folder_name);
}

template<class Graph>
void WriteComponent(const GraphComponent<Graph>& gc,
        const string& file_name, shared_ptr<GraphColorer<Graph>> colorer,
        const GraphLabeler<Graph> &labeler) {
    EmptyGraphLinker<Graph> linker;
    BorderDecorator<Graph> component_colorer(gc, *colorer, "yellow");
    std::ofstream os;
    os.open(file_name);
    omnigraph::visualization::ComponentVisualizer<Graph>(gc.g(), true).Visualize(gc, os, labeler, component_colorer, linker);
    os.close();
}

template<class Graph>
void WriteComponentSinksSources(const GraphComponent<Graph>& gc,
        const string& file_name, shared_ptr<GraphColorer<Graph>> colorer,
        const GraphLabeler<Graph> &labeler) {
    EmptyGraphLinker<Graph> linker;
    SinkSourceDecorator<Graph> component_colorer(gc, *colorer);
    std::ofstream os;
    os.open(file_name);
    omnigraph::visualization::ComponentVisualizer<Graph>(gc.g(), true).Visualize(gc, os, labeler, component_colorer, linker);
    os.close();
}

template<class Graph>
void WriteComponentSinksSources(const GraphComponent<Graph>& gc,
        const string& file_name) {

    StrGraphLabeler<Graph> labeler(gc.g());
    CoverageGraphLabeler<Graph> labeler2(gc.g());
    CompositeLabeler<Graph> compositeLabeler(labeler, labeler2);
    EmptyGraphLinker<Graph> linker;
    WriteComponentSinksSources(gc, file_name, DefaultColorer(gc.g()),
            compositeLabeler);
}

template<class Graph>
void WriteSimpleComponent(const GraphComponent<Graph>& gc,
        const string& file_name, shared_ptr<GraphColorer<Graph>> colorer,
        const GraphLabeler<Graph> &labeler) {
    EmptyGraphLinker<Graph> linker;
    std::ofstream os;
    os.open(file_name);
    omnigraph::visualization::ComponentVisualizer<Graph>(gc.g(), false).Visualize(gc, os, labeler, *colorer, linker);
    os.close();
}

template<class Graph>
void WriteComponentsAlongPath(const Graph& g, const vector<typename Graph::EdgeId>& path,
        const string& prefix_path, shared_ptr<GraphColorer<Graph>> colorer,
        const GraphLabeler<Graph> &labeler, bool color_path = true) {
    auto edge_colorer = make_shared<CompositeEdgeColorer<Graph>>("black");
    edge_colorer->AddColorer(colorer);
    if (color_path) {
        edge_colorer->AddColorer(make_shared<SetColorer<Graph>>(g, path, "green"));
    }
    shared_ptr<GraphColorer<Graph>> resulting_colorer =  make_shared<CompositeGraphColorer<Graph>>(colorer, edge_colorer);
    shared_ptr<GraphSplitter<Graph>> rs = ReliableSplitterAlongPath<Graph>(g, path);
    auto filter = make_shared<omnigraph::SmallComponentFilter<Graph>>(g, 3);
    shared_ptr<GraphSplitter<Graph>> splitter = make_shared<omnigraph::CondensingSplitterWrapper<Graph>>(rs, filter);
    WriteComponents<Graph>(g, prefix_path, splitter, resulting_colorer, labeler);
}

template<class Graph>
class LocalityPrintingRH {
    typedef typename Graph::EdgeId EdgeId;
    typedef typename Graph::VertexId VertexId;
    const Graph& g_;
    const GraphLabeler<Graph>& labeler_;
    std::shared_ptr<visualization::GraphColorer<Graph>> colorer_;
    const string output_folder_;
public:
    LocalityPrintingRH(const Graph& g
            , const GraphLabeler<Graph>& labeler
            , std::shared_ptr<visualization::GraphColorer<Graph>> colorer
            , const string& output_folder) :
            g_(g),
            labeler_(labeler),
            colorer_(colorer),
            output_folder_(output_folder) {
//        path::make_dirs(output_folder_);
    }

    void HandleDelete(EdgeId e, const string& add_label = "") {
        //todo magic constant
//          map<EdgeId, string> empty_coloring;
        auto edge_colorer = make_shared<visualization::CompositeEdgeColorer<Graph>>("black");
        edge_colorer->AddColorer(colorer_);
        edge_colorer->AddColorer(make_shared<visualization::SetColorer<Graph>>(g_, vector<EdgeId>(1, e), "green"));
        shared_ptr<visualization::GraphColorer<Graph>> resulting_colorer = make_shared<visualization::CompositeGraphColorer<Graph>>(colorer_, edge_colorer);

<<<<<<< HEAD
        string fn = output_folder_ + "/edge_" + ToString(g_.int_id(e)) + add_label + ".dot";
=======
        string fn = output_folder_ + "edge_" + ToString(g_.int_id(e)) + add_label + ".dot";
>>>>>>> 0bd46126
        omnigraph::visualization::WriteComponent(omnigraph::EdgeNeighborhood<Graph>(g_, e, 50, 250)
                , fn
                , resulting_colorer, labeler_);
    }

private:
    DECL_LOGGER("LocalityPrintingRH")
    ;
};

//static void WriteFilteredComponents(const Graph& g,
//      const string& folder_name,
//      shared_ptr<GraphComponentFilter<Graph>> filter,
//      shared_ptr<GraphSplitter<Graph>> splitter,
//      shared_ptr<GraphColorer<Graph>> colorer,
//      const GraphLabeler<Graph> &labeler) {
//  EmptyGraphLinker<Graph> linker;
////    shared_ptr<GraphComponentFilter<Graph>> checker = make_shared<ComponentSizeFilter<Graph>>(g, 1500, 2, 300);
//  omnigraph::FilteringSplitterWrapper<Graph> filtered_splitter(splitter, filter);
//  omnigraph::visualization::SplittingGraphVisualizer<Graph>(g, labeler, *colorer, linker).SplitAndVisualize(filtered_splitter, folder_name);
//}

}
}<|MERGE_RESOLUTION|>--- conflicted
+++ resolved
@@ -183,11 +183,7 @@
         edge_colorer->AddColorer(make_shared<visualization::SetColorer<Graph>>(g_, vector<EdgeId>(1, e), "green"));
         shared_ptr<visualization::GraphColorer<Graph>> resulting_colorer = make_shared<visualization::CompositeGraphColorer<Graph>>(colorer_, edge_colorer);
 
-<<<<<<< HEAD
         string fn = output_folder_ + "/edge_" + ToString(g_.int_id(e)) + add_label + ".dot";
-=======
-        string fn = output_folder_ + "edge_" + ToString(g_.int_id(e)) + add_label + ".dot";
->>>>>>> 0bd46126
         omnigraph::visualization::WriteComponent(omnigraph::EdgeNeighborhood<Graph>(g_, e, 50, 250)
                 , fn
                 , resulting_colorer, labeler_);
