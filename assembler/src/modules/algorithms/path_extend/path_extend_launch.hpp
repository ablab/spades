--- conflicted
+++ resolved
@@ -261,8 +261,14 @@
 
 }
 
-inline size_t TraverseLoops(PathContainer& paths, GraphCoverageMap& cover_map, shared_ptr<ContigsMaker> extender,  size_t long_edge_limit, size_t component_size_limit, size_t shortest_path_limit) {
+inline size_t TraverseLoops(PathContainer& paths,
+                            GraphCoverageMap& cover_map,
+                            shared_ptr<ContigsMaker> extender,
+                            size_t long_edge_limit,
+                            size_t component_size_limit,
+                            size_t shortest_path_limit) {
     INFO("Traversing tandem repeats");
+
     LoopTraverser loopTraverser(cover_map.graph(), cover_map, extender, long_edge_limit, component_size_limit, shortest_path_limit);
     size_t res = loopTraverser.TraverseAllLoops();
     paths.SortByLength();
@@ -481,13 +487,6 @@
                                        false /*use short loop coverage resolver*/);
 }
 
-<<<<<<< HEAD
-
-inline shared_ptr<PathExtender> MakeScaffoldingExtender(const conj_graph_pack& gp, const GraphCoverageMap& cov_map,
-                                       size_t lib_index, const pe_config::ParamSetT& pset) {
-    shared_ptr<PairedInfoLibrary> lib = MakeNewLib(gp.g, gp.scaffolding_indices, lib_index);
-=======
->>>>>>> fc8d865e
 
 inline shared_ptr<PathExtender> MakeScaffoldingExtender(const config::dataset& dataset_info,
                                                         size_t lib_index,
@@ -626,13 +625,13 @@
 }
 
 
-<<<<<<< HEAD
-
-
-inline shared_ptr<PairedInfoLibrary> MakeNewLibFromPaths(const conj_graph_pack::graph_t& g,
+inline shared_ptr<PairedInfoLibrary> MakeNewLibFromPaths(const config::dataset& dataset_info,
+                                                         size_t lib_index,
+                                                         const conj_graph_pack::graph_t& g,
                                                          const PathStorage<conj_graph_pack::graph_t>& long_reads,
-                                                size_t index, const ScaffoldingUniqueEdgeStorage& storage, const conj_graph_pack& gp) {
-    const auto& lib = cfg::get().ds.reads[index];
+                                                         const ScaffoldingUniqueEdgeStorage& storage,
+                                                         const conj_graph_pack& gp) {
+    const auto& lib = dataset_info.reads[lib_index];
     size_t read_length = lib.data().read_length;
     DEBUG("rl " << read_length);
     size_t is = 10000;
@@ -641,7 +640,7 @@
     int var = 10000;
     bool is_mp = true;
 //    omnigraph::de::PairedIndex<conj_graph_pack::graph_t, omnigraph::de::PointTraits, omnigraph::de::safe_btree_map> ind(g);
-    gp.scaffolding_single_long_reads[index].Init();
+    gp.scaffolding_single_long_reads[lib_index].Init();
     auto paths = long_reads.GetAllPaths();
     DEBUG("we know " << paths.size() << "paths");
     DEBUG("min unique length is " << storage.GetMinLength()<<", " << storage.size() << " unique edges ");
@@ -656,9 +655,9 @@
         for (size_t k = 0; k < edges.size(); k++) {
             if (storage.IsUnique(edges[k])) {
                 if (previous != -1ul) {
-                    gp.scaffolding_single_long_reads[index].Add(edges[previous], edges[k], omnigraph::de::RawPoint(cur_len , double (w)));
+                    gp.scaffolding_single_long_reads[lib_index].Add(edges[previous], edges[k], omnigraph::de::RawPoint(cur_len , double (w)));
                     DEBUG("adding info between " << g.int_id(edges[previous]) << " " <<g.int_id(edges[k]) << " " << cur_len);
-                    auto infos =   gp.scaffolding_single_long_reads[index].Get(edges[previous]);
+                    auto infos =   gp.scaffolding_single_long_reads[lib_index].Get(edges[previous]);
                     for (auto it : infos) {
                         EdgeId e2 = it.first;
                         DEBUG("got something" << g.int_id(e2));
@@ -672,21 +671,26 @@
     }
     debruijn_graph::graphio::ConjugateDataPrinter<Graph> tmpdt(g);
 //    tmpdt.SavePaired<decltype(gp.scaffolding_single_long_reads[index])>("oppa.prd",   gp.scaffolding_single_long_reads[index]);
-    DEBUG("ind size: " <<   gp.scaffolding_single_long_reads[index].size());
-    return make_shared< PairedInfoLibraryWithIndex<decltype(gp.scaffolding_single_long_reads[index])> >(cfg::get().K, g, read_length,
+    DEBUG("ind size: " <<   gp.scaffolding_single_long_reads[lib_index].size());
+    return make_shared< PairedInfoLibraryWithIndex<decltype(gp.scaffolding_single_long_reads[lib_index])> >(cfg::get().K, g, read_length,
                                                                                     is, is_min > 0.0 ? size_t(is_min) : 0, is_max > 0.0 ? size_t(is_max) : 0,
                                                                                     size_t(var),
-                                                                                      gp.scaffolding_single_long_reads[index], is_mp,
+                                                                                    gp.scaffolding_single_long_reads[lib_index], is_mp,
                                                                                     lib.data().insert_size_distribution);
 }
 
 
-inline shared_ptr<PathExtender> MakePacBioScaffolding2015Extender(const conj_graph_pack& gp, const GraphCoverageMap& cov_map,
-                                                            size_t lib_index, const pe_config::ParamSetT& pset, const ScaffoldingUniqueEdgeStorage& storage) {
+inline shared_ptr<PathExtender> MakePacBioScaffolding2015Extender(const config::dataset& dataset_info,
+                                                                  size_t lib_index,
+                                                                  const PathExtendParamsContainer& params,
+                                                                  const conj_graph_pack& gp,
+                                                                  const GraphCoverageMap& cov_map,
+                                                                  const ScaffoldingUniqueEdgeStorage& storage) {
+    const auto& pset = params.pset;
+
     shared_ptr<PairedInfoLibrary> lib;
-
     INFO("for lib " << lib_index);
-    lib = MakeNewLibFromPaths(gp.g, gp.single_long_reads[lib_index], lib_index,storage, gp);
+    lib = MakeNewLibFromPaths(dataset_info, lib_index, gp.g, gp.single_long_reads[lib_index], storage, gp);
     INFO(lib->GetIndexSize() << " index size from paths" );
 
     shared_ptr<WeightCounter> counter = make_shared<ReadCountWeightCounter>(gp.g, lib);
@@ -696,28 +700,33 @@
     double var_coeff = 3.0;
     DEBUG("here creating extchooser");
 //TODO: 2 is relative weight cutoff, to config!
-    auto scaff_chooser = std::make_shared<ExtensionChooser2015>(gp.g, counter, var_coeff, storage, 2, lib_index);
-
-    auto gap_joiner = std::make_shared<HammingGapJoiner>(gp.g, pset.scaffolder_options.min_gap_score,
-                                                         pset.scaffolder_options.short_overlap,
-                                                         (int) 2 * cfg::get().ds.RL());
-
-    return make_shared<ScaffoldingPathExtender>(gp, cov_map, scaff_chooser, gap_joiner, lib->GetISMax(), pset.loop_removal.max_loops, false , false);
-}
-
-
-
-inline shared_ptr<SimpleExtender> MakeMPExtender(const conj_graph_pack& gp, const GraphCoverageMap& cov_map, const PathContainer& paths,
-                                       size_t lib_index, const pe_config::ParamSetT& pset) {
-=======
+    auto scaff_chooser = std::make_shared<ExtensionChooser2015>(gp.g,
+                                                                counter,
+                                                                lib_index,
+                                                                storage,
+                                                                params.pset.scaffolder_options.cl_threshold,
+                                                                params.pset.scaffolder_options.var_coeff,
+                                                                params.pset.scaffolding2015.relative_weight_cutoff);
+    auto gap_joiner = std::make_shared<HammingGapJoiner>(gp.g, params.pset.scaffolder_options.min_gap_score,
+                                                         params.pset.scaffolder_options.short_overlap,
+                                                         (int) 2 * dataset_info.RL());
+
+    return make_shared<ScaffoldingPathExtender>(gp, cov_map,
+                                                scaff_chooser,
+                                                gap_joiner,
+                                                lib->GetISMax(),
+                                                params.pset.loop_removal.max_loops,
+                                                false,
+                                                false);
+}
+
+
 inline shared_ptr<SimpleExtender> MakeMPExtender(const config::dataset& dataset_info,
                                                  size_t lib_index,
                                                  const PathExtendParamsContainer& params,
                                                  const conj_graph_pack& gp,
                                                  const GraphCoverageMap& cov_map,
                                                  const PathContainer& paths) {
->>>>>>> fc8d865e
-
     const auto& lib = dataset_info.reads[lib_index];
     shared_ptr<PairedInfoLibrary> paired_lib = MakeNewLib(lib, gp.g, gp.paired_indices[lib_index]);
 
@@ -845,28 +854,31 @@
     }
 }
 
-<<<<<<< HEAD
-
-
-inline vector<shared_ptr<PathExtender> > MakeMPExtenders(PathExtendStage stage, const conj_graph_pack& gp, const GraphCoverageMap& cov_map,
-                                                          const pe_config::ParamSetT& pset, const ScaffoldingUniqueEdgeStorage& storage, const PathContainer& paths_for_mp = PathContainer()) {
-
+
+inline vector<shared_ptr<PathExtender> > MakeMPExtenders(PathExtendStage stage,
+                                                         const config::dataset& dataset_info,
+                                                         const PathExtendParamsContainer& params,
+                                                         const conj_graph_pack& gp,
+                                                         const GraphCoverageMap& cov_map,
+                                                         const ScaffoldingUniqueEdgeStorage& storage,
+                                                         const PathContainer& paths_for_mp = PathContainer()) {
+    const auto& pset = params.pset;
     vector<shared_ptr<PathExtender> > result;
     size_t mp_libs = 0;
 
     for (io::LibraryType lt : io::LibraryPriotity) {
-        for (size_t i = 0; i < cfg::get().ds.reads.lib_count(); ++i) {
-            const auto& lib = cfg::get().ds.reads[i];
+        for (size_t i = 0; i < dataset_info.reads.lib_count(); ++i) {
+            const auto& lib = dataset_info.reads[i];
             if (lib.type() != lt)
                 continue;
 
             if (IsForMPExtender(lib) && IsMPStage(stage)) {
                 ++mp_libs;
                 if (pset.sm == sm_old || pset.sm == sm_combined) {
-                    result.push_back(MakeMPExtender(gp, cov_map, paths_for_mp, i, pset));
+                    result.push_back(MakeMPExtender(dataset_info, i, params, gp, cov_map, paths_for_mp));
                 }
-                if (is_2015_scaffolder_enabled(pset.sm)) {
-                    result.push_back(MakeScaffolding2015Extender(gp, cov_map, i, pset, storage));
+                if (IsScaffolder2015Enabled(pset.sm)) {
+                    result.push_back(MakeScaffolding2015Extender(dataset_info, i, params, gp, cov_map, storage));
                 }
             }
         }
@@ -876,9 +888,7 @@
     return result;
 }
 
-inline vector<shared_ptr<PathExtender> > MakeAllExtenders(PathExtendStage stage, const conj_graph_pack& gp, const GraphCoverageMap& cov_map,
-                                            const pe_config::ParamSetT& pset, const ScaffoldingUniqueEdgeStorage& storage, const PathContainer& paths_for_mp = PathContainer()) {
-=======
+
 inline vector<shared_ptr<PathExtender> > MakeAllExtenders(PathExtendStage stage,
                                                           const config::dataset& dataset_info,
                                                           const PathExtendParamsContainer& params,
@@ -886,8 +896,6 @@
                                                           const GraphCoverageMap& cov_map,
                                                           const ScaffoldingUniqueEdgeStorage& storage,
                                                           const PathContainer& paths_for_mp = PathContainer()) {
->>>>>>> fc8d865e
-
     vector<shared_ptr<PathExtender> > result;
     vector<shared_ptr<PathExtender> > pes;
     vector<shared_ptr<PathExtender> > pes2015;
@@ -908,15 +916,9 @@
             if (lib.type() != lt)
                 continue;
 
-<<<<<<< HEAD
-
-            if (IsForSingleReadExtender(lib) ) {
-                result.push_back(MakeLongReadsExtender(gp, cov_map, i, pset));
-=======
-            //TODO: scaff2015 does not need any single read libs?
-            if (IsForSingleReadExtender(lib) && pset.sm != sm_2015) {
+//TODO: scaff2015 does not need any single read libs?
+            if (IsForSingleReadExtender(lib)) {
                 result.push_back(MakeLongReadsExtender(dataset_info, lib_index, params, gp, cov_map));
->>>>>>> fc8d865e
                 ++single_read_libs;
             }
             if (IsForPEExtender(lib)) {
@@ -947,13 +949,6 @@
             }
             if (IsForScaffoldingExtender(lib) && params.use_scaffolder && pset.scaffolder_options.enabled) {
                 ++scf_pe_libs;
-<<<<<<< HEAD
-                if (pset.sm == sm_old_pe_2015 || pset.sm == sm_old || pset.sm == sm_combined) {
-                    pe_scafs.push_back(MakeScaffoldingExtender(gp, cov_map, i, pset));
-                }
-                if (pset.sm == sm_combined) {
-                    pe_scafs.push_back(MakeScaffolding2015Extender(gp, cov_map, i, pset, storage));
-=======
                 if (params.mode == config::pipeline_type::rna) {
                     pe_scafs.push_back(MakeRNAScaffoldingExtender(dataset_info, lib_index, params, gp, cov_map));
                 }
@@ -964,7 +959,7 @@
                             break;
                         }
                         case sm_old_pe_2015: {
-                            pe_scafs.push_back(MakeScaffolding2015Extender(dataset_info, lib_index, params, gp, cov_map, storage));
+                            pe_scafs.push_back(MakeScaffoldingExtender(dataset_info, lib_index, params, gp, cov_map));
                             break;
                         }
                         case sm_combined: {
@@ -975,7 +970,6 @@
                         default:
                             break;
                     }
->>>>>>> fc8d865e
                 }
             }
             if (IsForMPExtender(lib) && IsMPStage(stage)) {
@@ -1003,8 +997,8 @@
                 }
             }
 
-            if (IsForSingleReadExtender(lib) && is_2015_scaffolder_enabled(pset.sm)) {
-                mps.push_back(MakePacBioScaffolding2015Extender(gp, cov_map, i, pset, storage));
+            if (IsForSingleReadExtender(lib) && IsScaffolder2015Enabled(pset.sm)) {
+                mps.push_back(MakePacBioScaffolding2015Extender(dataset_info, lib_index, params, gp, cov_map, storage));
                 ++mp_libs;
             }
         }
@@ -1053,13 +1047,8 @@
             if (IsForMPExtender(lib))
                 paired_lib = MakeNewLib(lib, gp.g, gp.paired_indices[lib_index]);
             else if (IsForPEExtender(lib))
-<<<<<<< HEAD
-                paired_lib = MakeNewLib(gp.g, gp.clustered_indices, lib_index);
+                paired_lib = MakeNewLib(lib, gp.g, gp.clustered_indices[lib_index]);
             else {
-=======
-                paired_lib = MakeNewLib(lib, gp.g, gp.clustered_indices[lib_index]);
-            else
->>>>>>> fc8d865e
                 INFO("Unusable paired lib #" << lib_index);
                 continue;
             }
@@ -1090,12 +1079,8 @@
 }
 
 inline void PrintScaffoldGraph(shared_ptr<scaffold_graph::ScaffoldGraph> scaffoldGraph,
-<<<<<<< HEAD
-                               const set<EdgeId> main_edge_set,
+                               const set<EdgeId>& main_edge_set,
                                const debruijn_graph::GenomeConsistenceChecker& genome_checker,
-=======
-                               const set<EdgeId>& main_edge_set,
->>>>>>> fc8d865e
                                const string& filename) {
     using namespace scaffold_graph;
 
@@ -1185,16 +1170,10 @@
         INFO("Autodetecting unique edge set parameters...");
         bool pe_found = false;
         //TODO constants
-<<<<<<< HEAD
         size_t min_MP_IS = 500;
-        if (HasOnlyMPLibs())
+        if (HasOnlyMPLibs(dataset_info))
             min_MP_IS = 10000;
-        for (size_t i = 0; i < cfg::get().ds.reads.lib_count(); ++i) {
-=======
-        size_t min_MP_IS = 10000;
         for (size_t i = 0; i < dataset_info.reads.lib_count(); ++i) {
->>>>>>> fc8d865e
-
             if (IsForPEExtender(dataset_info.reads[i])) {
                 pe_found = true;
             }
@@ -1233,19 +1212,11 @@
     const pe_config::ParamSetT &pset = params.pset;
 
     ScaffoldingUniqueEdgeStorage main_unique_storage;
-<<<<<<< HEAD
-    auto sc_mode = cfg::get().pe_params.param_set.sm;
-    auto min_unique_length = cfg::get().pe_params.param_set.scaffolding2015.min_unique_length;
-    auto unique_variaton = cfg::get().pe_params.param_set.scaffolding2015.unique_coverage_variation;
-
-    bool mp_exist = MPLibsExist();
-    if (is_2015_scaffolder_enabled(sc_mode) ) {
-        main_unique_storage = FillUniqueEdgeStorage(gp, min_unique_length, unique_variaton);
-=======
     auto sc_mode = pset.sm;
     auto min_unique_length = pset.scaffolding2015.min_unique_length;
     auto unique_variaton = pset.scaffolding2015.unique_coverage_variation;
-    bool detect_repeats_online = !(IsScaffolder2015Enabled(sc_mode) || params.mode == config::pipeline_type::meta);
+    bool mp_exist = MPLibsExist(dataset_info);
+    bool detect_repeats_online = !((IsScaffolder2015Enabled(sc_mode) && mp_exist) || params.mode == config::pipeline_type::meta);
 
     //Fill the storage to enable unique edge check
     if (IsScaffolder2015Enabled(sc_mode)) {
@@ -1253,39 +1224,21 @@
                                                     min_unique_length,
                                                     unique_variaton,
                                                     pset.scaffolding2015.autodetect);
->>>>>>> fc8d865e
     }
 
     make_dir(params.output_dir);
     make_dir(params.etc_dir);
 
-
-<<<<<<< HEAD
-    //TODO params
-    debruijn_graph::GenomeConsistenceChecker genome_checker(gp, main_unique_storage, 1000, 0.2);
-    if (is_2015_scaffolder_enabled(sc_mode)) {
-        //Scaffold graph
-        shared_ptr<scaffold_graph::ScaffoldGraph> scaffoldGraph;
-        if (cfg::get().pe_params.param_set.scaffold_graph_params.construct) {
-            scaffoldGraph =
-                ConstructScaffoldGraph(gp, main_unique_storage, cfg::get().pe_params.param_set.scaffold_graph_params);
-            if (cfg::get().pe_params.param_set.scaffold_graph_params.output) {
-                PrintScaffoldGraph(scaffoldGraph,
-                                   main_unique_storage.GetSet(),
-                                   genome_checker,
-                                   GetEtcDir(output_dir) + "scaffold_graph");
-            }
-=======
     //Scaffold graph
     shared_ptr<scaffold_graph::ScaffoldGraph> scaffoldGraph;
     if (pset.scaffold_graph_params.construct) {
+        //TODO params
+        debruijn_graph::GenomeConsistenceChecker genome_checker(gp, main_unique_storage, 1000, 0.2);
         scaffoldGraph = ConstructScaffoldGraph(dataset_info, params.pset.scaffold_graph_params, gp, main_unique_storage);
         if (pset.scaffold_graph_params.output) {
-            PrintScaffoldGraph(scaffoldGraph, main_unique_storage.GetSet(), params.etc_dir + "scaffold_graph");
->>>>>>> fc8d865e
-        }
-    }
-
+            PrintScaffoldGraph(scaffoldGraph, main_unique_storage.GetSet(), genome_checker, params.etc_dir + "scaffold_graph");
+        }
+    }
 
     DefaultContigCorrector<ConjugateDeBruijnGraph> corrector(gp.g);
     DefaultContigConstructor<ConjugateDeBruijnGraph> constructor(gp.g, corrector);
@@ -1304,18 +1257,10 @@
     size_t min_edge_len = 100;
     size_t max_edge_diff_pe = /*cfg::get().mode == config::pipeline_type::rna ? 0 :*/ max_is_right_quantile;
 
-    bool detect_repeats_online = !((is_2015_scaffolder_enabled(sc_mode) && mp_exist) ||
-                                    cfg::get().mode == config::pipeline_type::meta);
-
     shared_ptr<CompositeExtender> mainPE = make_shared<CompositeExtender>(gp.g, cover_map, all_libs,
-<<<<<<< HEAD
-                                                                          max_is_right_quantile, main_unique_storage,
-                                                                          cfg::get().pe_params.param_set.extension_options.max_repeat_length,
-=======
                                                                           main_unique_storage,
                                                                           max_is_right_quantile,
                                                                           pset.extension_options.max_repeat_length,
->>>>>>> fc8d865e
                                                                           detect_repeats_online);
 
 //extend pe + long reads
@@ -1332,11 +1277,6 @@
 
     PathContainer clone_paths;
     GraphCoverageMap clone_map(gp.g);
-<<<<<<< HEAD
-
-=======
-    bool mp_exist = MPLibsExist(dataset_info);
->>>>>>> fc8d865e
 
     if (mp_exist) {
         ClonePathContainer(paths, clone_paths, clone_map);
@@ -1345,47 +1285,26 @@
     exspander_stage = PathExtendStage::PEPolishing;
     all_libs = MakeAllExtenders(exspander_stage, dataset_info, params, gp, cover_map, main_unique_storage);
     mainPE = make_shared<CompositeExtender>(gp.g, cover_map, all_libs,
-<<<<<<< HEAD
-                                            max_is_right_quantile, main_unique_storage,
-                                            cfg::get().pe_params.param_set.extension_options.max_repeat_length,
-                                            detect_repeats_online);
-
-    //We do not run overlap removal in 2015 mode
-    //if (!is_2015_scaffolder_enabled(sc_mode)
-    DebugOutputPaths(gp, output_dir, paths, "pe_paths");
-
-    FinalizePaths(paths, cover_map, min_edge_len, max_is_right_quantile);
-    DebugOutputPaths(gp, output_dir, paths, "pe_finzlized1");
-    if (broken_contigs.is_initialized()) {
-        OutputBrokenScaffolds(paths, (int) gp.g.k(), writer,
-                              output_dir + (mp_exist ? "pe_contigs" : broken_contigs.get()));
-    }
-    DebugOutputPaths(gp, output_dir, paths, "pe_before_traverse");
-    if (traversLoops) {
-//old parameters compatibility
-        size_t traversed = TraverseLoops(paths, cover_map, mainPE, 1000, 10, 1000);
-        INFO("Pe stage, traversed " <<  traversed << " loops");
-        FinalizePaths(paths, cover_map, min_edge_len, max_is_right_quantile);
-        DebugOutputPaths(gp, output_dir, paths, "pe_finzlized2");
-
-=======
                                             main_unique_storage,
                                             max_is_right_quantile,
                                             pset.extension_options.max_repeat_length,
                                             detect_repeats_online);
 
+    DebugOutputPaths(gp, params, paths, "pe_paths");
     //We do not run overlap removal in 2015 mode
-    if (!IsScaffolder2015Enabled(sc_mode))
+    if (!IsScaffolder2015Enabled(sc_mode)) {
         FinalizePaths(params, paths, gp.g, cover_map, min_edge_len, max_edge_diff_pe);
+        DebugOutputPaths(gp, params, paths, "pe_finalized1");
+    }
     if (params.output_broken_scaffolds) {
         OutputBrokenScaffolds(paths, params, (int) gp.g.k(), writer,
                               params.output_dir + (mp_exist ? "pe_contigs" : params.broken_contigs));
     }
     DebugOutputPaths(gp, params, paths, "pe_before_traverse");
     if (params.traverse_loops) {
-        TraverseLoops(paths, cover_map, mainPE);
+        TraverseLoops(paths, cover_map, mainPE, 1000, 10, 1000);
         FinalizePaths(params, paths, gp.g, cover_map, min_edge_len, max_edge_diff_pe);
->>>>>>> fc8d865e
+        DebugOutputPaths(gp, params, paths, "pe_finalized2");
     }
     DebugOutputPaths(gp, params, paths, (mp_exist ? "pe_final_paths" : "final_paths"));
     writer.OutputPaths(paths, params.output_dir + (mp_exist ? "pe_scaffolds" : params.contigs_name));
@@ -1399,29 +1318,21 @@
 
 //MP
     DebugOutputPaths(gp, params, clone_paths, "mp_before_extend");
-
-    INFO("SUBSTAGE = mate-pair libraries ")
+    INFO("SUBSTAGE = mate-pair libraries ");
     exspander_stage = PathExtendStage::MPStage;
     all_libs.clear();
-<<<<<<< HEAD
-    max_is_right_quantile = FindOverlapLenForStage(exspander_stage);
+    max_is_right_quantile = FindOverlapLenForStage(exspander_stage, dataset_info);
     size_t max_resolvable_len = max_is_right_quantile;
-    PathContainer mp_paths;
-=======
-    max_is_right_quantile = FindOverlapLenForStage(exspander_stage, dataset_info);
     PathContainer mp_paths(clone_paths);
->>>>>>> fc8d865e
 
     if (IsScaffolder2015Enabled(sc_mode)) {
         //TODO: constants
-<<<<<<< HEAD
         int length_step = 500;
-
         vector<ScaffoldingUniqueEdgeStorage> unique_storages(min_unique_length / length_step + 2);
         ScaffoldingUniqueEdgeAnalyzer unique_edge_analyzer(gp, min_unique_length, unique_variaton);
         unique_edge_analyzer.FillUniqueEdgeStorage(unique_storages.front());
         INFO("Creating main exteders, unique edge length = " << min_unique_length);
-        all_libs = MakeAllExtenders(exspander_stage, gp, clone_map, pset, unique_storages.front());
+        all_libs = MakeAllExtenders(exspander_stage, dataset_info, params, gp, clone_map, unique_storages.front());
 
         int cur_length = (int) min_unique_length - length_step;
         size_t i = 1;
@@ -1429,7 +1340,7 @@
             INFO("Adding exteder with length " << cur_length);
             ScaffoldingUniqueEdgeAnalyzer additional_edge_analyzer(gp, (size_t) cur_length, unique_variaton);
             additional_edge_analyzer.FillUniqueEdgeStorage(unique_storages[i]);
-            auto additional_extenders = MakeMPExtenders(exspander_stage, gp, clone_map, pset, unique_storages[i]);
+            auto additional_extenders = MakeMPExtenders(exspander_stage, dataset_info, params, gp, clone_map, unique_storages[i]);
             all_libs.insert(all_libs.end(), additional_extenders.begin(), additional_extenders.end());
             cur_length -= length_step;
             ++i;
@@ -1438,93 +1349,60 @@
             INFO("Adding exteder with length " << length_step);
             ScaffoldingUniqueEdgeAnalyzer additional_edge_analyzer(gp, (size_t) length_step, unique_variaton);
             additional_edge_analyzer.FillUniqueEdgeStorage(unique_storages.back());
-            auto additional_extenders = MakeMPExtenders(exspander_stage, gp, clone_map, pset, unique_storages.back());
+            auto additional_extenders = MakeMPExtenders(exspander_stage, dataset_info, params, gp, clone_map, unique_storages.back());
             all_libs.insert(all_libs.end(), additional_extenders.begin(), additional_extenders.end());
         }
         INFO("Total number of exterders is " << all_libs.size());
-
         shared_ptr<CompositeExtender> mp_main_pe = make_shared<CompositeExtender>(gp.g, clone_map, all_libs,
+                                                                                  main_unique_storage,
                                                                                   max_is_right_quantile,
-                                                                                  main_unique_storage,
-                                                                                  cfg::get().pe_params.param_set.extension_options.max_repeat_length,
+                                                                                  pset.extension_options.max_repeat_length,
                                                                                   detect_repeats_online);
 
         mp_paths = resolver.extendSeeds(clone_paths, *mp_main_pe);
         clone_paths.DeleteAllPaths();
         mp_paths.FilterEmptyPaths();
         mp_paths.SortByLength();
-        DebugOutputPaths(gp, output_dir, mp_paths, "mp_raw");
+        DebugOutputPaths(gp, params, paths, "mp_raw");
     }
     else {
-        all_libs = MakeAllExtenders(exspander_stage, gp, clone_map, pset, main_unique_storage, clone_paths);
-=======
-        for (auto cur_length = min_unique_length; cur_length > 500; cur_length -= 500) {
-            ScaffoldingUniqueEdgeStorage current_unique_storage;
-            ScaffoldingUniqueEdgeAnalyzer unique_edge_analyzer(gp, cur_length, unique_variaton);
-            unique_edge_analyzer.FillUniqueEdgeStorage(current_unique_storage);
-            all_libs = MakeAllExtenders(exspander_stage, dataset_info, params, gp, clone_map, current_unique_storage, clone_paths);
-            shared_ptr<CompositeExtender> mp_main_pe = make_shared<CompositeExtender>(gp.g, clone_map, all_libs,
-                                                                                      main_unique_storage,
-                                                                                      max_is_right_quantile,
-                                                                                      pset.extension_options.max_repeat_length,
-                                                                                      detect_repeats_online);
-            INFO("Growing paths using mate-pairs unique length " << cur_length);
-            mp_paths = resolver.extendSeeds(mp_paths, *mp_main_pe);
-            DebugOutputPaths(gp, params, mp_paths, "mp_before_overlap_" + std::to_string(cur_length));
-        }
-    } else {
-        all_libs = MakeAllExtenders(exspander_stage, dataset_info, params, gp, clone_map, main_unique_storage, clone_paths);
->>>>>>> fc8d865e
+        all_libs = MakeAllExtenders(exspander_stage, dataset_info, params, gp, clone_map,
+                                    main_unique_storage, clone_paths);
         shared_ptr<CompositeExtender> mp_main_pe = make_shared<CompositeExtender>(gp.g, clone_map, all_libs,
                                                                                   main_unique_storage,
-<<<<<<< HEAD
-                                                                                  cfg::get().pe_params.param_set.extension_options.max_repeat_length,
-=======
                                                                                   max_is_right_quantile,
                                                                                   pset.extension_options.max_repeat_length,
->>>>>>> fc8d865e
                                                                                   detect_repeats_online);
         INFO("Growing paths using mate-pairs");
         mp_paths = resolver.extendSeeds(clone_paths, *mp_main_pe);
 
-<<<<<<< HEAD
-        DebugOutputPaths(gp, output_dir, mp_paths, "mp_before_overlap");
-        FinalizePaths(mp_paths, clone_map, max_is_right_quantile, max_is_right_quantile, true);
-        clone_paths.DeleteAllPaths();
-    }
-
-    DebugOutputPaths(gp, output_dir, mp_paths, "mp_final_paths");
-=======
         DebugOutputPaths(gp, params, mp_paths, "mp_before_overlap");
         FinalizePaths(params, mp_paths, gp.g, clone_map, max_is_right_quantile, max_is_right_quantile, true);
+        clone_paths.DeleteAllPaths();
+
     }
     DebugOutputPaths(gp, params, mp_paths, "mp_final_paths");
->>>>>>> fc8d865e
     DEBUG("Paths are grown with mate-pairs");
 
 //MP end
 
 //pe again
-<<<<<<< HEAD
     PathContainer last_paths;
-    if (!is_2015_scaffolder_enabled(sc_mode)) {
+    if (!IsScaffolder2015Enabled(sc_mode)) {
         INFO("SUBSTAGE = polishing paths")
         exspander_stage = PathExtendStage::FinalizingPEStage;
         all_libs.clear();
-        all_libs = MakeAllExtenders(exspander_stage, gp, clone_map, pset, main_unique_storage);
-        max_is_right_quantile = FindOverlapLenForStage(exspander_stage);
-        shared_ptr<CompositeExtender> pe2_extender = make_shared<CompositeExtender>(gp.g,
-                                                                                     clone_map,
-                                                                                     all_libs,
-                                                                                     max_is_right_quantile,
-                                                                                     main_unique_storage,
-                                                                                     cfg::get().pe_params.param_set.extension_options.max_repeat_length,
-                                                                                     detect_repeats_online);
+        all_libs = MakeAllExtenders(exspander_stage, dataset_info, params, gp, clone_map, main_unique_storage);
+        max_is_right_quantile = FindOverlapLenForStage(exspander_stage, dataset_info);
+        shared_ptr<CompositeExtender> pe2_extender = make_shared<CompositeExtender>(gp.g, clone_map, all_libs,
+                                                                                    main_unique_storage,
+                                                                                    max_is_right_quantile,
+                                                                                    pset.extension_options.max_repeat_length,
+                                                                                    detect_repeats_online);
         last_paths = resolver.extendSeeds(mp_paths, *pe2_extender);
-        DebugOutputPaths(gp, output_dir, last_paths, "pe2_before_overlap");
-
-        FinalizePaths(last_paths, clone_map, min_edge_len, max_is_right_quantile);
-        DebugOutputPaths(gp, output_dir, last_paths, "pe2_before_traverse");
+        DebugOutputPaths(gp, params, last_paths, "mp2_before_overlap");
+        FinalizePaths(params, last_paths, gp.g, clone_map, min_edge_len, max_is_right_quantile);
+        DebugOutputPaths(gp, params, last_paths, "mp2_before_traverse");
     }
     else {
         INFO("Second PE extender does not run in 2015");
@@ -1532,76 +1410,40 @@
     }
 
     exspander_stage = PathExtendStage::FinalPolishing;
-    all_libs = MakeAllExtenders(exspander_stage, gp, clone_map, pset, main_unique_storage);
+    all_libs = MakeAllExtenders(exspander_stage, dataset_info, params, gp, clone_map, main_unique_storage);
     shared_ptr<CompositeExtender> last_extender = make_shared<CompositeExtender>(gp.g, clone_map, all_libs,
-                                                   max_is_right_quantile, main_unique_storage,
-                                                   cfg::get().pe_params.param_set.extension_options.max_repeat_length,
+                                                   main_unique_storage,
+                                                   max_is_right_quantile,
+                                                   pset.extension_options.max_repeat_length,
                                                    detect_repeats_online);
     //old parameters compatibility
     size_t traversed = TraverseLoops(last_paths, clone_map, last_extender, 1000, 10, 1000);
-    INFO("final polishing stage, traversed " <<  traversed << " loops");
-    DebugOutputPaths(gp, output_dir, last_paths, "pe2_traveresed");
-
-
-    DebugOutputPaths(gp, output_dir, last_paths, "pe2_before_polishing");
+    INFO("Final polishing stage, traversed " <<  traversed << " loops");
+    DebugOutputPaths(gp, params, last_paths, "mp2_traveresed");
+
     INFO("Closing gaps in paths");
     PathContainer polished_paths;
     //Fixes distances for paths gaps and tries to fill them in based on graph topology
     CommonPrefixDijkstraGapCloser polisher(gp.g, max_resolvable_len);
     polisher.PolishPaths(last_paths, polished_paths);
     polished_paths.SortByLength();
+
+    DebugOutputPaths(gp, params, last_paths, "mp2_polished");
     GraphCoverageMap polished_map(gp.g, polished_paths, true);
-    DebugOutputPaths(gp, output_dir, polished_paths, "pe2_polished");
-
-    FinalizePaths(polished_paths, polished_map, min_edge_len, max_is_right_quantile);
-//result
-    if (broken_contigs.is_initialized()) {
-        OutputBrokenScaffolds(polished_paths, (int) gp.g.k(), writer, output_dir + broken_contigs.get());
-    }
-
-    DebugOutputPaths(gp, output_dir, polished_paths, "pe2_final_paths");
-    writer.OutputPaths(polished_paths, output_dir + contigs_name);
-=======
-    INFO("SUBSTAGE = polishing paths")
-    exspander_stage = PathExtendStage::FinalizingPEStage;
-    all_libs.clear();
-    all_libs = MakeAllExtenders(exspander_stage, dataset_info, params, gp, clone_map, main_unique_storage);
-    max_is_right_quantile = FindOverlapLenForStage(exspander_stage, dataset_info);
-    shared_ptr<CompositeExtender> last_extender = make_shared<CompositeExtender>(gp.g, clone_map, all_libs,
-                                                                                 main_unique_storage,
-                                                                                 max_is_right_quantile,
-                                                                                 pset.extension_options.max_repeat_length,
-                                                                                 detect_repeats_online);
-
-    auto last_paths = resolver.extendSeeds(mp_paths, *last_extender);
-    DebugOutputPaths(gp, params, last_paths, "mp2_before_overlap");
-
-    exspander_stage = PathExtendStage::FinalPolishing;
-    all_libs = MakeAllExtenders(exspander_stage, dataset_info, params, gp, clone_map, main_unique_storage);
-    last_extender = make_shared<CompositeExtender>(gp.g, clone_map, all_libs,
-                                                   main_unique_storage,
-                                                   max_is_right_quantile,
-                                                   pset.extension_options.max_repeat_length,
-                                                   detect_repeats_online);
-    if (!IsScaffolder2015Enabled(sc_mode)) {
-        FinalizePaths(params, last_paths, gp.g, clone_map, min_edge_len, max_is_right_quantile);
-        DebugOutputPaths(gp, params, last_paths, "mp2_before_traverse");
-    }
-
-    TraverseLoops(last_paths, clone_map, last_extender);
-    FinalizePaths(params, last_paths, gp.g, clone_map, min_edge_len, max_is_right_quantile);
+    FinalizePaths(params, polished_paths, gp.g, polished_map, min_edge_len, max_is_right_quantile);
 
 //result
     if (params.output_broken_scaffolds) {
-        OutputBrokenScaffolds(last_paths, params, (int) gp.g.k(), writer, params.output_dir + params.broken_contigs);
-    }
-    debruijn_graph::GenomeConsistenceChecker genome_checker (gp, main_unique_storage, 1000, 0.2);
-    DebugOutputPaths(gp, params, last_paths, "mp2_final_paths");
-    writer.OutputPaths(last_paths, params.output_dir + params.contigs_name);
->>>>>>> fc8d865e
-    if (gp.genome.size() > 0)
+        OutputBrokenScaffolds(polished_paths, params, (int) gp.g.k(), writer, params.output_dir + params.broken_contigs);
+    }
+
+    DebugOutputPaths(gp, params, polished_paths, "mp2_final_paths");
+    writer.OutputPaths(polished_paths, params.output_dir + params.contigs_name);
+
+    if (gp.genome.size() > 0) {
+        debruijn_graph::GenomeConsistenceChecker genome_checker(gp, main_unique_storage, 1000, 0.2);
         CountMisassembliesWithReference(genome_checker, polished_paths);
-    //FinalizeUniquenessPaths();
+    }
 
 //TODO:: destructor?
     last_paths.DeleteAllPaths();
@@ -1609,7 +1451,6 @@
     mp_paths.DeleteAllPaths();
     polished_paths.DeleteAllPaths();
 
-
     INFO("ExSPAnder repeat resolving tool finished");
 }
 
