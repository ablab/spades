--- conflicted
+++ resolved
@@ -540,17 +540,10 @@
                                                          pset.scaffolder_options.short_overlap,
                                                          (int) pset.scaffolder_options.basic_overlap_coeff * dataset_info.RL()));
 
-<<<<<<< HEAD
-    auto composite_gap_joiner = std::make_shared<CompositeGapJoiner>(gp.g, 
-                                                joiners, 
+    auto composite_gap_joiner = std::make_shared<CompositeGapJoiner>(gp.g,
+                                                joiners,
                                                 size_t(pset.scaffolder_options.max_can_overlap * (double) gp.g.k()), /* may overlap threshold */
                                                 int(math::round((double) gp.g.k() - pset.scaffolder_options.var_coeff * (double) paired_lib->GetIsVar())),  /* must overlap threshold */
-=======
-    auto composite_gap_joiner = std::make_shared<CompositeGapJoiner>(gp.g,
-                                                joiners,
-                                                size_t(pset.scaffolder_options.max_can_overlap * (double) gp.g.k()),
-                                                int(math::round((double) gp.g.k() - var_coeff * (double) lib->GetIsVar())),
->>>>>>> 0bd46126
                                                 pset.scaffolder_options.artificial_gap);
 
     return make_shared<ScaffoldingPathExtender>(gp, cov_map, scaff_chooser,
@@ -913,13 +906,8 @@
     const auto& pset = params.pset;
 
     for (io::LibraryType lt : io::LibraryPriotity) {
-<<<<<<< HEAD
         for (size_t lib_index = 0; lib_index < dataset_info.reads.lib_count(); ++lib_index) {
             const auto& lib = dataset_info.reads[lib_index];
-=======
-        for (size_t i = 0; i < cfg::get().ds.reads.lib_count(); ++i) {
-            const auto& lib = cfg::get().ds.reads[i];
->>>>>>> 0bd46126
             if (lib.type() != lt)
                 continue;
 
@@ -1196,7 +1184,7 @@
             unique_variation = 50;
             INFO("No paired libs found, we do not believe in coverage");
         }
-        
+
         min_unique_length = min_MP_IS;
         INFO("Minimal unique edge length set to the smallest MP library IS: " << min_unique_length);
 
@@ -1280,12 +1268,7 @@
 //extend pe + long reads
     PathExtendResolver resolver(gp.g);
     auto seeds = resolver.makeSimpleSeeds();
-<<<<<<< HEAD
     DebugOutputPaths(gp, params, seeds, "init_paths");
-=======
-    DebugOutputPaths(gp, output_dir, seeds, "init_paths");
-
->>>>>>> 0bd46126
     seeds.SortByLength();
 //    //FIXME for debug purposes
 //    writer.OutputPaths(seeds, output_dir + "scaffolds");
