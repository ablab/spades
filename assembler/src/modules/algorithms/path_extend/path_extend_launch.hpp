//***************************************************************************
//* Copyright (c) 2015 Saint Petersburg State University
//* Copyright (c) 2011-2014 Saint Petersburg Academic University
//* All Rights Reserved
//* See file LICENSE for details.
//***************************************************************************

/*
 * lc_launch.hpp
 *
 *  Created on: Dec 1, 2011
 *      Author: andrey
 */

#ifndef PATH_EXTEND_LAUNCH_HPP_
#define PATH_EXTEND_LAUNCH_HPP_

#include "scaffolder2015/scaffold_graph_constructor.hpp"
#include "pe_config_struct.hpp"
#include "pe_resolver.hpp"
#include "path_extender.hpp"
#include "pe_io.hpp"
#include "path_visualizer.hpp"
#include "loop_traverser.hpp"
#include "assembly_graph/graph_alignment/long_read_storage.hpp"
#include "next_path_searcher.hpp"
#include "scaffolder2015/extension_chooser2015.hpp"
#include "algorithms/genome_consistance_checker.hpp"
#include "scaffolder2015/scaffold_graph.hpp"
#include "scaffolder2015/scaffold_graph_visualizer.hpp"

namespace path_extend {

using namespace debruijn_graph;
typedef omnigraph::de::PairedInfoIndicesT<Graph> PairedInfoIndicesT;

inline size_t FindMaxOverlapedLen(const vector<shared_ptr<PairedInfoLibrary> >& libs) {
    size_t max = 0;
    for (size_t i = 0; i < libs.size(); ++i) {
        max = std::max(libs[i]->GetISMax(), max);
    }
    return max;
}

inline string GetEtcDir(const std::string& output_dir) {
    return output_dir + cfg::get().pe_params.etc_dir + "/";
}

inline void DebugOutputPaths(const conj_graph_pack& gp,
                      const std::string& output_dir, const PathContainer& paths,
                      const string& name) {
    PathInfoWriter path_writer;
    PathVisualizer visualizer;

    DefaultContigCorrector<ConjugateDeBruijnGraph> corrector(gp.g);
    DefaultContigConstructor<ConjugateDeBruijnGraph> constructor(gp.g, corrector);
    ContigWriter writer(gp.g, constructor, gp.components);

    string etcDir = GetEtcDir(output_dir);
    if (!cfg::get().pe_params.debug_output) {
        return;
    }
    writer.OutputPaths(paths, etcDir + name);
    if (cfg::get().pe_params.output.write_paths) {
        path_writer.WritePaths(paths, etcDir + name + ".dat");
    }
    if (cfg::get().pe_params.viz.print_paths) {
        visualizer.writeGraphWithPathsSimple(gp, etcDir + name + ".dot", name,
                                             paths);
    }
}

inline double GetWeightThreshold(shared_ptr<PairedInfoLibrary> lib, const pe_config::ParamSetT& pset) {
    return lib->IsMp() ? pset.mate_pair_options.weight_threshold : pset.extension_options.weight_threshold;
}

inline double GetPriorityCoeff(shared_ptr<PairedInfoLibrary> lib, const pe_config::ParamSetT& pset) {
    return lib->IsMp() ? pset.mate_pair_options.priority_coeff : pset.extension_options.priority_coeff;
}

inline void SetSingleThresholdForLib(shared_ptr<PairedInfoLibrary> lib, const pe_config::ParamSetT &pset, double threshold, double correction_coeff = 1.0) {
    if  (lib->IsMp()) {
        lib->SetSingleThreshold(pset.mate_pair_options.use_default_single_threshold || math::le(threshold, 0.0) ?
                                pset.mate_pair_options.single_threshold : threshold);
    }
    else {
        double t = pset.extension_options.use_default_single_threshold || math::le(threshold, 0.0) ?
                   pset.extension_options.single_threshold : threshold;
        t = correction_coeff * t;
        lib->SetSingleThreshold(t);
    }
}


inline string MakeNewName(const std::string& contigs_name, const std::string& subname) {
    return contigs_name.substr(0, contigs_name.rfind(".fasta")) + "_" + subname + ".fasta";
}

inline void OutputBrokenScaffolds(PathContainer& paths, int k,
                           const ContigWriter& writer,
                           const std::string& filename) {
    if (!cfg::get().pe_params.param_set.scaffolder_options.on
            or !cfg::get().use_scaffolder
            or cfg::get().pe_params.obs == obs_none) {
        return;
    }

    int min_gap = cfg::get().pe_params.obs == obs_break_all ? k / 2 : k;

    ScaffoldBreaker breaker(min_gap, paths);
    breaker.container().SortByLength();
    writer.OutputPaths(breaker.container(), filename);
}

inline void AddPathsToContainer(const conj_graph_pack& gp,
                         const std::vector<PathInfo<Graph> > paths,
                         size_t size_threshold, PathContainer& result) {
    for (size_t i = 0; i < paths.size(); ++i) {
        auto path = paths.at(i);
        vector<EdgeId> edges = path.getPath();
        if (edges.size() <= size_threshold) {
            continue;
        }
        BidirectionalPath* new_path = new BidirectionalPath(gp.g, edges);
        BidirectionalPath* conj_path = new BidirectionalPath(new_path->Conjugate());
        new_path->SetWeight((float) path.getWeight());
        conj_path->SetWeight((float) path.getWeight());
        result.AddPair(new_path, conj_path);
    }
    DEBUG("Long reads paths " << result.size() << " == ");
}

bool HasOnlyMPLibs() {
    for (const auto& lib : cfg::get().ds.reads) {
        if (!((lib.type() == io::LibraryType::MatePairs || lib.type() == io::LibraryType::HQMatePairs) &&
              lib.data().mean_insert_size > 0.0)) {
            return false;
        }
    }
    return true;
}

bool UseCoverageResolverForSingleReads(const io::LibraryType& type) {
    return HasOnlyMPLibs() && (type == io::LibraryType::HQMatePairs);
}

inline size_t CountEdgesInGraph(const Graph& g) {
    size_t count = 0;
    for (auto iter = g.ConstEdgeBegin(); !iter.IsEnd(); ++iter) {
        count++;
    }
    return count;
}

inline size_t GetNumberMPPaths(const Graph& g) {
    size_t count_edge = CountEdgesInGraph(g);
    if (count_edge < 1000) {
        return 1000;
    }
    if (count_edge < 10000) {
        return 100;
    }
    return 50;
}

inline string LibStr(size_t count) {
    return count == 1 ? "library" : "libraries";
}

inline void ClonePathContainer(PathContainer& spaths, PathContainer& tpaths, GraphCoverageMap& tmap) {
    tpaths.clear();
    tmap.Clear();

    for (auto iter = spaths.begin(); iter != spaths.end(); ++iter) {
        BidirectionalPath& path = *iter.get();
        BidirectionalPath* new_path = new BidirectionalPath(path.graph());
        new_path->Subscribe(&tmap);
        new_path->PushBack(path);

        BidirectionalPath& cpath = *iter.getConjugate();
        BidirectionalPath* new_cpath = new BidirectionalPath(cpath.graph());
        new_cpath->Subscribe(&tmap);
        new_cpath->PushBack(cpath);

        tpaths.AddPair(new_path, new_cpath);
    }
}

inline void FinalizePaths(PathContainer& paths, GraphCoverageMap& cover_map, size_t min_edge_len, size_t max_path_diff, bool mate_pairs = false) {
    PathExtendResolver resolver(cover_map.graph());


    if (cfg::get().pe_params.param_set.remove_overlaps) {
        resolver.removeOverlaps(paths, cover_map, min_edge_len, max_path_diff, cfg::get().pe_params.param_set.cut_all_overlaps);
    }
    else {
        resolver.removeEqualPaths(paths, cover_map, min_edge_len);
    }
    if (mate_pairs) {
        resolver.RemoveMatePairEnds(paths, min_edge_len);
    }
    if (cfg::get().avoid_rc_connections) {
        paths.FilterInterstandBulges();
    }
    paths.FilterEmptyPaths();
    if (!mate_pairs) {
        resolver.addUncoveredEdges(paths, cover_map);
    }
    paths.SortByLength();
    for(auto& path : paths) {
        path.first->ResetOverlaps();
    }

}

inline void TraverseLoops(PathContainer& paths, GraphCoverageMap& cover_map, shared_ptr<ContigsMaker> extender) {
    INFO("Traversing tandem repeats");
    LoopTraverser loopTraverser(cover_map.graph(), cover_map, extender);
    loopTraverser.TraverseAllLoops();
    paths.SortByLength();
}

inline bool IsForSingleReadExtender(const io::SequencingLibrary<config::DataSetData> &lib) {
    io::LibraryType lt = lib.type();
    return (lib.data().single_reads_mapped ||
            lt == io::LibraryType::PacBioReads ||
            lt == io::LibraryType::SangerReads ||
            lt == io::LibraryType::NanoporeReads ||
            lib.is_contig_lib());
}

inline bool IsForPEExtender(const io::SequencingLibrary<config::DataSetData> &lib) {
    return (lib.type() == io::LibraryType::PairedEnd &&
            lib.data().mean_insert_size > 0.0);
}

inline bool IsForShortLoopExtender(const io::SequencingLibrary<config::DataSetData> &lib) {
    return (lib.type() == io::LibraryType::PairedEnd &&
            lib.data().mean_insert_size > 0.0);
}

inline bool IsForScaffoldingExtender(const io::SequencingLibrary<config::DataSetData> &lib) {
    return (lib.type() == io::LibraryType::PairedEnd &&
            lib.data().mean_insert_size > 0.0);
}

inline bool IsForMPExtender(const io::SequencingLibrary<config::DataSetData> &lib) {
    return lib.data().mean_insert_size > 0.0 &&
            (lib.type() == io::LibraryType::HQMatePairs ||
             lib.type() == io::LibraryType::MatePairs);
}

enum class PathExtendStage {
    PEStage,
    PEPolishing,
    MPStage,
    FinalizingPEStage,
    FinalPolishing,
};

inline bool IsPEStage(PathExtendStage stage) {
    return stage == PathExtendStage::PEPolishing || stage == PathExtendStage::PEStage;
}

inline bool IsMPStage(PathExtendStage stage) {
    return stage == PathExtendStage::MPStage;
}

inline bool IsFinalStage(PathExtendStage stage) {
    return stage == PathExtendStage::FinalizingPEStage || stage == PathExtendStage::FinalPolishing;
}

inline bool IsPolishingStage(PathExtendStage stage) {
    return stage == PathExtendStage::PEPolishing || stage == PathExtendStage::FinalPolishing;
}


template<class Index>
inline shared_ptr<PairedInfoLibrary> MakeNewLib(const conj_graph_pack::graph_t& g,
                                     const Index& paired_index,
                                     size_t index) {
    const auto& lib = cfg::get().ds.reads[index];
    size_t read_length = lib.data().read_length;
    size_t is = (size_t) lib.data().mean_insert_size;
    int is_min = (int) lib.data().insert_size_left_quantile;
    int is_max = (int) lib.data().insert_size_right_quantile;
    int var = (int) lib.data().insert_size_deviation;
    bool is_mp = lib.type() == io::LibraryType::MatePairs ||  lib.type() == io::LibraryType::HQMatePairs ;
    return make_shared< PairedInfoLibraryWithIndex<decltype(paired_index[index])> >(cfg::get().K, g, read_length,
                                                                                    is, is_min > 0.0 ? size_t(is_min) : 0, is_max > 0.0 ? size_t(is_max) : 0,
                                                                                    size_t(var),
                                                                                    paired_index[index], is_mp,
                                                                                    lib.data().insert_size_distribution);
}

pe_config::LongReads GetLongReadsConfig(const io::LibraryType& type) {
    auto long_reads = cfg::get().pe_params.long_reads;
    if (io::SequencingLibraryBase::is_long_read_lib(type)) {
        return long_reads.pacbio_reads;
    } else if (type == io::LibraryType::PathExtendContigs){
        return long_reads.meta_contigs;
    } else if (io::SequencingLibraryBase::is_contig_lib(type)) {
        return long_reads.contigs;
    }
    return long_reads.single_reads;
}

inline shared_ptr<ExtensionChooser> MakeLongReadsExtensionChooser(const conj_graph_pack& gp, 
                                                                  size_t lib_index, 
                                                                  size_t max_repeat_length) {
    PathContainer paths;
    AddPathsToContainer(gp, gp.single_long_reads[lib_index].GetAllPaths(), 1, paths);

    auto long_reads_config = GetLongReadsConfig(cfg::get().ds.reads[lib_index].type());
    return make_shared<LongReadsExtensionChooser>(gp.g, paths, long_reads_config.filtering,
                                                  long_reads_config.weight_priority,
                                                  long_reads_config.unique_edge_priority,
                                                  long_reads_config.min_significant_overlap,
                                                  max_repeat_length);
}

inline shared_ptr<SimpleExtender> MakeLongReadsExtender(const conj_graph_pack& gp, const GraphCoverageMap& cov_map, 
                                                        size_t lib_index,
                                                        const pe_config::ParamSetT& pset) {
    const auto& lib = cfg::get().ds.reads[lib_index];
    size_t resolvable_repeat_length_bound = 10000ul;
    if (!lib.is_contig_lib()) {
        resolvable_repeat_length_bound = std::max(resolvable_repeat_length_bound, lib.data().read_length);
    }
    INFO("resolvable_repeat_length_bound set to " << resolvable_repeat_length_bound);
<<<<<<< HEAD
    return make_shared<SimpleExtender>(gp, cov_map, longReadEC, resolvable_repeat_length_bound,
=======

    auto long_read_ec = MakeLongReadsExtensionChooser(gp, lib_index, pset.extension_options.max_repeat_length);
    return make_shared<SimpleExtender>(gp, cov_map, long_read_ec, resolvable_repeat_length_bound,  
>>>>>>> 7ffd7aad
            pset.loop_removal.max_loops, true, UseCoverageResolverForSingleReads(lib.type()));
}

inline shared_ptr<SimpleExtender> MakeLongEdgePEExtender(const conj_graph_pack& gp, const GraphCoverageMap& cov_map,
                                                         size_t lib_index, const pe_config::ParamSetT& pset, bool investigate_loops) {
    shared_ptr<PairedInfoLibrary> lib = MakeNewLib(gp.g, gp.clustered_indices, lib_index);
    SetSingleThresholdForLib(lib, pset, cfg::get().ds.reads[lib_index].data().pi_threshold);
    INFO("Threshold for lib #" << lib_index << ": " << lib->GetSingleThreshold());

    shared_ptr<WeightCounter> wc = make_shared<PathCoverWeightCounter>(gp.g, lib, pset.normalize_weight);
    shared_ptr<ExtensionChooser> extension = make_shared<LongEdgeExtensionChooser>(gp.g, wc, GetWeightThreshold(lib, pset), GetPriorityCoeff(lib, pset));
    return make_shared<SimpleExtender>(gp, cov_map, extension, lib->GetISMax(), pset.loop_removal.max_loops, investigate_loops, false);
}

inline shared_ptr<SimpleExtensionChooser> MakeMetaExtensionChooser(const conj_graph_pack& gp,
                                                                   shared_ptr<PairedInfoLibrary> lib,
                                                                   const pe_config::ParamSetT& pset) {
    VERIFY(cfg::get().mode == config::pipeline_type::meta);
    VERIFY(!lib->IsMp());
    shared_ptr<WeightCounter> wc = make_shared<MetagenomicWeightCounter>(gp.g, lib, /*read_length*/cfg::get().ds.RL(),
        /*normalized_threshold*/ 0.3, /*raw_threshold*/ 3, /*estimation_edge_length*/ 300);
    return make_shared<SimpleExtensionChooser>(gp.g, wc,
                                               pset.extension_options.weight_threshold,
                                               pset.extension_options.priority_coeff);
}

inline shared_ptr<SimpleExtender> MakeMetaExtender(const conj_graph_pack& gp, const GraphCoverageMap& cov_map,
                                       size_t lib_index, const pe_config::ParamSetT& pset, bool investigate_loops) {
    shared_ptr<PairedInfoLibrary> lib = MakeNewLib(gp.g, gp.clustered_indices, lib_index);
<<<<<<< HEAD
    VERIFY(!lib->IsMp());

    shared_ptr<WeightCounter> wc = make_shared<MetagenomicWeightCounter>(gp.g, lib, /*read_length*/cfg::get().ds.RL(),
                            /*normalized_threshold*/ 0.3, /*raw_threshold*/ 3, /*estimation_edge_length*/ 300);
    shared_ptr<SimpleExtensionChooser> extension = make_shared<SimpleExtensionChooser>(gp.g, wc,
                                                        pset.extension_options.weight_threshold,
                                                        pset.extension_options.priority_coeff);
    return make_shared<SimpleExtender>(gp, cov_map, extension, lib->GetISMax(), pset.loop_removal.max_loops, investigate_loops, false);
=======
    return make_shared<SimpleExtender>(gp, cov_map, MakeMetaExtensionChooser(gp, lib, pset),
                                       lib->GetISMax(), pset.loop_removal.max_loops,
                                       investigate_loops, false);
>>>>>>> 7ffd7aad
}

inline shared_ptr<SimpleExtender> MakePEExtender(const conj_graph_pack& gp, const GraphCoverageMap& cov_map,
                                       size_t lib_index, const pe_config::ParamSetT& pset, bool investigate_loops) {
    shared_ptr<PairedInfoLibrary> lib = MakeNewLib(gp.g, gp.clustered_indices, lib_index);
    SetSingleThresholdForLib(lib, pset, cfg::get().ds.reads[lib_index].data().pi_threshold);
    INFO("Threshold for lib #" << lib_index << ": " << lib->GetSingleThreshold());

    shared_ptr<WeightCounter> wc = make_shared<PathCoverWeightCounter>(gp.g, lib, pset.normalize_weight);
    auto extension = make_shared<SimpleExtensionChooser>(gp.g, wc, GetWeightThreshold(lib, pset), GetPriorityCoeff(lib, pset));
    return make_shared<SimpleExtender>(gp, cov_map, extension, lib->GetISMax(), pset.loop_removal.max_loops, investigate_loops, false);
}

inline shared_ptr<PathExtender> MakeScaffoldingExtender(const conj_graph_pack& gp, const GraphCoverageMap& cov_map,
                                       size_t lib_index, const pe_config::ParamSetT& pset) {
    shared_ptr<PairedInfoLibrary> lib = MakeNewLib(gp.g, gp.scaffolding_indices, lib_index);

    shared_ptr<WeightCounter> counter = make_shared<ReadCountWeightCounter>(gp.g, lib);
    //FIXME this variable was not used!
    //double prior_coef = GetPriorityCoeff(lib, pset);
    //FIXME review parameters
    //todo put parameters in config
    //FIXME remove max_must_overlap from config
    double var_coeff = 3.0;
    auto scaff_chooser = std::make_shared<ScaffoldingExtensionChooser>(gp.g, counter, var_coeff);

    vector<shared_ptr<GapJoiner>> joiners;

    if (pset.scaffolder_options.use_la_gap_joiner) {
        joiners.push_back(std::make_shared<LAGapJoiner>(gp.g, pset.scaffolder_options.min_overlap_length,
                                                    pset.scaffolder_options.flank_multiplication_coefficient,
                                                    pset.scaffolder_options.flank_addition_coefficient));
    }

    joiners.push_back(std::make_shared<HammingGapJoiner>(gp.g, pset.scaffolder_options.min_gap_score,
                                                 pset.scaffolder_options.short_overlap,
                                                 (int) 2 * cfg::get().ds.RL()));

    auto composite_gap_joiner = std::make_shared<CompositeGapJoiner>(gp.g,
                                                joiners,
                                                size_t(pset.scaffolder_options.max_can_overlap * (double) gp.g.k()),
                                                int(math::round((double) gp.g.k() - var_coeff * (double) lib->GetIsVar())),
                                                pset.scaffolder_options.artificial_gap);

    return make_shared<ScaffoldingPathExtender>(gp, cov_map, scaff_chooser, composite_gap_joiner, lib->GetISMax(), pset.loop_removal.max_loops, false);
}


inline shared_ptr<PathExtender> MakeScaffolding2015Extender(const conj_graph_pack& gp, const GraphCoverageMap& cov_map,
                                                        size_t lib_index, const pe_config::ParamSetT& pset, const ScaffoldingUniqueEdgeStorage& storage) {
    shared_ptr<PairedInfoLibrary> lib;
    INFO("for lib " << lib_index);

    //TODO:: temporary solution
    if (gp.paired_indices[lib_index].size() > gp.clustered_indices[lib_index].size()) {
        INFO("Paired unclustered indices not empty, using them");
        lib = MakeNewLib(gp.g, gp.paired_indices, lib_index);
    } else if (gp.clustered_indices[lib_index].size() != 0 ) {
        INFO("clustered indices not empty, using them");
        lib = MakeNewLib(gp.g, gp.clustered_indices, lib_index);
    } else {
        ERROR("All paired indices are empty!");
    }

    shared_ptr<WeightCounter> counter = make_shared<ReadCountWeightCounter>(gp.g, lib);
//TODO::was copypasted from MakeScaffoldingExtender
//TODO::REWRITE
    double var_coeff = 3.0;
    DEBUG("here creating extchooser");
//TODO: 2 is relative weight cutoff, to config!
    auto scaff_chooser = std::make_shared<ExtensionChooser2015>(gp.g, counter, var_coeff, storage, 2, lib_index);

    auto gap_joiner = std::make_shared<HammingGapJoiner>(gp.g, pset.scaffolder_options.min_gap_score,
                                                         pset.scaffolder_options.short_overlap,
                                                         (int) 2 * cfg::get().ds.RL());

    return make_shared<ScaffoldingPathExtender>(gp, cov_map, scaff_chooser, gap_joiner, lib->GetISMax(), pset.loop_removal.max_loops, false , false);
}


inline shared_ptr<SimpleExtender> MakeMPExtender(const conj_graph_pack& gp, const GraphCoverageMap& cov_map, const PathContainer& paths,
                                       size_t lib_index, const pe_config::ParamSetT& pset) {

    shared_ptr<PairedInfoLibrary> lib = MakeNewLib(gp.g, gp.paired_indices, lib_index);
    SetSingleThresholdForLib(lib, pset, cfg::get().ds.reads[lib_index].data().pi_threshold);
    INFO("Threshold for lib #" << lib_index << ": " << lib->GetSingleThreshold());

    size_t max_number_of_paths_to_search = GetNumberMPPaths(gp.g);
    DEBUG("max number of mp paths " << max_number_of_paths_to_search);

    shared_ptr<MatePairExtensionChooser> chooser = make_shared<MatePairExtensionChooser>(gp.g, lib, paths, max_number_of_paths_to_search);
    return make_shared<SimpleExtender>(gp, cov_map, chooser, lib->GetISMax(), pset.loop_removal.mp_max_loops, true, false);
}

inline shared_ptr<SimpleExtender> MakeCoordCoverageExtender(const conj_graph_pack& gp, const GraphCoverageMap& cov_map,
                                       const pe_config::ParamSetT& pset) {
    shared_ptr<PairedInfoLibrary> lib = MakeNewLib(gp.g, gp.clustered_indices, 0);
    CoverageAwareIdealInfoProvider provider(gp.g, lib, -1ul, 0);
    auto coord_chooser = make_shared<CoordinatedCoverageExtensionChooser>(gp.g, provider,
                                                                          pset.coordinated_coverage.max_edge_length_in_repeat,
                                                                          pset.coordinated_coverage.delta,
                                                                          pset.coordinated_coverage.min_path_len);
    auto chooser = make_shared<JointExtensionChooser>(gp.g, MakeMetaExtensionChooser(gp, lib, pset), coord_chooser);
    return make_shared<SimpleExtender>(gp, cov_map, chooser, -1ul, pset.loop_removal.mp_max_loops, true, false);
}

inline shared_ptr<SimpleExtender> MakeRNAExtender(const conj_graph_pack& gp, const GraphCoverageMap& cov_map,
                                                 size_t lib_index, const pe_config::ParamSetT& pset, bool investigate_loops) {
    shared_ptr<PairedInfoLibrary> lib = MakeNewLib(gp.g, gp.clustered_indices, lib_index);
    SetSingleThresholdForLib(lib, pset, cfg::get().ds.reads[lib_index].data().pi_threshold);
    INFO("Threshold for lib #" << lib_index << ": " << lib->GetSingleThreshold());

    shared_ptr<WeightCounter> wc = make_shared<PathCoverWeightCounter>(gp.g, lib, pset.normalize_weight);
    shared_ptr<RNAExtensionChooser> extension = make_shared<RNAExtensionChooser>(gp.g, wc, GetWeightThreshold(lib, pset), GetPriorityCoeff(lib, pset));
    return make_shared<MultiExtender>(gp, cov_map, extension, lib->GetISMax(), pset.loop_removal.max_loops, investigate_loops, false);
}

inline shared_ptr<SimpleExtender> MakeRNALongReadsExtender(const conj_graph_pack& gp, const GraphCoverageMap& cov_map, size_t lib_index,
                                                        const pe_config::ParamSetT& pset) {
    VERIFY_MSG(false, "Long reads rna extender is not implemented yet")

    const auto& lib = cfg::get().ds.reads[lib_index];
    size_t resolvable_repeat_length_bound = 10000ul;
    if (!lib.is_contig_lib()) {
        resolvable_repeat_length_bound = std::max(resolvable_repeat_length_bound, lib.data().read_length);
    }
    INFO("resolvable_repeat_length_bound set to " << resolvable_repeat_length_bound);

    auto long_reads_ec = MakeLongReadsExtensionChooser(gp, lib_index, pset.extension_options.max_repeat_length);
    return make_shared<SimpleExtender>(gp, cov_map, long_reads_ec, resolvable_repeat_length_bound,
                                       pset.loop_removal.max_loops, true, UseCoverageResolverForSingleReads(lib.type()));
}

inline bool InsertSizeCompare(const shared_ptr<PairedInfoLibrary> lib1,
                              const shared_ptr<PairedInfoLibrary> lib2) {
    return lib1->GetISMax() < lib2->GetISMax();
}

template<typename Base, typename T>
inline bool instanceof(const T *ptr) {
    return dynamic_cast<const Base*>(ptr) != nullptr;
}

//Used for debug purpose only
inline void PrintExtenders(vector<shared_ptr<PathExtender> >& extenders) {
    DEBUG("Extenders in vector:");
    for(size_t i = 0; i < extenders.size(); ++i) {
        string type = typeid(*extenders[i]).name();
        DEBUG("Extender #i" << type);
        if (instanceof<SimpleExtender>(extenders[i].get())) {
            auto ec = ((SimpleExtender *) extenders[i].get())->GetExtensionChooser();
            string chooser_type = typeid(*ec).name();
            DEBUG("    Extender #i" << chooser_type);
        }
        else if (instanceof<ScaffoldingPathExtender>(extenders[i].get())) {
            auto ec = ((ScaffoldingPathExtender *) extenders[i].get())->GetExtensionChooser();
            string chooser_type = typeid(*ec).name();
            DEBUG("    Extender #i" << chooser_type);
        }
    }
}

inline vector<shared_ptr<PathExtender> > MakeAllExtenders(PathExtendStage stage, const conj_graph_pack& gp, const GraphCoverageMap& cov_map,
                                            const pe_config::ParamSetT& pset, const ScaffoldingUniqueEdgeStorage& storage, const PathContainer& paths_for_mp = PathContainer()) {

    vector<shared_ptr<PathExtender> > result;
    vector<shared_ptr<PathExtender> > pes;
    vector<shared_ptr<PathExtender> > pes2015;
    vector<shared_ptr<PathExtender> > pe_loops;
    vector<shared_ptr<PathExtender> > pe_scafs;
    vector<shared_ptr<PathExtender> > mps;

    size_t single_read_libs = 0;
    size_t pe_libs = 0;
    size_t scf_pe_libs = 0;
    size_t mp_libs = 0;

    for (io::LibraryType lt : io::LibraryPriotity) {
        for (size_t i = 0; i < cfg::get().ds.reads.lib_count(); ++i) {
            const auto& lib = cfg::get().ds.reads[i];
            if (lib.type() != lt)
                continue;

            //TODO: scaff2015 does not need any single read libs?
            if (IsForSingleReadExtender(lib) && pset.sm != sm_2015) {
                result.push_back(MakeLongReadsExtender(gp, cov_map, i, pset));
                ++single_read_libs;
            }
            if (IsForPEExtender(lib)) {
                ++pe_libs;
                if (IsPEStage(stage) && (pset.sm == sm_old_pe_2015 || pset.sm == sm_old || pset.sm == sm_combined)) {
                    if (cfg::get().mode == config::pipeline_type::meta)
                        //TODO proper configuration via config
                        pes.push_back(MakeMetaExtender(gp, cov_map, i, pset, false));
                    else if (cfg::get().mode == config::pipeline_type::moleculo)
                        pes.push_back(MakeLongEdgePEExtender(gp, cov_map, i, pset, false));
                    else if (cfg::get().mode == config::pipeline_type::rna && !IsPolishingStage(stage))
                        pes.push_back(MakeRNAExtender(gp, cov_map, i, pset, false));
                    else
                        pes.push_back(MakePEExtender(gp, cov_map, i, pset, false));
                }
                else if (pset.sm == sm_2015) {
                    pes2015.push_back(MakeScaffolding2015Extender(gp, cov_map, i, pset, storage));
                }
            }
            //FIXME logic is very cryptic!
            if (IsForShortLoopExtender(lib) && (pset.sm == sm_old_pe_2015 || pset.sm == sm_old || pset.sm == sm_combined)) {
                if (cfg::get().mode == config::pipeline_type::meta)
                    pes.push_back(MakeMetaExtender(gp, cov_map, i, pset, true));
                else if (cfg::get().mode == config::pipeline_type::rna && !IsPolishingStage(stage))
                    pes.push_back(MakeRNAExtender(gp, cov_map, i, pset, true));
                else
                    pe_loops.push_back(MakePEExtender(gp, cov_map, i, pset, true));
            }
            if (IsForScaffoldingExtender(lib) && cfg::get().use_scaffolder && pset.scaffolder_options.on) {
                ++scf_pe_libs;
                if (pset.sm == sm_old || pset.sm == sm_combined) {
                    pe_scafs.push_back(MakeScaffoldingExtender(gp, cov_map, i, pset));
                }
                if (pset.sm == sm_old_pe_2015 || pset.sm == sm_combined) {
                    pe_scafs.push_back(MakeScaffolding2015Extender(gp, cov_map, i, pset, storage));
                }
            }
            if (IsForMPExtender(lib) && IsMPStage(stage)) {
                ++mp_libs;
                if (pset.sm == sm_old || pset.sm == sm_combined) {
                    mps.push_back(MakeMPExtender(gp, cov_map, paths_for_mp, i, pset));
                }
                if (is_2015_scaffolder_enabled(pset.sm)) {
                    mps.push_back(MakeScaffolding2015Extender(gp, cov_map, i, pset, storage));
                }
            }
        }

        //std::sort(scaff_libs.begin(), scaff_libs.end(), InsertSizeCompare);
        result.insert(result.end(), pes.begin(), pes.end());
        result.insert(result.end(), pes2015.begin(), pes2015.end());
        result.insert(result.end(), pe_loops.begin(), pe_loops.end());
        result.insert(result.end(), pe_scafs.begin(), pe_scafs.end());
        result.insert(result.end(), mps.begin(), mps.end());
        pes.clear();
        pe_loops.clear();
        pe_scafs.clear();
        pes2015.clear();
        mps.clear();
    }

    INFO("Using " << pe_libs << " paired-end " << LibStr(pe_libs));
    INFO("Using " << scf_pe_libs << " paired-end scaffolding " << LibStr(scf_pe_libs));
    INFO("Using " << mp_libs << " mate-pair " << LibStr(mp_libs));
    INFO("Using " << single_read_libs << " single read " << LibStr(single_read_libs));
    INFO("Scaffolder is " << (pset.scaffolder_options.on ? "on" : "off"));

    if (pset.use_coordinated_coverage) {
        INFO("Using additional coordinated coverage extender");
        result.push_back(MakeCoordCoverageExtender(gp, cov_map, pset));
    }

    PrintExtenders(result);
    return result;
}

inline shared_ptr<scaffold_graph::ScaffoldGraph> ConstructScaffoldGraph(const conj_graph_pack& gp,
                                                                        const ScaffoldingUniqueEdgeStorage& edge_storage,
                                                                        const pe_config::ParamSetT::ScaffoldGraphParamsT& params) {
    using namespace scaffold_graph;
    vector<shared_ptr<ConnectionCondition>> conditions;

    INFO("Constructing connections");
    LengthEdgeCondition edge_condition(gp.g, edge_storage.GetMinLength());

    for (size_t lib_index = 0; lib_index < cfg::get().ds.reads.lib_count(); ++lib_index) {
        auto lib = cfg::get().ds.reads[lib_index];
        if (lib.is_paired()) {
            shared_ptr<PairedInfoLibrary> paired_lib;
            if (IsForMPExtender(lib))
                paired_lib = MakeNewLib(gp.g, gp.paired_indices, lib_index);
            else if (IsForPEExtender(lib))
                paired_lib = MakeNewLib(gp.g, gp.clustered_indices, lib_index);
            else
                INFO("Unusable paired lib #" << lib_index);
            conditions.push_back(make_shared<AdvancedPairedConnectionCondition>(gp.g, paired_lib, lib_index,
                                                                                params.always_add,
                                                                                params.never_add,
                                                                                params.relative_threshold));
        }
    }
    if (params.graph_connectivity) {
        auto as_con = make_shared<AssemblyGraphConnectionCondition>(gp.g, params.max_path_length, edge_storage);
        for (auto e_iter = gp.g.ConstEdgeBegin(); !e_iter.IsEnd(); ++e_iter) {
            if (edge_condition.IsSuitable(*e_iter))
                as_con->AddInterestingEdge(*e_iter);
        }
        conditions.push_back(as_con);
    }
    INFO("Total conditions " << conditions.size());

    INFO("Constructing scaffold graph from set of size " << edge_storage.GetSet().size());

    DefaultScaffoldGraphConstructor constructor(gp.g, edge_storage.GetSet(), conditions, edge_condition);
    auto scaffoldGraph = constructor.Construct();

    INFO("Scaffold graph contains " << scaffoldGraph->VertexCount() << " vertices and " << scaffoldGraph->EdgeCount() << " edges");
    return scaffoldGraph;
}


inline void PrintScaffoldGraph(shared_ptr<scaffold_graph::ScaffoldGraph> scaffoldGraph,
                               const set<EdgeId> main_edge_set,
                               const string& filename) {
    using namespace scaffold_graph;

    auto vcolorer = make_shared<ScaffoldVertexSetColorer>(main_edge_set);
    auto ecolorer = make_shared<ScaffoldEdgeColorer>();
    CompositeGraphColorer <ScaffoldGraph> colorer(vcolorer, ecolorer);

    INFO("Visualizing single grpah");
    ScaffoldGraphVisualizer singleVisualizer(*scaffoldGraph, false);
    std::ofstream single_dot;
    single_dot.open((filename + "_single.dot").c_str());
    singleVisualizer.Visualize(single_dot, colorer);
    single_dot.close();

    INFO("Visualizing paired grpah");
    ScaffoldGraphVisualizer pairedVisualizer(*scaffoldGraph, true);
    std::ofstream paired_dot;
    paired_dot.open((filename + "_paired.dot").c_str());
    pairedVisualizer.Visualize(paired_dot, colorer);
    paired_dot.close();

    INFO("Printing scaffold grpah");
    std::ofstream data_stream;
    data_stream.open((filename + ".data").c_str());
    scaffoldGraph->Print(data_stream);
    data_stream.close();
}


inline size_t FindOverlapLenForStage(PathExtendStage stage) {
    size_t res = 0;
    for (const auto& lib : cfg::get().ds.reads) {
        if (IsForPEExtender(lib) && IsPEStage(stage)) {
            res = max(res, (size_t) lib.data().insert_size_right_quantile);
        } else if (IsForShortLoopExtender(lib)) {
            res = max(res, (size_t) lib.data().insert_size_right_quantile);
        } else if (IsForMPExtender(lib) && IsMPStage(stage)) {
            res = max(res, (size_t) lib.data().insert_size_right_quantile);
        }
    }
    return res;
}

inline bool MPLibsExist() {
    for (const auto& lib : cfg::get().ds.reads)
        if (IsForMPExtender(lib))
            return true;

    return false;
}

inline void CountMisassembliesWithReference(debruijn_graph::GenomeConsistenceChecker& genome_checker, const PathContainer& paths) {
    size_t total_mis = 0 , gap_mis = 0;
    genome_checker.SpellGenome();
    for (auto iter = paths.begin(); iter != paths.end(); ++iter) {
        BidirectionalPath *path = iter.get();
        auto map_res = genome_checker.CountMisassemblies(*path);
        if (map_res.misassemblies > 0) {
            INFO ("there are " << map_res.misassemblies << " misassemblies in path: ");
            path->PrintInfo();
            total_mis += map_res.misassemblies;
        }
        if (map_res.wrong_gap_size > 0) {
            INFO ("there are " << map_res.wrong_gap_size << " wrong gaps in path: ");
            path->PrintInfo();
            gap_mis += map_res.wrong_gap_size;
        }
    }
    INFO ("In total found " << total_mis << " misassemblies " << " and " << gap_mis << " gaps.");
}

inline ScaffoldingUniqueEdgeStorage FillUniqueEdgeStorage(const conj_graph_pack& gp,
                                                                      size_t& min_unique_length,
                                                                      double& unique_variation) {

    ScaffoldingUniqueEdgeStorage main_unique_storage;
    //Setting scaffolding2015 parameters
    if (cfg::get().pe_params.param_set.scaffolding2015.autodetect) {
        INFO("Autodetecting unique edge set parameters...");
        bool pe_found = false;
        //TODO constants
        size_t min_MP_IS = 10000;
        for (size_t i = 0; i < cfg::get().ds.reads.lib_count(); ++i) {

            if (IsForPEExtender(cfg::get().ds.reads[i])) {
                pe_found = true;
            }
            if (IsForMPExtender(cfg::get().ds.reads[i])) {
                min_MP_IS = min(min_MP_IS, (size_t) cfg::get().ds.reads[i].data().mean_insert_size);
            }
        }
        if (pe_found) {
            //TODO constants
            unique_variation = 0.5;
            INFO("PE lib found, we believe in coverage");
        } else {
            unique_variation = 50;
            INFO("No paired libs found, we do not believe in coverage");
        }
        min_unique_length = min_MP_IS;
        INFO("Minimal unique edge length set to the smallest MP library IS: " << min_unique_length);

    } else {
        INFO("Unique edge set constructed with parameters from config : length " << min_unique_length
                 << " variation " << unique_variation);
    }
    ScaffoldingUniqueEdgeAnalyzer unique_edge_analyzer(gp, min_unique_length, unique_variation);
    unique_edge_analyzer.FillUniqueEdgeStorage(main_unique_storage);

    return main_unique_storage;
}

inline void ResolveRepeatsPe(conj_graph_pack& gp,
        const std::string& output_dir,
        const std::string& contigs_name,
        bool traversLoops,
        boost::optional<std::string> broken_contigs) {

    INFO("ExSPAnder repeat resolving tool started");

    ScaffoldingUniqueEdgeStorage main_unique_storage;
    auto sc_mode = cfg::get().pe_params.param_set.sm;
    auto min_unique_length = cfg::get().pe_params.param_set.scaffolding2015.min_unique_length;
    auto unique_variaton = cfg::get().pe_params.param_set.scaffolding2015.unique_coverage_variation;

    if (is_2015_scaffolder_enabled(sc_mode)) {
        main_unique_storage = FillUniqueEdgeStorage(gp, min_unique_length, unique_variaton);
    }

    make_dir(output_dir);
    make_dir(GetEtcDir(output_dir));
    const pe_config::ParamSetT &pset = cfg::get().pe_params.param_set;

    //Scaffold graph
    shared_ptr<scaffold_graph::ScaffoldGraph> scaffoldGraph;
    if (cfg::get().pe_params.param_set.scaffold_graph_params.construct) {
        scaffoldGraph = ConstructScaffoldGraph(gp, main_unique_storage, cfg::get().pe_params.param_set.scaffold_graph_params);
        if (cfg::get().pe_params.param_set.scaffold_graph_params.output) {
            PrintScaffoldGraph(scaffoldGraph, main_unique_storage.GetSet(), GetEtcDir(output_dir) + "scaffold_graph");
        }
    }


    DefaultContigCorrector<ConjugateDeBruijnGraph> corrector(gp.g);
    DefaultContigConstructor<ConjugateDeBruijnGraph> constructor(gp.g, corrector);
    ContigWriter writer(gp.g, constructor, gp.components);


//make pe + long reads extenders
    GraphCoverageMap cover_map(gp.g);
    INFO("SUBSTAGE = paired-end libraries")
    PathExtendStage exspander_stage = PathExtendStage::PEStage;
    vector<shared_ptr<PathExtender> > all_libs = MakeAllExtenders(exspander_stage, gp, cover_map, pset,
                                                                  main_unique_storage);

    //Parameters are subject to change
    size_t max_is_right_quantile = max(FindOverlapLenForStage(exspander_stage), gp.g.k() + 100);
    size_t min_edge_len = 100;

    shared_ptr<CompositeExtender> mainPE = make_shared<CompositeExtender>(gp.g, cover_map, all_libs,
                                                                          max_is_right_quantile, main_unique_storage,
                                                                          cfg::get().pe_params.param_set.extension_options.max_repeat_length);

//extend pe + long reads
    PathExtendResolver resolver(gp.g);
    auto seeds = resolver.makeSimpleSeeds();
    DebugOutputPaths(gp, output_dir, seeds, "init_paths");

    seeds.SortByLength();
//    //FIXME for debug purposes
//    writer.OutputPaths(seeds, output_dir + "scaffolds");
//    return;
//    //debug end

    INFO("Growing paths using paired-end and long single reads");
    auto paths = resolver.extendSeeds(seeds, *mainPE);
    paths.SortByLength();
    DebugOutputPaths(gp, output_dir, paths, "pe_before_overlap");

    PathContainer clone_paths;
    GraphCoverageMap clone_map(gp.g);
    bool mp_exist = MPLibsExist();

    if (mp_exist) {
        ClonePathContainer(paths, clone_paths, clone_map);
    }

    exspander_stage = PathExtendStage::PEPolishing;
    all_libs = MakeAllExtenders(exspander_stage, gp, cover_map, pset, main_unique_storage);
    mainPE = make_shared<CompositeExtender>(gp.g, cover_map, all_libs,
                                            max_is_right_quantile, main_unique_storage,
                                            cfg::get().pe_params.param_set.extension_options.max_repeat_length);

    //We do not run overlap removal in 2015 mode
    if (!is_2015_scaffolder_enabled(sc_mode))
        FinalizePaths(paths, cover_map, min_edge_len, max_is_right_quantile);
    if (broken_contigs.is_initialized()) {
        OutputBrokenScaffolds(paths, (int) gp.g.k(), writer,
                              output_dir + (mp_exist ? "pe_contigs" : broken_contigs.get()));
    }
    DebugOutputPaths(gp, output_dir, paths, "pe_before_traverse");
    if (traversLoops) {
        TraverseLoops(paths, cover_map, mainPE);
        FinalizePaths(paths, cover_map, min_edge_len, max_is_right_quantile);
    }
    DebugOutputPaths(gp, output_dir, paths, (mp_exist ? "pe_final_paths" : "final_paths"));
    writer.OutputPaths(paths, output_dir + (mp_exist ? "pe_scaffolds" : contigs_name));

    cover_map.Clear();
    seeds.DeleteAllPaths();
    paths.DeleteAllPaths();
    if (!mp_exist) {
        return;
    }

//MP
    DebugOutputPaths(gp, output_dir, clone_paths, "mp_before_extend");

    INFO("SUBSTAGE = mate-pair libraries ")
    exspander_stage = PathExtendStage::MPStage;
    all_libs.clear();
    max_is_right_quantile = FindOverlapLenForStage(exspander_stage);
    PathContainer mp_paths(clone_paths);

    if (is_2015_scaffolder_enabled(sc_mode)) {
        //TODO: constants
        for (auto cur_length = min_unique_length; cur_length > 500; cur_length -= 500) {
            ScaffoldingUniqueEdgeStorage current_unique_storage;
            ScaffoldingUniqueEdgeAnalyzer unique_edge_analyzer(gp, cur_length, unique_variaton);
            unique_edge_analyzer.FillUniqueEdgeStorage(current_unique_storage);
            all_libs = MakeAllExtenders(exspander_stage, gp, clone_map, pset, current_unique_storage, clone_paths);
            shared_ptr<CompositeExtender> mp_main_pe = make_shared<CompositeExtender>(gp.g, clone_map, all_libs,
                                                                                      max_is_right_quantile,
                                                                                      main_unique_storage,
                                                                                      cfg::get().pe_params.param_set.extension_options.max_repeat_length);
            INFO("Growing paths using mate-pairs unique length " << cur_length);
            mp_paths = resolver.extendSeeds(mp_paths, *mp_main_pe);
            DebugOutputPaths(gp, output_dir, mp_paths, "mp_before_overlap_" + std::to_string(cur_length));
        }
    } else {
        all_libs = MakeAllExtenders(exspander_stage, gp, clone_map, pset, main_unique_storage, clone_paths);
        shared_ptr<CompositeExtender> mp_main_pe = make_shared<CompositeExtender>(gp.g, clone_map, all_libs,
                                                                                  max_is_right_quantile,
                                                                                  main_unique_storage,
                                                                                  cfg::get().pe_params.param_set.extension_options.max_repeat_length);
        INFO("Growing paths using mate-pairs");
        mp_paths = resolver.extendSeeds(clone_paths, *mp_main_pe);

        DebugOutputPaths(gp, output_dir, mp_paths, "mp_before_overlap");
        FinalizePaths(mp_paths, clone_map, max_is_right_quantile, max_is_right_quantile, true);
    }
    DebugOutputPaths(gp, output_dir, mp_paths, "mp_final_paths");
    DEBUG("Paths are grown with mate-pairs");

//MP end

//    ContigsMultiplicity::Calculate(gp, paths,
//                                   "/home/toxa31/work/kmers_mpl/nice",
//                                   "/home/toxa31/work/contigs");

//pe again
    INFO("SUBSTAGE = polishing paths")
    exspander_stage = PathExtendStage::FinalizingPEStage;
    all_libs.clear();
    all_libs = MakeAllExtenders(exspander_stage, gp, clone_map, pset, main_unique_storage);
    max_is_right_quantile = FindOverlapLenForStage(exspander_stage);
    shared_ptr<CompositeExtender> last_extender = make_shared<CompositeExtender>(gp.g, clone_map, all_libs,
                                                                                 max_is_right_quantile, main_unique_storage,
                                                                                 cfg::get().pe_params.param_set.extension_options.max_repeat_length);

    auto last_paths = resolver.extendSeeds(mp_paths, *last_extender);
    DebugOutputPaths(gp, output_dir, last_paths, "mp2_before_overlap");

    exspander_stage = PathExtendStage::FinalPolishing;
    all_libs = MakeAllExtenders(exspander_stage, gp, clone_map, pset, main_unique_storage);
    last_extender = make_shared<CompositeExtender>(gp.g, clone_map, all_libs,
                                            max_is_right_quantile, main_unique_storage,
                                            cfg::get().pe_params.param_set.extension_options.max_repeat_length);
    if (!is_2015_scaffolder_enabled(sc_mode)) {
        FinalizePaths(last_paths, clone_map, min_edge_len, max_is_right_quantile);
        DebugOutputPaths(gp, output_dir, last_paths, "mp2_before_traverse");
    }

    TraverseLoops(last_paths, clone_map, last_extender);
    FinalizePaths(last_paths, clone_map, min_edge_len, max_is_right_quantile);

//result
    if (broken_contigs.is_initialized()) {
        OutputBrokenScaffolds(last_paths, (int) gp.g.k(), writer, output_dir + broken_contigs.get());
    }
    debruijn_graph::GenomeConsistenceChecker genome_checker (gp, main_unique_storage, 1000, 0.2);
    DebugOutputPaths(gp, output_dir, last_paths, "mp2_final_paths");
    writer.OutputPaths(last_paths, output_dir + contigs_name);
    if (gp.genome.size() > 0)
        CountMisassembliesWithReference(genome_checker, last_paths);
    //FinalizeUniquenessPaths();

//TODO:: destructor?
    last_paths.DeleteAllPaths();
    seeds.DeleteAllPaths();
    mp_paths.DeleteAllPaths();
    clone_paths.DeleteAllPaths();

    INFO("ExSPAnder repeat resolving tool finished");
}

} /* path_extend */



#endif /* PATH_EXTEND_LAUNCH_HPP_ */<|MERGE_RESOLUTION|>--- conflicted
+++ resolved
@@ -328,13 +328,9 @@
         resolvable_repeat_length_bound = std::max(resolvable_repeat_length_bound, lib.data().read_length);
     }
     INFO("resolvable_repeat_length_bound set to " << resolvable_repeat_length_bound);
-<<<<<<< HEAD
-    return make_shared<SimpleExtender>(gp, cov_map, longReadEC, resolvable_repeat_length_bound,
-=======
 
     auto long_read_ec = MakeLongReadsExtensionChooser(gp, lib_index, pset.extension_options.max_repeat_length);
     return make_shared<SimpleExtender>(gp, cov_map, long_read_ec, resolvable_repeat_length_bound,  
->>>>>>> 7ffd7aad
             pset.loop_removal.max_loops, true, UseCoverageResolverForSingleReads(lib.type()));
 }
 
@@ -364,20 +360,9 @@
 inline shared_ptr<SimpleExtender> MakeMetaExtender(const conj_graph_pack& gp, const GraphCoverageMap& cov_map,
                                        size_t lib_index, const pe_config::ParamSetT& pset, bool investigate_loops) {
     shared_ptr<PairedInfoLibrary> lib = MakeNewLib(gp.g, gp.clustered_indices, lib_index);
-<<<<<<< HEAD
-    VERIFY(!lib->IsMp());
-
-    shared_ptr<WeightCounter> wc = make_shared<MetagenomicWeightCounter>(gp.g, lib, /*read_length*/cfg::get().ds.RL(),
-                            /*normalized_threshold*/ 0.3, /*raw_threshold*/ 3, /*estimation_edge_length*/ 300);
-    shared_ptr<SimpleExtensionChooser> extension = make_shared<SimpleExtensionChooser>(gp.g, wc,
-                                                        pset.extension_options.weight_threshold,
-                                                        pset.extension_options.priority_coeff);
-    return make_shared<SimpleExtender>(gp, cov_map, extension, lib->GetISMax(), pset.loop_removal.max_loops, investigate_loops, false);
-=======
     return make_shared<SimpleExtender>(gp, cov_map, MakeMetaExtensionChooser(gp, lib, pset),
                                        lib->GetISMax(), pset.loop_removal.max_loops,
                                        investigate_loops, false);
->>>>>>> 7ffd7aad
 }
 
 inline shared_ptr<SimpleExtender> MakePEExtender(const conj_graph_pack& gp, const GraphCoverageMap& cov_map,
