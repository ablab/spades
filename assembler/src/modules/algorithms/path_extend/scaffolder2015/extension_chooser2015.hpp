//
// Created by lab42 on 8/26/15.
//
#pragma once

#include "algorithms/path_extend/extension_chooser.hpp"
#include "connection_condition2015.hpp"
#include "algorithms/genome_consistance_checker.hpp"
#include "dev_support/logger/logger.hpp"
#include <map>
#include <set>
namespace path_extend {
class ExtensionChooser2015: public ScaffoldingExtensionChooser {
private:
    const ScaffoldingUniqueEdgeStorage& unique_edges_;
// for possible connections e1 and e2 if weight(e1) > relative_weight_threshold_ * weight(e2) then e2 will be ignored
    double relative_weight_threshold_;
    PairedLibConnectionCondition paired_connection_condition_;
    AssemblyGraphConnectionCondition graph_connection_condition_;
// weight < absolute_weight_threshold_ will be ignored
    size_t absolute_weight_threshold_;
// multiplicator for the pairs which are connected in graph.
    double graph_connection_bonus_;

protected:
//If path contains no unique edges return -1
    pair<EdgeId, int> FindLastUniqueInPath(const BidirectionalPath& path) const;
//Find all possible next unique edges confirmed with mate-pair information. (absolute/relative)_weight_threshold_ used for filtering
    EdgeContainer FindNextUniqueEdge(const EdgeId from) const;
        DECL_LOGGER("ExtensionChooser2015")
public:
<<<<<<< HEAD
    ExtensionChooser2015(const Graph& g, shared_ptr<WeightCounter> wc, double is_scatter_coeff,
                         const ScaffoldingUniqueEdgeStorage& unique_edges ,double relative_threshold, size_t lib_index):
            ScaffoldingExtensionChooser(g, wc, is_scatter_coeff), unique_edges_(unique_edges), relative_weight_threshold_(relative_threshold), paired_connection_condition_(g,
            wc->get_libptr(), lib_index,
//TODO: constants are subject to reconsider
            0), graph_connection_condition_(g, 2*unique_edges_.GetMinLength(), unique_edges), absolute_weight_threshold_(2), graph_connection_bonus_(2) {
        INFO (wc->get_libptr()->GetIndexSize());
=======
    ExtensionChooser2015(const Graph& g,
                         shared_ptr<WeightCounter> wc,
                         size_t lib_index,
                         const ScaffoldingUniqueEdgeStorage& unique_edges,
                         double cl_weight_threshold,
                         double is_scatter_coeff,
                         double relative_threshold):
            //TODO: constants are subject to reconsider
            ScaffoldingExtensionChooser(g, wc, cl_weight_threshold, is_scatter_coeff),
            unique_edges_(unique_edges),
            relative_weight_threshold_(relative_threshold),
            paired_connection_condition_(g, wc->get_libptr(), lib_index, 0),
            graph_connection_condition_(g, 2 * unique_edges_.GetMinLength(), unique_edges),
            //TODO to congif!
            absolute_weight_threshold_(2),
            graph_connection_bonus_(2) {
>>>>>>> fc8d865e
        INFO("ExtensionChooser2015 created");
    }
/* @param edges are really not used and left for compatibility
 * @returns possible next edge if there is unique one, else returns empty container
 *
 */

    EdgeContainer Filter(const BidirectionalPath& path, const EdgeContainer& edges) const override;
};


}<|MERGE_RESOLUTION|>--- conflicted
+++ resolved
@@ -29,15 +29,6 @@
     EdgeContainer FindNextUniqueEdge(const EdgeId from) const;
         DECL_LOGGER("ExtensionChooser2015")
 public:
-<<<<<<< HEAD
-    ExtensionChooser2015(const Graph& g, shared_ptr<WeightCounter> wc, double is_scatter_coeff,
-                         const ScaffoldingUniqueEdgeStorage& unique_edges ,double relative_threshold, size_t lib_index):
-            ScaffoldingExtensionChooser(g, wc, is_scatter_coeff), unique_edges_(unique_edges), relative_weight_threshold_(relative_threshold), paired_connection_condition_(g,
-            wc->get_libptr(), lib_index,
-//TODO: constants are subject to reconsider
-            0), graph_connection_condition_(g, 2*unique_edges_.GetMinLength(), unique_edges), absolute_weight_threshold_(2), graph_connection_bonus_(2) {
-        INFO (wc->get_libptr()->GetIndexSize());
-=======
     ExtensionChooser2015(const Graph& g,
                          shared_ptr<WeightCounter> wc,
                          size_t lib_index,
@@ -54,7 +45,6 @@
             //TODO to congif!
             absolute_weight_threshold_(2),
             graph_connection_bonus_(2) {
->>>>>>> fc8d865e
         INFO("ExtensionChooser2015 created");
     }
 /* @param edges are really not used and left for compatibility
