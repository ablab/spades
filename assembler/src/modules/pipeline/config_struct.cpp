--- conflicted
+++ resolved
@@ -558,7 +558,7 @@
   load(simp.init_clean, pt, "init_clean", complete); // presimplification
   load(simp.final_tc, pt, "final_tc", complete);
   load(simp.final_br, pt, "final_br", complete);
-  simp.second_final_br = simp.final_br; 
+  simp.second_final_br = simp.final_br;
   load(simp.second_final_br, pt, "second_final_br", false);
 }
 
@@ -576,12 +576,8 @@
        "write_components_along_genome", complete);
   load(printer.write_components_along_contigs, pt,
        "write_components_along_contigs", complete);
-<<<<<<< HEAD
   load(printer.save_full_graph, pt, "save_full_graph", complete);
   load(printer.save_all, pt, "save_all", complete);
-=======
-  load(printer.save_graph, pt, "save_graph", complete);
->>>>>>> 0bd46126
   load(printer.save_graph_pack, pt, "save_graph_pack", complete);
   load(printer.write_full_graph, pt, "write_full_graph", complete);
   load(printer.write_full_nc_graph, pt, "write_full_nc_graph", complete);
@@ -736,7 +732,8 @@
 
     load(cfg.bwa, pt, "bwa_aligner", complete);
 
-    load(cfg.series_analysis, pt, "series_analysis", complete);
+    if (pt.count("series_analysis"))
+        load(cfg.series_analysis, pt, "series_analysis");
 
     if (pt.count("plasmid")) {
         VERIFY_MSG(!cfg.pd, "Option can be loaded only once");
