//***************************************************************************
//* Copyright (c) 2015 Saint Petersburg State University
//* Copyright (c) 2011-2014 Saint Petersburg Academic University
//* All Rights Reserved
//* See file LICENSE for details.
//***************************************************************************
#pragma once

#include "pipeline/config_singl.hpp"
#include "algorithms/path_extend/pe_config_struct.hpp"
#include "pipeline/library.hpp"

#include <boost/optional.hpp>
#include "math/xmath.h"

namespace debruijn_graph {
namespace config {

enum class info_printer_pos : char {
    default_pos = 0,
    before_first_gap_closer,
    before_simplification,
    before_post_simplification,
    final_simplified,
    final_gap_closed,
    before_repeat_resolution,

    total
};

std::vector<std::string> InfoPrinterPosNames();

enum class pipeline_type : char {
    base = 0,
    isolate,
    mda,
    meta,
    moleculo,
    diploid,
    rna,
    plasmid,
    large_genome,

    total
};

std::vector<std::string> PipelineTypeNames();

enum class construction_mode : char {
    old = 0,
    extention,

    total
};

std::vector<std::string> ConstructionModeNames();

enum class estimation_mode : char {
    simple = 0,
    weighted,
    smoothing,

    total
};

std::vector<std::string> EstimationModeNames();

enum class resolving_mode : char {
    none = 0,
    path_extend,

    total
};

std::vector<std::string> ResolveModeNames();

enum class single_read_resolving_mode : char {
    none = 0,
    only_single_libs,
    all,

    total
};

std::vector<std::string> SingleReadResolveModeNames();

template<typename mode_t>
mode_t ModeByName(const std::string& name, const std::vector<std::string>& names) {
    auto it = std::find(names.begin(), names.end(), name);
    VERIFY_MSG(it != names.end(), "Unrecognized mode name");
    return mode_t(it - names.begin());
}

template<typename mode_t>
std::string ModeName(const mode_t& mode, const std::vector<std::string>& names) {
    VERIFY_MSG(size_t(mode) < names.size(), "Unrecognized mode id");
    return names[size_t(mode)];
}

struct DataSetData {
    size_t read_length;
    double avg_read_length;
    double mean_insert_size;
    double insert_size_deviation;
    double insert_size_left_quantile;
    double insert_size_right_quantile;
    double median_insert_size;
    double insert_size_mad;
    std::map<int, size_t> insert_size_distribution;

    size_t lib_index;
    bool single_reads_mapped;
    uint64_t total_nucls;
    size_t read_count;

    double average_coverage;
    double pi_threshold;

    struct BinaryReadsInfo {
        BinaryReadsInfo(): binary_coverted(false), chunk_num(0), buffer_size(0) {}

        bool binary_coverted;
        std::string bin_reads_info_file;
        std::string paired_read_prefix;
        std::string single_read_prefix;
        size_t chunk_num;
        size_t buffer_size;
    } binary_reads_info;


    DataSetData(): read_length(0), avg_read_length(0.0),
                   mean_insert_size(0.0),
                   insert_size_deviation(0.0),
                   insert_size_left_quantile(0.0),
                   insert_size_right_quantile(0.0),
                   median_insert_size(0.0),
                   insert_size_mad(0.0),
                   lib_index(0),
                   single_reads_mapped(false),
                   total_nucls(0),
                   read_count(0),
                   average_coverage(0.0),
                   pi_threshold(0.0),
                   binary_reads_info() {}
};

struct dataset {
    typedef io::DataSet<DataSetData>::Library Library;

    io::DataSet<DataSetData> reads;

    size_t max_read_length;
    double average_coverage;
    double average_read_length;

    size_t RL() const { return max_read_length; }
    void set_RL(size_t RL) {
        max_read_length = RL;
    }

    double aRL() const { return average_read_length; }
    void set_aRL(double aRL) {
        average_read_length = aRL;
        for (size_t i = 0; i < reads.lib_count(); ++i) {
            reads[i].data().avg_read_length = aRL;
        }
    }

    double avg_coverage() const { return average_coverage; }
    void set_avg_coverage(double avg_coverage) {
        average_coverage = avg_coverage;
        for (size_t i = 0; i < reads.lib_count(); ++i) {
            reads[i].data().average_coverage = avg_coverage;
        }
    }

    std::string reference_genome_filename;
    std::string reads_filename;

    std::string reference_genome;

    dataset(): max_read_length(0), average_coverage(0.0) {
    }
};

// struct for debruijn project's configuration file
struct debruijn_config {

    pipeline_type mode;
    bool uneven_depth;

    bool developer_mode;

    bool preserve_raw_paired_index;

    struct simplification {
        struct tip_clipper {
            std::string condition;
            tip_clipper() {}
            tip_clipper(std::string condition_) : condition(condition_) {}
        };

        struct dead_end_clipper {
            std::string condition;
            bool enabled;
        };

        struct topology_tip_clipper {
            double length_coeff;
            size_t uniqueness_length;
            size_t plausibility_length;
        };

        struct complex_tip_clipper {
            bool enabled;
            double max_relative_coverage;
            size_t max_edge_len;
            std::string condition;
        };

        struct bulge_remover {
            bool enabled;
            bool main_iteration_only;
            double max_bulge_length_coefficient;
            size_t max_additive_length_coefficient;
            double max_coverage;
            double max_relative_coverage;
            size_t max_delta;
            double max_relative_delta;
            size_t max_number_edges;
            bool parallel;
            size_t buff_size;
            double buff_cov_diff;
            double buff_cov_rel_diff;
        };

        struct erroneous_connections_remover {
            std::string condition;
            erroneous_connections_remover() {}
            erroneous_connections_remover(std::string condition_) : condition(condition_) {}
        };

        struct relative_coverage_ec_remover {
            bool enabled;
            size_t max_ec_length;
            double rcec_ratio;
        };

        struct topology_based_ec_remover {
            size_t max_ec_length_coefficient;
            size_t uniqueness_length;
            size_t plausibility_length;
        };

        struct tr_based_ec_remover {
            size_t max_ec_length_coefficient;
            size_t uniqueness_length;
            double unreliable_coverage;
        };

        struct interstrand_ec_remover {
            size_t max_ec_length_coefficient;
            size_t uniqueness_length;
            size_t span_distance;
        };

        struct max_flow_ec_remover {
            bool enabled;
            double max_ec_length_coefficient;
            size_t uniqueness_length;
            size_t plausibility_length;
        };

        struct isolated_edges_remover {
            bool enabled;
            size_t max_length;
            double max_coverage;
            size_t max_length_any_cov;
        };

        struct complex_bulge_remover {
            bool enabled;
            double max_relative_length;
            size_t max_length_difference;
        };

        struct hidden_ec_remover {
            bool enabled;
            size_t uniqueness_length;
            double unreliability_threshold;
            double relative_threshold;
        };

        struct relative_coverage_edge_disconnector {
            bool enabled;
            double diff_mult;
        };

        struct relative_coverage_comp_remover {
            bool enabled;
            double coverage_gap;
            double length_coeff;
            double tip_allowing_length_coeff;
            size_t max_ec_length_coefficient;
            double max_coverage_coeff;
            size_t vertex_count_limit;
        };

        struct init_cleaning {
            std::string self_conj_condition;

            bool early_it_only;
            double activation_cov;
            isolated_edges_remover ier;
            std::string tip_condition;
            std::string ec_condition;
            double disconnect_flank_cov;
        };

        size_t cycle_iter_count;
        bool post_simplif_enabled;
        bool topology_simplif_enabled;
        tip_clipper tc;
        dead_end_clipper dead_end;
        complex_tip_clipper complex_tc;
        topology_tip_clipper ttc;
        bulge_remover br;
        erroneous_connections_remover ec;
        relative_coverage_ec_remover rcec;
        relative_coverage_comp_remover rcc;
        relative_coverage_edge_disconnector relative_ed;
        topology_based_ec_remover tec;
        tr_based_ec_remover trec;
        interstrand_ec_remover isec;
        max_flow_ec_remover mfec;
        isolated_edges_remover ier;
        complex_bulge_remover cbr;
        hidden_ec_remover her;

        tip_clipper final_tc;
        bulge_remover final_br;
        bulge_remover second_final_br;

        init_cleaning init_clean;
    };

    struct construction {
        struct early_tip_clipper {
            bool enable;
            boost::optional<size_t> length_bound;
            early_tip_clipper() : enable(false) {}
        };

        construction_mode con_mode;
        early_tip_clipper early_tc;
        bool keep_perfect_loops;
        size_t read_buffer_size;
        construction() :
                con_mode(construction_mode::extention),
                keep_perfect_loops(true),
                read_buffer_size(0) {}
    };

    simplification simp;
    boost::optional<simplification> preliminary_simp;

    struct sensitive_mapper {
        size_t k;
    };

    struct distance_estimator {
        double linkage_distance_coeff;
        double max_distance_coeff;
        double max_distance_coeff_scaff;
        double filter_threshold;
    };

    struct smoothing_distance_estimator {
        size_t threshold;
        double range_coeff;
        double delta_coeff;
        double percentage;
        size_t cutoff;
        size_t min_peak_points;
        double inv_density;
        double derivative_threshold;
    };

    struct ambiguous_distance_estimator {
        bool enabled;
        double haplom_threshold;
        double relative_length_threshold;
        double relative_seq_threshold;
    };

    struct plasmid {
        size_t long_edge_length;
        size_t edge_length_for_median;
        double relative_coverage;
        size_t small_component_size;
        double small_component_relative_coverage;
        size_t min_component_length;
        size_t min_isolated_length;
    };

    struct pacbio_processor {
  //align and traverse.
      size_t  pacbio_k; //13
      bool additional_debug_info; //false
      double compression_cutoff;// 0.6
      double domination_cutoff; //1.5
      double path_limit_stretching; //1.3
      double path_limit_pressing;//0.7
      bool ignore_middle_alignment; //true; false for stats and mate_pairs;
  //gap_closer
      size_t long_seq_limit; //400
      size_t pacbio_min_gap_quantity; //2
      size_t contigs_min_gap_quantity; //1
      size_t max_contigs_gap_length; // 10000
    };

    struct position_handler {
        size_t max_mapping_gap;
        size_t max_gap_diff;
        std::string contigs_for_threading;
        std::string contigs_to_analyze;
        bool late_threading;
        bool careful_labeling;
    };

    struct gap_closer {
        int minimal_intersection;
        bool before_simplify;
        bool in_simplify;
        bool after_simplify;
        double weight_threshold;
    };

    struct info_printer {
        bool basic_stats;
        bool lib_info;
        bool extended_stats;
        bool write_components;
        std::string components_for_kmer;
        std::string components_for_genome_pos;
        bool write_components_along_genome;
        bool write_components_along_contigs;
<<<<<<< HEAD
        bool save_full_graph;
        bool save_all;
=======
        bool save_graph;
>>>>>>> 0bd46126
        bool save_graph_pack;
        bool write_error_loc;
        bool write_full_graph;
        bool write_full_nc_graph;
    };

    struct graph_read_corr_cfg {
        bool enable;
        std::string output_dir;
        bool binary;
    };

    struct kmer_coverage_model {
        double probability_threshold;
        double strong_probability_threshold;
        double coverage_threshold;
        bool use_coverage_threshold;
    };

    struct bwa_aligner {
        bool bwa_enable;
        bool debug;
        std::string path_to_bwa;
        size_t min_contig_len;
    };

    typedef std::map<info_printer_pos, info_printer> info_printers_t;

    std::string dataset_file;
    std::string project_name;
    std::string input_dir;
    std::string output_base;
    std::string output_dir;
    std::string tmp_dir;
    std::string output_suffix;
    std::string output_saves;
    std::string final_contigs_file;
    std::string log_filename;
    std::string series_analysis;

    bool output_pictures;
    bool output_nonfinal_contigs;
    bool compute_paths_number;

    bool use_additional_contigs;
    bool use_unipaths;
    std::string additional_contigs;

    struct scaffold_correction {
        std::string scaffolds_file;
        bool output_unfilled;
        size_t max_insert;
        size_t max_cut_length;
    };

    struct truseq_analysis {
        std::string scaffolds_file;
        std::string genome_file;
    };

    boost::optional<scaffold_correction> sc_cor;
    truseq_analysis tsa;
    std::string load_from;

    std::string entry_point;

    bool rr_enable;
    bool two_step_rr;
    bool use_intermediate_contigs;

    single_read_resolving_mode single_reads_rr;
    bool use_single_reads;

    bool correct_mismatches;
    bool paired_info_statistics;
    bool paired_info_scaffolder;
    bool gap_closer_enable;

    size_t max_repeat_length;

    //Convertion options
    size_t buffer_size;
    std::string temp_bin_reads_dir;
    std::string temp_bin_reads_path;
    std::string temp_bin_reads_info;
    std::string paired_read_prefix;
    std::string single_read_prefix;

    size_t K;

    bool main_iteration;

    size_t max_threads;
    size_t max_memory;

    estimation_mode est_mode;
    resolving_mode rm;
    path_extend::pe_config::MainPEParamsT pe_params;
    boost::optional<path_extend::pe_config::MainPEParamsT> prelim_pe_params;
    bool avoid_rc_connections;

    construction con;
    sensitive_mapper sensitive_map;
    distance_estimator de;
    smoothing_distance_estimator ade;
    ambiguous_distance_estimator amb_de;
    pacbio_processor pb;
    bool use_scaffolder;
    dataset ds;
    position_handler pos;
    gap_closer gc;
    graph_read_corr_cfg graph_read_corr;
    info_printers_t info_printers;
    kmer_coverage_model kcm;
    bwa_aligner bwa;
    boost::optional<plasmid> pd;
    size_t flanking_range;

    bool need_mapping;

    debruijn_config() :
            use_single_reads(false) {

    }
};

void load(debruijn_config& cfg, const std::vector<std::string> &filenames);
void load(debruijn_config& cfg, const std::string &filename);
void load_lib_data(const std::string& prefix);
void write_lib_data(const std::string& prefix);

} // config
} // debruijn_graph


typedef config_common::config<debruijn_graph::config::debruijn_config> cfg;<|MERGE_RESOLUTION|>--- conflicted
+++ resolved
@@ -445,12 +445,8 @@
         std::string components_for_genome_pos;
         bool write_components_along_genome;
         bool write_components_along_contigs;
-<<<<<<< HEAD
         bool save_full_graph;
         bool save_all;
-=======
-        bool save_graph;
->>>>>>> 0bd46126
         bool save_graph_pack;
         bool write_error_loc;
         bool write_full_graph;
