--- conflicted
+++ resolved
@@ -104,18 +104,6 @@
 }
 
 template<typename tVertex>
-<<<<<<< HEAD
-class IGraphPrinter {
-protected:
-	ostream *_out;
-public:
-	virtual void addVertex(const tVertex vertexId, const string &label,
-			const string &fillColor = "white") = 0;
-	virtual void addEdge(tVertex fromId, tVertex toId, const string &label,
-			const string &color = "black") = 0;
-	virtual void output() = 0;
-};
-=======
 string constructNodePairId(tVertex u, tVertex v) {
 	stringstream ss;
 	if (u == v)
@@ -152,7 +140,6 @@
 	ss << "</TR>\n";
 	return ss.str();
 }
->>>>>>> a8e2192a
 
 template<typename tVertex>
 string constructReverceTableEntry(tVertex v, const string &label) {
