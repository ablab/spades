/*
 * sequence.cpp
 *
 *  Created on: 01.03.2011
 *      Author: vyahhi
 */

#include "sequence.hpp"
#include "nucl.hpp"
<<<<<<< HEAD
#include <iostream>
using namespace std;
=======
#include <ostream>

>>>>>>> 72b03d39
Sequence::Sequence(const Sequence &seq, size_t from, size_t size, bool rtl) :
	data_(seq.data_), from_(from), size_(size), rtl_(rtl) {
	data_->Grab();
}

Sequence::Sequence(const Sequence &s) :
	data_(s.data_), from_(s.from_), size_(s.size_), rtl_(s.rtl_) {
	data_->Grab();
}

Sequence::~Sequence() {
	data_->Release();
}

char Sequence::operator[](const size_t index) const {
	assert(index >= 0);
	assert(index < size_);
	if (rtl_) {
		int i = from_ + size_ - 1 - index;
		return complement(data_->operator[](i));
	} else {
		int i = from_ + index;
		return data_->operator[](i);
	}
}

bool Sequence::operator==(const Sequence &that) const {
	if (size_ != that.size_) {
		return false;
	}
	if (data_ == that.data_ && from_ == that.from_ && rtl_ == that.rtl_) {
		return true;
	}
	for (size_t i = 0; i < size_; ++i) {
		if (this->operator[](i) != that[i]) {
			return false;
		}
	}
	return true;
}

Sequence Sequence::operator!() const {
	return Sequence(*this, from_, size_, !rtl_);
}

// O(1)
//including from, excluding to
//safe if not #DEFINE NDEBUG
Sequence Sequence::Subseq(size_t from, size_t to) const {
//	cerr << endl<<"subseq:" <<   from <<" " << to << " " <<  this->str() << endl;
	assert(to >= from);
	assert(from >= 0);
	assert(to <= size_);
	//assert(to - from <= size_);
	if (rtl_) {
		return Sequence(*this, from_ + size_ - to, to - from, true);
	} else {
		return Sequence(*this, from_ + from, to - from, false);
	}
}

//including from, excluding to
Sequence Sequence::Subseq(size_t from) const {
	return Subseq(from, size_);
}

//TODO: must be KMP or hashing instead of this shit
int Sequence::find(const Sequence &t, int from) const {
	for (size_t i = from; i <= size() - t.size(); i++) {
		if (Subseq(i, i + t.size()) == t) {
			return i;
		}
	}
	return -1;
}

// 0 - undirected similarity, 1: t extends this to right, -1: this extends t
int Sequence::similar(const Sequence &t, int k, char directed) const {
//	cerr << endl << t.str()<< "similar started" <<k << endl;
	int result = 0;
	if (directed != -1)
		result |= rightSimilar(t, k);
	if (directed != 1)
		result |= leftSimilar(t, k);
	return result;
}

int Sequence::leftSimilar(const Sequence &t, int k) const {
	return t.rightSimilar(*this, k);
}

int Sequence::rightSimilar(const Sequence &t, int k) const {
	int tsz = t.size();
	int sz = size();
	Sequence d(t.Subseq(0, k));
	for (int res = find(d, 0); res != -1; res = find(d, res + 1)) {
		if (res + tsz < sz)
			continue;
		int i;
		for (i = k; i + res < sz; i++) {
			if (t[i] != this->operator[](i + res)) {
				break;
			};
		}
		if (i == sz - res)
			return 1;
	}
	return 0;
}

// TODO optimize
Sequence Sequence::operator+(const Sequence &s) const {
	return Sequence(str() + s.str());
	// TODO might be opposite to correct
	//	int total = size_ + s.size_;
	//	std::vector<Seq<4> > bytes((total + 3) >> 2);
	//	for (size_t i = 0; i < size_; ++i) {
	//		bytes[i / 4] = (bytes[i / 4] << operator [](i)); // TODO :-) use <<=
	//	}
	//	for (size_t i = 0, j = size_; i < s.size_; ++i, ++j) {
	//		bytes[j / 4] = (bytes[j / 4]) << s[i];
	//	}
	//	return Sequence(new Data(bytes), 0, total, false);
}

std::string Sequence::str() const {
	std::string res(size_, '-');
	for (size_t i = 0; i < size_; ++i) {
		res[i] = nucl(this->operator[](i));
	}
	return res;
}

ostream& operator<<(ostream& os, const Sequence& s) {
	os << s.str();
	return os;
}

size_t Sequence::size() const {
	return size_;
}
<|MERGE_RESOLUTION|>--- conflicted
+++ resolved
@@ -7,13 +7,9 @@
 
 #include "sequence.hpp"
 #include "nucl.hpp"
-<<<<<<< HEAD
-#include <iostream>
-using namespace std;
-=======
+
 #include <ostream>
 
->>>>>>> 72b03d39
 Sequence::Sequence(const Sequence &seq, size_t from, size_t size, bool rtl) :
 	data_(seq.data_), from_(from), size_(size), rtl_(rtl) {
 	data_->Grab();
