--- conflicted
+++ resolved
@@ -78,40 +78,9 @@
 	void setQuality(const char* s) {
 		qual_ = s;
 	}
-<<<<<<< HEAD
-	void setSequence(const char* s, bool rtl = false) {
-		string tmp = s;
-		seq_ = tmp;
-		if (rtl) {
-			int len = tmp.length();
-			for(int i = 0; i < len; i++) {
-				switch (tmp[i]) {
-					case 'A':
-						seq_[len - i - 1] = 'T';
-						break;
-					case 'C':
-						seq_[len - i - 1] = 'G';
-						break;
-					case 'T':
-						seq_[len - i - 1] = 'A';
-						break;
-					case 'G':
-						seq_[len - i - 1] = 'C';
-						break;
-					case 'N':
-						seq_[len - i - 1] = 'N';
-						break;
-					default:
-//						std::cerr << " strange letteer in read. Exiting" << tmp;
-						assert(0);
-				}
-			}
-		}
 
-=======
 	void setSequence(const char* s) {
 		seq_ = s;
->>>>>>> be8487e7
 	}
 };
 
