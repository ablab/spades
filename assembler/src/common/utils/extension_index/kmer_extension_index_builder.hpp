//***************************************************************************
//* Copyright (c) 2016 Saint Petersburg State University
//* All Rights Reserved
//* See file LICENSE for details.
//***************************************************************************

#pragma once

#include "kmer_extension_index.hpp"
#include "utils/kmer_mph/kmer_splitters.hpp"

namespace utils {

class DeBruijnExtensionIndexBuilder {
public:
    template<class ReadStream, class Index>
    size_t FillExtensionsFromStream(ReadStream &stream, Index &index) const {
        unsigned k = index.k();
        size_t rl = 0;

        while (!stream.eof()) {
            typename ReadStream::read_type r;
            stream >> r;
            rl = std::max(rl, r.size());

            const Sequence &seq = r.sequence();
            if (seq.size() < k + 1)
                continue;

            typename Index::KeyWithHash kwh = index.ConstructKWH(seq.start<RtSeq>(k));
            for (size_t j = k; j < seq.size(); ++j) {
                char nnucl = seq[j], pnucl = kwh[0];
                index.AddOutgoing(kwh, nnucl);
                kwh <<= nnucl;
                index.AddIncoming(kwh, pnucl);
            }
        }

        return rl;
    }

    template<class Index>
    void FillExtensionsFromIndex(const std::string &KPlusOneMersFilename,
                                 Index &index) const {
        unsigned KPlusOne = index.k() + 1;

        typename Index::kmer_iterator it(KPlusOneMersFilename,
                                         RtSeq::GetDataSize(KPlusOne));
        for (; it.good(); ++it) {
            RtSeq kpomer(KPlusOne, *it);

            char pnucl = kpomer[0], nnucl = kpomer[KPlusOne - 1];
            TRACE("processing k+1-mer " << kpomer);
            index.AddOutgoing(index.ConstructKWH(RtSeq(KPlusOne - 1, kpomer)),
                              nnucl);
            // FIXME: This is extremely ugly. Needs to add start / end methods to extract first / last N symbols...
            index.AddIncoming(index.ConstructKWH(RtSeq(KPlusOne - 1, kpomer << 0)),
                              pnucl);
        }
    }

public:
    template<class Index, class Streams>
<<<<<<< HEAD
    ReadStatistics BuildExtensionIndexFromStream(fs::TmpDir workdir,
                                                 Index &index, Streams &streams, io::SingleStream *contigs_stream = 0,
=======
    void BuildExtensionIndexFromStream(Index &index, Streams &streams, io::SingleStream *contigs_stream = 0,
>>>>>>> f0334c06
                                                 size_t read_buffer_size = 0) const {
        unsigned nthreads = (unsigned) streams.size();

        // First, build a k+1-mer index
        DeBruijnReadKMerSplitter<typename Streams::ReadT,
                StoringTypeFilter<typename Index::storing_type>>
                splitter(workdir, index.k() + 1, 0xDEADBEEF, streams,
                         contigs_stream, read_buffer_size);
        KMerDiskCounter<RtSeq> counter(workdir, splitter);
        counter.CountAll(nthreads, nthreads, /* merge */false);

        BuildExtensionIndexFromKPOMers(workdir, index, counter,
                                       nthreads, read_buffer_size);

        return splitter.stats();
    }

    template<class Index, class Counter>
    void BuildExtensionIndexFromKPOMers(fs::TmpDir workdir,
                                        Index &index, Counter &counter,
                                        unsigned nthreads, size_t read_buffer_size = 0) const {
        VERIFY(counter.k() == index.k() + 1);

        // Now, count unique k-mers from k+1-mers
        DeBruijnKMerKMerSplitter<StoringTypeFilter<typename Index::storing_type> >
                splitter(workdir, index.k(),
                         index.k() + 1, Index::storing_type::IsInvertable(), read_buffer_size);
        for (unsigned i = 0; i < counter.num_buckets(); ++i)
            splitter.AddKMers(counter.GetMergedKMersFname(i));
        KMerDiskCounter<RtSeq> counter2(workdir, splitter);

        BuildIndex(index, counter2, 16, nthreads);

        // Build the kmer extensions
        INFO("Building k-mer extensions from k+1-mers");
#       pragma omp parallel for num_threads(nthreads)
        for (unsigned i = 0; i < nthreads; ++i)
            FillExtensionsFromIndex(counter.GetMergedKMersFname(i), index);
        INFO("Building k-mer extensions from k+1-mers finished.");
    }

private:
    DECL_LOGGER("DeBruijnExtensionIndexBuilder");
};

}<|MERGE_RESOLUTION|>--- conflicted
+++ resolved
@@ -61,13 +61,9 @@
 
 public:
     template<class Index, class Streams>
-<<<<<<< HEAD
-    ReadStatistics BuildExtensionIndexFromStream(fs::TmpDir workdir,
-                                                 Index &index, Streams &streams, io::SingleStream *contigs_stream = 0,
-=======
-    void BuildExtensionIndexFromStream(Index &index, Streams &streams, io::SingleStream *contigs_stream = 0,
->>>>>>> f0334c06
-                                                 size_t read_buffer_size = 0) const {
+    void BuildExtensionIndexFromStream(fs::TmpDir workdir, Index &index,
+                                       Streams &streams, io::SingleStream *contigs_stream = 0,
+                                       size_t read_buffer_size = 0) const {
         unsigned nthreads = (unsigned) streams.size();
 
         // First, build a k+1-mer index
@@ -80,8 +76,6 @@
 
         BuildExtensionIndexFromKPOMers(workdir, index, counter,
                                        nthreads, read_buffer_size);
-
-        return splitter.stats();
     }
 
     template<class Index, class Counter>
