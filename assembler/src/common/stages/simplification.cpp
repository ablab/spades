--- conflicted
+++ resolved
@@ -411,19 +411,11 @@
 //            &QualityEdgeLocalityPrintingRH<Graph>::HandleDelete,
 //            boost::ref(qual_removal_handler), _1);
 
-
-<<<<<<< HEAD
     SimplifInfoContainer info_container = CreateInfoContainer();
-=======
-    SimplifInfoContainer info_container(cfg::get().mode);
-    info_container.set_read_length(cfg::get().ds.RL())
-        .set_main_iteration(cfg::get().main_iteration)
-        .set_chunk_cnt(5 * cfg::get().max_threads)
-        //0 if model didn't converge
-        //todo take max with trusted_bound
-        .set_detected_coverage_bound(gp.ginfo.ec_bound());
->>>>>>> 7d91f155
-
+
+    //0 if model didn't converge
+    //todo take max with trusted_bound
+    info_container.set_detected_coverage_bound(gp.ginfo.ec_bound());
     if (!cfg::get().uneven_depth) {
         info_container.set_detected_mean_coverage(gp.ginfo.estimated_mean());
     }
