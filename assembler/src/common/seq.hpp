/*
 *
 *
 *  Created on: 20.02.2011
 *      Author: vyahhi
 */

#ifndef SEQ_HPP_
#define SEQ_HPP_

#include <string>
#include <cassert>
#include <array>
#include <algorithm>
#include "nucl.hpp"
#include "log.hpp"

using namespace std;

/**
 * Immutable ACGT-sequence with compile-time size.
 * It compress sequence to array of Ts (default: char).
 */
template<size_t size_, typename T = int> // max number of nucleotides, type for storage
class Seq {
private:
	/**
	 * Number of bits in type T (e.g. 8 for char)
	 */
	const static size_t Tbits = sizeof(T) << 3; // ex. 8: 2^8 = 256 or 16

	/**
	 * Number of nucleotides that can be stored in one type T (e.g. 4 for char)
	 */
	const static size_t Tnucl = Tbits >> 1; // ex. 4: 8/2 = 4 or 16/2 = 8

	/**
	 * Number of bits in Tnucl (e.g. 2 for char). Useful for shifts instead of divisions.
	 */
	const static size_t Tnucl_bits = log_<Tnucl, 2>::value;

	/**
	 * Number of Ts which required to store all sequence.
	 */
	const static size_t data_size_ = (size_ + Tnucl - 1) >> Tnucl_bits;

	/**
	 * Inner representation of sequence: array of Ts with length = data_size_.
	 *
	 * Invariant: all nucleotides >= size_ are 'A's (useful for comparison)
	 */
	std::array<T, data_size_> data_;

	/**
	 * Initialize data_ array of this object with C-string
	 *
	 * @param s C-string (ACGT chars only), strlen(s) = size_
	 */
	void init(const char* s) {
		T data = 0;
		size_t cnt = 0;
		int cur = 0;
		for (size_t pos = 0; pos < size_; ++pos, ++s) { // unsafe!
			assert(is_nucl(*s));
			data = data | ((T) dignucl(*s) << cnt);
			cnt += 2;
			if (cnt == Tbits) {
				this->data_[cur++] = data;
				cnt = 0;
				data = 0;
			}
		}
		if (cnt != 0) {
			this->data_[cur++] = data;
		}
		assert(*s == 0); // C-string always ends on 0
	}

	/**
	 * Constructor from std::array
	 */
	Seq(std::array<T, data_size_> data) :
		data_(data) {
		;
	}

	/**
	 * Sets i-th symbol of Seq with 0123-char
	 */
	inline void set(const size_t i, char c) {
		data_[i >> Tnucl_bits] = (data_[i >> Tnucl_bits] & ~((T) 3 << ((i
				% Tnucl) << 1))) | ((T) c << ((i % Tnucl) << 1));
	}

public:

	/*
	 * Default constructor, fills Seq with A's
	 */
	Seq() {
		std::fill(data_.begin(), data_.end(), 0);
	}

	/*
	 * Copy constructor
	 */
	Seq(const Seq<size_, T> &seq) :
		data_(seq.data_) {
	}

	Seq(const char* s) {
		init(s);
	}

	/**
	 * Ultimate constructor from ACGT0123-string.
	 *
	 * @param s Any object with operator[], which returns 0123 chars
	 * @param offset Offset when this sequence starts
	 */
	template<typename S>
	Seq(const S &s, size_t offset = 0) {
		assert(size_ + offset <= s.size());
		char a[size_ + 1];
		for (size_t i = 0; i < size_; ++i) {
			char c = s[offset + i];
			assert(is_nucl(c) || is_dignucl(c));
			if (is_dignucl(c)) {
				c = nucl(c);
			}
			a[i] = c;
		}
		a[size_] = 0;
		init(a);
	}

	/**
	 * Get i-th symbol of Seq.
	 *
	 * @param i Index of the symbol (0 <= i < size_)
	 * @return 0123-char on position i
	 */
	inline char operator[](const size_t i) const {
		assert(i >= 0);
		assert(i < size_);
		return (data_[i >> Tnucl_bits] >> ((i & (Tnucl - 1)) << 1)) & 3; // btw (i % Tnucl) <=> (i & (Tnucl-1))
	}

	/**
	 * Reverse complement.
	 *
	 * @return Reverse complement Seq.
	 */
	Seq<size_, T> operator!() const {
		Seq<size_, T> res(data_);
		for (size_t i = 0; i < (size_ >> 1); ++i) {
			T front = complement(res[i]);
			T end = complement(res[size_ - 1 - i]);
			res.set(i, end);
			res.set(size_ - 1 - i, front);
		}
		if ((size_ & 1) == 1) {
			res.set(size_ >> 1, complement(res[size_ >> 1]));
		}
		// can be made without complement calls, but with xor on all bytes afterwards.
		return res;
	}

	/**
	 * Shift left
	 *
	 * @param c New 0123 char which should be added to the right.
	 * @return Shifted (to the left) sequence with 'c' char on the right.
	 */
	Seq<size_, T> operator<<(char c) const {
		if (is_nucl(c)) {
			c = dignucl(c);
		}
		assert(is_dignucl(c));
		Seq<size_, T> res(data_);
		if (data_size_ != 0) { // unless empty sequence
			T rm = res.data_[data_size_ - 1] & 3;
			T lastnuclshift_ = ((size_ + Tnucl - 1) % Tnucl) << 1;
			res.data_[data_size_ - 1] = (res.data_[data_size_ - 1] >> 2)
					| ((T) (c) << lastnuclshift_);
			if (data_size_ >= 2) { // if we have at least 2 elements in data
				size_t i = data_size_ - 1;
				do {
					--i;
					T new_rm = res.data_[i] & 3;
					res.data_[i] = ((res.data_[i] >> 2) & (((T) 1
							<< (Tbits - 2)) - 1)) | (rm << (Tbits - 2)); // we need & here because if we shift negative, it fill with ones :(
					rm = new_rm;
				} while (i != 0);
			}
		}
		return res;
	}

	/**
	 * Shift right
	 *
	 * @param c New 0123 char which should be added to the left.
	 * @return Shifted (to the right) sequence with 'c' char on the left.
	 */
	Seq<size_, T> operator>>(char c) {
		if (is_nucl(c)) {
			c = dignucl(c);
		}
		assert(is_dignucl(c));
		Seq<size_, T> res(data_);
		T rm = c;
		for (size_t i = 0; i < data_size_; ++i) {
			T new_rm = (res.data_[i] >> (Tbits - 2)) & 3;
			res.data_[i] = (res.data_[i] << 2) | rm;
			rm = new_rm;
		}
		if (size_ % Tnucl != 0) {
<<<<<<< HEAD
			T lastnuclshift_ = ((size_ % Tnucl) + 1) << 1;
			res.data_[data_size_ - 1] = res.data_[data_size_ - 1] & (((T) 1
					<< lastnuclshift_) - 1);
=======
			T lastnuclshift_ = (size_  % Tnucl) << 1;
			res.data_[data_size_ - 1] = res.data_[data_size_ - 1] & (((T)1 << lastnuclshift_) - 1);
>>>>>>> be92684d
		}
		return res;
	}

	bool operator==(const Seq<size_, T> s) const {
		return s.data_ == data_;
		//return this->equal_to()(s);
	}

	bool operator!=(const Seq<size_, T> s) const {
		return s.data_ != data_;
		//return this->equal_to()(s);
	}

	/**
	 * String representation of this Seq
	 *
	 * @return ACGT-string of length size_
	 */
	std::string str() const {
		std::string res(size_, '-');
		for (size_t i = 0; i < size_; ++i) {
			res[i] = nucl(operator[](i));
		}
		return res;
	}

	static size_t size() {
		return size_;
	}

	template<int HASH_SEED>
	struct hash {
		size_t operator()(const Seq<size_> &seq) const {
			size_t h = HASH_SEED;
			for (size_t i = 0; i < seq.data_size_; i++) {
				h = ((h << 5) - h) + seq.data_[i];
			}
			return h;
		}
	};

	struct equal_to {
		bool operator()(const Seq<size_> &l, const Seq<size_> &r) const {
			return l.data_ == r.data_;
			//return 0 == memcmp(l._bytes.data(), r._bytes.data(), _byteslen);
		}
	};

	struct less {
		int operator()(const Seq<size_> &l, const Seq<size_> &r) const {
			return l.data_ < r.data_;
			//return 0 > memcmp(l._bytes.data(), r._bytes.data(), _byteslen);
		}
	};

};

template<size_t size_, typename T = int>
ostream& operator<<(ostream& os, Seq<size_, T> seq) {
	os << seq.str();
	return os;
}

// *****************************************
// LEGACY CODE

/*
 template<size_t _bigger_size, T>
 Seq(const Seq<_bigger_size, T>& seq) {
 assert(_bigger_size > size_);
 init(seq.str().substr(0, size_).c_str());
 }

 template<int size2, typename T2 = char>
 Seq<size2, T2> head() {
 std::string s = str();
 return Seq<size2, T2> (s.substr(0, size2).c_str());
 }

 template<int size2, typename T2 = char>
 Seq<size2, T2> tail() const {
 std::string s = str();
 return Seq<size2, T2> (s.substr(size_ - size2, size2).c_str());
 }

 */

/*
 * Constructor from ACGT C-string
 */
/*Seq(const char* s) {
 init(s);
 }*/

/*
 * Constructor from ACGT std::string
 */
/*Seq(std::string s) {
 init(s.c_str());
 }*/

#endif /* SEQ_HPP_ */<|MERGE_RESOLUTION|>--- conflicted
+++ resolved
@@ -216,14 +216,8 @@
 			rm = new_rm;
 		}
 		if (size_ % Tnucl != 0) {
-<<<<<<< HEAD
-			T lastnuclshift_ = ((size_ % Tnucl) + 1) << 1;
-			res.data_[data_size_ - 1] = res.data_[data_size_ - 1] & (((T) 1
-					<< lastnuclshift_) - 1);
-=======
 			T lastnuclshift_ = (size_  % Tnucl) << 1;
 			res.data_[data_size_ - 1] = res.data_[data_size_ - 1] & (((T)1 << lastnuclshift_) - 1);
->>>>>>> be92684d
 		}
 		return res;
 	}
