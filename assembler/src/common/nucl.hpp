--- conflicted
+++ resolved
@@ -25,12 +25,7 @@
 }
 
 inline char nucl(char c) { // 0123 -> ACGT
-<<<<<<< HEAD
-	assert(c >= 0);
-	assert(c < 4);
-=======
 	assert(is_dignucl(c));
->>>>>>> 981d30df
 	switch(c) {
 		case 0: return 'A';
 		case 1: return 'C';
