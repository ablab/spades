//***************************************************************************
//* Copyright (c) 2015 Saint Petersburg State University
//* Copyright (c) 2011-2014 Saint Petersburg Academic University
//* All Rights Reserved
//* See file LICENSE for details.
//***************************************************************************

/*
 * bidirectional_path.h
 *
 *  Created on: Nov 14, 2011
 *      Author: andrey
 */
#pragma once

#include <atomic>
#include <boost/algorithm/string.hpp>
#include "assembly_graph/core/graph.hpp"
#include "assembly_graph/components/connected_component.hpp"

using debruijn_graph::Graph;
using debruijn_graph::EdgeId;
using debruijn_graph::VertexId;

namespace path_extend {

class BidirectionalPath;

struct Gap {
    int gap;
    uint32_t trash_previous;
    uint32_t trash_current;

    static const int INVALID_GAP = std::numeric_limits<int>::min();

    static const Gap& INVALID() {
        static Gap gap = Gap(INVALID_GAP);
        return gap;
    }

    //gap is in k+1-mers and does not know about "trash" regions
    explicit Gap(int gap_ = 0, uint32_t trash_previous_ = 0, uint32_t trash_current_ = 0)
     : gap(gap_), trash_previous(trash_previous_), trash_current(trash_current_)
     { }

    Gap conjugate() const {
        return Gap(gap, trash_current, trash_previous);
    }

    bool operator==(const Gap &that) const {
        return gap == that.gap && trash_previous == that.trash_previous && trash_current == that.trash_current;
    }

    bool operator!=(const Gap &that) const {
        return !(*this == that);
    }

    int overlap(size_t k) const {
        return int(k) - gap;
    }

    int overlap_after_trim(size_t k) const {
        return overlap(k) - trash_current - trash_previous;
    }

    bool NoTrash() const {
        return trash_current == 0 && trash_previous == 0;
    }
};

inline std::ostream& operator<<(std::ostream& os, Gap gap) {
    return os << "[" << gap.gap << ", " << gap.trash_previous << ", " << gap.trash_current << "]";
}

class PathListener {
public:
    virtual void FrontEdgeAdded(EdgeId e, BidirectionalPath *path, const Gap &gap) = 0;
    virtual void BackEdgeAdded(EdgeId e, BidirectionalPath *path, const Gap &gap) = 0;
    virtual void FrontEdgeRemoved(EdgeId e, BidirectionalPath *path) = 0;
    virtual void BackEdgeRemoved(EdgeId e, BidirectionalPath *path) = 0;
    virtual ~PathListener() {}
};

class BidirectionalPath : public PathListener {
    static std::atomic<uint64_t> path_id_;

    const Graph& g_;
    std::deque<EdgeId> data_;
    BidirectionalPath* conj_path_;
    // Length from beginning of i-th edge to path end: L(e_i + gap_(i+1) + e_(i+1) + ... + gap_N + e_N)
    std::deque<size_t> cumulative_len_;
    std::deque<Gap> gap_len_;  // e0 -> gap1 -> e1 -> ... -> gapN -> eN; gap0 = 0
    std::vector<PathListener *> listeners_;
    const uint64_t id_;  //Unique ID
    float weight_;

public:
    BidirectionalPath(const Graph& g)
            : g_(g),
              data_(),
              conj_path_(nullptr),
              cumulative_len_(),
              gap_len_(),
              listeners_(),
              id_(path_id_++),
              weight_(1.0) {
    }

    BidirectionalPath(const Graph& g, const std::vector<EdgeId>& path)
            : BidirectionalPath(g) {
        for (size_t i = 0; i < path.size(); ++i) {
            PushBack(path[i]);
        }
        RecountLengths();
    }

    BidirectionalPath(const Graph& g, EdgeId e)
            : BidirectionalPath(g) {
        PushBack(e);
    }

    BidirectionalPath(const BidirectionalPath& path)
            : g_(path.g_),
              data_(path.data_),
              conj_path_(nullptr),
              cumulative_len_(path.cumulative_len_),
              gap_len_(path.gap_len_),
              listeners_(),
              id_(path_id_++),
              weight_(path.weight_) {
    }

    const Graph &g() const{
        return g_;
    }

    void Subscribe(PathListener * listener) {
        listeners_.push_back(listener);
    }

//    void Unsubscribe(PathListener * listener) {
//        for (auto it = listeners_.begin(); it != listeners_.end(); ++it) {
//            if (*it == listener) {
//                listeners_.erase(it);
//                break;
//            }
//        }
//    }

    void SetConjPath(BidirectionalPath* path) {
        conj_path_ = path;
    }

    const BidirectionalPath* GetConjPath() const {
        return conj_path_;
    }

    BidirectionalPath* GetConjPath() {
        return conj_path_;
    }

    void SetWeight(float w) {
        weight_ = w;
    }

    double GetWeight() const {
        return weight_;
    }

    size_t Size() const {
        return data_.size();
    }

    const Graph& graph() const {
        return g_;
    }

    bool Empty() const {
        return data_.empty();
    }

    size_t Length() const {
        if (gap_len_.size() == 0 || cumulative_len_.size() == 0) {
            return 0;
        }
        return cumulative_len_[0] + gap_len_[0].gap;
    }

    //TODO iterators forward/reverse
    EdgeId operator[](size_t index) const {
        return data_[index];
    }

    EdgeId At(size_t index) const {
        return data_[index];
    }

    int ShiftLength(size_t index) const {
        return gap_len_[index].gap + (int) g_.length(At(index));
    }

    // Length from beginning of i-th edge to path end for forward directed path: L(e1 + e2 + ... + eN)
    size_t LengthAt(size_t index) const {
        return cumulative_len_[index];
    }

    Gap GapAt(size_t index) const {
        return gap_len_[index];
    }

    size_t GetId() const {
        return id_;
    }

    EdgeId Back() const {
        return data_.back();
    }

    EdgeId Front() const {
        return data_.front();
    }

    void PushBack(EdgeId e, const Gap& gap = Gap()) {
        VERIFY(!data_.empty() || gap == Gap());
        data_.push_back(e);
        gap_len_.push_back(gap);
        IncreaseLengths(g_.length(e), gap.gap);
        NotifyBackEdgeAdded(e, gap);
    }

    void PushBack(const BidirectionalPath& path, const Gap& gap = Gap()) {
        if (path.Size() > 0) {
            VERIFY(path.GapAt(0) == Gap());
            PushBack(path.At(0), gap);
            for (size_t i = 1; i < path.Size(); ++i) {
                PushBack(path.At(i), path.GapAt(i));
            }
        }
    }

    void PopBack() {
        if (data_.empty()) {
            return;
        }
        EdgeId e = data_.back();
        DecreaseLengths();
        gap_len_.pop_back();
        data_.pop_back();
        NotifyBackEdgeRemoved(e);
    }

    void PopBack(size_t count) {
        for (size_t i = 0; i < count; ++i) {
            PopBack();
        }
    }

    void Clear() {
        while (!Empty()) {
            PopBack();
        }
    }

    void FrontEdgeAdded(EdgeId, BidirectionalPath*, const Gap&) override {
        //FIXME is it ok to be empty?
    }

    void BackEdgeAdded(EdgeId e, BidirectionalPath*, const Gap& gap) override {
        PushFront(g_.conjugate(e), gap.conjugate());
    }

    void FrontEdgeRemoved(EdgeId, BidirectionalPath*) override {
    }

    void BackEdgeRemoved(EdgeId, BidirectionalPath *) override {
        PopFront();
    }

    int FindFirst(EdgeId e) const {
        for (size_t i = 0; i < Size(); ++i) {
            if (data_[i] == e) {
                return (int) i;
            }
        }
        return -1;
    }

    int FindLast(EdgeId e) const {
        for (int i = (int) Size() - 1; i >= 0; --i) {
            if (data_[i] == e) {
                return i;
            }
        }
        return -1;
    }

    bool Contains(EdgeId e) const {
        return FindFirst(e) != -1;
    }

    bool Contains(VertexId v) const {
        for(auto edge : data_) {
            if(g_.EdgeEnd(edge) == v || g_.EdgeStart(edge) == v ) {
                return true;
            }
        }
        return false;
    }

    vector<size_t> FindAll(EdgeId e, size_t start = 0) const {
        vector<size_t> result;
        for (size_t i = start; i < Size(); ++i) {
            if (data_[i] == e) {
                result.push_back(i);
            }
        }
        return result;
    }

    //TODO is it ok not to compare gaps here?
    bool CompareFrom(size_t from, const BidirectionalPath& sample) const {
        if (from + sample.Size() > Size()) {
            return false;
        }

        for (size_t i = 0; i < sample.Size(); ++i) {
            if (At(from + i) != sample[i]) {
                return false;
            }
        }
        return true;
    }

    size_t CommonEndSize(const BidirectionalPath& p) const {
        if (p.Size() == 0) {
            return 0;
        }
        std::vector<size_t> begins = FindAll(p.At(0));
        for (size_t i = 0; i < begins.size(); ++i) {
            size_t it1 = begins[i];
            size_t it2 = 0;
            while (it2 < p.Size() and At(it1) == p.At(it2)) {
                it1++;
                it2++;
                if (it1 == Size()) {
                    return it2;
                }
            }
        }
        return 0;
    }

    int FindFirst(const BidirectionalPath& path, size_t from = 0) const {
        if (path.Size() > Size()) {
            return -1;
        }
        for (size_t i = from; i <= Size() - path.Size(); ++i) {
            if (CompareFrom(i, path)) {
                return (int) i;
            }
        }
        return -1;
    }
//TODO: Why just naive search?
    int FindLast(const BidirectionalPath& path) const {
        if (path.Size() > Size()) {
            return -1;
        }
        for (int i = (int) (Size() - path.Size()); i >= 0; --i) {
            if (CompareFrom((size_t) i, path)) {
                return i;
            }
        }
        return -1;
    }

    bool Equal(const BidirectionalPath& path) const {
        return operator==(path);
    }

    bool operator==(const BidirectionalPath& path) const {
        return Size() == path.Size() && CompareFrom(0, path);
    }

    bool operator!=(const BidirectionalPath& path) const {
        return !operator==(path);
    }

<<<<<<< HEAD
=======
    void CheckConjugateEnd(size_t max_repeat_length) {
        size_t prev_size = 0;
        while (prev_size != Size()) {
            prev_size = Size();
            FindConjEdges(max_repeat_length);
        }
    }

//    size_t GetComponent(const debruijn_graph::ConnectedComponentCounter &component_counter) const {
//        std::unordered_map <size_t, size_t> component_sizes;
//        for (size_t i = 0; i < this->Size(); i++) {
//            auto e = this->At(i);
//            size_t comp_id = component_counter.GetComponent(e);
//            if (component_sizes.find(comp_id) == component_sizes.end())
//                component_sizes[comp_id] = 0;
//            component_sizes[comp_id] += g_.length(e);
//        }
//        size_t ans = 0;
//        size_t maxans = 0;
//        for (auto pp: component_sizes) {
//            if (pp.second > maxans) {
//                ans = pp.first;
//                maxans = pp.second;
//            }
//        }
//        return ans;
//    }

    //FIXME how does it work?!
    //FIXME replace with newer functions
    void FindConjEdges(size_t max_repeat_length) {
        for (size_t begin_pos = 0; begin_pos < Size(); ++begin_pos) {
            size_t begin = begin_pos;
            vector<size_t> conj_pos = FindAll(g_.conjugate(At(begin_pos)), begin + 1);
            for (auto end_pos = conj_pos.rbegin(); end_pos != conj_pos.rend(); ++end_pos) {
                VERIFY(*end_pos < Size());
                size_t end = *end_pos;
                if (end <= begin) {
                    continue;
                }
                while (begin < end && At(begin) == g_.conjugate(At(end))) {
                    begin++;
                    end--;
                }
                DEBUG("Found palindromic fragment from " << begin_pos << " to " << *end_pos);
                PrintDEBUG();
                VERIFY(*end_pos < Size());
                size_t tail_size = Size() - *end_pos - 1;
                size_t head_size = begin_pos;
                size_t palindrom_half_size = begin - begin_pos;
                size_t head_len = Length() - LengthAt(begin_pos);
                size_t tail_len = *end_pos < Size() - 1 ? LengthAt(*end_pos + 1) : 0;
//TODO : this is not true in case of gaps inside the palindrom_len;
                size_t palindrom_len = (size_t) max((int) LengthAt(begin_pos) - (int) LengthAt(begin), 0);
                size_t between = (size_t) max(0, (int) LengthAt(begin) - (int) (end < Size() - 1 ? LengthAt(end + 1) : 0));
                DEBUG("tail len " << tail_len << " head len " << head_len << " palindrom_len "<< palindrom_len << " between " << between);
                if (palindrom_len <= max_repeat_length) {
                    if (palindrom_len < head_len && palindrom_len < tail_len) {
                        DEBUG("too big head and end");
                        continue;
                    }
                    if (between > palindrom_len) {
                        DEBUG("too big part between");
                        continue;
                    }
                }
                bool delete_tail = tail_size < head_size;
                if (tail_size == head_size) {
                    delete_tail = tail_len < head_len;
                }
                if (delete_tail) {
                    PopBack(tail_size + palindrom_half_size);
                    DEBUG("Deleting tail  because of palindrom removal");
                    return;
                } else {
                    GetConjPath()->PopBack(head_size + palindrom_half_size);
                    DEBUG("Deleting head because of palindrom removal");
                    return;
                }
            }
        }
    }

>>>>>>> d3e4c02e
    BidirectionalPath SubPath(size_t from, size_t to) const {
        VERIFY(from <= to && to <= Size());
        BidirectionalPath result(g_);
        for (size_t i = from; i < to; ++i) {
            result.PushBack(data_[i], i == from ? Gap() : gap_len_[i]);
        }
        return result;
    }

    BidirectionalPath SubPath(size_t from) const {
        return SubPath(from, Size());
    }

    double Coverage() const {
        double cov = 0.0;

        for (size_t i = 0; i < Size(); ++i) {
            cov += g_.coverage(data_[i]) * (double) g_.length(data_[i]);
        }
        return cov / (double) Length();
    }

    BidirectionalPath Conjugate() const {
        BidirectionalPath result(g_);
        if (Empty()) {
            return result;
        }
        result.PushBack(g_.conjugate(Back()));
        for (int i = ((int) Size()) - 2; i >= 0; --i) {
            result.PushBack(g_.conjugate(data_[i]), gap_len_[i + 1].conjugate());
        }

        return result;
    }

    //FIXME remove
    vector<EdgeId> ToVector() const {
        return vector<EdgeId>(data_.begin(), data_.end());
    }

    void PrintDEBUG() const {
        for (const auto& s: PrintLines()) {
            DEBUG(s);
        }
    }

    void PrintINFO() const {
        for (const auto& s: PrintLines()) {
            INFO(s);
        }
    }

    void Print(std::ostream &os) const {
        if (Empty()) {
            return;
        }
        os << "Path " << GetId() << "\n";
        os << "Length " << Length() << "\n";
        os << "Weight " << weight_ << "\n";
        os << "#, edge (length), gap info, total length, total length from start" << "\n";
        for (size_t i = 0; i < Size(); ++i) {
            os << i << ", " << g_.str(At(i))
               << ", " << GapAt(i)
               << ", " << LengthAt(i)
               << ", " << ((Length() < LengthAt(i)) ? 0 : Length() - LengthAt(i)) << "\n";
        }
    }

    std::string str() const {
        stringstream ss;
        Print(ss);
        return ss.str();
    }

    auto begin() const -> decltype(data_.begin()) {
        return data_.begin();
    }

    auto end() const -> decltype(data_.end()) {
        return data_.end();
    }

private:

    vector<std::string> PrintLines() const {
        auto as_str = str();
        boost::trim(as_str);
        std::vector<std::string> result;
        boost::split(result, as_str, boost::is_any_of("\n"), boost::token_compress_on);
        return result;
    }

    void RecountLengths() {
        cumulative_len_.clear();
        size_t currentLength = 0;
        for (auto iter = data_.rbegin(); iter != data_.rend(); ++iter) {
            currentLength += g_.length((EdgeId) *iter);
            cumulative_len_.push_front(currentLength);
        }
    }

    void IncreaseLengths(size_t length, int gap) {
        for (auto iter = cumulative_len_.begin(); iter != cumulative_len_.end(); ++iter) {
            *iter += length + gap;
        }
        cumulative_len_.push_back(length);
    }

    void DecreaseLengths() {
        size_t length = g_.length(data_.back()) + gap_len_.back().gap;

        for (auto iter = cumulative_len_.begin(); iter != cumulative_len_.end(); ++iter) {
            *iter -= length;
        }
        cumulative_len_.pop_back();
    }

    void NotifyFrontEdgeAdded(EdgeId e, Gap gap) {
        for (auto i = listeners_.begin(); i != listeners_.end(); ++i) {
            (*i)->FrontEdgeAdded(e, this, gap);
        }
    }

    void NotifyBackEdgeAdded(EdgeId e, Gap gap) {
        for (auto i = listeners_.begin(); i != listeners_.end(); ++i) {
            (*i)->BackEdgeAdded(e, this, gap);
        }
    }

    void NotifyFrontEdgeRemoved(EdgeId e) {
        for (auto i = listeners_.begin(); i != listeners_.end(); ++i) {
            (*i)->FrontEdgeRemoved(e, this);
        }
    }

    void NotifyBackEdgeRemoved(EdgeId e) {
        for (auto i = listeners_.begin(); i != listeners_.end(); ++i) {
            (*i)->BackEdgeRemoved(e, this);
        }
    }

    void PushFront(EdgeId e, Gap gap) {
        data_.push_front(e);
        if (gap_len_.size() > 0) {
            VERIFY(gap_len_[0] == Gap());
            gap_len_[0]= gap;
        }
        gap_len_.push_front(Gap(0, 0, 0));

        int length = (int) g_.length(e);
        if (cumulative_len_.empty()) {
            cumulative_len_.push_front(length);
        } else {
            cumulative_len_.push_front(cumulative_len_.front() + length + gap.gap);
        }
        NotifyFrontEdgeAdded(e, gap);
    }

    void PopFront() {
        EdgeId e = data_.front();
        data_.pop_front();
        gap_len_.pop_front();
        cumulative_len_.pop_front();
        if (!gap_len_.empty()) {
            gap_len_.front() = Gap();
        }

        NotifyFrontEdgeRemoved(e);
    }

    DECL_LOGGER("BidirectionalPath");
};

inline int SkipOneGap(EdgeId end, const BidirectionalPath& path, int gap, int pos, bool forward) {
    size_t len = 0;
    while (pos < (int) path.Size() && pos >= 0 && end != path.At(pos) && (int) len < 2 * gap) {
        len += path.graph().length(path.At(pos));
        forward ? pos++ : pos--;
    }
    if (pos < (int) path.Size() && pos >= 0 && end == path.At(pos)) {
        return pos;
    }
    return -1;
}

inline void SkipGaps(const BidirectionalPath& path1, size_t& cur_pos1, int gap1, const BidirectionalPath& path2, size_t& cur_pos2, int gap2, bool use_gaps,
                     bool forward) {
    if (use_gaps) {
        if (gap1 > 0 && gap2 <= 0) {
            int temp2 = SkipOneGap(path1.At(cur_pos1), path2, gap1, (int) cur_pos2, forward);
            if (temp2 >= 0) {
                cur_pos2 = (size_t) temp2;
            }
        } else if (gap2 > 0 && gap1 <= 0) {
            int temp1 = SkipOneGap(path2.At(cur_pos2), path1, gap2, (int) cur_pos1, forward);
            if (temp1 >= 0) {
                cur_pos1 = (size_t) temp1;
            }
        } else if (gap1 > 0 && gap2 > 0 && gap1 != gap2) {
            DEBUG("not equal gaps in two paths!!!");
        }
    }
}


//Try do ignore multiple loop traversals
inline size_t FirstNotEqualPosition(const BidirectionalPath& path1, size_t pos1, const BidirectionalPath& path2, size_t pos2, bool use_gaps) {
    int cur_pos1 = (int) pos1;
    int cur_pos2 = (int) pos2;
    int gap1 = path1.GapAt(cur_pos1).gap;
    int gap2 = path2.GapAt(cur_pos2).gap;
    while (cur_pos1 >= 0 && cur_pos2 >= 0) {
        if (path1.At(cur_pos1) == path2.At(cur_pos2)) {
            cur_pos1--;
            cur_pos2--;
        } else {
            DEBUG("Not Equal at " << cur_pos1 << " and " << cur_pos2);
            return cur_pos1;
        }
        if (cur_pos1 >= 0 && cur_pos2 >= 0) {
            size_t p1 = (size_t) cur_pos1;
            size_t p2 = (size_t) cur_pos2;
            SkipGaps(path1, p1, gap1, path2, p2, gap2, use_gaps, false);
            cur_pos1 = (int) p1;
            cur_pos2 = (int) p2;
            gap1 = path1.GapAt(cur_pos1).gap;
            gap2 = path2.GapAt(cur_pos2).gap;
        }
    }
    DEBUG("Equal!!");
    return -1UL;
}
inline bool EqualBegins(const BidirectionalPath& path1, size_t pos1, const BidirectionalPath& path2, size_t pos2, bool use_gaps) {
    DEBUG("Checking for equal begins");
    return FirstNotEqualPosition(path1, pos1, path2, pos2, use_gaps) == -1UL;
}

inline size_t LastNotEqualPosition(const BidirectionalPath& path1, size_t pos1, const BidirectionalPath& path2, size_t pos2, bool use_gaps) {
    size_t cur_pos1 = pos1;
    size_t cur_pos2 = pos2;
    while (cur_pos1 < path1.Size() && cur_pos2 < path2.Size()) {
        if (path1.At(cur_pos1) == path2.At(cur_pos2)) {
            cur_pos1++;
            cur_pos2++;
        } else {
            return cur_pos1;
        }
        int gap1 = cur_pos1 < path1.Size() ? path1.GapAt(cur_pos1).gap : 0;
        int gap2 = cur_pos2 < path2.Size() ? path2.GapAt(cur_pos2).gap : 0;
        SkipGaps(path1, cur_pos1, gap1, path2, cur_pos2, gap2, use_gaps, true);
    }
    return -1UL;
}

inline bool EqualEnds(const BidirectionalPath& path1, size_t pos1, const BidirectionalPath& path2, size_t pos2, bool use_gaps) {
    return LastNotEqualPosition(path1, pos1, path2, pos2, use_gaps) == -1UL;
}

typedef std::pair<BidirectionalPath*, BidirectionalPath*> PathPair;

inline bool compare_path_pairs(const PathPair& p1, const PathPair& p2) {
    if (p1.first->Length() != p2.first->Length() || p1.first->Size() == 0 || p2.first->Size() == 0) {
        return p1.first->Length() > p2.first->Length();
    }
    const Graph& g = p1.first->graph();
    return g.int_id(p1.first->Front()) < g.int_id(p2.first->Front());
}

class PathComparator {
public:
    bool operator()(const BidirectionalPath& p1, const BidirectionalPath& p2) const {
        return p1.GetId() < p2.GetId();
    }

    bool operator()(const BidirectionalPath* p1, const BidirectionalPath* p2) const {
        return p1->GetId() < p2->GetId();
    }
};

typedef set<BidirectionalPath*, PathComparator> BidirectionalPathSet;

template<class Value>
using BidirectionalPathMap = map<BidirectionalPath*, Value, PathComparator>;

typedef std::multiset <BidirectionalPath *, PathComparator> BidirectionalPathMultiset;

class PathContainer {
public:

    typedef std::vector<PathPair> PathContainerT;

    class Iterator : public PathContainerT::iterator {
    public:
        Iterator(const PathContainerT::iterator& iter)
                : PathContainerT::iterator(iter) {
        }
        BidirectionalPath* get() const {
            return this->operator *().first;
        }
        BidirectionalPath* getConjugate() const {
            return this->operator *().second;
        }
    };

    class ConstIterator : public PathContainerT::const_iterator {
    public:
        ConstIterator(const PathContainerT::const_iterator& iter)
                : PathContainerT::const_iterator(iter) {
        }
        BidirectionalPath* get() const {
            return this->operator *().first;
        }
        BidirectionalPath* getConjugate() const {
            return this->operator *().second;
        }
    };

    PathContainer() {
    }

    PathContainer(const PathContainer&) = delete;
    PathContainer& operator=(const PathContainer&) = delete;

    PathContainer(PathContainer&&) = default;
    PathContainer& operator=(PathContainer&&) = default;

    BidirectionalPath& operator[](size_t index) const {
        return *(data_[index].first);
    }

    BidirectionalPath* Get(size_t index) const {
        return data_[index].first;
    }

    BidirectionalPath* GetConjugate(size_t index) const {
        return data_[index].second;
    }

    void DeleteAllPaths() {
        for (size_t i = 0; i < data_.size(); ++i) {
            delete data_[i].first;
            delete data_[i].second;
        }
        clear();
    }

    ~PathContainer() {
        DeleteAllPaths();
    }

    size_t size() const {
        return data_.size();
    }

    void clear() {
        data_.clear();
    }

    void reserve(size_t size) {
        data_.reserve(size);
    }

    bool AddPair(BidirectionalPath* p, BidirectionalPath* cp) {
        p->SetConjPath(cp);
        cp->SetConjPath(p);
        p->Subscribe(cp);
        cp->Subscribe(p);
        data_.push_back(std::make_pair(p, cp));
        return true;
    }

    void SortByLength(bool desc = true) {
        std::stable_sort(data_.begin(), data_.end(), [=](const PathPair& p1, const PathPair& p2) {
            return compare_path_pairs(p1, p2) == desc;
        });
    }

    Iterator begin() {
        return Iterator(data_.begin());
    }

    Iterator end() {
        return Iterator(data_.end());
    }


    ConstIterator begin() const {
        return ConstIterator(data_.begin());
    }

    ConstIterator end() const {
        return ConstIterator(data_.end());
    }

    Iterator erase(Iterator iter) {
        return Iterator(data_.erase(iter));
    }

    void print() const {
        for (size_t i = 0; i < size(); ++i) {
            Get(i)->PrintDEBUG();
            GetConjugate(i)->PrintDEBUG();
        }
    }

    //FIXME implement as filter
    void FilterEmptyPaths() {
        DEBUG ("try to delete empty paths");
        for (Iterator iter = begin(); iter != end();) {
            if (iter.get()->Size() == 0) {
                // FIXME: This is trash. PathContainer should own paths
                delete iter.get();
                delete iter.getConjugate();
                iter = erase(iter);
            } else {
                ++iter;
            }
        }
        DEBUG("empty paths are removed");
    }

private:
    std::vector<PathPair> data_;

protected:
    DECL_LOGGER("BidirectionalPath");

};

inline bool EndsWithInterstrandBulge(const BidirectionalPath &path) {
    if (path.Empty())
        return false;

    const Graph &g = path.g();
    EdgeId e = path.Back();
    VertexId v1 = g.EdgeStart(e);
    VertexId v2 = g.EdgeEnd(e);

    return v2 == g.conjugate(v1) &&
            e != g.conjugate(e) &&
            g.OutgoingEdgeCount(v1) == 2 &&
            g.CheckUniqueIncomingEdge(v1);
}

}  // path extend
<|MERGE_RESOLUTION|>--- conflicted
+++ resolved
@@ -386,92 +386,6 @@
         return !operator==(path);
     }
 
-<<<<<<< HEAD
-=======
-    void CheckConjugateEnd(size_t max_repeat_length) {
-        size_t prev_size = 0;
-        while (prev_size != Size()) {
-            prev_size = Size();
-            FindConjEdges(max_repeat_length);
-        }
-    }
-
-//    size_t GetComponent(const debruijn_graph::ConnectedComponentCounter &component_counter) const {
-//        std::unordered_map <size_t, size_t> component_sizes;
-//        for (size_t i = 0; i < this->Size(); i++) {
-//            auto e = this->At(i);
-//            size_t comp_id = component_counter.GetComponent(e);
-//            if (component_sizes.find(comp_id) == component_sizes.end())
-//                component_sizes[comp_id] = 0;
-//            component_sizes[comp_id] += g_.length(e);
-//        }
-//        size_t ans = 0;
-//        size_t maxans = 0;
-//        for (auto pp: component_sizes) {
-//            if (pp.second > maxans) {
-//                ans = pp.first;
-//                maxans = pp.second;
-//            }
-//        }
-//        return ans;
-//    }
-
-    //FIXME how does it work?!
-    //FIXME replace with newer functions
-    void FindConjEdges(size_t max_repeat_length) {
-        for (size_t begin_pos = 0; begin_pos < Size(); ++begin_pos) {
-            size_t begin = begin_pos;
-            vector<size_t> conj_pos = FindAll(g_.conjugate(At(begin_pos)), begin + 1);
-            for (auto end_pos = conj_pos.rbegin(); end_pos != conj_pos.rend(); ++end_pos) {
-                VERIFY(*end_pos < Size());
-                size_t end = *end_pos;
-                if (end <= begin) {
-                    continue;
-                }
-                while (begin < end && At(begin) == g_.conjugate(At(end))) {
-                    begin++;
-                    end--;
-                }
-                DEBUG("Found palindromic fragment from " << begin_pos << " to " << *end_pos);
-                PrintDEBUG();
-                VERIFY(*end_pos < Size());
-                size_t tail_size = Size() - *end_pos - 1;
-                size_t head_size = begin_pos;
-                size_t palindrom_half_size = begin - begin_pos;
-                size_t head_len = Length() - LengthAt(begin_pos);
-                size_t tail_len = *end_pos < Size() - 1 ? LengthAt(*end_pos + 1) : 0;
-//TODO : this is not true in case of gaps inside the palindrom_len;
-                size_t palindrom_len = (size_t) max((int) LengthAt(begin_pos) - (int) LengthAt(begin), 0);
-                size_t between = (size_t) max(0, (int) LengthAt(begin) - (int) (end < Size() - 1 ? LengthAt(end + 1) : 0));
-                DEBUG("tail len " << tail_len << " head len " << head_len << " palindrom_len "<< palindrom_len << " between " << between);
-                if (palindrom_len <= max_repeat_length) {
-                    if (palindrom_len < head_len && palindrom_len < tail_len) {
-                        DEBUG("too big head and end");
-                        continue;
-                    }
-                    if (between > palindrom_len) {
-                        DEBUG("too big part between");
-                        continue;
-                    }
-                }
-                bool delete_tail = tail_size < head_size;
-                if (tail_size == head_size) {
-                    delete_tail = tail_len < head_len;
-                }
-                if (delete_tail) {
-                    PopBack(tail_size + palindrom_half_size);
-                    DEBUG("Deleting tail  because of palindrom removal");
-                    return;
-                } else {
-                    GetConjPath()->PopBack(head_size + palindrom_half_size);
-                    DEBUG("Deleting head because of palindrom removal");
-                    return;
-                }
-            }
-        }
-    }
-
->>>>>>> d3e4c02e
     BidirectionalPath SubPath(size_t from, size_t to) const {
         VERIFY(from <= to && to <= Size());
         BidirectionalPath result(g_);
