--- conflicted
+++ resolved
@@ -206,15 +206,9 @@
 }
 
 template<class Graph>
-<<<<<<< HEAD
 void WriteKmerComponent(conj_graph_pack &gp, RtSeq const& kp1mer, const std::string& file,
-                        std::shared_ptr<omnigraph::visualization::GraphColorer<Graph>> colorer,
-                        const omnigraph::GraphLabeler<Graph>& labeler) {
-=======
-void WriteKmerComponent(conj_graph_pack &gp, runtime_k::RtSeq const& kp1mer, const std::string& file,
                         std::shared_ptr<visualization::graph_colorer::GraphColorer<Graph>> colorer,
                         const visualization::graph_labeler::GraphLabeler<Graph>& labeler) {
->>>>>>> 6db10dee
     if(!gp.index.contains(kp1mer)) {
         WARN("no such kmer in the graph");
         return;
