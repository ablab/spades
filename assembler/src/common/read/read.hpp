--- conflicted
+++ resolved
@@ -1,4 +1,3 @@
-<<<<<<< HEAD
 ///*
 // * read.hpp
 // *
@@ -12,10 +11,10 @@
 //#include <string>
 //#include <iostream>
 //#include <cassert>
-//#include "common/sequence/quality.hpp"
-//#include "common/sequence/sequence.hpp"
-//#include "common/sequence/nucl.hpp"
-//#include "common/sequence/sequence_tools.hpp"
+//#include "sequence/quality.hpp"
+//#include "sequence/sequence.hpp"
+//#include "sequence/nucl.hpp"
+//#include "sequence/sequence_tools.hpp"
 //#include "simple_tools.hpp"
 //
 //
@@ -194,202 +193,4 @@
 ////	return os << read.getSequenceString();
 ////}
 //
-//#endif /* READ_HPP_ */
-=======
-/*
- * read.hpp
- *
- *  Created on: 29.03.2011
- *      Author: vyahhi
- */
-
-#ifndef READ_HPP_
-#define READ_HPP_
-
-#include <string>
-#include <iostream>
-#include <cassert>
-#include "sequence/quality.hpp"
-#include "sequence/sequence.hpp"
-#include "sequence/nucl.hpp"
-#include "sequence/sequence_tools.hpp"
-#include "simple_tools.hpp"
-
-
-class Read {
-public:
-  static const int PHRED_OFFSET = 33;
-  static const int BAD_QUALITY_THRESHOLD = 2;
-
-  bool isValid() const {
-    return valid_;
-  }
-
-  Sequence getSequence() const {
-    assert(valid_);
-    return Sequence(seq_);
-  }
-
-  Sequence getSubSequence(size_t start, size_t length) const __attribute__ ((deprecated)) {
-    assert(length > 0 && start >= 0 && start + length <= seq_.size());
-    return Sequence(seq_.substr(start, length));
-  }
-
-  Quality getQuality() const {
-    assert(valid_);
-    return Quality(qual_);
-  }
-
-  const std::string& getSequenceString() const {
-    return seq_;
-  }
-
-  const std::string& getQualityString() const {
-    return qual_;
-  }
-
-  std::string getPhredQualityString(int offset = PHRED_OFFSET) const {
-    std::string res = qual_;
-    for (size_t i = 0; i < res.size(); ++i) {
-      res[i] += offset;
-    }
-    return res;
-  }
-
-  const std::string& getName() const {
-    return name_;
-  }
-
-  size_t size() const {
-    return seq_.size();
-  }
-
-  char operator[](size_t i) const {
-    assert(is_nucl(seq_[i]));
-    return dignucl(seq_[i]);
-  }
-
-  /**
-   * It's actually not trim Ns, but trim everything before first 'N'
-   * P.S. wtf? (Kolya)
-   */
-  void trimNs() __attribute__ ((deprecated)) {
-    size_t index = seq_.find('N');
-    if (index != std::string::npos) {
-      seq_.erase(seq_.begin() + index, seq_.end());
-      qual_.erase(qual_.begin() + index, qual_.end());
-    }
-    valid_ = updateValid();
-  }
-
-  /**
-   * trim bad quality nucleotides from start and end of the read
-   * @return size of the read left
-   */
-  size_t trimBadQuality() __attribute__ ((deprecated)) {
-    size_t start = 0;
-    for (; start < seq_.size(); ++start) {
-      if (qual_[start] > BAD_QUALITY_THRESHOLD)
-        break;
-    }
-    if (start != seq_.size()) {
-      seq_.erase(seq_.begin(), seq_.begin() + start);
-      qual_.erase(qual_.begin(), qual_.begin() + start);
-      size_t end = seq_.size();
-      for (; end > 0; --end) {
-        if (qual_[end] > BAD_QUALITY_THRESHOLD)
-          break;
-      }
-      seq_.erase(seq_.begin() + end + 1, seq_.end());
-      qual_.erase(qual_.begin() + end + 1, qual_.end());
-      valid_ = updateValid();
-      return seq_.size();
-    } else {
-      seq_ = "";
-      qual_ = "";
-      valid_ = updateValid();
-      return 0;
-    }
-  }
-  /**
-   * @param k k as in k-mer
-   * @param start start point
-   * @return the first starting point of a valid k-mer >=start; return -1 if no such place exists
-   */
-  int firstValidKmer(size_t start, size_t k) const __attribute__ ((deprecated)) {
-    size_t curHypothesis = start;
-    size_t i = start;
-    for (; i < seq_.size(); ++i) {
-      if (i >= k + curHypothesis)
-        return curHypothesis;
-      if (!is_nucl(seq_[i])) {
-        curHypothesis = i + 1;
-      }
-    }
-    if (i >= k + curHypothesis) {
-      return curHypothesis;
-    }
-    return -1;
-  }
-
-  void setSequence(const char* s) {
-    seq_ = s;
-    valid_ = updateValid();
-  }
- 
-  Read() :
-    valid_(false) {
-    ;
-  }
-
-  Read(const std::string &name, const std::string &seq, const std::string &qual) :
-    name_(name), seq_(seq), qual_(qual) { // for test only!
-    valid_ = updateValid();
-  }
-private:
-  std::string name_;
-  std::string seq_;
-  std::string qual_;
-  bool valid_;
-  friend class ireadstream;
-  friend uint32_t TrimBadQuality(Read*, int);
-  void setName(const char* s) {
-    name_ = s;
-  }
-  void setQuality(const char* s, int offset = PHRED_OFFSET) {
-    qual_ = s;
-    for (size_t i = 0; i < qual_.size(); ++i) {
-      qual_[i] -= offset;
-    }
-  }
-  const bool updateValid() const {
-    if (seq_.size() == 0) {
-      return false;
-    }
-    for (size_t i = 0; i < seq_.size(); ++i) {
-      if (!is_nucl(seq_[i])) {
-	return false;
-      }
-    }
-    return true;
-  }
-
-public:
-  Read operator!() const {
-    std::string newName;
-    if (name_ == "" || name_[0] != '!') {
-      newName = '!' + name_;
-    } else {
-      newName = name_.substr(1, name_.length());
-    }
-    return Read(newName, ReverseComplement(seq_), Reverse(qual_));
-  }
-};
-
-// todo: put this to *.cpp
-//ostream& operator<<(ostream& os, const Read& read) {
-//	return os << read.getSequenceString();
-//}
-
-#endif /* READ_HPP_ */
->>>>>>> 2dfb244d
+//#endif /* READ_HPP_ */