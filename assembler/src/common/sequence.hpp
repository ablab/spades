--- conflicted
+++ resolved
@@ -34,57 +34,6 @@
     bool rtl_; // Right to left + complimentary (?)
     Sequence(const Sequence &seq, size_t from, size_t size, bool rtl);
 public:
-<<<<<<< HEAD
-	const Sequence& operator=(const Sequence &rhs) {
-		if (data_ == rhs.data_) {
-			return *this;
-		}
-		data_->Release();
-		data_ = rhs.data_;
-		data_->Grab();
-		from_ = rhs.from_;
-		size_ = rhs.size_;
-		rtl_ = rhs.rtl_;
-		return *this;
-	}
-
-	Sequence(char* s) :
-		from_(0), size_(strlen(s)), rtl_(false) {
-		data_ = new SequenceData(s, size_);
-		data_->Grab();
-	}
-
-	Sequence(const char* s) :
-		from_(0), size_(strlen(s)), rtl_(false) {
-		data_ = new SequenceData(s, size_);
-		data_->Grab();
-	}
-
-	template<typename S>
-	explicit Sequence(const S &s) :
-		from_(0), size_(s.size()), rtl_(false) {
-		data_ = new SequenceData(s, size_);
-		data_->Grab();
-	}
-
-	Sequence(const Sequence &s);
-	~Sequence();
-
-	// other methods:
-	char operator[](const size_t index) const;
-	bool operator==(const Sequence &that) const;
-	bool operator!=(const Sequence &that) const;
-	bool operator<(const Sequence &that) const;
-	Sequence operator!() const;
-	/**
-=======
-    // constructors:
-    //	template<size_t _size>
-    //	Sequence(const Seq<_size> seq) :
-    //		from_(0), size_(seq.size()), rtl_(false) { // TODO: optimize
-    //		data_ = new SequenceData(seq);
-    //		data_->Grab();
-    //	}
     const Sequence& operator=(const Sequence &rhs) {
         if (data_ == rhs.data_) {
             return *this;
@@ -132,7 +81,6 @@
     Sequence operator!() const;
 
     /**
->>>>>>> ef44f0c6
 	 * @param from inclusive
 	 * @param to exclusive;
 	 */
@@ -196,41 +144,6 @@
 class SequenceBuilder {
     vector<char> buf_;
 public:
-<<<<<<< HEAD
-	template<typename S>
-	SequenceBuilder& append(const S &s) {
-		for (size_t i = 0; i < s.size(); ++i) {
-			buf_.push_back(s[i]);
-		}
-		return *this;
-	}
-
-	SequenceBuilder& append(char c) {
-		buf_.push_back(c);
-		return *this;
-	}
-
-	Sequence BuildSequence() {
-		return Sequence(buf_);
-	}
-
-	size_t size() const {
-		return buf_.size();
-	}
-
-	char operator[](const size_t index) const {
-		assert(index < buf_.size());
-		return buf_[index];
-	}
-
-	string str() const {
-		string s(buf_.size(), '-');
-		for (size_t i = 0; i < s.size(); ++i) {
-			s[i] = nucl(buf_[i]);
-		}
-		return s;
-	}
-=======
     template<typename S>
     SequenceBuilder& append(const S &s) {
         for (size_t i = 0; i < s.size(); ++i) {
@@ -255,8 +168,15 @@
     char operator[](const size_t index) const {
         assert(index < buf_.size());
         return buf_[index];
+	}
+
+	string str() const {
+		string s(buf_.size(), '-');
+		for (size_t i = 0; i < s.size(); ++i) {
+			s[i] = nucl(buf_[i]);
+		}
+		return s;
     }
->>>>>>> ef44f0c6
 };
 
 #endif /* SEQUENCE_HPP_ */