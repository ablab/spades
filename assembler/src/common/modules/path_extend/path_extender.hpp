//***************************************************************************
//* Copyright (c) 2011-2014 Saint-Petersburg Academic University
//* All Rights Reserved
//* See file LICENSE for details.
//****************************************************************************

/*
 * path_extender.hpp
 *
 *  Created on: Mar 5, 2012
 *      Author: andrey
 */

#pragma once

#include "extension_chooser.hpp"
#include "path_filter.hpp"
#include "overlap_analysis.hpp"
#include "assembly_graph/graph_support/scaff_supplementary.hpp"
#include <cmath>

namespace path_extend {

inline BidirectionalPath OptimizedConjugate(const BidirectionalPath &path) {
    return path.GetConjPath() ? *path.GetConjPath() : path.Conjugate();
}

//FIXME think about symmetry and what if it breaks?
class OverlapFindingHelper {
    const Graph &g_;
    const GraphCoverageMap &coverage_map_;
    const size_t min_edge_len_;
    const size_t max_diff_;
    const bool try_extend_;

    //Changes second argument on success
    bool TryExtendToEnd(const BidirectionalPath &path, size_t &pos) const {
        //FIXME rewrite via LengthAt
        size_t cum = 0;
        for (size_t j = pos; j < path.Size(); ++j) {
            cum += path.ShiftLength(j);
            if (cum > max_diff_) {
                return false;
            }
        }
        pos = path.Size();
        return true;
    }

    //Changes second argument on success
    bool TryExtendToStart(const BidirectionalPath &path, size_t &pos) const {
        size_t tmp_pos = path.Size() - pos;
        //FIXME optimize
        if (TryExtendToEnd(OptimizedConjugate(path), tmp_pos)) {
            pos = path.Size() - tmp_pos;
            return true;
        }
        return false;
    }


    pair<Range, Range> ComparePaths(const BidirectionalPath &path1,
                                    const BidirectionalPath &path2,
                                    size_t start2) const {
        TRACE("Comparing paths " << path1.GetId() << " and " << path2.GetId());
        //TODO change to edit distance?
        int shift1 = 0;
        //path1 is always matched from the start
        const size_t start1 = 0;
        size_t end1 = start1;
        size_t end2 = start2;

        for (size_t i = start1; i < path1.Size(); ++i) {
            if (abs(shift1) > int(max_diff_))
                break;

            bool match = false;
            size_t j = end2;
            int shift2 = 0;
            for (; j < path2.Size(); ++j) {
                if (end1 == 0) {
                    //Force first match to start with pos2
                    if (j > start2) {
                        break;
                    }
                }

                if (abs(shift2) > int(max_diff_))
                    break;
                if (path1.At(i) == path2.At(j) &&
                        abs(shift1 + path1.GapAt(i).gap - shift2 - path2.GapAt(j).gap) <= int(max_diff_)) {
                    match = true;
                    break;
                } else {
                    shift2 += path2.ShiftLength(j);
                }
            }
            if (match) {
                end1 = i+1;
                end2 = j+1;
                shift1 = 0;
            } else {
                shift1 += path1.ShiftLength(i);
            }
        }

        //Extending the ends of the paths if possible
        if (try_extend_ && end1 > 0) {
            TryExtendToEnd(path1, end1);
            TryExtendToEnd(path2, end2);
            //no need to extend path1 left
            VERIFY(start1 == 0);
            TryExtendToStart(path2, start2);
        }

        return make_pair(Range(start1, end1), Range(start2, end2));
    }

public:
    OverlapFindingHelper(const Graph &g,
                         const GraphCoverageMap &coverage_map,
                         size_t min_edge_len,
                         size_t max_diff) :
            g_(g),
            coverage_map_(coverage_map),
            min_edge_len_(min_edge_len),
            max_diff_(max_diff),
            //had to enable try_extend, otherwise equality lost symmetry
            try_extend_(max_diff_ > 0) {
    }

    bool IsSubpath(const BidirectionalPath &path,
                   const BidirectionalPath &other) const {
        for (size_t j = 0; j < other.Size(); ++j) {
            auto range_pair = ComparePaths(path, other, j);
            if (range_pair.first.end_pos == path.Size()) {
                return true;
            }
        }
        return false;
    }

    //NB! Equality is not transitive if max_diff is > 0
    bool IsEqual(const BidirectionalPath &path,
                 const BidirectionalPath &other) const {
        auto ends_pair = CommonPrefix(path, other);
        return ends_pair.first == path.Size()
               && ends_pair.second == other.Size();
    }


    pair<size_t, size_t> CommonPrefix(const BidirectionalPath &path1,
                                      const BidirectionalPath &path2) const {
        auto answer = make_pair(0, 0);
        size_t cum = 0;
        size_t max_overlap = 0;
        for (size_t j = 0; j < path2.Size(); ++j) {
            auto range_pair = ComparePaths(path1, path2, j);
            if (range_pair.second.start_pos == 0 && range_pair.first.size() > max_overlap) {
                answer = make_pair(range_pair.first.end_pos, range_pair.second.end_pos);
                max_overlap = range_pair.first.size();
            }

            if (!try_extend_)
                break;

            cum += path2.ShiftLength(j);
            if (cum > max_diff_)
                break;
        }
        return answer;
    };

    //overlap is forced to start from the beginning of path1
    pair<Range, Range> FindOverlap(const BidirectionalPath &path1,
                                   const BidirectionalPath &path2,
                                   bool end_start_only) const {
        size_t max_overlap = 0;
        pair<Range, Range> matching_ranges;
        for (size_t j = 0; j < path2.Size(); ++j) {
            auto range_pair = ComparePaths(path1, path2, j);
            VERIFY(range_pair.first.start_pos == 0);
            //checking if overlap is valid
            if (end_start_only && range_pair.second.end_pos != path2.Size())
                continue;

            size_t overlap_size = range_pair.first.size();
            if (overlap_size > max_overlap ||
                //prefer overlaps with end of path2
                (overlap_size == max_overlap &&
                 range_pair.second.end_pos == path2.Size())) {
                max_overlap = overlap_size;
                matching_ranges = range_pair;
            }
        }
        return matching_ranges;
    }

    vector<const BidirectionalPath*> FindCandidatePaths(const BidirectionalPath &path) const {
        set<const BidirectionalPath*> candidates;
        //FIXME needs discussion
        if (min_edge_len_ == 0) {
            size_t cum_len = 0;
            for (size_t i = 0; i < path.Size(); ++i) {
                EdgeId e = path.At(i);
                cum_len += path.GapAt(i).gap;
                if (cum_len > max_diff_)
                    break;
                utils::insert_all(candidates, coverage_map_.GetCoveringPaths(e));
                cum_len += g_.length(e);
            }
            VERIFY(path.Size() == 0 || candidates.count(&path));
        } else {
            for (size_t i = 0; i < path.Size(); ++i) {
                EdgeId e = path.At(i);
                //TODO add optimization in this case
                if (g_.length(e) >= min_edge_len_) {
                    utils::insert_all(candidates, coverage_map_.GetCoveringPaths(e));
                }
            }
        }
        return vector<const BidirectionalPath*>(candidates.begin(), candidates.end());
    }

private:
    DECL_LOGGER("OverlapFindingHelper");
};

inline void SubscribeCoverageMap(BidirectionalPath * path, GraphCoverageMap &coverage_map) {
    path->Subscribe(&coverage_map);
    for (size_t i = 0; i < path->Size(); ++i) {
        coverage_map.BackEdgeAdded(path->At(i), path, path->GapAt(i));
    }
}

inline BidirectionalPath* AddPath(PathContainer &paths,
                                  const BidirectionalPath &path,
                                  GraphCoverageMap &coverage_map) {
    BidirectionalPath* p = new BidirectionalPath(path);
    BidirectionalPath* conj_p = new BidirectionalPath(OptimizedConjugate(path));
    SubscribeCoverageMap(p, coverage_map);
    SubscribeCoverageMap(conj_p, coverage_map);
    paths.AddPair(p, conj_p);
    return p;
}

class ShortLoopResolver {
public:
    static const size_t BASIC_N_CNT = 100;

    ShortLoopResolver(const Graph& g)
            : g_(g) { }

    virtual ~ShortLoopResolver() { }

    virtual void ResolveShortLoop(BidirectionalPath& path) const = 0;

protected:
    DECL_LOGGER("PathExtender")
    const Graph& g_;

    void UndoCycles(BidirectionalPath& p, EdgeId next_edge) const {
        if (p.Size() <= 2) {
            return;
        }
        EdgeId first_edge = p.Back();
        EdgeId second_edge = next_edge;
        while (p.Size() > 2) {
            if (p.At(p.Size() - 1) == first_edge && p.At(p.Size() - 2) == second_edge) {
                p.PopBack(2);
            } else {
                return;;
            }
        }
    }

    void MakeCycleStep(BidirectionalPath& path, EdgeId e) const {
        if (path.Size() == 0) {
            return;
        }
        EdgeId pathEnd = path.Back();
        path.PushBack(e);
        path.PushBack(pathEnd);
    }
};

class CovShortLoopResolver : public ShortLoopResolver {
public:
    CovShortLoopResolver(const conj_graph_pack& gp)
            : ShortLoopResolver(gp.g), gp_(gp) {

    }

    void ResolveShortLoop(BidirectionalPath& path) const override {
        DEBUG("resolve short loop by coverage");
        path.PrintDEBUG();

        pair<EdgeId, EdgeId> edges;
        if (path.Size() >= 1 && GetLoopAndExit(g_, path.Back(), edges)) {
            DEBUG("Coverage Short Loop Resolver");
            UndoCycles(path, edges.first);
            EdgeId e1 = path.Back();
            EdgeId e2 = edges.first;
            EdgeId e_out = edges.second;
            auto prob_e_in = g_.IncomingEdges(g_.EdgeEnd(e2));
            EdgeId e_in = *prob_e_in.begin();
            size_t count = 0;
            for (auto edge = prob_e_in.begin(); edge != prob_e_in.end(); ++edge) {
                if (*edge != e2)
                    e_in = *edge;
                count++;
            }
            if (count != 2) {
                return;
            }
            double in_cov = gp_.flanking_cov.GetOutCov(e_in); //g_.coverage(e_in);
            double out_cov = gp_.flanking_cov.GetInCov(e_out); //g_.coverage(e_out);
            double cov = (in_cov + out_cov) / 2.0;
            //what are time variables???
            double time1 = math::round(gp_.g.coverage(e1) / cov);
            double time2 = math::round(gp_.g.coverage(e2) / cov);
            size_t time = (size_t) std::max(0.0, std::min(time1 - 1.0, time2));
            for (size_t i = 0; i < time; ++i) {
                MakeCycleStep(path, edges.first);
            }
            path.PushBack(edges.second);
            DEBUG("loop with start " << g_.int_id(e_in)
                    <<" e1 " << g_.int_id(e1)
                    << " e2 " << g_.int_id(e2)
                    << " out " <<g_.int_id(e_out)
                    << " cov in = " << in_cov
                    << " cov out " << out_cov
                    << " cov " << cov
                  << " cov e1 = " << gp_.g.coverage(e1)
                  << " cov e2 = " << gp_.g.coverage(e2)
                  << " time1 = " << time1
                  << " time2 = " << time2
                  << " time = " << time);
        }
    }
private:
    const conj_graph_pack& gp_;
};

class SimpleLoopResolver : public ShortLoopResolver {

public:
    SimpleLoopResolver(Graph& g) : ShortLoopResolver(g) { }

    void ResolveShortLoop(BidirectionalPath& path) const override {
        pair<EdgeId, EdgeId> edges;
        if (path.Size() >= 1 && GetLoopAndExit(g_, path.Back(), edges)) {
            DEBUG("Resolving short loop...");
            EdgeId e = path.Back();
            path.PushBack(edges.first);
            path.PushBack(e);
            path.PushBack(edges.second);
            DEBUG("Resolving short loop done");
        }
    }

protected:
    DECL_LOGGER("PathExtender")
};

class LoopResolver : public ShortLoopResolver {
    const WeightCounter& wc_;
    double weight_threshold_;

public:
    LoopResolver(const Graph& g, const WeightCounter& wc, double weight_threshold = 0.0)
            : ShortLoopResolver(g),
              wc_(wc),
              weight_threshold_(weight_threshold) { }
    //This code works only if loop wasn't fairly resolved
    //
    //edges -- first edge is loop's back edge, second is loop exit edge
    void MakeBestChoice(BidirectionalPath& path, pair<EdgeId, EdgeId>& edges) const {
        UndoCycles(path, edges.first);
        double lopp_edge_weight = wc_.CountWeight(path, edges.first);

        if (math::gr(lopp_edge_weight, weight_threshold_)) {
            //Paired information on loop back edges exits => at leat one iteration
            MakeCycleStep(path, edges.first);
            path.PushBack(edges.second, Gap(int(g_.k() + BASIC_N_CNT)));
        }
        else {
            //No information on loop back edges exits => 0 iterations
            path.PushBack(edges.second);
        }
    }

    void ResolveShortLoop(BidirectionalPath& path) const override {
        pair<EdgeId, EdgeId> edges;
        if (path.Size() >=1 && GetLoopAndExit(g_, path.Back(), edges)) {
            DEBUG("Resolving short loop...");
            MakeBestChoice(path, edges);
            DEBUG("Resolving short loop done");
        }
    }

};

//FIXME move to gap_closing.hpp
typedef omnigraph::GapDescription<Graph> GapDescription;
class GapAnalyzer {

public:
    static const int INVALID_GAP = GapDescription::INVALID_GAP;
    GapAnalyzer(const Graph& g)
            : g_(g) { }

    virtual GapDescription FixGap(const GapDescription &gap) const = 0;

    virtual ~GapAnalyzer() { }
protected:
    const Graph& g_;
};

class HammingGapAnalyzer: public GapAnalyzer {
    const double min_gap_score_;
    const size_t short_overlap_threshold_;
    const size_t basic_overlap_length_;

    static constexpr double MIN_OVERLAP_COEFF = 0.05;

    size_t HammingDistance(const Sequence& s1, const Sequence& s2) const {
        VERIFY(s1.size() == s2.size());
        size_t dist = 0;
        for (size_t i = 0; i < s1.size(); ++i) {
            if (s1[i] != s2[i]) {
                dist++;
            }
        }
        return dist;
    }

    double ScoreGap(const Sequence& s1, const Sequence& s2) const {
        VERIFY(s1.size() == s2.size());
        return 1.0 - (double) HammingDistance(s1, s2) / (double) s1.size();
    }

public:

    //todo review parameters in usages
    HammingGapAnalyzer(const Graph& g,
            double min_gap_score,
            size_t short_overlap_threshold,
            size_t basic_overlap_length):
                GapAnalyzer(g),
                min_gap_score_(min_gap_score),
                short_overlap_threshold_(short_overlap_threshold),
                basic_overlap_length_(basic_overlap_length)
    {
        DEBUG("HammingGapAnalyzer params: \n min_gap_score " << min_gap_score_ <<
              "\n short_overlap_threshold " << short_overlap_threshold_ <<
              "\n basic_overlap_length " << basic_overlap_length_);
    }

    GapDescription FixGap(const GapDescription &gap) const override {
        VERIFY_MSG(gap.no_trim(), "Trims not supported yet");

        size_t max_overlap = basic_overlap_length_;
        if (gap.estimated_dist() < 0) {
            max_overlap -= gap.estimated_dist();
        }

        max_overlap = min(max_overlap,
                                      g_.k() + min(g_.length(gap.left()), g_.length(gap.right())));

        DEBUG("Corrected max overlap " << max_overlap);

        double best_score = min_gap_score_;
        int fixed_gap = GapDescription::INVALID_GAP;

        size_t min_overlap = 1;
        if (gap.estimated_dist() < 0) {
            min_overlap = max(min_overlap, size_t(math::round(MIN_OVERLAP_COEFF * double(-gap.estimated_dist()))));
        }
        //todo better usage of estimated overlap
        DEBUG("Min overlap " << min_overlap);

        for (size_t l = max_overlap; l >= min_overlap; --l) {
            //TRACE("Sink: " << g_.EdgeNucls(sink).Subseq(g_.length(sink) + g_.k() - l).str());
            //TRACE("Source: " << g_.EdgeNucls(source).Subseq(0, l));
            double score = 0;
            score = ScoreGap(g_.EdgeNucls(gap.left()).Subseq(g_.length(gap.left()) + g_.k() - l),
                                    g_.EdgeNucls(gap.right()).Subseq(0, l));
            if (math::gr(score, best_score)) {
                TRACE("Curr overlap " << l);
                TRACE("Score: " << score);
                best_score = score;
                fixed_gap = -int(l);
            }

            if (l == short_overlap_threshold_ && fixed_gap != GapDescription::INVALID_GAP) {
                //look at "short" overlaps only if long overlaps couldn't be found
                DEBUG("Not looking at short overlaps");
                break;
            }
        }

        if (fixed_gap != INVALID_GAP) {
            DEBUG("Found candidate gap length with score " << best_score);
            DEBUG("Estimated gap: " << gap.estimated_dist() <<
                  ", fixed gap: " << fixed_gap << " (overlap " << (-fixed_gap) << ")");

            auto answer = gap;
            answer.set_estimated_dist(fixed_gap);
            return answer;
        } else {
            return GapDescription();
        }
    }

private:
    DECL_LOGGER("HammingGapAnalyzer");
};

//LA stands for Local Alignment
//TODO if current setting will work -- get rid of flank_*_coefficient params
class LAGapAnalyzer: public GapAnalyzer {
public:
    LAGapAnalyzer(const Graph& g, size_t min_la_length,
            double flank_multiplication_coefficient,
            int flank_addition_coefficient) :
            GapAnalyzer(g),
            min_la_length_(min_la_length),
            flank_multiplication_coefficient_(flank_multiplication_coefficient),
            flank_addition_coefficient_(flank_addition_coefficient) {
        DEBUG("flank_multiplication_coefficient - " << flank_multiplication_coefficient_);
        DEBUG("flank_addition_coefficient  - " << flank_addition_coefficient_ );
    }

    GapDescription FixGap(const GapDescription &gap) const override {
        VERIFY_MSG(gap.no_trim(), "Trims not supported yet");
        //estimated_gap is in k-mers

        size_t estimated_overlap = gap.estimated_dist() < 0 ? size_t(abs(gap.estimated_dist())) : 0;
        SWOverlapAnalyzer overlap_analyzer(size_t(math::round(double(estimated_overlap) * ESTIMATED_GAP_MULTIPLIER))
                                           + GAP_ADDITIONAL_COEFFICIENT);

        auto overlap_info = overlap_analyzer.AnalyzeOverlap(g_, gap.left(), gap.right());
        DEBUG(overlap_info);

        if (overlap_info.size() < min_la_length_) {
            DEBUG("Low alignment size");
            return GapDescription();
        }

        size_t max_flank_length = max(overlap_info.r2.start_pos,
                g_.length(gap.left()) + g_.k() - overlap_info.r1.end_pos);
        DEBUG("Max flank length - " << max_flank_length);

        if (int(math::round(double(max_flank_length) * flank_multiplication_coefficient_))
                + flank_addition_coefficient_ > int(overlap_info.size())) {
            DEBUG("Too long flanks for such alignment");
            return GapDescription();
        }

        if (math::ls(overlap_info.identity(), IDENTITY_RATIO)) {
            DEBUG("Low identity score");
            return GapDescription();
        }

        if (overlap_info.r1.end_pos <= g_.k() || overlap_info.r2.start_pos >= g_.length(gap.right())) {
            DEBUG("Less than k+1 nucleotides were left of one of the edges");
            return GapDescription();
        }

        //TODO Is it ok to have a non-symmetric overlap gap description
        return GapDescription(gap.left(), gap.right(),
                              -int(overlap_info.r2.size()),
                              g_.length(gap.left()) + g_.k() - overlap_info.r1.end_pos,
                              overlap_info.r2.start_pos);
    }

private:
    DECL_LOGGER("LAGapAnalyzer");
    const size_t min_la_length_;
    const double flank_multiplication_coefficient_;
    const int flank_addition_coefficient_;

    static constexpr double IDENTITY_RATIO = 0.9;
    static constexpr double ESTIMATED_GAP_MULTIPLIER = 2.0;
    static constexpr size_t GAP_ADDITIONAL_COEFFICIENT = 30;
};


class CompositeGapAnalyzer: public GapAnalyzer {
public:

    CompositeGapAnalyzer(const Graph& g,
                       const vector<shared_ptr<GapAnalyzer>>& joiners,
                       size_t may_overlap_threshold,
                       int must_overlap_threshold,
                       size_t artificial_gap) :
            GapAnalyzer(g),
            joiners_(joiners),
            may_overlap_threshold_(may_overlap_threshold),
            must_overlap_threshold_(must_overlap_threshold),
            artificial_gap_(artificial_gap)
    {  }

    GapDescription FixGap(const GapDescription &gap) const override {
        VERIFY_MSG(gap.right_trim() == 0 && gap.left_trim() == 0, "Not supported yet");
        DEBUG("Trying to fix estimated gap " << gap.estimated_dist() <<
              " between " << g_.str(gap.left()) << " and " << g_.str(gap.right()));

        if (gap.estimated_dist() > int(may_overlap_threshold_)) {
            DEBUG("Edges are supposed to be too far to check overlaps");
            return gap;
        }

        for (auto joiner : joiners_) {
            GapDescription fixed_gap = joiner->FixGap(gap);
            if (fixed_gap != GapDescription()) {
                return fixed_gap;
            }
        }

        //couldn't find decent overlap
        if (gap.estimated_dist() < must_overlap_threshold_) {
            DEBUG("Estimated gap looks unreliable");
            return GapDescription();
        } else {
            DEBUG("Overlap was not found");
            auto answer = gap;
            answer.set_estimated_dist(max(gap.estimated_dist(), int(artificial_gap_)));
            return answer;
        }
    }

private:
    vector<shared_ptr<GapAnalyzer>> joiners_;
    const size_t may_overlap_threshold_;
    const int must_overlap_threshold_;
    const size_t artificial_gap_;

    DECL_LOGGER("CompositeGapAnalyzer");
};

//Detects a cycle as a minsuffix > IS present earlier in the path. Overlap is allowed.
class InsertSizeLoopDetector {
protected:
    GraphCoverageMap visited_cycles_coverage_map_;
    PathContainer path_storage_;
    size_t min_cycle_len_;

public:
    InsertSizeLoopDetector(const Graph& g, size_t is):
        visited_cycles_coverage_map_(g),
        path_storage_(),
        min_cycle_len_(is) {
    }

    ~InsertSizeLoopDetector() {
        path_storage_.DeleteAllPaths();
    }

    bool CheckCycledNonIS(const BidirectionalPath& path) const {
        if (path.Size() <= 2) {
            return false;
        }
        BidirectionalPath last = path.SubPath(path.Size() - 2);
        int pos = path.FindFirst(last);
        VERIFY(pos >= 0);
        return size_t(pos) != path.Size() - 2;
    }

    bool CheckCycled(const BidirectionalPath& path) const {
        return FindCycleStart(path) != -1;
    }
//first suffix longer than min_cycle_len
    int FindPosIS(const BidirectionalPath& path) const {
        int i = (int) path.Size() - 1;
        while (i >= 0 && path.LengthAt(i) < min_cycle_len_) {
            --i;
        }
        return i;
    }
    int FindCycleStart(const BidirectionalPath& path) const {
        TRACE("Looking for IS cycle " << min_cycle_len_);
        int i = FindPosIS(path);
        TRACE("last is pos " << i);
        if (i < 0) return -1;
//Tail
        BidirectionalPath last = path.SubPath(i);
        //last.Print();

        int pos = path.FindFirst(last);
// not cycle
        if (pos == i) pos = -1;
        TRACE("looking for 1sr IS cycle " << pos);
        return pos;
    }

//After cycle detected, removes min suffix > IS.
//returns the beginning of the cycle.
    int RemoveCycle(BidirectionalPath& path) const {
        int pos = FindCycleStart(path);
        DEBUG("Found IS cycle " << pos);
        if (pos == -1) {
            return -1;
        }

        int last_edge_pos = FindPosIS(path);
        VERIFY(last_edge_pos > -1);
        DEBUG("last edge pos " << last_edge_pos);
        VERIFY(last_edge_pos > pos);
        for (int i = (int) path.Size() - 1; i >= last_edge_pos; --i) {
            path.PopBack();
        }
        VERIFY((int) path.Size() == last_edge_pos);
        VERIFY(pos < (int) path.Size());
        DEBUG("result pos " <<pos);
        return pos;
    }

    //seems that it is outofdate
    bool InExistingLoop(const BidirectionalPath& path) {
        DEBUG("Checking existing loops");
        auto visited_cycles = visited_cycles_coverage_map_.GetEdgePaths(path.Back());
        for (auto cycle : *visited_cycles) {
            DEBUG("checking  cycle ");
            int pos = path.FindLast(*cycle);
            if (pos == -1)
                continue;

            int start_cycle_pos = pos + (int) cycle->Size();
            bool only_cycles_in_tail = true;
            int last_cycle_pos = start_cycle_pos;
            DEBUG("start_cycle pos "<< last_cycle_pos);
            for (int i = start_cycle_pos; i < (int) path.Size() - (int) cycle->Size(); i += (int) cycle->Size()) {
                if (!path.CompareFrom(i, *cycle)) {
                    only_cycles_in_tail = false;
                    break;
                } else {
                    last_cycle_pos = i + (int) cycle->Size();
                    DEBUG("last cycle pos changed " << last_cycle_pos);
                }
            }
            DEBUG("last_cycle_pos " << last_cycle_pos);
            only_cycles_in_tail = only_cycles_in_tail && cycle->CompareFrom(0, path.SubPath(last_cycle_pos));
            if (only_cycles_in_tail) {
// seems that most of this is useless, checking
                VERIFY (last_cycle_pos == start_cycle_pos);
                DEBUG("find cycle " << last_cycle_pos);
                DEBUG("path");
                path.PrintDEBUG();
                DEBUG("last subpath");
                path.SubPath(last_cycle_pos).PrintDEBUG();
                DEBUG("cycle");
                cycle->PrintDEBUG();
                DEBUG("last_cycle_pos " << last_cycle_pos << " path size " << path.Size());
                VERIFY(last_cycle_pos <= (int)path.Size());
                DEBUG("last cycle pos + cycle " << last_cycle_pos + (int)cycle->Size());
                VERIFY(last_cycle_pos + (int)cycle->Size() >= (int)path.Size());

                return true;
            }
        }
        return false;
    }

    void AddCycledEdges(const BidirectionalPath& path, size_t pos) {
        if (pos >= path.Size()) {
            DEBUG("Wrong position in IS cycle");
            return;
        }
        BidirectionalPath * p = new BidirectionalPath(path.SubPath(pos));
        BidirectionalPath * cp = new BidirectionalPath(p->Conjugate());
        visited_cycles_coverage_map_.Subscribe(p);
        visited_cycles_coverage_map_.Subscribe(cp);
        DEBUG("add cycle");
        p->PrintDEBUG();
    }
};

<<<<<<< HEAD
=======
class RepeatDetector {
public:
    RepeatDetector(const Graph& g, const GraphCoverageMap& cov_map, size_t max_repeat_len)
            : g_(g),
              cov_map_(cov_map),
              used_paths_(),
              repeat_len_(max_repeat_len){
        empty_ = new BidirectionalPath(g_);
    }

    ~RepeatDetector() {
        delete empty_;
    }

    //FIXME same logic again!
    BidirectionalPath* RepeatPath(const BidirectionalPath& p) {
        if (p.Size() == 0) {
            return empty_;
        }
        EdgeId last_e = p.Back();
        BidirectionalPathSet cov_paths = cov_map_.GetCoveringPaths(last_e);
        DEBUG("cov paths for e " << g_.int_id(last_e) << " size " << cov_paths.size());
        size_t max_common_size = 0;
        BidirectionalPath* result_p = empty_;
        for (BidirectionalPath* cov_p : cov_paths) {
            if (used_paths_.find(cov_p) == used_paths_.end() || cov_p == &p || cov_p == p.GetConjPath()) {
                continue;
            }
            size_t common_size = MaxCommonSize(p, *cov_p);
            DEBUG("max comon size with path " << cov_p->GetId() << " is " << common_size);
            if (common_size == 0) {
                continue;
            }
            VERIFY(common_size <= p.Size());
            if (p.LengthAt(p.Size() - common_size) > repeat_len_) {
                DEBUG("repeat from " << (p.Size() - common_size) << " length " << p.LengthAt(p.Size() - common_size) << " repeat length " << repeat_len_);
                max_common_size = max(common_size, max_common_size);
                result_p = cov_p;
            }
        }
        used_paths_.insert(&p);
        DEBUG("max common size " << max_common_size);
        return result_p;
    }

    //FIXME same logic again!
    size_t MaxCommonSize(const BidirectionalPath& p1, const BidirectionalPath& p2) const {
        DEBUG("max coomon size ")
        EdgeId last_e = p1.Back();
        vector<size_t> positions2 = p2.FindAll(last_e);
        DEBUG("pos size " << positions2.size())
        size_t max_common_size = 0;
        for (size_t pos2 : positions2) {
            size_t common_size = MaxCommonSize(p1, p1.Size() - 1, p2, pos2);
            DEBUG("max common size from " << pos2 << " is " << common_size);
            max_common_size = max(max_common_size, common_size);
        }
        return max_common_size;
    }
private:
    //FIXME same logic again!
    size_t MaxCommonSize(const BidirectionalPath& p1, size_t pos1, const BidirectionalPath& p2, size_t pos2) const {
        int i1 = (int) pos1;
        int i2 = (int) pos2;
        while (i1 >= 0 && i2 >= 0 &&
                p1.At((size_t) i1) == p2.At((size_t) i2) &&
                p1.GapAt((size_t) i1) == p2.GapAt((size_t) i2)) {
            i1--;
            i2--;
        }
        if (i1 >=0 && i2>=0 && p1.At((size_t) i1) == p2.At((size_t) i2)) {
            i1--;
            i2--;
        }

        VERIFY(i1 <= (int)pos1);
        return std::max(size_t((int) pos1 - i1), (size_t)1);
    }
    const Graph& g_;
    const GraphCoverageMap& cov_map_;
    set<const BidirectionalPath*> used_paths_;
    size_t repeat_len_;
    BidirectionalPath* empty_;
};

class ContigsMaker {
public:
    ContigsMaker(const Graph & g)
            : g_(g) { }

    virtual ~ContigsMaker() { }

    virtual void GrowPath(BidirectionalPath& path, PathContainer* paths_storage = nullptr) = 0;

    virtual void GrowPathSimple(BidirectionalPath& path, PathContainer* paths_storage = nullptr) = 0;

    virtual void GrowAll(PathContainer & paths, PathContainer& paths_storage) = 0;

protected:
    const Graph& g_;
    DECL_LOGGER("PathExtender")
};

struct UsedUniqueStorage {
    set<EdgeId> used_;

    const ScaffoldingUniqueEdgeStorage& unique_;

    UsedUniqueStorage(const ScaffoldingUniqueEdgeStorage& unique ):used_(), unique_(unique) {}

    void insert(EdgeId e) {
        if (unique_.IsUnique(e)) {
            used_.insert(e);
            used_.insert(e->conjugate());
        }
    }

    bool IsUsedAndUnique(EdgeId e) const {
        return (unique_.IsUnique(e) && used_.find(e) != used_.end());
    }

    bool UniqueCheckEnabled() const {
        return unique_.size() > 0;
    }


};

>>>>>>> d3e4c02e
class PathExtender {
public:
    explicit PathExtender(const Graph &g):
        g_(g) { }

    virtual ~PathExtender() { }

    virtual bool MakeGrowStep(BidirectionalPath& path, PathContainer* paths_storage = nullptr) = 0;

protected:
    const Graph &g_;
    DECL_LOGGER("PathExtender")
};

<<<<<<< HEAD
class CompositeExtender {
=======
//FIXME what max_diff_len value is used?
class CompositeExtender : public ContigsMaker {
>>>>>>> d3e4c02e
public:

    CompositeExtender(const Graph &g, GraphCoverageMap& cov_map,
                      UsedUniqueStorage &unique,
                      const vector<shared_ptr<PathExtender>> &pes,
                      size_t max_diff_len)
            : g_(g),
              cover_map_(cov_map),
              used_storage_(unique),
              //FIXME magic constant
              extenders_(pes),
              max_diff_len_(max_diff_len) {
    }

    void GrowAll(PathContainer& paths, PathContainer& result) {
        result.clear();
        GrowAllPaths(paths, result);
        LengthPathFilter filter(g_, 0);
        filter.filter(result);
    }

    void GrowPath(BidirectionalPath& path, PathContainer* paths_storage) {
        while (MakeGrowStep(path, paths_storage)) { }
    }


private:
    const Graph &g_;
    GraphCoverageMap &cover_map_;
    UsedUniqueStorage &used_storage_;
    vector<shared_ptr<PathExtender>> extenders_;
    size_t max_diff_len_;

    bool MakeGrowStep(BidirectionalPath& path, PathContainer* paths_storage) {
        DEBUG("make grow step composite extender");
<<<<<<< HEAD
=======
        //FIXME !!!Can we disable it for good?!
        //FIXME at least use new detection of overlaps
        if (detect_repeats_online_ && detect_repeats_online_local) {
            BidirectionalPath *repeat_path = repeat_detector_.RepeatPath(path);
            size_t repeat_size = repeat_detector_.MaxCommonSize(path, *repeat_path);

            if (repeat_size > 0) {
                DEBUG("repeat with length " << repeat_size);
                path.PrintDEBUG();
                repeat_path->PrintDEBUG();
                BidirectionalPath repeat = path.SubPath(path.Size() - repeat_size);
                int begin_repeat = repeat_path->FindLast(repeat);
                VERIFY(begin_repeat > -1);
                size_t end_repeat = (size_t) begin_repeat + repeat_size;
                DEBUG("not consistent subpaths ");
                const BidirectionalPath begin1 = path.SubPath(0, path.Size() - repeat_size);
                begin1.PrintDEBUG();
                const BidirectionalPath begin2 = repeat_path->SubPath(0, begin_repeat);
                begin2.PrintDEBUG();
                int gap_in_repeat_path = repeat_path->GapAt(begin_repeat).gap;
                BidirectionalPath end2 = repeat_path->SubPath(end_repeat);
                //FIXME original method had different weird indices. Check that current version is correct.
                BidirectionalPath begin1_conj = begin1.Conjugate();
                BidirectionalPath begin2_conj = begin2.Conjugate();
                OverlapFindingHelper helper(g_, cover_map_, /*min edge len*/ 0, max_diff_len_);
                pair<size_t, size_t> last = helper.CommonPrefix(begin1_conj, begin2_conj);
                DEBUG("last " << last.first << " last2 " << last.second);
                Gap gap = path.GapAt(path.Size() - repeat_size);
                path.Clear();
                repeat_path->Clear();

                //FIXME what does last.second check do here?
                if (begin2.Size() == 0 || last.second != 0) { //TODO: incorrect: common edges, but then different ends
                    //FIXME seems like this used to be always true!
                    path.PushBack(begin1);
                    repeat_path->PushBack(begin2);
                } else {
                    //FIXME what is happening here?
                    gap = Gap(gap_in_repeat_path);
                    path.PushBack(begin2);
                    repeat_path->PushBack(begin1);
                }

                path.PushBack(repeat, gap);
                path.PushBack(end2);
                DEBUG("new path");
                path.PrintDEBUG();
                return false;
            }
        }
>>>>>>> d3e4c02e

        size_t current = 0;
        while (current < extenders_.size()) {
            DEBUG("step " << current << " of total " << extenders_.size());
            if (extenders_[current]->MakeGrowStep(path, paths_storage)) {
                return true;
            }
           ++current;
        }
        return false;
    }
    
<<<<<<< HEAD
    void SubscribeCoverageMap(BidirectionalPath * path) {
        path->Subscribe(&cover_map_);
        for (size_t i = 0; i < path->Size(); ++i) {
            cover_map_.BackEdgeAdded(path->At(i), path, path->GapAt(i));
        }
    }
=======
private:
    GraphCoverageMap& cover_map_;
    RepeatDetector repeat_detector_;
    vector<shared_ptr<PathExtender> > extenders_;
    size_t max_diff_len_;
    size_t max_repeat_len_;
    bool detect_repeats_online_;
    shared_ptr<UsedUniqueStorage> used_storage_;
>>>>>>> d3e4c02e

    void GrowAllPaths(PathContainer& paths, PathContainer& result) {
        for (size_t i = 0; i < paths.size(); ++i) {
            VERBOSE_POWER_T2(i, 100, "Processed " << i << " paths from " << paths.size() << " (" << i * 100 / paths.size() << "%)");
            if (paths.size() > 10 && i % (paths.size() / 10 + 1) == 0) {
                INFO("Processed " << i << " paths from " << paths.size() << " (" << i * 100 / paths.size() << "%)");
            }
            //In 2015 modes do not use a seed already used in paths.
            //FIXME what is the logic here?
            if (used_storage_.UniqueCheckEnabled()) {
                bool was_used = false;
                for (size_t ind =0; ind < paths.Get(i)->Size(); ind++) {
                    EdgeId eid = paths.Get(i)->At(ind);
                    if (used_storage_.IsUsedAndUnique(eid)) {
                        DEBUG("Used edge " << g_.int_id(eid));
                        was_used = true;
                        break;
                    } else {
                        used_storage_.insert(eid);
                    }
                }
                if (was_used) {
                    DEBUG("skipping already used seed");
                    continue;
                }
            }

            if (!cover_map_.IsCovered(*paths.Get(i))) {
                AddPath(result, *paths.Get(i), cover_map_);
                BidirectionalPath * path = new BidirectionalPath(*paths.Get(i));
                BidirectionalPath * conjugatePath = new BidirectionalPath(*paths.GetConjugate(i));
                SubscribeCoverageMap(path, cover_map_);
                SubscribeCoverageMap(conjugatePath, cover_map_);
                result.AddPair(path, conjugatePath);
                size_t count_trying = 0;
                size_t current_path_len = 0;
                do {
                    current_path_len = path->Length();
                    count_trying++;
                    GrowPath(*path, &result);
                    GrowPath(*conjugatePath, &result);
                } while (count_trying < 10 && (path->Length() != current_path_len));
                DEBUG("result path " << path->GetId());
                path->PrintDEBUG();
            }
        }
    }

};

//All Path-Extenders inherit this one
class LoopDetectingPathExtender : public PathExtender {
    const bool use_short_loop_cov_resolver_;
    CovShortLoopResolver cov_loop_resolver_;

    InsertSizeLoopDetector is_detector_;
    UsedUniqueStorage &used_storage_;

protected:
    const bool investigate_short_loops_;
    const GraphCoverageMap &cov_map_;

    bool TryUseEdge(BidirectionalPath &path, EdgeId e, const Gap &gap) {
        bool success = used_storage_.TryUseEdge(path, e, gap);
        if (success) {
            DEBUG("Adding edge. PathId: " << path.GetId() << " path length: " << path.Length() - 1 << ", fixed gap : "
                                          << gap.gap << ", trash length: " << gap.trash_previous << "-" << gap.trash_current);
        }
        return success;
    }

    bool DetectCycle(BidirectionalPath& path) {
        DEBUG("detect cycle");
        if (is_detector_.CheckCycled(path)) {
            DEBUG("Checking IS cycle");
            int loop_pos = is_detector_.RemoveCycle(path);
            DEBUG("Removed IS cycle");
            if (loop_pos != -1) {
                is_detector_.AddCycledEdges(path, loop_pos);
                return true;
            }
        }
        return false;
    }

    bool DetectCycleScaffolding(BidirectionalPath& path, EdgeId e) {
        BidirectionalPath temp_path(path);
        temp_path.PushBack(e);
        return is_detector_.CheckCycledNonIS(temp_path);
    }

    virtual bool MakeSimpleGrowStep(BidirectionalPath& path, PathContainer* paths_storage = nullptr) = 0;

    virtual bool ResolveShortLoopByCov(BidirectionalPath& path) {
        LoopDetector loop_detector(&path, cov_map_);
        size_t init_len = path.Length();
        bool result = false;
        while (path.Size() >= 1 && loop_detector.EdgeInShortLoop(path.Back())) {
            cov_loop_resolver_.ResolveShortLoop(path);
            if (init_len == path.Length()) {
                return result;
            } else {
                result = true;
            }
            init_len = path.Length();
        }
        return true;
    }

    virtual bool ResolveShortLoopByPI(BidirectionalPath& path) = 0;

    virtual bool CanInvestigateShortLoop() const {
        return false;
    }

public:
    LoopDetectingPathExtender(const conj_graph_pack &gp,
                              const GraphCoverageMap &cov_map,
                              UsedUniqueStorage &unique,
                              bool investigate_short_loops,
                              bool use_short_loop_cov_resolver,
                              size_t is)
            : PathExtender(gp.g),
              use_short_loop_cov_resolver_(use_short_loop_cov_resolver),
              cov_loop_resolver_(gp),
              is_detector_(gp.g, is),
              used_storage_(unique),
              investigate_short_loops_(investigate_short_loops),
              cov_map_(cov_map) {

    }


    bool MakeGrowStep(BidirectionalPath& path, PathContainer* paths_storage) override {
        if (is_detector_.InExistingLoop(path)) {
            DEBUG("in existing loop");
            return false;
        }
        DEBUG("un ch enabled " << used_storage_.UniqueCheckEnabled());
        bool result;
        LoopDetector loop_detector(&path, cov_map_);
        if (DetectCycle(path)) {
            result = false;
        } else if (path.Size() >= 1 && InvestigateShortLoop() && loop_detector.EdgeInShortLoop(path.Back()) && use_short_loop_cov_resolver_) {
            DEBUG("edge in short loop");
            result = ResolveShortLoop(path);
        } else if (InvestigateShortLoop() && loop_detector.PrevEdgeInShortLoop() && use_short_loop_cov_resolver_) {
            DEBUG("Prev edge in short loop");
            path.PopBack();
            result = ResolveShortLoop(path);
        } else {
            DEBUG("Making step");
            result = MakeSimpleGrowStep(path, paths_storage);
            DEBUG("Made step");
            if (DetectCycle(path)) {
                result = false;
            } else if (path.Size() >= 1 && InvestigateShortLoop() && loop_detector.EdgeInShortLoop(path.Back())) {
                DEBUG("Edge in short loop");
                result = ResolveShortLoop(path);
            } else if (InvestigateShortLoop() && loop_detector.PrevEdgeInShortLoop()) {
                DEBUG("Prev edge in short loop");
                path.PopBack();
                result = ResolveShortLoop(path);
            }
        }
        return result;
    }

private:
    bool ResolveShortLoop(BidirectionalPath& p) {
        if (use_short_loop_cov_resolver_) {
            return ResolveShortLoopByCov(p);
        } else {
            return ResolveShortLoopByPI(p);
        }
    }

    bool InvestigateShortLoop() {
        return investigate_short_loops_ && (use_short_loop_cov_resolver_ || CanInvestigateShortLoop());
    }
protected:
    DECL_LOGGER("LoopDetectingPathExtender")
};

class SimpleExtender: public LoopDetectingPathExtender {

protected:

    shared_ptr<ExtensionChooser> extensionChooser_;

    double weight_threshold_;

    void FindFollowingEdges(BidirectionalPath& path, ExtensionChooser::EdgeContainer * result) {
        DEBUG("Looking for the following edges")
        result->clear();
        vector<EdgeId> edges;
        DEBUG("Pushing back")
        utils::push_back_all(edges, g_.OutgoingEdges(g_.EdgeEnd(path.Back())));
        result->reserve(edges.size());
        for (auto iter = edges.begin(); iter != edges.end(); ++iter) {
            DEBUG("Adding edge w distance " << g_.int_id(*iter));
            result->push_back(EdgeWithDistance(*iter, 0));
        }
        DEBUG("Following edges found");
    }


public:

    SimpleExtender(const conj_graph_pack &gp,
                   const GraphCoverageMap &cov_map,
                   UsedUniqueStorage &unique,
                   shared_ptr<ExtensionChooser> ec,
                   size_t is,
                   bool investigate_short_loops,
                   bool use_short_loop_cov_resolver,
                   double weight_threshold = 0.0):
        LoopDetectingPathExtender(gp, cov_map, unique, investigate_short_loops, use_short_loop_cov_resolver, is),
        extensionChooser_(ec),
        weight_threshold_(weight_threshold) {}

    std::shared_ptr<ExtensionChooser> GetExtensionChooser() const {
        return extensionChooser_;
    }

    bool CanInvestigateShortLoop() const override {
        return extensionChooser_->WeightCounterBased();
    }

    bool ResolveShortLoopByPI(BidirectionalPath& path) override {
        if (extensionChooser_->WeightCounterBased()) {
            LoopResolver loop_resolver(g_, extensionChooser_->wc(), weight_threshold_);
            LoopDetector loop_detector(&path, cov_map_);
            size_t init_len = path.Length();
            bool result = false;
            while (path.Size() >= 1 && loop_detector.EdgeInShortLoop(path.Back())) {
                loop_resolver.ResolveShortLoop(path);
                if (init_len == path.Length()) {
                    return result;
                } else {
                    result = true;
                }
                init_len = path.Length();
            }
            return true;
        }
        return false;
    }

    bool MakeSimpleGrowStep(BidirectionalPath& path, PathContainer* paths_storage) override {
        ExtensionChooser::EdgeContainer candidates;
        return FilterCandidates(path, candidates) && AddCandidates(path, paths_storage, candidates);
    }

protected:
    virtual bool FilterCandidates(BidirectionalPath& path, ExtensionChooser::EdgeContainer& candidates) {
        if (path.Size() == 0) {
            return false;
        }
        DEBUG("Simple grow step");
        path.PrintDEBUG();
        FindFollowingEdges(path, &candidates);
        DEBUG("found candidates");
        DEBUG(candidates.size())
        if (candidates.size() == 1) {
            LoopDetector loop_detector(&path, cov_map_);
            if (!investigate_short_loops_ && (loop_detector.EdgeInShortLoop(path.Back()) or loop_detector.EdgeInShortLoop(candidates.back().e_))
                && extensionChooser_->WeightCounterBased()) {
                return false;
            }
        }
        DEBUG("more filtering");
        candidates = extensionChooser_->Filter(path, candidates);
        DEBUG("filtered candidates");
        DEBUG(candidates.size())
        return true;
    }

    virtual bool AddCandidates(BidirectionalPath& path, PathContainer* /*paths_storage*/, ExtensionChooser::EdgeContainer& candidates) {
        if (candidates.size() != 1)
            return false;

        LoopDetector loop_detector(&path, cov_map_);
        DEBUG("loop detecor");
        if (!investigate_short_loops_ &&
            (loop_detector.EdgeInShortLoop(path.Back()) or loop_detector.EdgeInShortLoop(candidates.back().e_))
            && extensionChooser_->WeightCounterBased()) {
            return false;
        }
        DEBUG("push");
        EdgeId eid = candidates.back().e_;
//In 2015 modes when trying to use already used unique edge, it is not added and path growing stops.
//That allows us to avoid overlap removal hacks used earlier.
        Gap gap(candidates.back().d_);
        return TryUseEdge(path, eid, gap);
    }

    DECL_LOGGER("SimpleExtender")
};


class MultiExtender: public SimpleExtender {
    size_t max_candidates_;

public:
    MultiExtender(const conj_graph_pack &gp,
                  const GraphCoverageMap &cov_map,
                  UsedUniqueStorage &unique,
                  shared_ptr<ExtensionChooser> ec,
                  size_t is,
                  bool investigate_short_loops,
                  bool use_short_loop_cov_resolver,
                  double weight_threshold,
                  size_t max_candidates = 0) :
        SimpleExtender(gp, cov_map, unique, ec, is, investigate_short_loops, use_short_loop_cov_resolver, weight_threshold),
        max_candidates_(max_candidates) {
    }

protected:
    bool AddCandidates(BidirectionalPath& path, PathContainer* paths_storage, ExtensionChooser::EdgeContainer& candidates) override {
        if (candidates.size() == 0)
            return false;

        bool res = false;
        LoopDetector loop_detector(&path, cov_map_);
        DEBUG("loop detecor");
        if (!investigate_short_loops_ &&
            (loop_detector.EdgeInShortLoop(path.Back()) or loop_detector.EdgeInShortLoop(candidates.back().e_))
            && extensionChooser_->WeightCounterBased()) {
	    DEBUG("loop deteced");
            return false;
        }
        if (candidates.size() == 1) {
            DEBUG("push");
            EdgeId eid = candidates.back().e_;
            path.PushBack(eid, Gap(candidates.back().d_));
            DEBUG("push done");
            return true;
        }
        else if (candidates.size() == 2) {
             //Check for bulge
            auto v = g_.EdgeStart(candidates.front().e_);
            auto u = g_.EdgeEnd(candidates.front().e_);
            for (auto edge : candidates) {
                if (v != g_.EdgeStart(edge.e_) || u != g_.EdgeEnd(edge.e_))
                    return false;
            }

            //Creating new paths for other than new candidate.
            for (size_t i = 1; i < candidates.size(); ++i) {
                DEBUG("push other candidates " << i);
                BidirectionalPath *p = new BidirectionalPath(path);
                p->PushBack(candidates[i].e_, Gap(candidates[i].d_));
                BidirectionalPath *cp = new BidirectionalPath(p->Conjugate());
                paths_storage->AddPair(p, cp);
            }

            DEBUG("push");
            path.PushBack(candidates.front().e_, Gap(candidates.front().d_));
            DEBUG("push done");
            res = true;

            if (candidates.size() > 1) {
                DEBUG("Found " << candidates.size() << " candidates");
            }
        }

        return res;
    }

protected:
    DECL_LOGGER("MultiExtender")

};


class ScaffoldingPathExtender: public LoopDetectingPathExtender {
    std::shared_ptr<ExtensionChooser> extension_chooser_;
    ExtensionChooser::EdgeContainer sources_;
    std::shared_ptr<GapAnalyzer> gap_analyzer_;
    bool avoid_rc_connections_;

//When check_sink_ set to false we can scaffold not only tips
    bool check_sink_;

    void InitSources() {
        sources_.clear();

        for (auto iter = g_.ConstEdgeBegin(); !iter.IsEnd(); ++iter) {
            if (g_.IncomingEdgeCount(g_.EdgeStart(*iter)) == 0) {
                sources_.push_back(EdgeWithDistance(*iter, 0));
            }
        }
    }

    bool IsSink(EdgeId e) const {
        return g_.OutgoingEdgeCount(g_.EdgeEnd(e)) == 0;
    }

    Gap ConvertGapDescription(const GapDescription &gap) const {
        if (gap == GapDescription()) {
            return Gap::INVALID();
        }
        return Gap(gap.estimated_dist() + int(g_.k())
                   - int(gap.left_trim()) - int(gap.right_trim()),
                   uint32_t(gap.left_trim()), uint32_t(gap.right_trim()));
    }

protected:
    virtual bool CheckGap(const Gap &/*gap*/) const {
        return true;
    }

    bool ResolveShortLoopByCov(BidirectionalPath&) override {
        return false;
    }

    bool ResolveShortLoopByPI(BidirectionalPath&) override {
        return false;
    }

    //TODO fix awful design with virtual CheckGap and must_overlap flag!
    bool MakeSimpleGrowStepForChooser(BidirectionalPath& path, std::shared_ptr<ExtensionChooser> ec,
                                      bool must_overlap = false) {
        if (path.Size() < 1 || (check_sink_ && !IsSink(path.Back()))) {
            return false;
        }

        DEBUG("Simple grow step, growing path");
        path.PrintDEBUG();
        ExtensionChooser::EdgeContainer candidates = ec->Filter(path, sources_);
        DEBUG("scaffolding candidates " << candidates.size() << " from sources " << sources_.size());

        DEBUG("Candidate size = " << candidates.size())
        if (candidates.size() != 1) {
            DEBUG("scaffolding end");
            return false;
        }

        EdgeId e = candidates.back().e_;
        if (e == path.Back()
            || (avoid_rc_connections_ && e == g_.conjugate(path.Back()))) {
            return false;
        }

        if (this->DetectCycleScaffolding(path, e)) {
            return false;
        }

        Gap gap;
        //TODO is it ok that we either force joining or ignore its possibility
        if (check_sink_) {
            gap = ConvertGapDescription(gap_analyzer_->FixGap(GapDescription(path.Back(), e,
                                                                             candidates.back().d_ -
                                                                             int(g_.k()))));

            if (gap == Gap::INVALID()) {
                DEBUG("Looks like wrong scaffolding. PathId: "
                              << path.GetId() << " path length: " << path.Length()
                              << ", estimated gap length: " << candidates.back().d_);
                return false;
            }

            DEBUG("Gap after fixing " << gap.gap << " (was " << candidates.back().d_ << ")");

            if (must_overlap && !CheckGap(gap)) {
                DEBUG("Overlap is not large enough")
                return false;
            }
        } else {
            DEBUG("Gap joiners off");
            VERIFY(candidates.back().d_ > int(g_.k()));
            gap = Gap(candidates.back().d_);
        }

        return TryUseEdge(path, e, NormalizeGap(gap));
    }

    Gap NormalizeGap(Gap gap) const {
        VERIFY(gap != Gap::INVALID());
        if (gap.overlap_after_trim(g_.k()) > 0)
            gap.trash_current += gap.overlap_after_trim(g_.k());
        return gap;
    }

public:

    ScaffoldingPathExtender(const conj_graph_pack &gp,
                            const GraphCoverageMap &cov_map,
                            UsedUniqueStorage &unique,
                            std::shared_ptr<ExtensionChooser> extension_chooser,
                            std::shared_ptr<GapAnalyzer> gap_analyzer,
                            size_t is,
                            bool investigate_short_loops,
                            bool avoid_rc_connections,
                            bool check_sink = true):
        LoopDetectingPathExtender(gp, cov_map, unique, investigate_short_loops, false, is),
        extension_chooser_(extension_chooser),
        gap_analyzer_(gap_analyzer),
        avoid_rc_connections_(avoid_rc_connections),
        check_sink_(check_sink)
    {
        InitSources();
    }

    bool MakeSimpleGrowStep(BidirectionalPath& path, PathContainer* /*paths_storage*/) override {
        return MakeSimpleGrowStepForChooser(path, extension_chooser_);
    }

    std::shared_ptr<ExtensionChooser> GetExtensionChooser() const {
        return extension_chooser_;
    }

protected:
    DECL_LOGGER("ScaffoldingPathExtender");
};


class RNAScaffoldingPathExtender: public ScaffoldingPathExtender {
    std::shared_ptr<ExtensionChooser> strict_extension_chooser_;

    int min_overlap_;

protected:
    bool CheckGap(const Gap &gap) const override {
        return gap.overlap_after_trim(g_.k()) >= min_overlap_;
    }

public:

    RNAScaffoldingPathExtender(const conj_graph_pack &gp,
                               const GraphCoverageMap &cov_map,
                               UsedUniqueStorage &unique,
                               std::shared_ptr<ExtensionChooser> extension_chooser,
                               std::shared_ptr<ExtensionChooser> strict_extension_chooser,
                               std::shared_ptr<GapAnalyzer> gap_joiner,
                               size_t is,
                               bool investigate_short_loops,
                               int min_overlap = 0):
        ScaffoldingPathExtender(gp, cov_map, unique, extension_chooser, gap_joiner, is, investigate_short_loops, true),
        strict_extension_chooser_(strict_extension_chooser), min_overlap_(min_overlap) {}


    bool MakeSimpleGrowStep(BidirectionalPath& path, PathContainer* /*paths_storage*/) override {
        return MakeSimpleGrowStepForChooser(path, GetExtensionChooser(), true) ||
            MakeSimpleGrowStepForChooser(path, strict_extension_chooser_);
    }

};

}<|MERGE_RESOLUTION|>--- conflicted
+++ resolved
@@ -777,137 +777,6 @@
     }
 };
 
-<<<<<<< HEAD
-=======
-class RepeatDetector {
-public:
-    RepeatDetector(const Graph& g, const GraphCoverageMap& cov_map, size_t max_repeat_len)
-            : g_(g),
-              cov_map_(cov_map),
-              used_paths_(),
-              repeat_len_(max_repeat_len){
-        empty_ = new BidirectionalPath(g_);
-    }
-
-    ~RepeatDetector() {
-        delete empty_;
-    }
-
-    //FIXME same logic again!
-    BidirectionalPath* RepeatPath(const BidirectionalPath& p) {
-        if (p.Size() == 0) {
-            return empty_;
-        }
-        EdgeId last_e = p.Back();
-        BidirectionalPathSet cov_paths = cov_map_.GetCoveringPaths(last_e);
-        DEBUG("cov paths for e " << g_.int_id(last_e) << " size " << cov_paths.size());
-        size_t max_common_size = 0;
-        BidirectionalPath* result_p = empty_;
-        for (BidirectionalPath* cov_p : cov_paths) {
-            if (used_paths_.find(cov_p) == used_paths_.end() || cov_p == &p || cov_p == p.GetConjPath()) {
-                continue;
-            }
-            size_t common_size = MaxCommonSize(p, *cov_p);
-            DEBUG("max comon size with path " << cov_p->GetId() << " is " << common_size);
-            if (common_size == 0) {
-                continue;
-            }
-            VERIFY(common_size <= p.Size());
-            if (p.LengthAt(p.Size() - common_size) > repeat_len_) {
-                DEBUG("repeat from " << (p.Size() - common_size) << " length " << p.LengthAt(p.Size() - common_size) << " repeat length " << repeat_len_);
-                max_common_size = max(common_size, max_common_size);
-                result_p = cov_p;
-            }
-        }
-        used_paths_.insert(&p);
-        DEBUG("max common size " << max_common_size);
-        return result_p;
-    }
-
-    //FIXME same logic again!
-    size_t MaxCommonSize(const BidirectionalPath& p1, const BidirectionalPath& p2) const {
-        DEBUG("max coomon size ")
-        EdgeId last_e = p1.Back();
-        vector<size_t> positions2 = p2.FindAll(last_e);
-        DEBUG("pos size " << positions2.size())
-        size_t max_common_size = 0;
-        for (size_t pos2 : positions2) {
-            size_t common_size = MaxCommonSize(p1, p1.Size() - 1, p2, pos2);
-            DEBUG("max common size from " << pos2 << " is " << common_size);
-            max_common_size = max(max_common_size, common_size);
-        }
-        return max_common_size;
-    }
-private:
-    //FIXME same logic again!
-    size_t MaxCommonSize(const BidirectionalPath& p1, size_t pos1, const BidirectionalPath& p2, size_t pos2) const {
-        int i1 = (int) pos1;
-        int i2 = (int) pos2;
-        while (i1 >= 0 && i2 >= 0 &&
-                p1.At((size_t) i1) == p2.At((size_t) i2) &&
-                p1.GapAt((size_t) i1) == p2.GapAt((size_t) i2)) {
-            i1--;
-            i2--;
-        }
-        if (i1 >=0 && i2>=0 && p1.At((size_t) i1) == p2.At((size_t) i2)) {
-            i1--;
-            i2--;
-        }
-
-        VERIFY(i1 <= (int)pos1);
-        return std::max(size_t((int) pos1 - i1), (size_t)1);
-    }
-    const Graph& g_;
-    const GraphCoverageMap& cov_map_;
-    set<const BidirectionalPath*> used_paths_;
-    size_t repeat_len_;
-    BidirectionalPath* empty_;
-};
-
-class ContigsMaker {
-public:
-    ContigsMaker(const Graph & g)
-            : g_(g) { }
-
-    virtual ~ContigsMaker() { }
-
-    virtual void GrowPath(BidirectionalPath& path, PathContainer* paths_storage = nullptr) = 0;
-
-    virtual void GrowPathSimple(BidirectionalPath& path, PathContainer* paths_storage = nullptr) = 0;
-
-    virtual void GrowAll(PathContainer & paths, PathContainer& paths_storage) = 0;
-
-protected:
-    const Graph& g_;
-    DECL_LOGGER("PathExtender")
-};
-
-struct UsedUniqueStorage {
-    set<EdgeId> used_;
-
-    const ScaffoldingUniqueEdgeStorage& unique_;
-
-    UsedUniqueStorage(const ScaffoldingUniqueEdgeStorage& unique ):used_(), unique_(unique) {}
-
-    void insert(EdgeId e) {
-        if (unique_.IsUnique(e)) {
-            used_.insert(e);
-            used_.insert(e->conjugate());
-        }
-    }
-
-    bool IsUsedAndUnique(EdgeId e) const {
-        return (unique_.IsUnique(e) && used_.find(e) != used_.end());
-    }
-
-    bool UniqueCheckEnabled() const {
-        return unique_.size() > 0;
-    }
-
-
-};
-
->>>>>>> d3e4c02e
 class PathExtender {
 public:
     explicit PathExtender(const Graph &g):
@@ -922,12 +791,8 @@
     DECL_LOGGER("PathExtender")
 };
 
-<<<<<<< HEAD
+//FIXME what max_diff_len value is used?
 class CompositeExtender {
-=======
-//FIXME what max_diff_len value is used?
-class CompositeExtender : public ContigsMaker {
->>>>>>> d3e4c02e
 public:
 
     CompositeExtender(const Graph &g, GraphCoverageMap& cov_map,
@@ -963,59 +828,6 @@
 
     bool MakeGrowStep(BidirectionalPath& path, PathContainer* paths_storage) {
         DEBUG("make grow step composite extender");
-<<<<<<< HEAD
-=======
-        //FIXME !!!Can we disable it for good?!
-        //FIXME at least use new detection of overlaps
-        if (detect_repeats_online_ && detect_repeats_online_local) {
-            BidirectionalPath *repeat_path = repeat_detector_.RepeatPath(path);
-            size_t repeat_size = repeat_detector_.MaxCommonSize(path, *repeat_path);
-
-            if (repeat_size > 0) {
-                DEBUG("repeat with length " << repeat_size);
-                path.PrintDEBUG();
-                repeat_path->PrintDEBUG();
-                BidirectionalPath repeat = path.SubPath(path.Size() - repeat_size);
-                int begin_repeat = repeat_path->FindLast(repeat);
-                VERIFY(begin_repeat > -1);
-                size_t end_repeat = (size_t) begin_repeat + repeat_size;
-                DEBUG("not consistent subpaths ");
-                const BidirectionalPath begin1 = path.SubPath(0, path.Size() - repeat_size);
-                begin1.PrintDEBUG();
-                const BidirectionalPath begin2 = repeat_path->SubPath(0, begin_repeat);
-                begin2.PrintDEBUG();
-                int gap_in_repeat_path = repeat_path->GapAt(begin_repeat).gap;
-                BidirectionalPath end2 = repeat_path->SubPath(end_repeat);
-                //FIXME original method had different weird indices. Check that current version is correct.
-                BidirectionalPath begin1_conj = begin1.Conjugate();
-                BidirectionalPath begin2_conj = begin2.Conjugate();
-                OverlapFindingHelper helper(g_, cover_map_, /*min edge len*/ 0, max_diff_len_);
-                pair<size_t, size_t> last = helper.CommonPrefix(begin1_conj, begin2_conj);
-                DEBUG("last " << last.first << " last2 " << last.second);
-                Gap gap = path.GapAt(path.Size() - repeat_size);
-                path.Clear();
-                repeat_path->Clear();
-
-                //FIXME what does last.second check do here?
-                if (begin2.Size() == 0 || last.second != 0) { //TODO: incorrect: common edges, but then different ends
-                    //FIXME seems like this used to be always true!
-                    path.PushBack(begin1);
-                    repeat_path->PushBack(begin2);
-                } else {
-                    //FIXME what is happening here?
-                    gap = Gap(gap_in_repeat_path);
-                    path.PushBack(begin2);
-                    repeat_path->PushBack(begin1);
-                }
-
-                path.PushBack(repeat, gap);
-                path.PushBack(end2);
-                DEBUG("new path");
-                path.PrintDEBUG();
-                return false;
-            }
-        }
->>>>>>> d3e4c02e
 
         size_t current = 0;
         while (current < extenders_.size()) {
@@ -1028,24 +840,6 @@
         return false;
     }
     
-<<<<<<< HEAD
-    void SubscribeCoverageMap(BidirectionalPath * path) {
-        path->Subscribe(&cover_map_);
-        for (size_t i = 0; i < path->Size(); ++i) {
-            cover_map_.BackEdgeAdded(path->At(i), path, path->GapAt(i));
-        }
-    }
-=======
-private:
-    GraphCoverageMap& cover_map_;
-    RepeatDetector repeat_detector_;
-    vector<shared_ptr<PathExtender> > extenders_;
-    size_t max_diff_len_;
-    size_t max_repeat_len_;
-    bool detect_repeats_online_;
-    shared_ptr<UsedUniqueStorage> used_storage_;
->>>>>>> d3e4c02e
-
     void GrowAllPaths(PathContainer& paths, PathContainer& result) {
         for (size_t i = 0; i < paths.size(); ++i) {
             VERBOSE_POWER_T2(i, 100, "Processed " << i << " paths from " << paths.size() << " (" << i * 100 / paths.size() << "%)");
