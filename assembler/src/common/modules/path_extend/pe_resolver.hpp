//***************************************************************************
//* Copyright (c) 2015 Saint Petersburg State University
//* Copyright (c) 2011-2014 Saint Petersburg Academic University
//* All Rights Reserved
//* See file LICENSE for details.
//***************************************************************************

/*
 * pe_resolver.hpp
 *
 *  Created on: Mar 12, 2012
 *      Author: andrey
 */

#pragma once

#include "path_extender.hpp"

namespace path_extend {

typedef const BidirectionalPath * PathPtr;
typedef unordered_map<PathPtr, set<size_t>> SplitsStorage;

inline void PopFront(BidirectionalPath * const path, size_t cnt) {
    path->GetConjPath()->PopBack(cnt);
}

class DecentOverlapRemover {
    const Graph &g_;
    const PathContainer &paths_;
    const OverlapFindingHelper helper_;
    SplitsStorage splits_;

    bool AlreadyAdded(PathPtr ptr, size_t pos) const {
        auto it = splits_.find(ptr);
        return it != splits_.end() && it->second.count(pos);
    }

    //FIXME if situation start ==0 && end==p.Size is not interesting then code can be simplified
    bool AlreadyAdded(const BidirectionalPath &p, size_t start, size_t end) const {
        if (start == 0 && AlreadyAdded(&p, end))
            return true;
        if (end == p.Size() && AlreadyAdded(p.GetConjPath(), p.Size() - start))
            return true;
        return false;
    }

    //NB! This can only be launched over paths taken from path container!
    size_t AnalyzeOverlaps(const BidirectionalPath &path, const BidirectionalPath &other,
                           bool end_start_only, bool retain_one_copy) const {
        VERIFY(!retain_one_copy || !end_start_only);
        auto range_pair = helper_.FindOverlap(path, other, end_start_only);
        size_t overlap = range_pair.first.size();
        auto other_range = range_pair.second;

        if (overlap == 0) {
            return 0;
        }

        //checking if region on the other path has not been already added
        //TODO discuss if the logic is needed/correct. It complicates the procedure and prevents trivial parallelism.
        if (retain_one_copy &&
                AlreadyAdded(other,
                             other_range.start_pos,
                             other_range.end_pos) &&
                /*forcing "cut_all" behavior on conjugate paths*/
                &other != path.GetConjPath() &&
                /*certain overkill*/
                &other != &path) {
            return 0;
        }

        if (&other == &path) {
            if (overlap == path.Size())
                return 0;
            overlap = std::min(overlap, other_range.start_pos);
        }

        if (&other == path.GetConjPath()) {
            overlap = std::min(overlap, other.Size() - other_range.end_pos);
        }

        DEBUG("First " << overlap << " edges of the path will be removed");
        DEBUG(path.str());
        DEBUG("Due to overlap with path");
        DEBUG(other.str());
        DEBUG("Range " << other_range);

        return overlap;
    }

    void MarkStartOverlaps(const BidirectionalPath &path, bool end_start_only, bool retain_one_copy) {
        set<size_t> overlap_poss;
        for (PathPtr candidate : helper_.FindCandidatePaths(path)) {
            size_t overlap = AnalyzeOverlaps(path, *candidate,
                                             end_start_only, retain_one_copy);
            if (overlap > 0) {
                overlap_poss.insert(overlap);
            }
        }
        if (!overlap_poss.empty())
            utils::insert_all(splits_[&path], overlap_poss);
    }

    void InnerMarkOverlaps(bool end_start_only, bool retain_one_copy) {
        for (auto path_pair: paths_) {
            //FIXME think if this "optimization" is necessary
            if (path_pair.first->Size() == 0)
                continue;
            MarkStartOverlaps(*path_pair.first, end_start_only, retain_one_copy);
            MarkStartOverlaps(*path_pair.second, end_start_only, retain_one_copy);
        }
    }

public:
    DecentOverlapRemover(const Graph &g,
                         const PathContainer &paths,
                         GraphCoverageMap &coverage_map,
                         size_t min_edge_len,// = 0,
                         size_t max_diff) :// = 0) :
            g_(g),
            paths_(paths),
            helper_(g, coverage_map,
                    min_edge_len, max_diff) {
    }

    //Note that during start/end removal all repeat instance have to be cut
//    void MarkOverlaps(bool end_start_only = false, bool retain_one_copy = true) {
    void MarkOverlaps(bool end_start_only, bool retain_one_copy) {
        VERIFY(!end_start_only || !retain_one_copy);
        INFO("Marking start/end overlaps");
        InnerMarkOverlaps(/*end/start overlaps only*/ true, /*retain one copy*/ false);
        if (!end_start_only) {
            INFO("Marking remaining overlaps");
            InnerMarkOverlaps(/*end/start overlaps only*/ false, retain_one_copy);
        }
    }

    const SplitsStorage& overlaps() const {
        return splits_;
    }

private:
    DECL_LOGGER("DecentOverlapRemover");
};

class PathSplitter {
    const SplitsStorage splits_;
    PathContainer &paths_;
    GraphCoverageMap &coverage_map_;

    set<size_t> TransformConjSplits(PathPtr p) const {
        set<size_t> path_splits;
        size_t path_len = p->Size();
        auto it = splits_.find(p);
        if (it != splits_.end()) {
//                std::transform(it->second.begin(), it->second.end(),
//                               std::inserter(path_splits, path_splits.end()),
//                               [=] (size_t pos) {return path_len - pos;});
            for (size_t pos : it->second) {
                path_splits.insert(path_len - pos);
            }
        }
        return path_splits;
    }

    set<size_t> GatherAllSplits(const PathPair &pp) const {
        VERIFY(pp.first->Size() == pp.second->Size());
        set<size_t> path_splits = TransformConjSplits(pp.second);
        auto it = splits_.find(pp.first);
        if (it != splits_.end()) {
            utils::insert_all(path_splits, it->second);
        }
        return path_splits;
    }

    void SplitPath(BidirectionalPath * const p, const set<size_t> &path_splits) {
        size_t start_pos = 0;
        for (size_t split_pos : path_splits) {
            if (split_pos == 0)
                continue;
            if (split_pos == p->Size())
                break;
            AddPath(paths_, p->SubPath(start_pos, split_pos), coverage_map_);
            start_pos = split_pos;
        }
        PopFront(p, start_pos);
    }

public:
    PathSplitter(const SplitsStorage &splits,
                 PathContainer &paths,
                 GraphCoverageMap &coverage_map) :
            splits_(splits),
            paths_(paths),
            coverage_map_(coverage_map) {}

     void Split() {
         vector<PathPair> tmp_paths(paths_.begin(), paths_.end());
         for (auto path_pair: tmp_paths) {
             SplitPath(path_pair.first, GatherAllSplits(path_pair));
         }
     }

private:
    DECL_LOGGER("PathSplitter");
};

class PathDeduplicator {
    const Graph& g_;
    PathContainer &paths_;
    const bool equal_only_;
    const OverlapFindingHelper helper_;

    bool IsRedundant(PathPtr path) const {
        TRACE("Checking if path redundant " << path->GetId());
        for (auto candidate : helper_.FindCandidatePaths(*path)) {
            TRACE("Considering candidate " << candidate->GetId());
//                VERIFY(candidate != path && candidate != path->GetConjPath());
            if (candidate == path || candidate == path->GetConjPath())
                continue;
            if (equal_only_ ? helper_.IsEqual(*path, *candidate) : helper_.IsSubpath(*path, *candidate)) {
                return true;
            }
        }
        return false;
    }

public:

    PathDeduplicator(const Graph &g,
                     PathContainer &paths,
                     GraphCoverageMap &coverage_map,
                     size_t max_diff = 0,
                     bool equal_only = false) :
            g_(g),
            paths_(paths),
            equal_only_(equal_only),
            //FIXME discuss min_edge_len
            helper_(g, coverage_map, 0, max_diff) {}

    //FIXME use path container filtering?
    void Deduplicate() {
        for (auto path_pair : paths_) {
            auto path = path_pair.first;
            if (IsRedundant(path)) {
                TRACE("Clearing path " << path->str());
                path->Clear();
            }
        }
    }

private:
    DECL_LOGGER("PathDeduplicator");
};

inline void Deduplicate(const Graph &g, PathContainer &paths, GraphCoverageMap &coverage_map,
                 size_t /*min_edge_len*/, size_t max_path_diff,
                 bool equal_only = false) {
    //sorting is currently needed to retain longest paths
    //FIXME do we really need it?
    paths.SortByLength(false);
    PathDeduplicator deduplicator(g, paths, coverage_map, max_path_diff, equal_only);
    deduplicator.Deduplicate();
    paths.FilterEmptyPaths();
}

class PathExtendResolver {

    const Graph& g_;
    size_t k_;

public:
    PathExtendResolver(const Graph& g): g_(g), k_(g.k()) {
    }

    PathContainer MakeSimpleSeeds() const {
        std::set<EdgeId> included;
        PathContainer edges;
        for (auto iter = g_.ConstEdgeBegin(/*canonical only*/true); !iter.IsEnd(); ++iter) {
            EdgeId e = *iter;
            if (g_.int_id(e) <= 0 || InTwoEdgeCycle(e, g_))
                continue;
            edges.AddPair(new BidirectionalPath(g_, e), new BidirectionalPath(g_, g_.conjugate(e)));
        }
        return edges;
    }

    PathContainer ExtendSeeds(PathContainer &seeds, CompositeExtender &composite_extender) const {
        PathContainer paths;
        composite_extender.GrowAll(seeds, paths);
        return paths;
    }

<<<<<<< HEAD
    void RemoveEqualPaths(PathContainer &paths, GraphCoverageMap &coverage_map,
                          size_t min_edge_len) const  {

        SimpleOverlapRemover remover(g_, coverage_map);
        remover.RemoveSimilarPaths(paths, min_edge_len, min_edge_len, true, false, false, false, false);
    }

    void RemoveRNAOverlaps(PathContainer& paths, GraphCoverageMap& coverage_map,
                          size_t min_edge_len, size_t max_path_diff) const  {
        SimpleOverlapRemover remover(g_, coverage_map);
        remover.CutPseudoSelfConjugatePaths(paths);

        remover.RemoveSimilarPaths(paths, min_edge_len, max_path_diff, true, false, false, false, false);

        remover.RemoveSimilarPaths(paths, min_edge_len, max_path_diff, false, true, false, false, false);

        remover.RemoveOverlaps(paths);

        remover.RemoveSimilarPaths(paths, min_edge_len, max_path_diff, true, false, false, false, false);
    }

    void RemoveOverlaps(PathContainer &paths, GraphCoverageMap &coverage_map,
                        size_t min_edge_len, size_t max_path_diff,
                        bool add_overlaps_begin) const {
        SimpleOverlapRemover remover(g_, coverage_map);

        remover.CutPseudoSelfConjugatePaths(paths);

        remover.CutNonUniqueSuffix(paths);
        //writer.WritePathsToFASTA(paths, output_dir + "/before.fasta");
        //DEBUG("Removing subpaths");
        //delete not only eq,
        remover.RemoveSimilarPaths(paths, min_edge_len, max_path_diff, false, true, false, false, add_overlaps_begin);
        //writer.WritePathsToFASTA(paths, output_dir + "/remove_similar.fasta");
        //DEBUG("Remove overlaps")
        remover.RemoveOverlaps(paths);
        //writer.WritePathsToFASTA(paths, output_dir + "/after_remove_overlaps.fasta");
        remover.RemoveSimilarPaths(paths, min_edge_len, max_path_diff, true, false, false, false, add_overlaps_begin);
        //writer.WritePathsToFASTA(paths, output_dir + "/remove_equal.fasta");
        //DEBUG("remove similar path. Max difference " << max_overlap);
        remover.RemoveSimilarPaths(paths, min_edge_len, max_path_diff, false, true, true, true, add_overlaps_begin);
        DEBUG("end removing");
    }

    void RemoveMatePairEnds(PathContainer& paths, size_t min_edge_len) const {
        DEBUG("remove mp ends");
        for (size_t i = 0; i < paths.size(); ++i) {
            RemoveMatePairEnd(*paths.Get(i), min_edge_len);
            RemoveMatePairEnd(*paths.GetConjugate(i), min_edge_len);
        }
=======
    void RemoveOverlaps(PathContainer &paths, GraphCoverageMap &coverage_map,
                        size_t min_edge_len, size_t max_path_diff,
                        bool end_start_only, bool cut_all) const {
        //sorting is currently needed to retain overlaps in longest paths
        paths.SortByLength(false);
        INFO("Removing overlaps");
        VERIFY(min_edge_len == 0 && max_path_diff == 0);

        INFO("Deduplicating paths");
        Deduplicate(g_, paths, coverage_map, min_edge_len, max_path_diff);

        INFO("Deduplicated");

        DecentOverlapRemover overlap_remover(g_, paths, coverage_map,
                                             min_edge_len, max_path_diff);
        INFO("Marking overlaps");
        overlap_remover.MarkOverlaps(end_start_only, !cut_all);

        INFO("Splitting paths");
        PathSplitter splitter(overlap_remover.overlaps(), paths, coverage_map);
        splitter.Split();
        //splits are invalidated after this point

        INFO("Deduplicating paths");
        Deduplicate(g_, paths, coverage_map, min_edge_len, max_path_diff);
        INFO("Overlaps removed");
        //FIXME Add removal of empty paths here
>>>>>>> d3e4c02e
    }

    void AddUncoveredEdges(PathContainer &paths, GraphCoverageMap &coverageMap) const {
        for (auto iter = g_.ConstEdgeBegin(true); !iter.IsEnd(); ++iter) {
            EdgeId e = *iter;
            if (!coverageMap.IsCovered(e)) {
                AddPath(paths, BidirectionalPath(g_, e), coverageMap);
            }
        }
    }

protected:
    DECL_LOGGER("PEResolver")
};

}<|MERGE_RESOLUTION|>--- conflicted
+++ resolved
@@ -292,58 +292,6 @@
         return paths;
     }
 
-<<<<<<< HEAD
-    void RemoveEqualPaths(PathContainer &paths, GraphCoverageMap &coverage_map,
-                          size_t min_edge_len) const  {
-
-        SimpleOverlapRemover remover(g_, coverage_map);
-        remover.RemoveSimilarPaths(paths, min_edge_len, min_edge_len, true, false, false, false, false);
-    }
-
-    void RemoveRNAOverlaps(PathContainer& paths, GraphCoverageMap& coverage_map,
-                          size_t min_edge_len, size_t max_path_diff) const  {
-        SimpleOverlapRemover remover(g_, coverage_map);
-        remover.CutPseudoSelfConjugatePaths(paths);
-
-        remover.RemoveSimilarPaths(paths, min_edge_len, max_path_diff, true, false, false, false, false);
-
-        remover.RemoveSimilarPaths(paths, min_edge_len, max_path_diff, false, true, false, false, false);
-
-        remover.RemoveOverlaps(paths);
-
-        remover.RemoveSimilarPaths(paths, min_edge_len, max_path_diff, true, false, false, false, false);
-    }
-
-    void RemoveOverlaps(PathContainer &paths, GraphCoverageMap &coverage_map,
-                        size_t min_edge_len, size_t max_path_diff,
-                        bool add_overlaps_begin) const {
-        SimpleOverlapRemover remover(g_, coverage_map);
-
-        remover.CutPseudoSelfConjugatePaths(paths);
-
-        remover.CutNonUniqueSuffix(paths);
-        //writer.WritePathsToFASTA(paths, output_dir + "/before.fasta");
-        //DEBUG("Removing subpaths");
-        //delete not only eq,
-        remover.RemoveSimilarPaths(paths, min_edge_len, max_path_diff, false, true, false, false, add_overlaps_begin);
-        //writer.WritePathsToFASTA(paths, output_dir + "/remove_similar.fasta");
-        //DEBUG("Remove overlaps")
-        remover.RemoveOverlaps(paths);
-        //writer.WritePathsToFASTA(paths, output_dir + "/after_remove_overlaps.fasta");
-        remover.RemoveSimilarPaths(paths, min_edge_len, max_path_diff, true, false, false, false, add_overlaps_begin);
-        //writer.WritePathsToFASTA(paths, output_dir + "/remove_equal.fasta");
-        //DEBUG("remove similar path. Max difference " << max_overlap);
-        remover.RemoveSimilarPaths(paths, min_edge_len, max_path_diff, false, true, true, true, add_overlaps_begin);
-        DEBUG("end removing");
-    }
-
-    void RemoveMatePairEnds(PathContainer& paths, size_t min_edge_len) const {
-        DEBUG("remove mp ends");
-        for (size_t i = 0; i < paths.size(); ++i) {
-            RemoveMatePairEnd(*paths.Get(i), min_edge_len);
-            RemoveMatePairEnd(*paths.GetConjugate(i), min_edge_len);
-        }
-=======
     void RemoveOverlaps(PathContainer &paths, GraphCoverageMap &coverage_map,
                         size_t min_edge_len, size_t max_path_diff,
                         bool end_start_only, bool cut_all) const {
@@ -371,7 +319,6 @@
         Deduplicate(g_, paths, coverage_map, min_edge_len, max_path_diff);
         INFO("Overlaps removed");
         //FIXME Add removal of empty paths here
->>>>>>> d3e4c02e
     }
 
     void AddUncoveredEdges(PathContainer &paths, GraphCoverageMap &coverageMap) const {
