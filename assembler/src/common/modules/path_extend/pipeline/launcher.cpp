//***************************************************************************
//* Copyright (c) 2020 Saint Petersburg State University
//* All Rights Reserved
//* See file LICENSE for details.
//***************************************************************************

#include "launcher.hpp"

#include "assembly_graph/core/basic_graph_stats.hpp"
#include "assembly_graph/graph_support/coverage_uniformity_analyzer.hpp"
#include "assembly_graph/graph_support/scaff_supplementary.hpp"
#include "modules/alignment/long_read_storage.hpp"
#include "modules/alignment/rna/ss_coverage.hpp"
#include "modules/path_extend/path_visualizer.hpp"
#include "modules/path_extend/loop_traverser.hpp"
#include "modules/path_extend/path_extender.hpp"
#include "modules/path_extend/scaffolder2015/extension_chooser2015.hpp"
#include "modules/path_extend/scaffolder2015/scaffold_graph_visualizer.hpp"
#include "modules/path_extend/scaffolder2015/scaffold_graph_constructor.hpp"
#include "modules/path_extend/scaffolder2015/path_polisher.hpp"

#include <unordered_set>

namespace path_extend {

using namespace debruijn_graph;
using namespace std;
using namespace omnigraph::de;

vector<shared_ptr<ConnectionCondition>>
    PathExtendLauncher::ConstructPairedConnectionConditions(const ScaffoldingUniqueEdgeStorage& edge_storage) const {

    vector<shared_ptr<ConnectionCondition>> conditions;
    const pe_config::ParamSetT::ScaffoldGraphParamsT &params = params_.pset.scaffold_graph_params;

    for (size_t lib_index = 0; lib_index < dataset_info_.reads.lib_count(); ++lib_index) {
        const auto &lib = dataset_info_.reads[lib_index];
        if (lib.is_paired()) {
            shared_ptr<PairedInfoLibrary> paired_lib;
            if (lib.is_mate_pair())
                paired_lib = MakeNewLib(graph_, lib, gp_.get<UnclusteredPairedInfoIndicesT<Graph>>()[lib_index]);
            else if (lib.type() == io::LibraryType::PairedEnd)
                paired_lib = MakeNewLib(graph_, lib, gp_.get<PairedInfoIndicesT<Graph>>("clustered_indices")[lib_index]);
            else {
                INFO("Unusable for scaffold graph paired lib #" << lib_index);
                continue;
            }
            conditions.push_back(make_shared<ScaffoldGraphPairedConnectionCondition>(graph_, edge_storage.unique_edges(),
                                                                                     paired_lib, lib_index,
                                                                                     params.always_add,
                                                                                     params.never_add,
                                                                                     params.relative_threshold));
        }
    }
    return conditions;
}

shared_ptr<scaffold_graph::ScaffoldGraph> PathExtendLauncher::ConstructScaffoldGraph(const ScaffoldingUniqueEdgeStorage &edge_storage) const {
    using namespace scaffold_graph;

    const pe_config::ParamSetT::ScaffoldGraphParamsT &params = params_.pset.scaffold_graph_params;

    INFO("Constructing connections");
    LengthLowerBound edge_condition(graph_, edge_storage.min_length());

    vector<shared_ptr<ConnectionCondition>> conditions =
        ConstructPairedConnectionConditions(edge_storage);

    if (params.use_graph_connectivity) {
        auto as_con = make_shared<AssemblyGraphConnectionCondition>(graph_, params.max_path_length, edge_storage);
        as_con->AddInterestingEdges(edge_condition);
        conditions.push_back(as_con);
    }

    INFO("Total conditions " << conditions.size());

    INFO("Constructing scaffold graph from set of size " << edge_storage.unique_edges().size());

    DefaultScaffoldGraphConstructor constructor(graph_, edge_storage.unique_edges(), conditions, edge_condition);
    auto scaffold_graph = constructor.Construct();

    INFO("Scaffold graph contains " << scaffold_graph->VertexCount() << " vertices and " << scaffold_graph->EdgeCount()
             << " edges");
    return scaffold_graph;
}

void PathExtendLauncher::PrintScaffoldGraph(const scaffold_graph::ScaffoldGraph &scaffold_graph,
                                            const set<EdgeId> &main_edge_set,
                                            const debruijn_graph::GenomeConsistenceChecker &genome_checker,
                                            const string &filename) const {
    using namespace scaffold_graph;

    auto vertex_colorer = make_shared<ScaffoldVertexSetColorer>(main_edge_set);
    auto edge_colorer = make_shared<ScaffoldEdgeColorer>();
    graph_colorer::CompositeGraphColorer<ScaffoldGraph> colorer(vertex_colorer, edge_colorer);

    INFO("Visualizing scaffold graph");
    ScaffoldGraphVisualizer singleVisualizer(scaffold_graph, genome_checker.EdgeLabels());
    std::ofstream single_dot;
    single_dot.open((filename + "_single.dot").c_str());
    singleVisualizer.Visualize(single_dot, colorer);
    single_dot.close();

    INFO("Printing scaffold graph");
    std::ofstream data_stream;
    data_stream.open((filename + ".data").c_str());
    scaffold_graph.Print(data_stream);
    data_stream.close();
}


void PathExtendLauncher::MakeAndOutputScaffoldGraph() const {
    //Scaffold graph
    shared_ptr<scaffold_graph::ScaffoldGraph> scaffold_graph;
    if (params_.pset.scaffold_graph_params.construct) {
        debruijn_graph::GenomeConsistenceChecker genome_checker(gp_,
                                                                params_.pset.genome_consistency_checker.max_gap,
                                                                params_.pset.genome_consistency_checker.relative_max_gap,
                                                                unique_data_.main_unique_storage_.min_length(),
                                                                unique_data_.main_unique_storage_,
                                                                unique_data_.long_reads_cov_map_,
                                                                dataset_info_.reads);
        scaffold_graph = ConstructScaffoldGraph(unique_data_.main_unique_storage_);
        if (params_.pset.scaffold_graph_params.output) {
            PrintScaffoldGraph(*scaffold_graph,
                               unique_data_.main_unique_storage_.unique_edges(),
                               genome_checker,
                               params_.etc_dir + "scaffold_graph");
        }
    }
}

void PathExtendLauncher::CountMisassembliesWithReference(const PathContainer &paths) const {
    if (!gp_.get<GenomeStorage>().size())
        return;
    bool use_main_storage = params_.pset.genome_consistency_checker.use_main_storage;
    size_t unresolvable_gap = unique_data_.main_unique_storage_.min_length();
    ScaffoldingUniqueEdgeStorage tmp_storage;
    if (!use_main_storage) {
        unresolvable_gap = params_.pset.genome_consistency_checker.unresolvable_jump;
        ScaffoldingUniqueEdgeAnalyzer tmp_analyzer(gp_, params_.pset.genome_consistency_checker.unique_length, unique_data_.unique_variation_);
        tmp_analyzer.FillUniqueEdgeStorage(tmp_storage);
    }
    debruijn_graph::GenomeConsistenceChecker genome_checker(gp_,
                                                            params_.pset.genome_consistency_checker.max_gap,
                                                            params_.pset.genome_consistency_checker.relative_max_gap,
                                                            unresolvable_gap,
                                                            use_main_storage ? unique_data_.main_unique_storage_ : tmp_storage,
                                                            unique_data_.long_reads_cov_map_,
                                                            dataset_info_.reads);

    size_t total_mis = 0, gap_mis = 0;
    for (auto iter = paths.begin(); iter != paths.end(); ++iter) {
        BidirectionalPath *path = iter.get();
        auto map_res = genome_checker.CountMisassemblies(*path);
        if (map_res.misassemblies > 0) {
            INFO ("there are " << map_res.misassemblies << " misassemblies in path: ");
            path->PrintINFO();
            total_mis += map_res.misassemblies;
        }
        if (map_res.wrong_gap_size > 0) {
            INFO ("there are " << map_res.wrong_gap_size << " wrong gaps in path. ");
            path->PrintDEBUG();
            gap_mis += map_res.wrong_gap_size;
        }
        genome_checker.CheckPathEnd(*path);
        genome_checker.CheckPathEnd(path->Conjugate());
    }
    INFO ("In total found " << total_mis << " misassemblies " << " and " << gap_mis << " gaps.");
}

void PathExtendLauncher::CheckCoverageUniformity() {
    if (params_.mode == config::pipeline_type::base) {
        CoverageUniformityAnalyzer coverage_analyzer(graph_, std::min(size_t(1000), stats::Nx(graph_, 50) - 1));
        double median_coverage = coverage_analyzer.CountMedianCoverage();
        double uniformity_fraction = coverage_analyzer.UniformityFraction(unique_data_.unique_variation_, median_coverage);
        if (math::ge(uniformity_fraction, 0.8) and math::ge(median_coverage, 50.0)) {
            WARN("Your data seems to have high uniform coverage depth. It is strongly recommended to use --isolate option.")
        }
    }
}

void PathExtendLauncher::EstimateUniqueEdgesParams() {
    bool uniform_coverage = false;
    if (params_.pset.uniqueness_analyser.enabled) {
        INFO("Autodetecting unique edge set parameters...");
        unique_data_.min_unique_length_ = max(unique_data_.min_unique_length_, support_.FindMaxMPIS());
        INFO("Minimal unique edge length set to the smallest MP library IS: " << unique_data_.min_unique_length_);

        CoverageUniformityAnalyzer coverage_analyzer(graph_, unique_data_.min_unique_length_);
        double median_coverage = coverage_analyzer.CountMedianCoverage();
        double uniformity_fraction = coverage_analyzer.UniformityFraction(unique_data_.unique_variation_, median_coverage);
        INFO ("median coverage for edges longer than " << unique_data_.min_unique_length_ << " is " << median_coverage <<
            " uniformity " << size_t(uniformity_fraction * 100) << "%");
        if (math::gr(uniformity_fraction, params_.pset.uniqueness_analyser.uniformity_fraction_threshold)) {
            uniform_coverage = true;
        }
        if (!uniform_coverage) {
            unique_data_.unique_variation_ = params_.pset.uniqueness_analyser.nonuniform_coverage_variation;
            INFO("Coverage is not uniform, we do not rely on coverage for long edge uniqueness");
        }

    } else {
        INFO("Unique edge set constructed with parameters from config : length " << unique_data_.min_unique_length_
                 << " variation " << unique_data_.unique_variation_);
    }
}


void PathExtendLauncher::FillUniqueEdgeStorage() {
    ScaffoldingUniqueEdgeAnalyzer unique_edge_analyzer(gp_, unique_data_.min_unique_length_, unique_data_.unique_variation_);
    unique_edge_analyzer.FillUniqueEdgeStorage(unique_data_.main_unique_storage_);
}

void PathExtendLauncher::DebugOutputPaths(const PathContainer &paths, const string &name) const {
    if (!params_.pe_cfg.debug_output) {
        return;
    }
    PathVisualizer visualizer;

    writer_.OutputPaths(paths, params_.etc_dir + name + ".fasta");
    if (params_.pe_cfg.output.write_paths) {
        std::ofstream oss(params_.etc_dir + name + ".dat");
        for (auto iter = paths.begin(); iter != paths.end(); ++iter) {
            iter.get()->Print(oss);
        }
        oss.close();
    }
    if (params_.pe_cfg.viz.print_paths) {
        visualizer.writeGraphWithPathsSimple(gp_, params_.etc_dir + name + ".dot", name, paths);
    }
}

void FilterInterstandBulges(PathContainer &paths) {
    DEBUG ("Try to delete paths with interstand bulges");
    for (auto iter = paths.begin(); iter != paths.end(); ++iter) {
        if (EndsWithInterstrandBulge(*iter.get())) {
            iter.get()->PopBack();
        }
        if (EndsWithInterstrandBulge(*iter.getConjugate())) {
            iter.getConjugate()->PopBack();
        }
    }
    DEBUG("deleted paths with interstand bulges");
}

void PathExtendLauncher::RemoveOverlapsAndArtifacts(PathContainer &paths,
                                                    GraphCoverageMap &cover_map,
                                                    const PathExtendResolver &resolver) const {
    INFO("Finalizing paths");

    INFO("Deduplicating paths");
    Deduplicate(graph_, paths, cover_map, params_.min_edge_len,
                         params_.max_path_diff);

    INFO("Paths deduplicated");

    if (params_.pset.overlap_removal.enabled) {
        resolver.RemoveOverlaps(paths, cover_map, params_.min_edge_len, params_.max_path_diff,
                                params_.pset.overlap_removal.end_start_only,
                                params_.pset.overlap_removal.cut_all);
    } else {
        INFO("Overlaps will not be removed");
    }

    //TODO do we still need it?
    if (params_.avoid_rc_connections) {
        FilterInterstandBulges(paths);
    }
    resolver.AddUncoveredEdges(paths, cover_map);

    paths.SortByLength();
    INFO("Paths finalized");
}


void PathExtendLauncher::CleanPaths(PathContainer &paths, const pe_config::ParamSetT::PathFiltrationT &path_filtration) const {
    if (path_filtration.enabled) {
        paths.FilterPaths(LengthPathCondition(GetLengthCutoff(path_filtration.min_length, path_filtration.rel_cutoff)));
        paths.FilterPaths(func::And(CoveragePathCondition(graph_, path_filtration.min_coverage),
                                    LengthPathCondition(GetLengthCutoff(path_filtration.min_length_for_low_covered, path_filtration.rel_low_covered_cutoff))));
        paths.FilterPaths(func::And(IsolatedPathCondition(graph_),
                                    func::And(LengthPathCondition(GetLengthCutoff(path_filtration.isolated_min_length, path_filtration.rel_isolated_cutoff)),
                                              CoveragePathCondition(graph_, path_filtration.isolated_min_cov))));
    }

    paths.SortByLength();
}

size_t PathExtendLauncher::GetLengthCutoff(size_t abs_cutoff, double rel_cutoff) const {
    int rel_len = int(rel_cutoff * double(cfg::get().ds.RL)) - int(cfg::get().K);
    int abs_len = int(abs_cutoff) - int(cfg::get().K);
    size_t result = (size_t) max(0, max(rel_len, abs_len));

    INFO("Read length relative cutoff " << rel_cutoff << " converted to " << rel_len);
    INFO("Read length absolute cutoff " << abs_cutoff << " bp converted to " << result);
    INFO("Length cutoff: " << result);
    return result;
}

void PathExtendLauncher::TraverseLoops(PathContainer &paths, GraphCoverageMap &cover_map) const {
    INFO("Traversing tandem repeats");

    LoopTraverser
        loopTraverser(cover_map.graph(), cover_map,
                      params_.pset.loop_traversal.min_edge_length,
                      params_.pset.loop_traversal.max_component_size,
                      params_.pset.loop_traversal.max_path_length);
    size_t res = loopTraverser.TraverseAllLoops();
    paths.SortByLength();

    INFO("Traversed " << res << " loops");
}

void PathExtendLauncher::AddScaffUniqueStorage(size_t uniqe_edge_len) {
    ScaffoldingUniqueEdgeAnalyzer additional_edge_analyzer(gp_, (size_t) uniqe_edge_len,
                                                           unique_data_.unique_variation_);
    unique_data_.unique_storages_.push_back(ScaffoldingUniqueEdgeStorage());
    additional_edge_analyzer.FillUniqueEdgeStorage(unique_data_.unique_storages_.back());
}

Extenders PathExtendLauncher::ConstructMPExtenders(const ExtendersGenerator &generator) {
    const pe_config::ParamSetT &pset = params_.pset;

    size_t cur_length = unique_data_.min_unique_length_ - pset.scaffolding2015.unique_length_step;
    size_t lower_bound = max(pset.scaffolding2015.unique_length_lower_bound, pset.scaffolding2015.unique_length_step);

    while (cur_length > lower_bound) {
        INFO("Will add extenders for length " << cur_length);
        AddScaffUniqueStorage(cur_length);
        cur_length -= pset.scaffolding2015.unique_length_step;
    }
    if (unique_data_.min_unique_length_ > lower_bound) {
        INFO("Will add final extenders for length " << lower_bound);
        AddScaffUniqueStorage(lower_bound);
    }

    return generator.MakeMPExtenders();
}

void PathExtendLauncher::FillPathContainer(size_t lib_index, size_t size_threshold) {
    INFO("filling path container");
<<<<<<< HEAD
    std::vector<PathInfo<Graph>> paths;
    gp_.get_mutable<LongReadContainer<Graph>>()[lib_index].SaveAllPaths(paths);
    for (const auto &path: paths) {
        const auto &edges = path.path();
        if (edges.size() <= size_threshold)
            continue;
        BidirectionalPath *new_path = new BidirectionalPath(graph_, edges);
        BidirectionalPath *conj_path = new BidirectionalPath(new_path->Conjugate());
        new_path->SetWeight((float) path.weight());
        conj_path->SetWeight((float) path.weight());
        unique_data_.long_reads_paths_[lib_index].AddPair(new_path, conj_path);
=======
    if (dataset_info_.reads[lib_index].type() == io::LibraryType::TrustedContigs) {
        for (auto & path : gp_.trusted_paths[lib_index]) {
            auto conj_path = new BidirectionalPath(path->Conjugate());
            unique_data_.long_reads_paths_[lib_index].AddPair(path.release(), conj_path);
        }
        DebugOutputPaths(unique_data_.long_reads_paths_[lib_index], "trusted_contigs");
        gp_.trusted_paths[lib_index].clear();
    } else {
        std::vector<PathInfo<Graph>> paths;
        gp_.single_long_reads[lib_index].SaveAllPaths(paths);
        for (const auto &path: paths) {
            const auto &edges = path.path();
            if (edges.size() <= size_threshold)
                continue;
            BidirectionalPath *new_path = new BidirectionalPath(gp_.g, edges);
            BidirectionalPath *conj_path = new BidirectionalPath(new_path->Conjugate());
            new_path->SetWeight((float) path.weight());
            conj_path->SetWeight((float) path.weight());
            unique_data_.long_reads_paths_[lib_index].AddPair(new_path, conj_path);
        }
>>>>>>> c738e188
    }
    DEBUG("Long reads paths " << unique_data_.long_reads_paths_[lib_index].size());
    unique_data_.long_reads_cov_map_[lib_index].AddPaths(unique_data_.long_reads_paths_[lib_index]);
}


void PathExtendLauncher::FillLongReadsCoverageMaps() {
    DEBUG("long reads start ")
    for (size_t lib_index = 0; lib_index < dataset_info_.reads.lib_count(); lib_index++) {
        DEBUG("lib_index" << lib_index);
        unique_data_.long_reads_paths_.push_back(PathContainer());
        unique_data_.long_reads_cov_map_.push_back(GraphCoverageMap(graph_));
        if (support_.IsForSingleReadExtender(dataset_info_.reads[lib_index])) {
            FillPathContainer(lib_index);
        }
    }
}

void  PathExtendLauncher::FillPBUniqueEdgeStorages() {
    //FIXME magic constants
    //FIXME need to change for correct usage of prelimnary contigs in loops
    ScaffoldingUniqueEdgeAnalyzer unique_edge_analyzer_pb(gp_, 500, 0.5);

    INFO("Filling backbone edges for long reads scaffolding...");
    if (params_.uneven_depth) {
        INFO(" with long reads paths");
        //TODO:: muiltiple libraries?
        for (size_t lib_index = 0; lib_index < dataset_info_.reads.lib_count(); lib_index++) {
            if (support_.IsForSingleReadScaffolder(dataset_info_.reads[lib_index])) {
                unique_edge_analyzer_pb.FillUniqueEdgesWithLongReads(unique_data_.long_reads_cov_map_[lib_index],
                                                                     unique_data_.unique_pb_storage_,
                                                                     support_.GetLongReadsConfig(dataset_info_.reads[lib_index].type()));
            }
        }
        INFO("Removing fake unique with paired-end libs");
        for (size_t lib_index = 0; lib_index < dataset_info_.reads.lib_count(); lib_index++) {
            if (dataset_info_.reads[lib_index].type() == io::LibraryType::PairedEnd) {
                unique_edge_analyzer_pb.ClearLongEdgesWithPairedLib(lib_index, unique_data_.unique_pb_storage_);
            }
        }

    } else {
        INFO(" with coverage")
        unique_edge_analyzer_pb.FillUniqueEdgeStorage(unique_data_.unique_pb_storage_);
    }
    INFO(unique_data_.unique_pb_storage_.size() << " unique edges");
}

Extenders PathExtendLauncher::ConstructPBExtenders(const ExtendersGenerator &generator) {
    FillPBUniqueEdgeStorages();
    return generator.MakePBScaffoldingExtenders();
}


Extenders PathExtendLauncher::ConstructExtenders(const GraphCoverageMap &cover_map,
                                                 UsedUniqueStorage &used_unique_storage) {
    INFO("Creating main extenders, unique edge length = " << unique_data_.min_unique_length_);
    if (!config::PipelineHelper::IsPlasmidPipeline(params_.mode) &&  (support_.SingleReadsMapped() || support_.HasLongReads()))
        FillLongReadsCoverageMaps();
    ExtendersGenerator generator(dataset_info_, params_, gp_, cover_map,
                                 unique_data_, used_unique_storage, support_);
    Extenders extenders = generator.MakeBasicExtenders();

    //long reads scaffolding extenders.

    if (!config::PipelineHelper::IsPlasmidPipeline(params_.mode) && support_.HasLongReads()) {
        if (params_.pset.sm == scaffolding_mode::sm_old) {
            INFO("Will not use new long read scaffolding algorithm in this mode");
        } else {
            utils::push_back_all(extenders, ConstructPBExtenders(generator));
        }
    }

    if (support_.HasMPReads()) {
        if (params_.pset.sm == scaffolding_mode::sm_old) {
            INFO("Will not use mate-pairs is this mode");
        } else {
            utils::push_back_all(extenders, ConstructMPExtenders(generator));
        }
    }

    if (params_.pset.use_coordinated_coverage)
        utils::push_back_all(extenders, generator.MakeCoverageExtenders());

    INFO("Total number of extenders is " << extenders.size());
    return extenders;
}

void PathExtendLauncher::PolishPaths(const PathContainer &paths, PathContainer &result,
                                     const GraphCoverageMap& /* cover_map */) const {
    //Fixes distances for paths gaps and tries to fill them in
    INFO("Closing gaps in paths");

    vector<shared_ptr<PathGapCloser>> gap_closers;

    gap_closers.push_back(make_shared<DijkstraGapCloser>(graph_, params_.max_polisher_gap));

    const auto &paired_indices = gp_.get<UnclusteredPairedInfoIndicesT<Graph>>();
    for (size_t i = 0; i < dataset_info_.reads.lib_count(); i++) {
        auto lib = dataset_info_.reads[i];
        if (lib.type() == io::LibraryType::HQMatePairs || lib.type() == io::LibraryType::MatePairs) {
            auto paired_lib = MakeNewLib(graph_, lib, paired_indices[i]);
            gap_closers.push_back(make_shared<MatePairGapCloser> (graph_, params_.max_polisher_gap, paired_lib,
                                                                   unique_data_.main_unique_storage_));
        }
    }

////TODO:: is it really empty?
//    UniqueData unique_data;
//    UsedUniqueStorage used_unique_storage(unique_data.main_unique_storage_);
//    ExtendersGenerator generator(dataset_info_, params_, gp_, cover_map,
//                                 unique_data, used_unique_storage, support_);
//    auto polisher_storage = ScaffoldingUniqueEdgeStorage();
//    for  (const auto& extender: generator.MakePEExtenders()) {
//        gap_closers.push_back(make_shared<PathExtenderGapCloser>(gp_.g, params_.max_polisher_gap, extender));
//    }
//FIXME: uncomment cover_map 

    PathPolisher polisher(gp_.get<Graph>(), gap_closers);
    result = polisher.PolishPaths(paths);
    result.SortByLength();
    INFO("Gap closing completed")
}

void PathExtendLauncher::FilterPaths() {
    auto &contig_paths = gp_.get_mutable<PathContainer>();
    auto default_filtration = params_.pset.path_filtration.end();
    for (auto it = params_.pset.path_filtration.begin(); it != params_.pset.path_filtration.end(); ++it) {
        if (!it->second.enabled)
            continue;

        const auto& filtration_name = it->first;
        if (filtration_name == "default") {
            default_filtration = it;
        }
        else {
            INFO("Finalizing paths - " + filtration_name);
            PathContainer to_clean(contig_paths.begin(), contig_paths.end());
            CleanPaths(to_clean, it->second);
            DebugOutputPaths(to_clean, filtration_name + "_final_paths");
            writer_.OutputPaths(to_clean, params_.output_dir + filtration_name + "_filtered_final_paths" + ".fasta");
        }
    }
    if (default_filtration != params_.pset.path_filtration.end()) {
        INFO("Finalizing main paths");
        CleanPaths(contig_paths, default_filtration->second);
        DebugOutputPaths(contig_paths, "final_paths");
    }
}

void PathExtendLauncher::AddFLPaths(PathContainer &paths) const {
    bool fl_paths_added = false;
    const auto &single_long_reads = gp_.get<LongReadContainer<Graph>>();
    for (size_t lib_index = 0; lib_index < dataset_info_.reads.lib_count(); lib_index++) {
        if (dataset_info_.reads[lib_index].is_full_length_rna_lib()) {
            INFO("Extracting FL paths for lib #" << lib_index);
            std::vector <PathInfo<Graph>> raw_paths;
            single_long_reads[lib_index].SaveAllPaths(raw_paths);
            for (const auto& path: raw_paths) {
                const auto& edges = path.path();

                BidirectionalPath *new_path = new BidirectionalPath(graph_, edges);
                BidirectionalPath *conj_path = new BidirectionalPath(new_path->Conjugate());
                new_path->SetWeight((float) path.weight());
                conj_path->SetWeight((float) path.weight());
                paths.AddPair(new_path, conj_path);
            }
            fl_paths_added = true;
            INFO("Total " << paths.size() << " FL paths were extracted for lib #" << lib_index);
        }
    }
    if (fl_paths_added) {
        INFO("Deduplicating FL paths");
        GraphCoverageMap cover_map(graph_, paths);
        Deduplicate(graph_, paths, cover_map, params_.min_edge_len,  params_.max_path_diff);
        paths.SortByLength();
        INFO("FL Paths deduplicated");
    }
}

void PathExtendLauncher::SelectStrandSpecificPaths(PathContainer &paths) const {
    if (params_.ss.ss_enabled) {
        INFO("Paths will be printed according to strand-specific coverage");
        size_t lib_index = 0;
        while (lib_index < dataset_info_.reads.lib_count() && !dataset_info_.reads[lib_index].is_graph_constructable()) {
            ++lib_index;
        }
        PathContainerCoverageSwitcher switcher(graph_, gp_.get<SSCoverageContainer>()[lib_index], params_.ss.antisense);
        switcher.Apply(paths);
    }
}

void MakeConjugateEdgePairsDump(ConjugateDeBruijnGraph const & graph) {
    std::unordered_set<uint64_t> ids;
    std::ofstream out("conjugate_edge_pairs_dump.info");
    if (!out.is_open()) {
        ERROR("Cannot open conjugate_edge_pairs_dump.info for writing");
        return;
    }

    for (auto it = graph.e_begin(); it != graph.e_end(); ++it) {
        auto conjID = graph.conjugate(EdgeId(*it)).id_;
        if (!ids.count(*it) && !ids.count(conjID)) {
            assert(*it == graph.conjugate(graph.conjugate(EdgeId(*it))).id_);
            ids.insert(*it);
            ids.insert(conjID);
            out << *it << ' ' << graph.conjugate(EdgeId(*it)) << '\n';
        }
    }

}

void PathExtendLauncher::Launch() {
    INFO("ExSPAnder repeat resolving tool started");
    fs::make_dir(params_.output_dir);
    fs::make_dir(params_.etc_dir);

    CheckCoverageUniformity();

    if (!config::PipelineHelper::IsPlasmidPipeline(params_.mode) && support_.NeedsUniqueEdgeStorage()) {
        //Fill the storage to enable unique edge check
        EstimateUniqueEdgesParams();
        FillUniqueEdgeStorage();
    }

    MakeAndOutputScaffoldGraph();

    PathContainer fl_paths;
    AddFLPaths(fl_paths);
    if (fl_paths.size() > 0)
        writer_.OutputPaths(fl_paths, params_.output_dir + "fl_transcripts" + ".fasta");

    PathExtendResolver resolver(graph_);

    auto seeds = resolver.MakeSimpleSeeds();

    seeds.SortByLength();
    DebugOutputPaths(seeds, "init_paths");

<<<<<<< HEAD
    GraphCoverageMap cover_map(graph_);
    UsedUniqueStorage used_unique_storage(unique_data_.main_unique_storage_, graph_);
=======

    MakeConjugateEdgePairsDump(gp_.g);

    GraphCoverageMap cover_map(gp_.g);
    UsedUniqueStorage used_unique_storage(unique_data_.main_unique_storage_, gp_.g);
>>>>>>> c738e188
    Extenders extenders = ConstructExtenders(cover_map, used_unique_storage);
    CompositeExtender composite_extender(graph_, cover_map,
                                         used_unique_storage,
                                         extenders);

    auto paths = resolver.ExtendSeeds(seeds, composite_extender);
    DebugOutputPaths(paths, "raw_paths");

    RemoveOverlapsAndArtifacts(paths, cover_map, resolver);
    DebugOutputPaths(paths, "before_path_polishing");

    auto &contig_paths = gp_.get_mutable<PathContainer>();

    //TODO does path polishing correctly work with coverage map
    PolishPaths(paths, contig_paths, cover_map);
    //TODO use move assignment to original map here
    GraphCoverageMap polished_map(graph_, contig_paths, true);
    DebugOutputPaths(contig_paths, "polished_paths");

    TraverseLoops(contig_paths, polished_map);
    DebugOutputPaths(contig_paths, "loop_traveresed");

    RemoveOverlapsAndArtifacts(contig_paths, polished_map, resolver);
    DebugOutputPaths(contig_paths, "overlap_removed");

    AddFLPaths(contig_paths);

    SelectStrandSpecificPaths(contig_paths);

    FilterPaths();

    CountMisassembliesWithReference(contig_paths);

    INFO("ExSPAnder repeat resolving tool finished");
}

}<|MERGE_RESOLUTION|>--- conflicted
+++ resolved
@@ -340,40 +340,27 @@
 
 void PathExtendLauncher::FillPathContainer(size_t lib_index, size_t size_threshold) {
     INFO("filling path container");
-<<<<<<< HEAD
-    std::vector<PathInfo<Graph>> paths;
-    gp_.get_mutable<LongReadContainer<Graph>>()[lib_index].SaveAllPaths(paths);
-    for (const auto &path: paths) {
-        const auto &edges = path.path();
-        if (edges.size() <= size_threshold)
-            continue;
-        BidirectionalPath *new_path = new BidirectionalPath(graph_, edges);
-        BidirectionalPath *conj_path = new BidirectionalPath(new_path->Conjugate());
-        new_path->SetWeight((float) path.weight());
-        conj_path->SetWeight((float) path.weight());
-        unique_data_.long_reads_paths_[lib_index].AddPair(new_path, conj_path);
-=======
     if (dataset_info_.reads[lib_index].type() == io::LibraryType::TrustedContigs) {
-        for (auto & path : gp_.trusted_paths[lib_index]) {
+        auto& trusted_paths = gp_.get_mutable<path_extend::TrustedPathsContainer>()[lib_index];
+        for (auto & path : trusted_paths) {
             auto conj_path = new BidirectionalPath(path->Conjugate());
             unique_data_.long_reads_paths_[lib_index].AddPair(path.release(), conj_path);
         }
         DebugOutputPaths(unique_data_.long_reads_paths_[lib_index], "trusted_contigs");
-        gp_.trusted_paths[lib_index].clear();
+        trusted_paths.clear();
     } else {
         std::vector<PathInfo<Graph>> paths;
-        gp_.single_long_reads[lib_index].SaveAllPaths(paths);
+        gp_.get_mutable<LongReadContainer<Graph>>()[lib_index].SaveAllPaths(paths);
         for (const auto &path: paths) {
             const auto &edges = path.path();
             if (edges.size() <= size_threshold)
                 continue;
-            BidirectionalPath *new_path = new BidirectionalPath(gp_.g, edges);
+            BidirectionalPath *new_path = new BidirectionalPath(graph_, edges);
             BidirectionalPath *conj_path = new BidirectionalPath(new_path->Conjugate());
             new_path->SetWeight((float) path.weight());
             conj_path->SetWeight((float) path.weight());
             unique_data_.long_reads_paths_[lib_index].AddPair(new_path, conj_path);
         }
->>>>>>> c738e188
     }
     DEBUG("Long reads paths " << unique_data_.long_reads_paths_[lib_index].size());
     unique_data_.long_reads_cov_map_[lib_index].AddPaths(unique_data_.long_reads_paths_[lib_index]);
@@ -613,16 +600,11 @@
     seeds.SortByLength();
     DebugOutputPaths(seeds, "init_paths");
 
-<<<<<<< HEAD
+
+    MakeConjugateEdgePairsDump(graph_);
+
     GraphCoverageMap cover_map(graph_);
     UsedUniqueStorage used_unique_storage(unique_data_.main_unique_storage_, graph_);
-=======
-
-    MakeConjugateEdgePairsDump(gp_.g);
-
-    GraphCoverageMap cover_map(gp_.g);
-    UsedUniqueStorage used_unique_storage(unique_data_.main_unique_storage_, gp_.g);
->>>>>>> c738e188
     Extenders extenders = ConstructExtenders(cover_map, used_unique_storage);
     CompositeExtender composite_extender(graph_, cover_map,
                                          used_unique_storage,
