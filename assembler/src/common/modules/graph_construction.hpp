--- conflicted
+++ resolved
@@ -77,19 +77,12 @@
 }
 
 template<class Graph, class Read, class Index>
-<<<<<<< HEAD
-utils::ReadStatistics ConstructGraphUsingExtentionIndex(const config::debruijn_config::construction params,
-                                                        fs::TmpDir workdir,
-                                                        io::ReadStreamList<Read>& streams, Graph& g,
-                                                        Index& index, io::SingleStreamPtr contigs_stream = io::SingleStreamPtr()) {
-    unsigned k = unsigned(g.k());
-=======
 void ConstructGraphUsingExtentionIndex(const config::debruijn_config::construction params,
+                                       fs::TmpDir workdir,
                                        size_t read_length,
                                        io::ReadStreamList<Read>& streams, Graph& g,
                                        Index& index, io::SingleStreamPtr contigs_stream = io::SingleStreamPtr()) {
-    size_t k = g.k();
->>>>>>> f0334c06
+    unsigned k = g.k();
     INFO("Constructing DeBruijn graph for k=" << k);
 
     TRACE("Filling indices");
@@ -98,16 +91,9 @@
     TRACE("... in parallel");
     utils::DeBruijnExtensionIndex<> ext(k);
 
-<<<<<<< HEAD
-    utils::ReadStatistics stats =
-            utils::DeBruijnExtensionIndexBuilder().BuildExtensionIndexFromStream(workdir, ext,
-                                                                                 streams, (contigs_stream == 0) ? 0 : &(*contigs_stream),
-                                                                                 params.read_buffer_size);
-=======
-    ExtensionIndexBuilder().BuildExtensionIndexFromStream(ext, streams,
+    utils::DeBruijnExtensionIndexBuilder().BuildExtensionIndexFromStream(workdir, ext, streams,
                                                           (contigs_stream == 0) ? 0 : &(*contigs_stream),
                                                           params.read_buffer_size);
->>>>>>> f0334c06
 
     EarlyClipTips(k, params, read_length, ext);
 
@@ -122,48 +108,25 @@
     index.Attach();
 }
 
+//FIXME these methods are tested, but not used!
 template<class Graph, class Index, class Streams>
-<<<<<<< HEAD
-utils::ReadStatistics ConstructGraph(const config::debruijn_config::construction &params,
-                                     fs::TmpDir workdir,
-                                     Streams& streams, Graph& g,
-                                     Index& index, io::SingleStreamPtr contigs_stream = io::SingleStreamPtr()) {
-    if (params.con_mode == config::construction_mode::extention) {
-        return ConstructGraphUsingExtentionIndex(params, workdir, streams, g, index, contigs_stream);
-//    } else if(params.con_mode == construction_mode::con_old){
-//        return ConstructGraphUsingOldIndex(k, streams, g, index, contigs_stream);
-    } else {
-        INFO("Invalid construction mode")
-        VERIFY(false);
-        return {0,0,0};
-    }
-}
-
-template<class Graph, class Index, class Streams>
-utils::ReadStatistics ConstructGraphWithCoverage(const config::debruijn_config::construction &params,
-                                                 fs::TmpDir workdir,
-                                                 Streams& streams, Graph& g,
-                                                 Index& index, FlankingCoverage<Graph>& flanking_cov,
-                                                 io::SingleStreamPtr contigs_stream = io::SingleStreamPtr()) {
-    utils::ReadStatistics rs = ConstructGraph(params, workdir, streams, g, index, contigs_stream);
-=======
 void ConstructGraph(const config::debruijn_config::construction &params,
-                    size_t read_length,
+                    fs::TmpDir workdir, size_t read_length,
                     Streams& streams, Graph& g,
                     Index& index, io::SingleStreamPtr contigs_stream = io::SingleStreamPtr()) {
     VERIFY(params.con_mode == config::construction_mode::extention);
-    ConstructGraphUsingExtentionIndex(params, read_length, streams, g, index, contigs_stream);
+    ConstructGraphUsingExtentionIndex(params, workdir, read_length, streams, g, index, contigs_stream);
 //  ConstructGraphUsingOldIndex(k, streams, g, index, contigs_stream);
 }
 
+//FIXME these methods are tested, but not used!
 template<class Graph, class Index, class Streams>
 void ConstructGraphWithCoverage(const config::debruijn_config::construction &params,
-                                size_t read_length,
+                                fs::TmpDir workdir, size_t read_length,
                                 Streams &streams, Graph &g,
                                 Index &index, FlankingCoverage<Graph> &flanking_cov,
                                 io::SingleStreamPtr contigs_stream = io::SingleStreamPtr()) {
-    ConstructGraph(params, read_length, streams, g, index, contigs_stream);
->>>>>>> f0334c06
+    ConstructGraph(params, workdir, read_length, streams, g, index, contigs_stream);
 
     typedef typename Index::InnerIndex InnerIndex;
     typedef typename EdgeIndexHelper<InnerIndex>::CoverageAndGraphPositionFillingIndexBuilderT IndexBuilder;
