//***************************************************************************
//* Copyright (c) 2015 Saint Petersburg State University
//* Copyright (c) 2011-2014 Saint Petersburg Academic University
//* All Rights Reserved
//* See file LICENSE for details.
//***************************************************************************

#ifndef LONG_READ_MAPPER_HPP_
#define LONG_READ_MAPPER_HPP_

#include "long_read_storage.hpp"
#include "sequence_mapper_notifier.hpp"

#include "pipeline/library_fwd.hpp"

namespace debruijn_graph {

<<<<<<< HEAD
typedef std::function<std::vector<std::vector<EdgeId>> (const MappingPath<EdgeId>&)> PathExtractionF;
=======
struct PathWithMappingInfo { 
    using PathType = std::vector<EdgeId>;
    PathType Path_;
    MappingRange MappingRangeOntoRead_;

    PathWithMappingInfo() = default;
    PathWithMappingInfo(std::vector<EdgeId> && path, MappingRange && range = MappingRange());
};

using PathExtractionF = std::function<std::vector<PathWithMappingInfo> (const MappingPath<EdgeId>&)>;
>>>>>>> c738e188

class LongReadMapper: public SequenceMapperListener {
public:
    LongReadMapper(const Graph& g,
                   PathStorage<Graph>& storage,
                   path_extend::BidirectionalPathStorage& bidirectional_path_storage,
                   io::LibraryType lib_type);

    void StartProcessLibrary(size_t threads_count) override;
    void StopProcessLibrary() override;

    void MergeBuffer(size_t thread_index) override;

    void ProcessSingleRead(size_t thread_index,
                           const io::SingleRead& r,
                           const MappingPath<EdgeId>& read) override;

    void ProcessSingleRead(size_t thread_index,
                           const io::SingleReadSeq&,
                           const MappingPath<EdgeId>& read) override;

    const Graph& g() const noexcept {
        return g_;
    }

private:
    void ProcessSingleRead(size_t thread_index, const MappingPath<EdgeId>& mapping, const io::SingleRead& r);

    void ProcessSingleRead(size_t thread_index, const MappingPath<EdgeId>& mapping);

    const Graph& g_;
    PathStorage<Graph>& storage_;
    path_extend::BidirectionalPathStorage& trusted_paths_storage_;
    std::vector<PathStorage<Graph>> buffer_storages_;
    std::vector<path_extend::BidirectionalPathStorage> trusted_path_buffer_storages_;
    io::LibraryType lib_type_;
    PathExtractionF path_extractor_;
    DECL_LOGGER("LongReadMapper");
};

<<<<<<< HEAD
class GappedPathExtractor {
    const Graph& g_;
    const MappingPathFixer<Graph> path_fixer_;
    const double MIN_MAPPED_RATIO = 0.3;
    const size_t MIN_MAPPED_LENGTH = 100;
public:
    GappedPathExtractor(const Graph& g);

    std::vector<std::vector<EdgeId>> operator() (const MappingPath<EdgeId>& mapping) const;

private:

    size_t CountMappedEdgeSize(EdgeId edge, const MappingPath<EdgeId>& mapping_path, size_t& mapping_index) const;

    std::vector<EdgeId> FilterBadMappings(const std::vector<EdgeId> &corrected_path,
                                          const MappingPath<EdgeId> &mapping_path) const;

    std::vector<std::vector<EdgeId>> FindReadPathWithGaps(const MappingPath<EdgeId> &mapping_path,
                                                          std::vector<EdgeId> &corrected_path) const;

    std::vector<std::vector<EdgeId>> SplitUnfixedPoints(std::vector<EdgeId>& path) const;
};

PathExtractionF ChooseProperReadPathExtractor(const Graph& g, io::LibraryType lib_type);

=======
>>>>>>> c738e188
}/*longreads*/

#endif /* LONG_READ_MAPPER_HPP_ */<|MERGE_RESOLUTION|>--- conflicted
+++ resolved
@@ -11,13 +11,11 @@
 #include "long_read_storage.hpp"
 #include "sequence_mapper_notifier.hpp"
 
+#include "assembly_graph/paths/bidirectional_path.hpp"
 #include "pipeline/library_fwd.hpp"
 
 namespace debruijn_graph {
 
-<<<<<<< HEAD
-typedef std::function<std::vector<std::vector<EdgeId>> (const MappingPath<EdgeId>&)> PathExtractionF;
-=======
 struct PathWithMappingInfo { 
     using PathType = std::vector<EdgeId>;
     PathType Path_;
@@ -28,7 +26,6 @@
 };
 
 using PathExtractionF = std::function<std::vector<PathWithMappingInfo> (const MappingPath<EdgeId>&)>;
->>>>>>> c738e188
 
 class LongReadMapper: public SequenceMapperListener {
 public:
@@ -69,34 +66,6 @@
     DECL_LOGGER("LongReadMapper");
 };
 
-<<<<<<< HEAD
-class GappedPathExtractor {
-    const Graph& g_;
-    const MappingPathFixer<Graph> path_fixer_;
-    const double MIN_MAPPED_RATIO = 0.3;
-    const size_t MIN_MAPPED_LENGTH = 100;
-public:
-    GappedPathExtractor(const Graph& g);
-
-    std::vector<std::vector<EdgeId>> operator() (const MappingPath<EdgeId>& mapping) const;
-
-private:
-
-    size_t CountMappedEdgeSize(EdgeId edge, const MappingPath<EdgeId>& mapping_path, size_t& mapping_index) const;
-
-    std::vector<EdgeId> FilterBadMappings(const std::vector<EdgeId> &corrected_path,
-                                          const MappingPath<EdgeId> &mapping_path) const;
-
-    std::vector<std::vector<EdgeId>> FindReadPathWithGaps(const MappingPath<EdgeId> &mapping_path,
-                                                          std::vector<EdgeId> &corrected_path) const;
-
-    std::vector<std::vector<EdgeId>> SplitUnfixedPoints(std::vector<EdgeId>& path) const;
-};
-
-PathExtractionF ChooseProperReadPathExtractor(const Graph& g, io::LibraryType lib_type);
-
-=======
->>>>>>> c738e188
 }/*longreads*/
 
 #endif /* LONG_READ_MAPPER_HPP_ */