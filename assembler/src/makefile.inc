--- conflicted
+++ resolved
@@ -8,13 +8,8 @@
 	@echo "vvvvvvvvvv MAKE SUCCESSFUL vvvvvvvvvv"
 
 CC=g++
-<<<<<<< HEAD
-CFLAGS=-c -O3 -Wall -pedantic -Wno-long-long -std=c++0x -I./.. -pg
-LDFLAGS=-L/usr/local/lib -lz -llog4cxx -lapr-1 -laprutil-1 -pg
-=======
 CFLAGS=-c -O3 -Wall -pedantic -Wno-long-long -std=c++0x -I./../common -I./..
 LDFLAGS=-L/usr/local/lib -lz -llog4cxx -lapr-1 -laprutil-1
->>>>>>> 6d3972c4
 DEPSFL=-MM -MG
 
 
