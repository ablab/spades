#ifndef VISUALIZATIONUTILS_HPP_
#define VISUALIZATIONUTILS_HPP_

#include "graph_printer.hpp"
#include "graph_labeler.hpp"
#include "omni_utils.hpp"
#include "stack"
#include "queue"
#include "dijkstra.hpp"
#include "observable_graph.hpp"
#include "splitters.hpp"

namespace omnigraph {

//DECL_LOGGER("omg.gvis")

using omnigraph::GraphLabeler;
using omnigraph::EmptyGraphLabeler;
using omnigraph::SmartEdgeIterator;
using omnigraph::Path;
using omnigraph::UnorientedDijkstra;

template<class Graph>
class GraphVisualizer {
	typedef typename Graph::VertexId VertexId;
protected:
	Graph& g_;
	//	const GraphLabeler<Graph> &labeler_;
	//	gvis::GraphPrinter<VertexId>& gp_;
public:
	GraphVisualizer(Graph& g/*, gvis::GraphPrinter<VertexId>& gp*/) :
		g_(g) {

	}

	virtual ~GraphVisualizer() {

	}

	virtual void Visualize() = 0;

};

template<class Graph>
class PartialGraphVisualizer {
	typedef typename Graph::VertexId VertexId;
protected:
	Graph& g_;
	gvis::GraphPrinter<VertexId>& gp_;
public:
	PartialGraphVisualizer(Graph& g, gvis::GraphPrinter<VertexId>& gp) :
		g_(g), gp_(gp) {
	}

	void open() {
		gp_.open();
	}

	void close() {
		gp_.close();
	}

	virtual ~PartialGraphVisualizer() {

	}

	virtual void Visualize(const vector<VertexId>& vertices) = 0;

};

template<class Graph>
class SimpleGraphVisualizer: public GraphVisualizer<Graph> {
	typedef GraphVisualizer<Graph> super;
	typedef typename Graph::VertexId VertexId;
	gvis::GraphPrinter<VertexId>& gp_;
	const omnigraph::GraphLabeler<Graph>& gl_;
public:
	SimpleGraphVisualizer(Graph& g, gvis::GraphPrinter<VertexId>& gp,
			const omnigraph::GraphLabeler<Graph>& gl) :
		super(g), gp_(gp), gl_(gl) {
	}

	virtual void Visualize() {
		gp_.open();
		TRACE("Visualize started");
		for (auto it = super::g_.SmartVertexBegin(); !it.IsEnd(); ++it) {
			gp_.AddVertex(*it, gl_.label(*it));
		}
		TRACE("Vertices printed");
		for (auto it = super::g_.SmartEdgeBegin(); !it.IsEnd(); ++it) {
			gp_.AddEdge(super::g_.EdgeStart(*it), super::g_.EdgeEnd(*it),
					gl_.label(*it));
		}
		TRACE("Edges printed");
		gp_.close();
	}

private:
	DECL_LOGGER("SimpleGraphVisualizer")
};

template<class Graph>
class AdapterGraphVisualizer: public GraphVisualizer<Graph> {
	typedef typename Graph::VertexId VertexId;
	typedef GraphVisualizer<Graph> super;
	PartialGraphVisualizer<Graph>& partial_visualizer_;
public:
	AdapterGraphVisualizer(Graph& g,
			PartialGraphVisualizer<Graph>& partial_visualizer) :
		super(g), partial_visualizer_(partial_visualizer) {

	}

	virtual void Visualize() {
		partial_visualizer_.open();
		partial_visualizer_.Visualize(
				vector<VertexId> (super::g_.begin(), super::g_.end()));
		partial_visualizer_.close();
	}
};

template<class Graph>
class ColoredGraphVisualizer: public PartialGraphVisualizer<Graph> {
	typedef PartialGraphVisualizer<Graph> super;
	typedef typename Graph::VertexId VertexId;
	typedef typename Graph::EdgeId EdgeId;
	const omnigraph::GraphLabeler<Graph>& gl_;
	const map<EdgeId, string>& edge_colors_;
	const string default_color_;
	const string border_vertex_color_;

	bool IsBorder(VertexId v, const set<VertexId>& vertices) {
		const vector<EdgeId> outgoing_edges = super::g_.OutgoingEdges(v);
		const vector<EdgeId> incoming_edges = super::g_.IncomingEdges(v);
		set < EdgeId > adjacent_edges;
		adjacent_edges.insert(outgoing_edges.begin(), outgoing_edges.end());
		adjacent_edges.insert(incoming_edges.begin(), incoming_edges.end());
		for (auto e_it = adjacent_edges.begin(); e_it != adjacent_edges.end(); ++e_it) {
			if (vertices.count(super::g_.EdgeStart(*e_it)) == 0
					|| vertices.count(super::g_.EdgeEnd(*e_it)) == 0) {
				return true;
			}
		}
		return false;
	}

	string EdgeColor(EdgeId e) {
		string edge_color = default_color_;
		auto edge_colors_it = edge_colors_.find(e);
		if (edge_colors_it != edge_colors_.end()) {
			edge_color = (*edge_colors_it).second;
		}
		return edge_color;
	}

public:
	ColoredGraphVisualizer(Graph& g, gvis::GraphPrinter<VertexId>& gp,
			const omnigraph::GraphLabeler<Graph>& gl,
			const map<EdgeId, string>& edge_colors,
			const string& default_color = "",
			const string& border_vertex_color = "yellow") :
		super(g, gp), gl_(gl), edge_colors_(edge_colors),
				default_color_(default_color),
				border_vertex_color_(border_vertex_color) {
	}

	virtual void Visualize(const vector<VertexId>& vertices) {
		set < VertexId > vertex_set(vertices.begin(), vertices.end());
		for (auto v_it = vertex_set.begin(); v_it != vertex_set.end(); ++v_it) {
			string vertex_color =
					IsBorder(*v_it, vertex_set) ? border_vertex_color_
							: "white";
			super::gp_.AddVertex(*v_it, gl_.label(*v_it), vertex_color);
		}
		for (auto v_it = vertex_set.begin(); v_it != vertex_set.end(); ++v_it) {
			const vector<EdgeId> edges = super::g_.OutgoingEdges(*v_it);
			TRACE("working with vertex " << *v_it);
			for (auto e_it = edges.begin(); e_it != edges.end(); ++e_it) {
				if (super::g_.coverage(*e_it) > 16) {
					VertexId edge_end = super::g_.EdgeEnd(*e_it);
					TRACE(super::g_.coverage(*e_it)<<" " << super::g_.length(*e_it));
					if (vertex_set.count(edge_end) > 0) {
						super::gp_.AddEdge(*v_it, edge_end, gl_.label(*e_it),
								EdgeColor(*e_it));
						TRACE("Edge added");
					}
				}
			}
		}
	}

};

template<class Graph>
class PathColorer {
private:
	typedef typename Graph::VertexId VertexId;
	typedef typename Graph::EdgeId EdgeId;
	Graph &graph_;
	Path<EdgeId> path1_;
	Path<EdgeId> path2_;

	void SetColor(map<EdgeId, string> &color, EdgeId edge, string col) {
		auto it = color.find(edge);
		if (it != color.end() && it->second != col) {
			color[edge] = "purple";
		} else
			color[edge] = col;
	}

	void ConstructColorMap(map<EdgeId, string> &color) {
		for (auto it = path1_.sequence().begin(); it != path1_.sequence().end(); ++it) {
			SetColor(color, *it, "red");
		}
		for (auto it = path2_.sequence().begin(); it != path2_.sequence().end(); ++it) {
			SetColor(color, *it, "blue");
		}
	}

	void ConstructBlackEdgesSet(set<EdgeId> &result) {
		for (auto iterator = graph_.SmartEdgeBegin(); !iterator.IsEnd(); ++iterator) {
			result.insert(*iterator);
		}
		for (auto iterator = path1_.sequence().begin(); iterator
				!= path1_.sequence().end(); ++iterator) {
			result.erase(*iterator);
		}
		for (auto iterator = path2_.sequence().begin(); iterator
				!= path2_.sequence().end(); ++iterator) {
			result.erase(*iterator);
		}
	}

public:
	PathColorer(Graph &graph, Path<EdgeId> path1, Path<EdgeId> path2) :
		graph_(graph), path1_(path1), path2_(path2) {
	}

	map<EdgeId, string> ColorPath() {
		map<EdgeId, string> colors;
		ConstructColorMap(colors);
		return colors;
	}

	set<EdgeId> BlackEdges() {
		set<EdgeId> result;
		ConstructBlackEdgesSet(result);
		return result;
	}
};

<<<<<<< HEAD
=======
template<class Element>
class GraphSplitter {
public:
	virtual vector<Element> NextComponent() = 0;

	virtual bool Finished() = 0;

	virtual ~GraphSplitter() {

	}
};

template<class Graph>
class ComponentFinder: public UnorientedDijkstra<Graph, size_t> {
private:
	typedef typename Graph::VertexId VertexId;
	typedef typename Graph::EdgeId EdgeId;
	typedef UnorientedDijkstra<Graph, size_t> super;
	set<EdgeId> &edges_;

public:
	ComponentFinder(Graph &g, set<EdgeId> &edges) :
		super(g), edges_(edges) {
	}

	virtual ~ComponentFinder() {
	}

	virtual bool CheckPutVertex(VertexId vertex, EdgeId edge, size_t length) {
		return edges_.count(edge) != 0;
	}
};

template<class Graph>
class NeighbourhoodFinder: public UnorientedDijkstra<Graph, size_t> {
private:
	typedef typename Graph::VertexId VertexId;
	typedef typename Graph::EdgeId EdgeId;
	typedef UnorientedDijkstra<Graph, size_t> super;
	set<EdgeId> &edges_;
	const size_t bound_;

public:
	NeighbourhoodFinder(Graph &g, set<EdgeId> &edges, size_t bound) :
		super(g), edges_(edges), bound_(bound) {
	}

	virtual ~NeighbourhoodFinder() {
	}

	virtual bool CheckProcessVertex(VertexId vertex, size_t distance) {
		return distance <= bound_;
	}

	virtual size_t GetLength(EdgeId edge) {
		if (edges_.count(edge) != 0)
			return 0;
		else
			return this->graph().length(edge);
	}

};

template<class Graph>
class SubgraphDijkstra: public UnorientedDijkstra<Graph, size_t> {
private:
	typedef typename Graph::VertexId VertexId;
	typedef typename Graph::EdgeId EdgeId;
	typedef UnorientedDijkstra<Graph, size_t> super;
	const set<VertexId> &subgraph_;

public:
	SubgraphDijkstra(Graph &g, const set<VertexId> &subgraph) :
		super(g), subgraph_(subgraph) {
	}

	virtual ~SubgraphDijkstra() {
	}

	virtual bool CheckPutVertex(VertexId vertex, EdgeId edge, size_t length) {
		return subgraph_.count(vertex) != 0;
	}

};

template<class Graph>
class ErrorComponentSplitter: public GraphSplitter<typename Graph::VertexId> {
private:
	typedef typename Graph::EdgeId EdgeId;
	typedef typename Graph::VertexId VertexId;

	Graph &graph_;
	set<EdgeId> black_edges_;
	SmartEdgeIterator<omnigraph::ObservableGraph<VertexId, EdgeId> > iterator_;
	set<VertexId> visited_;

public:
	ErrorComponentSplitter(Graph &graph, const set<EdgeId> &black_edges) :
		graph_(graph), black_edges_(black_edges),
				iterator_(graph.SmartEdgeBegin()) {
	}

	virtual ~ErrorComponentSplitter() {
	}

	set<VertexId> FindComponent(VertexId start_vertex) {
		ComponentFinder<Graph> cf(graph_, black_edges_);
		cf.run(start_vertex);
		vector < VertexId > result = cf.VisitedVertices();
		return set<VertexId> (result.begin(), result.end());
	}

	set<VertexId> FindNeighbourhood(VertexId start, size_t bound) {
		NeighbourhoodFinder<Graph> nf(graph_, black_edges_, bound);
		nf.run(start);
		vector < VertexId > result = nf.VisitedVertices();
		return set<VertexId> (result.begin(), result.end());
	}

	size_t FindDiameter(const set<VertexId> &component) {
		size_t result = 0;
		SubgraphDijkstra<Graph> sd(graph_, component);
		for (auto it = component.begin(); it != component.end(); ++it) {
			sd.run(*it);
			auto bounds = sd.GetDistances();
			for (auto it = bounds.first; it != bounds.second; ++it) {
				result = std::max(result, it->second);
			}
		}
		return result;
	}

	virtual vector<VertexId> NextComponent() {
		if (Finished()) {
			assert(false);
			return vector<VertexId> ();
		}
		EdgeId next = *iterator_;
		++iterator_;
		set < VertexId > component = FindComponent(graph_.EdgeEnd(next));
		size_t component_size = FindDiameter(component);
		set < VertexId > neighbourhood = FindNeighbourhood(
				graph_.EdgeEnd(next), 1.5 * component_size);
		visited_.insert(component.begin(), component.end());
		return vector<VertexId> (neighbourhood.begin(), neighbourhood.end());
	}

	virtual bool Finished() {
		while (!iterator_.IsEnd()) {
			if (black_edges_.find(*iterator_) != black_edges_.end()
					&& visited_.find(graph_.EdgeEnd(*iterator_))
							== visited_.end()) {
				return false;
			}
			++iterator_;
		}
		return true;
	}

};

>>>>>>> 0eb151ab
template<class Graph>
void WriteToDotFile(const string& file_name, const string& graph_name,
		Graph& g,
		const GraphLabeler<Graph>& labeler = EmptyGraphLabeler<Graph> ()) {
	fstream filestr;
	filestr.open(file_name.c_str(), fstream::out);
	gvis::DotGraphPrinter<typename Graph::VertexId> gpr(graph_name, filestr);
	SimpleGraphVisualizer<Graph> sgv(g, gpr, labeler);
	sgv.Visualize();
	filestr.close();
}

template<class Graph>
void WriteSimple(const string& file_name, const string& graph_name, Graph& g,
		const GraphLabeler<Graph>& labeler) {
	DEBUG("Writing simple graph "<<file_name);
	fstream filestr;
	string simple_file_name(file_name);
	simple_file_name.insert(simple_file_name.size() - 4, "_simple");
	filestr.open((simple_file_name).c_str(), fstream::out);
	gvis::DotGraphPrinter<typename Graph::VertexId> gpr(graph_name, filestr);
	DEBUG("DotGraphPrinter created");
	omnigraph::StrGraphLabeler<Graph> gl(g);
	SimpleGraphVisualizer<Graph> sgv(g, gpr, gl);
	DEBUG("SimpleGraphVisualizer created");
	sgv.Visualize();
	DEBUG("sgv.Visualize() ok");
	filestr.close();
	DEBUG("WriteSimple ok");
}

template<class Graph>
void WriteSimple(const string& file_name, const string& graph_name, Graph& g,
		Path<typename Graph::EdgeId> path1, Path<typename Graph::EdgeId> path2) {
	fstream filestr;
	string simple_file_name(file_name);
	simple_file_name.insert(simple_file_name.size() - 4, "_simple");
	filestr.open(simple_file_name.c_str(), fstream::out);
	gvis::DotGraphPrinter<typename Graph::VertexId> gp(graph_name, filestr);
	PathColorer<Graph> path_colorer(g, path1, path2);
	map<typename Graph::EdgeId, string> coloring = path_colorer.ColorPath();
	omnigraph::StrGraphLabeler<Graph> gl(g);
	ColoredGraphVisualizer<Graph> gv(g, gp, gl, coloring);
	AdapterGraphVisualizer<Graph> result_vis(g, gv);
	result_vis.Visualize();
	filestr.close();
}

template<class Graph>
void WritePaired(
		const string& file_name,
		const string& graph_name,
		Graph& g,
		Path<typename Graph::EdgeId> path1/* = Path<typename Graph::EdgeId> ()*/,
		Path<typename Graph::EdgeId> path2/* = Path<typename Graph::EdgeId> ()*/) {
	fstream filestr;
	filestr.open(file_name.c_str(), fstream::out);
	gvis::DotPairedGraphPrinter<Graph> gp(g, graph_name, filestr);
	PathColorer<Graph> path_colorer(g, path1, path2);
	map<typename Graph::EdgeId, string> coloring = path_colorer.ColorPath();
	omnigraph::StrGraphLabeler<Graph> gl(g);
	ColoredGraphVisualizer<Graph> gv(g, gp, gl, coloring);
	AdapterGraphVisualizer<Graph> result_vis(g, gv);
	result_vis.Visualize();
	filestr.close();
}

template<class Graph>
string ConstructComponentName(string file_name, size_t cnt) {
	stringstream ss;
	ss << "_error_" << cnt;
	string res = file_name;
	//todo refactor
	res.insert(res.length() - 4, ss.str());
	//	cout << res << endl;
	return res;
}

template<class Graph>
class ComponentGraphVisualizer: public GraphVisualizer<Graph> {
private:
	PartialGraphVisualizer<Graph> &visualizer_;
	GraphSplitter<Graph> &splitter_;
	const string &file_name_;
	const string &graph_name_;
public:
	ComponentGraphVisualizer(PartialGraphVisualizer<Graph> &visualizer,
			GraphSplitter<Graph> &splitter, const string &file_name,
			const string &graph_name) :
		visualizer_(visualizer), splitter_(splitter), file_name_(file_name), graph_name_(graph_name) {
	}

	virtual void Visualize() {
	}
};

template<class Graph>
void WriteErrors(const string& file_name, const string& graph_name, Graph& g,
		Path<typename Graph::EdgeId> path1 = Path<typename Graph::EdgeId> (),
		Path<typename Graph::EdgeId> path2 = Path<typename Graph::EdgeId> ()) {
	PathColorer<Graph> path_colorer(g, path1, path2);
	set<typename Graph::EdgeId> black = path_colorer.BlackEdges();
	omnigraph::StrGraphLabeler<Graph> gl(g);
	ErrorComponentSplitter<Graph> splitter(g, black);
	size_t cnt = 0;
	map<typename Graph::EdgeId, string> coloring = path_colorer.ColorPath();
	while (!splitter.Finished() && cnt < 100) {
		fstream filestr;
		filestr.open(ConstructComponentName<Graph> (file_name, cnt).c_str(),
				fstream::out);
		gvis::DotPairedGraphPrinter<Graph> gp(g, graph_name, filestr);
		ColoredGraphVisualizer<Graph> gv(g, gp, gl, coloring);
		auto component = splitter.NextComponent();
		gp.open();
		gv.Visualize(component);
		gp.close();
		cnt++;
	}
}

template<class Graph>
void WriteToFile(
		const string& file_name,
		const string& graph_name,
		Graph& g,
		Path<typename Graph::EdgeId> path1/* = Path<typename Graph::EdgeId> ()*/,
		Path<typename Graph::EdgeId> path2/* = Path<typename Graph::EdgeId> ()*/) {
	WritePaired(file_name, graph_name, g, path1, path2);
	WriteSimple(file_name, graph_name, g, path1, path2);
	WriteErrors(file_name, graph_name, g, path1, path2);
}

}

#endif /* VISUALIZATIONUTILS_HPP_ */<|MERGE_RESOLUTION|>--- conflicted
+++ resolved
@@ -249,170 +249,6 @@
 	}
 };
 
-<<<<<<< HEAD
-=======
-template<class Element>
-class GraphSplitter {
-public:
-	virtual vector<Element> NextComponent() = 0;
-
-	virtual bool Finished() = 0;
-
-	virtual ~GraphSplitter() {
-
-	}
-};
-
-template<class Graph>
-class ComponentFinder: public UnorientedDijkstra<Graph, size_t> {
-private:
-	typedef typename Graph::VertexId VertexId;
-	typedef typename Graph::EdgeId EdgeId;
-	typedef UnorientedDijkstra<Graph, size_t> super;
-	set<EdgeId> &edges_;
-
-public:
-	ComponentFinder(Graph &g, set<EdgeId> &edges) :
-		super(g), edges_(edges) {
-	}
-
-	virtual ~ComponentFinder() {
-	}
-
-	virtual bool CheckPutVertex(VertexId vertex, EdgeId edge, size_t length) {
-		return edges_.count(edge) != 0;
-	}
-};
-
-template<class Graph>
-class NeighbourhoodFinder: public UnorientedDijkstra<Graph, size_t> {
-private:
-	typedef typename Graph::VertexId VertexId;
-	typedef typename Graph::EdgeId EdgeId;
-	typedef UnorientedDijkstra<Graph, size_t> super;
-	set<EdgeId> &edges_;
-	const size_t bound_;
-
-public:
-	NeighbourhoodFinder(Graph &g, set<EdgeId> &edges, size_t bound) :
-		super(g), edges_(edges), bound_(bound) {
-	}
-
-	virtual ~NeighbourhoodFinder() {
-	}
-
-	virtual bool CheckProcessVertex(VertexId vertex, size_t distance) {
-		return distance <= bound_;
-	}
-
-	virtual size_t GetLength(EdgeId edge) {
-		if (edges_.count(edge) != 0)
-			return 0;
-		else
-			return this->graph().length(edge);
-	}
-
-};
-
-template<class Graph>
-class SubgraphDijkstra: public UnorientedDijkstra<Graph, size_t> {
-private:
-	typedef typename Graph::VertexId VertexId;
-	typedef typename Graph::EdgeId EdgeId;
-	typedef UnorientedDijkstra<Graph, size_t> super;
-	const set<VertexId> &subgraph_;
-
-public:
-	SubgraphDijkstra(Graph &g, const set<VertexId> &subgraph) :
-		super(g), subgraph_(subgraph) {
-	}
-
-	virtual ~SubgraphDijkstra() {
-	}
-
-	virtual bool CheckPutVertex(VertexId vertex, EdgeId edge, size_t length) {
-		return subgraph_.count(vertex) != 0;
-	}
-
-};
-
-template<class Graph>
-class ErrorComponentSplitter: public GraphSplitter<typename Graph::VertexId> {
-private:
-	typedef typename Graph::EdgeId EdgeId;
-	typedef typename Graph::VertexId VertexId;
-
-	Graph &graph_;
-	set<EdgeId> black_edges_;
-	SmartEdgeIterator<omnigraph::ObservableGraph<VertexId, EdgeId> > iterator_;
-	set<VertexId> visited_;
-
-public:
-	ErrorComponentSplitter(Graph &graph, const set<EdgeId> &black_edges) :
-		graph_(graph), black_edges_(black_edges),
-				iterator_(graph.SmartEdgeBegin()) {
-	}
-
-	virtual ~ErrorComponentSplitter() {
-	}
-
-	set<VertexId> FindComponent(VertexId start_vertex) {
-		ComponentFinder<Graph> cf(graph_, black_edges_);
-		cf.run(start_vertex);
-		vector < VertexId > result = cf.VisitedVertices();
-		return set<VertexId> (result.begin(), result.end());
-	}
-
-	set<VertexId> FindNeighbourhood(VertexId start, size_t bound) {
-		NeighbourhoodFinder<Graph> nf(graph_, black_edges_, bound);
-		nf.run(start);
-		vector < VertexId > result = nf.VisitedVertices();
-		return set<VertexId> (result.begin(), result.end());
-	}
-
-	size_t FindDiameter(const set<VertexId> &component) {
-		size_t result = 0;
-		SubgraphDijkstra<Graph> sd(graph_, component);
-		for (auto it = component.begin(); it != component.end(); ++it) {
-			sd.run(*it);
-			auto bounds = sd.GetDistances();
-			for (auto it = bounds.first; it != bounds.second; ++it) {
-				result = std::max(result, it->second);
-			}
-		}
-		return result;
-	}
-
-	virtual vector<VertexId> NextComponent() {
-		if (Finished()) {
-			assert(false);
-			return vector<VertexId> ();
-		}
-		EdgeId next = *iterator_;
-		++iterator_;
-		set < VertexId > component = FindComponent(graph_.EdgeEnd(next));
-		size_t component_size = FindDiameter(component);
-		set < VertexId > neighbourhood = FindNeighbourhood(
-				graph_.EdgeEnd(next), 1.5 * component_size);
-		visited_.insert(component.begin(), component.end());
-		return vector<VertexId> (neighbourhood.begin(), neighbourhood.end());
-	}
-
-	virtual bool Finished() {
-		while (!iterator_.IsEnd()) {
-			if (black_edges_.find(*iterator_) != black_edges_.end()
-					&& visited_.find(graph_.EdgeEnd(*iterator_))
-							== visited_.end()) {
-				return false;
-			}
-			++iterator_;
-		}
-		return true;
-	}
-
-};
-
->>>>>>> 0eb151ab
 template<class Graph>
 void WriteToDotFile(const string& file_name, const string& graph_name,
 		Graph& g,
@@ -435,8 +271,7 @@
 	filestr.open((simple_file_name).c_str(), fstream::out);
 	gvis::DotGraphPrinter<typename Graph::VertexId> gpr(graph_name, filestr);
 	DEBUG("DotGraphPrinter created");
-	omnigraph::StrGraphLabeler<Graph> gl(g);
-	SimpleGraphVisualizer<Graph> sgv(g, gpr, gl);
+	SimpleGraphVisualizer<Graph> sgv(g, gpr, labeler);
 	DEBUG("SimpleGraphVisualizer created");
 	sgv.Visualize();
 	DEBUG("sgv.Visualize() ok");
