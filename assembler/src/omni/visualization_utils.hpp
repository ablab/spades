--- conflicted
+++ resolved
@@ -172,18 +172,11 @@
 		for (auto v_it = vertex_set.begin(); v_it != vertex_set.end(); ++v_it) {
 			const vector<EdgeId> edges = super::g_.OutgoingEdges(*v_it);
 			for (auto e_it = edges.begin(); e_it != edges.end(); ++e_it) {
-<<<<<<< HEAD
 				if (super::g_.coverage(*e_it) > 10) {
 					VertexId edge_end = super::g_.EdgeEnd(*e_it);
 					if (vertex_set.count(edge_end) > 0) {
 						super::gp_.AddEdge(*v_it, edge_end, gl_.label(*e_it), EdgeColor(*e_it));
 					}
-=======
-				VertexId edge_end = super::g_.EdgeEnd(*e_it);
-				if (vertex_set.count(edge_end) > 0) {
-					super::gp_.AddEdge(*v_it, edge_end, gl_.label(*e_it),
-							EdgeColor(*e_it));
->>>>>>> 720cee95
 				}
 			}
 		}
