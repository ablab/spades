--- conflicted
+++ resolved
@@ -81,13 +81,7 @@
 			gp_.AddVertex(*it, gl_.label(*it));
 		}
 		for (auto it = super::g_.SmartEdgeBegin(); !it.IsEnd(); ++it) {
-<<<<<<< HEAD
 			gp_.AddEdge(super::g_.EdgeStart(*it), super::g_.EdgeEnd(*it), gl_.label(*it));
-=======
-			DEBUG("OPPA edge");
-			gp_.AddEdge(super::g_.EdgeStart(*it), super::g_.EdgeEnd(*it),
-					gl_.label(*it));
->>>>>>> 64da52ff
 		}
 		gp_.close();
 	}
@@ -385,10 +379,6 @@
 	simple_file_name.insert(simple_file_name.size() - 4, "_simple");
 	filestr.open((simple_file_name).c_str(), fstream::out);
 	gvis::DotGraphPrinter<typename Graph::VertexId> gpr(graph_name, filestr);
-<<<<<<< HEAD
-=======
-	omnigraph::EmptyGraphLabeler<Graph> labeler;
->>>>>>> 64da52ff
 	SimpleGraphVisualizer<Graph> sgv(g, gpr, labeler);
 	sgv.Visualize();
 	filestr.close();
