--- conflicted
+++ resolved
@@ -24,24 +24,15 @@
 	const double variance;
 
 	PairInfo(const PairInfo& pair_info) :
-<<<<<<< HEAD
 			first(pair_info.first), second(pair_info.second), d(pair_info.d), weight(
 					pair_info.weight), variance(pair_info.variance) {
-=======
-		first(pair_info.first), second(pair_info.second), d(pair_info.d),
-				weight(pair_info.weight), variance(pair_info.variance) {
->>>>>>> 1dd24c09
 
 	}
 
 	PairInfo(EdgeId first, EdgeId second, double d, double weight,
 			double variance = 0.) :
-<<<<<<< HEAD
 			first(first), second(second), d(d), weight(weight), variance(
 					variance) {
-=======
-		first(first), second(second), d(d), weight(weight), variance(variance) {
->>>>>>> 1dd24c09
 	}
 
 	const PairInfo set_first(EdgeId first) const {
@@ -182,15 +173,9 @@
 	}
 
 	void ReplaceFirstEdge(const PairInfo<EdgeId>& info, EdgeId newId) {
-<<<<<<< HEAD
 //		size_t count = data_.erase(info);
 		//	assert(count != 0);
 		data_.insert(PairInfo<EdgeId>(newId, info.second, info.d, info.weight));
-=======
-		//		size_t count = data_.erase(info);
-		//	assert(count != 0);
-		data_.insert(PairInfo<EdgeId> (newId, info.second, info.d, info.weight));
->>>>>>> 1dd24c09
 	}
 public:
 	data_iterator begin() {
@@ -340,13 +325,8 @@
 
 	//begin-end insert size supposed
 	PairedInfoIndex(Graph &g, int max_difference = 0) :
-<<<<<<< HEAD
 			GraphActionHandler<Graph>("PairedInfoIndex"), max_difference_(
 					max_difference), graph_(g) {
-=======
-		GraphActionHandler<Graph> ("PairedInfoIndex"),
-				max_difference_(max_difference), graph_(g) {
->>>>>>> 1dd24c09
 		g.AddActionHandler(this);
 	}
 
@@ -434,10 +414,6 @@
 	 * Method allows to add pair info to index directly instead of filling it from stream.
 	 */
 	void AddPairInfo(const PairInfo<EdgeId>& pair_info, bool add_reversed = 1) {
-<<<<<<< HEAD
-
-=======
->>>>>>> 1dd24c09
 		TRACE(
 				"IN ADD:" << pair_info.first << pair_info.second << " "
 						<< data_.size());
@@ -568,15 +544,9 @@
 
 	virtual void HandleSplit(EdgeId old_edge, EdgeId new_edge1,
 			EdgeId new_edge2) {
-<<<<<<< HEAD
 		double prop = (double) graph_.length(new_edge1)
 				/ graph_.length(old_edge);
 //		size_t shift = graph_.length(new_edge1);
-=======
-		double prop = (double) graph_.length(new_edge1) / graph_.length(
-				old_edge);
-		//		size_t shift = graph_.length(new_edge1);
->>>>>>> 1dd24c09
 		TransferInfo(old_edge, new_edge1, 0, prop);
 		//		PassEdge(graph_.length(new_edge1), shift);
 		TransferInfo(old_edge, new_edge1, graph_.length(new_edge1), 1 - prop);
