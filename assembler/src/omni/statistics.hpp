--- conflicted
+++ resolved
@@ -463,12 +463,8 @@
 
 	void HandleImperfectMatch(const Info& etalon, const Info& estimated) {
 //		DEBUG("Handling imperfect match " << etalon << " " << estimated);
-<<<<<<< HEAD
-		if (last_estimated_imperfect_match_ != estimated) {
-=======
 		if (!last_estimated_imperfect_match_ ||
 			*last_estimated_imperfect_match_ != estimated) {
->>>>>>> d5ea1a44
 			ProcessImperfectMatch(last_estimated_imperfect_match_, last_etalon_imperfect_matches_);
 			last_estimated_imperfect_match_ = boost::in_place(estimated);
 			last_etalon_imperfect_matches_.clear();
@@ -604,11 +600,7 @@
 
 	PairedInfoIndex<Graph>& estimated_pair_info_;
 	vector<pair<double, double>> weight_variance_stat_;
-<<<<<<< HEAD
-
-=======
 	DECL_LOGGER("EstimatedClusterStat");
->>>>>>> d5ea1a44
 public:
 	ClusterStat(PairedInfoIndex<Graph>& estimated_pair_info) :
 		estimated_pair_info_(estimated_pair_info) {
@@ -622,15 +614,9 @@
 			Infos infos = *it;
 			for (auto it2 = infos.begin(); it2 != infos.end(); ++it2) {
 				Info info = *it2;
-<<<<<<< HEAD
-//				if (gr(info.variance, 0)) {
-					weight_variance_stat_.push_back(make_pair(info.weight, info.variance));
-//				}
-=======
 				if (gr(info.variance, 0.)) {
 					weight_variance_stat_.push_back(make_pair(info.weight, info.variance));
 				}
->>>>>>> d5ea1a44
 			}
 			//todo talk with Anton!!!
 //			for (auto it2 = (*it).begin(); it2 != (*it).end(); ++it2) {
@@ -640,8 +626,6 @@
 ////				}
 //			}
 		}
-<<<<<<< HEAD
-=======
 		stringstream ss;
 //		for (auto it = weight_variance_stat_.begin(); it != weight_variance_stat_.end(); ++it) {
 //			ss <<*it;//<< "(" << (*it).first << ", " << (*it).second << ")" << " ; ";
@@ -649,7 +633,6 @@
 //		copy(weight_variance_stat_.begin(), weight_variance_stat_.end()
 //				, ostream_iterator<pair<double, double>>(ss, ", "));
 		INFO("Estimated cluster stat \n" << ss.str());
->>>>>>> d5ea1a44
 	}
 
 	vector<pair<double, double>> weight_variance_stat() {
