#ifndef OMNI_UTILS_HPP_
#define OMNI_UTILS_HPP_

#include "structures.hpp"

namespace omnigraph {
LOGGER("omg.graph");

/**
 * GraphActionHandler is base listening class for graph events. All structures and information storages
 * which are meant to synchronize with graph should use this structure. In order to make handler listen
 * to graph events one should add it to graph listeners.
 * Normally structure itself extends GraphActionHandler and overrides several handling methods. In
 * constructor it adds itself to graph handler list and removes itself form this list in destructor.
 * All events are divided into two levels: low level events and high level events.
 * Low level events are addition/deletion of vertices/edges. These events should be triggered only after
 * high level events when all data was already transferred and graph structure is consistent.
 * High level events should be used to keep external data synchronized with graph and keep internal data
 * consistent. Now high level events are merge, glue and split. This list can be extended in near future.
 */
template<class Graph>
class GraphActionHandler {
public:
	typedef typename Graph::VertexId VertexId;
	typedef typename Graph::EdgeId EdgeId;

	const string handler_name_;

	/**
	 * Create action handler with given name. With this name one can find out what tipe of handler is it.
	 */
	GraphActionHandler(const string &name) :
		handler_name_(name) {
	}

	/**
	 * Method returns name of this handler
	 */
	const string &name() const {
		return handler_name_;
	}

	/**
	 * Low level event which is triggered when vertex is added to graph.
	 * @param v new vertex
	 */
	virtual void HandleAdd(VertexId v) {
	}

	/**
	 * Low level event which is triggered when edge is added to graph.
	 * @param e new edge
	 */
	virtual void HandleAdd(EdgeId e) {
	}

	/**
	 * Low level event which is triggered when vertex is deleted from graph.
	 * @param v vertex to delete
	 */
	virtual void HandleDelete(VertexId v) {
	}

	/**
	 * Low level event which is triggered when edge is deleted from graph.
	 * @param e edge to delete
	 */
	virtual void HandleDelete(EdgeId e) {
	}

	/**
	 * High level event which is triggered when merge operation is performed on graph, which is when
	 * path of edges with all inner vertices having exactly one incoming and one outgoing edge is
	 * replaced with a single edge. Since this is high level operation event of creation of new edge
	 * and events of deletion of old edges should not have been triggered yet when this event was triggered.
	 * @param old_edges path of edges to be replaced with single edge
	 * @param new_edge new edge that was added to be a replacement of path
	 */
	virtual void HandleMerge(vector<EdgeId> old_edges, EdgeId new_edge) {
	}

	/**
	 * High level event which is triggered when glue operation is performed on graph, which is when
	 * edge is completely replaced with other edge. This operation is widely used in bulge removal
	 * when alternative path is glued to main path. Since this is high level operation event of deletion
	 * of old edge should not have been triggered yet when this event was triggered.
	 * @param old_edge edge to be glued to new edge
	 * @param new_edge edge old edge should be glued to
	 */
	virtual void HandleGlue(EdgeId old_edge, EdgeId new_edge) {
	}

	/**
	 * High level event which is triggered when split operation is performed on graph, which is when
	 * edge is split into several shorter edges. Split operation is reverse to merge operation.
	 * Since this is high level operation event of deletion of old edge and events of creation of new edges
	 * should not have been triggered yet when this event was triggered.
	 * @param old_edge edge to be split
	 * @param new_edges edges which are results of split
	 */
	virtual void HandleSplit(EdgeId old_edge, EdgeId new_edge_1,
			EdgeId new_edge2) {
	}

	virtual ~GraphActionHandler() {
	}
};

/**
 * In order to support various types of graphs and make handler structure more flexible HandlerApplier
 * structure was introduced. If certain implementation of graph requires special handler triggering scheme
 * one can store certain extension of HandlerApplier in graph and trigger HandlerApplier methods instead
 * of GraphHandler methods.
 * HandlerApplier contains one method for each of graph events which define the exact way this event
 * should be triggered.
 */
template<class Graph>
class HandlerApplier {
public:
	typedef typename Graph::VertexId VertexId;
	typedef typename Graph::EdgeId EdgeId;

	virtual void
	ApplyAdd(GraphActionHandler<Graph> *handler, VertexId v) const = 0;

	virtual void
	ApplyAdd(GraphActionHandler<Graph> *handler, EdgeId e) const = 0;

	virtual void
	ApplyDelete(GraphActionHandler<Graph> *handler, VertexId v) const = 0;

	virtual void
	ApplyDelete(GraphActionHandler<Graph> *handler, EdgeId e) const = 0;

	virtual void ApplyMerge(GraphActionHandler<Graph> *handler,
			vector<EdgeId> old_edges, EdgeId new_edge) const = 0;

	virtual void ApplyGlue(GraphActionHandler<Graph> *handler, EdgeId old_edge,
			EdgeId new_edge) const = 0;

	virtual void ApplySplit(GraphActionHandler<Graph> *handler,
			EdgeId old_edge, EdgeId new_edge_1, EdgeId new_edge2) const = 0;

	virtual ~HandlerApplier() {
	}
};

/**
 * SimpleHandlerApplier is simple implementation of handler applier with no special filtering.
 */
template<class Graph>
class SimpleHandlerApplier: public HandlerApplier<Graph> {
public:
	typedef typename Graph::VertexId VertexId;
	typedef typename Graph::EdgeId EdgeId;

	virtual void ApplyAdd(GraphActionHandler<Graph> *handler, VertexId v) const {
		handler.HandleAdd(v);
	}

	virtual void ApplyAdd(GraphActionHandler<Graph> *handler, EdgeId e) const {
		handler.HandleAdd(e);
	}

	virtual void ApplyDelete(GraphActionHandler<Graph> *handler, VertexId v) const {
		handler.HandleDelete(v);
	}

	virtual void ApplyDelete(GraphActionHandler<Graph> *handler, EdgeId e) const {
		handler.HandleDelete(e);
	}

	virtual void ApplyMerge(GraphActionHandler<Graph> *handler,
			vector<EdgeId> old_edges, EdgeId new_edge) const {
		handler.HandleMerge(old_edges, new_edge);
	}

	virtual void ApplyGlue(GraphActionHandler<Graph> *handler, EdgeId old_edge,
			EdgeId new_edge) const {
		handler.HandleGlue(old_edge, new_edge);
	}

	virtual void ApplySplit(GraphActionHandler<Graph> *handler,
			EdgeId old_edge, EdgeId new_edge1, EdgeId new_edge2) const {
		handler.HandleSplit(old_edge, new_edge1, new_edge2);
	}

	virtual ~SimpleHandlerApplier() {
	}
};

/**
 * PairedHandlerApplier is implementation of HandlerApplier for graph with synchronization of actions
 * performed with vertices/edges and its reverse-complement analogues. Thus while corresponding
 * method was called only once event should be triggered twice: for the parameters with which method
 * was called and for reverse-complement parameters. Also certain assertions were added for bad cases.
 */
template<class Graph>
class PairedHandlerApplier: public HandlerApplier<Graph> {
private:
	Graph &graph_;
public:
	typedef typename Graph::VertexId VertexId;
	typedef typename Graph::EdgeId EdgeId;

	PairedHandlerApplier(Graph &graph) :
		graph_(graph) {
	}

	virtual void ApplyAdd(GraphActionHandler<Graph> *handler, VertexId v) const {
<<<<<<< HEAD
		VertexId rcv = graph_.conjugate(v);
=======
		VertexId rcv = graph_.Complement(v);
		TRACE(
				"Triggering add event of handler " << handler->name()
						<< " to vertex " << v);
>>>>>>> 8bd7d65b
		handler->HandleAdd(v);
		if (v != rcv) {
			TRACE(
					"Triggering add event of handler " << handler->name()
							<< " to vertex " << rcv
							<< " which is conjugate to " << v);
			handler->HandleAdd(rcv);
		} else {
			TRACE(
					"Vertex " << v
							<< "is self-conjugate thus handler is not applied the second time");
		}
	}

	virtual void ApplyAdd(GraphActionHandler<Graph> *handler, EdgeId e) const {
<<<<<<< HEAD
		EdgeId rce = graph_.conjugate(e);
=======
		EdgeId rce = graph_.Complement(e);
		TRACE(
				"Triggering add event of handler " << handler->name()
						<< " to edge " << e << ". Event is Add");
>>>>>>> 8bd7d65b
		handler->HandleAdd(e);
		if (e != rce) {
			TRACE(
					"Triggering add event of handler " << handler->name()
							<< " to edge " << rce << " which is conjugate to "
							<< e);
			handler->HandleAdd(rce);
		} else {
			TRACE(
					"Edge " << e
							<< "is self-conjugate thus handler is not applied the second time");
		}
	}

	virtual void ApplyDelete(GraphActionHandler<Graph> *handler, VertexId v) const {
<<<<<<< HEAD
		VertexId rcv = graph_.conjugate(v);
=======
		VertexId rcv = graph_.Complement(v);
		TRACE(
				"Triggering delete event of handler " << handler->name()
						<< " to vertex " << v);
>>>>>>> 8bd7d65b
		handler->HandleDelete(v);
		if (v != rcv) {
			TRACE(
					"Triggering delete event of handler " << handler->name()
							<< " to vertex " << rcv
							<< " which is conjugate to " << v);
			handler->HandleDelete(rcv);
		} else {
			TRACE(
					"Vertex " << v
							<< "is self-conjugate thus handler is not applied the second time");
		}
	}

	virtual void ApplyDelete(GraphActionHandler<Graph> *handler, EdgeId e) const {
<<<<<<< HEAD
		EdgeId rce = graph_.conjugate(e);
=======
		EdgeId rce = graph_.Complement(e);
		TRACE(
				"Triggering delete event of handler " << handler->name()
						<< " to edge " << e);
>>>>>>> 8bd7d65b
		handler->HandleDelete(e);
		if (e != rce) {
			TRACE(
					"Triggering delete event of handler " << handler->name()
							<< " to edge " << rce << " which is conjugate to "
							<< e);
			handler->HandleDelete(rce);
		} else {
			TRACE(
					"Edge " << e
							<< "is self-conjugate thus handler is not applied the second time");
		}

	}

	virtual void ApplyMerge(GraphActionHandler<Graph> *handler,
			vector<EdgeId> old_edges, EdgeId new_edge) const {
<<<<<<< HEAD
		EdgeId rce = graph_.conjugate(new_edge);
=======
		TRACE(
				"Triggering merge event of handler " << handler->name()
						<< " with new edge " << new_edge);
		EdgeId rce = graph_.Complement(new_edge);
>>>>>>> 8bd7d65b
		handler->HandleMerge(old_edges, new_edge);
		if (new_edge != rce) {
			TRACE(
					"Triggering merge event of handler " << handler->name()
							<< " with new edge " << rce
							<< " which is conjugate to " << new_edge);
			vector < EdgeId > ecOldEdges;
			for (int i = old_edges.size() - 1; i >= 0; i--) {
				ecOldEdges.push_back(graph_.conjugate(old_edges[i]));
			}
			handler->HandleMerge(ecOldEdges, rce);
		} else {
			TRACE(
					"Edge " << new_edge
							<< "is self-conjugate thus handler is not applied the second time");
		}
	}

	virtual void ApplyGlue(GraphActionHandler<Graph> *handler, EdgeId old_edge,
			EdgeId new_edge) const {
<<<<<<< HEAD
		EdgeId rcOldEdge = graph_.conjugate(old_edge);
		EdgeId rcNewEdge = graph_.conjugate(new_edge);
=======
		TRACE(
				"Triggering glue event of handler " << handler->name()
						<< " with old edge " << old_edge);
		EdgeId rcOldEdge = graph_.Complement(old_edge);
		EdgeId rcNewEdge = graph_.Complement(new_edge);
>>>>>>> 8bd7d65b
		assert(old_edge != new_edge);
		assert(new_edge != rcNewEdge);
		assert(graph_.EdgeStart(old_edge) != graph_.EdgeEnd(old_edge));
		assert(graph_.EdgeStart(new_edge) != graph_.EdgeEnd(new_edge));
		handler->HandleGlue(old_edge, new_edge);
		if (old_edge != rcOldEdge) {
			TRACE(
					"Triggering merge event of handler " << handler->name()
							<< " with old edge " << old_edge
							<< " which is conjugate to " << rcOldEdge);
			handler->HandleGlue(rcOldEdge, rcNewEdge);
		} else {
			TRACE(
					"Edge " << old_edge
							<< "is self-conjugate thus handler is not applied the second time");
		}
	}

	virtual void ApplySplit(GraphActionHandler<Graph> *handler,
			EdgeId old_edge, EdgeId new_edge_1, EdgeId new_edge2) const {
<<<<<<< HEAD
		EdgeId rce = graph_.conjugate(old_edge);
		handler->HandleSplit(old_edge, new_edge_1, new_edge2);
		if (old_edge != rce)
			handler->HandleSplit(rce, graph_.conjugate(new_edge2),
					graph_.conjugate(new_edge_1));
=======
		EdgeId rce = graph_.Complement(old_edge);
		TRACE(
				"Triggering split event of handler " << handler->name()
						<< " with old edge " << old_edge);
		handler->HandleSplit(old_edge, new_edge_1, new_edge2);
		if (old_edge != rce) {
			TRACE(
					"Triggering split event of handler " << handler->name()
							<< " with old edge " << old_edge
							<< " which is conjugate to " << rce);
			handler->HandleSplit(rce, graph_.Complement(new_edge2),
					graph_.Complement(new_edge_1));
		} else {
			TRACE(
					"Edge " << old_edge
							<< "is self-conjugate thus handler is not applied the second time");
		}
>>>>>>> 8bd7d65b
	}

	virtual ~PairedHandlerApplier() {
	}
};

/**
 * SmartIterator is abstract class which acts both as QueueIterator and GraphActionHandler. As QueueIterator
 * SmartIterator is able to iterate through collection content of which can be changed in process of
 * iteration. And as GraphActionHandler SmartIterator can change collection contents with respect to the
 * way graph is changed. Also one can define order of iteration by specifying Comparator.
 */
template<class Graph, typename ElementId, typename Comparator = std::less<
		ElementId> >
class SmartIterator: public GraphActionHandler<Graph> , public QueueIterator<
		ElementId, Comparator> {
private:
	Graph &graph_;
public:
	typedef QueueIterator<ElementId, Comparator> super;
	typedef typename Graph::VertexId VertexId;
	typedef typename Graph::EdgeId EdgeId;
public:
	SmartIterator(Graph &graph, const string &name,
			const Comparator& comparator = Comparator()) :
		GraphActionHandler<Graph> (name),
				QueueIterator<ElementId, Comparator> (comparator),
				graph_(graph) {
		graph_.AddActionHandler(this);
	}

	virtual ~SmartIterator() {
		graph_.RemoveActionHandler(this);
	}
};

/**
 * SmartVertexIterator iterates through vertices of graph. It listens to AddVertex/DeleteVertex graph events
 * and correspondingly edits the set of vertices to iterate through. Note: high level event handlers are
 * triggered before low level event handlers like HandleAdd/HandleDelete. Thus if Comparator uses certain
 * structure which is also updated with handlers make sure that all information is updated in high level
 * event handlers.
 */
template<class Graph, typename Comparator = std::less<typename Graph::VertexId> >
class SmartVertexIterator: public SmartIterator<Graph,
		typename Graph::VertexId, Comparator> {
public:
	typedef QueueIterator<typename Graph::VertexId, Comparator> super;
	typedef typename Graph::VertexId VertexId;
	typedef typename Graph::EdgeId EdgeId;
public:
	SmartVertexIterator(Graph &graph, bool fill,
			const Comparator& comparator = Comparator()) :
				SmartIterator<Graph, VertexId, Comparator> (graph,
						"SmartVertexIterator " + ToString(this), comparator) {
		if (fill) {
			super::AddAll(graph.begin(), graph.end());
		}
	}

	virtual ~SmartVertexIterator() {
	}

	virtual void HandleAdd(VertexId v) {
		super::queue_.offer(v);
<<<<<<< HEAD
		//		super::queue_.offer(super::graph_.conjugate(v));
=======
>>>>>>> 8bd7d65b
	}

	virtual void HandleDelete(VertexId v) {
		super::remove(v);
<<<<<<< HEAD
		//		super::remove(super::graph_.conjugate(v));
=======
>>>>>>> 8bd7d65b
	}
};

/**
 * SmartEdgeIterator iterates through edges of graph. It listens to AddEdge/DeleteEdge graph events
 * and correspondingly edits the set of edges to iterate through. Note: high level event handlers are
 * triggered before low level event handlers like HandleAdd/HandleDelete. Thus if Comparator uses certain
 * structure which is also updated with handlers make sure that all information is updated in high level
 * event handlers.
 */
template<class Graph, typename Comparator = std::less<typename Graph::EdgeId> >
class SmartEdgeIterator: public SmartIterator<Graph, typename Graph::EdgeId,
		Comparator> {
public:
	typedef QueueIterator<typename Graph::EdgeId, Comparator> super;
	typedef typename Graph::VertexId VertexId;
	typedef typename Graph::EdgeId EdgeId;
public:
	SmartEdgeIterator(Graph &graph, bool fill,
			Comparator comparator = Comparator()) :
				SmartIterator<Graph, EdgeId, Comparator> (graph,
						"SmartEdgeIterator " + ToString(this), comparator) {
		if (fill) {
			for (typename Graph::VertexIterator it = graph.begin(); it
					!= graph.end(); ++it) {
				const vector<EdgeId> outgoing = graph.OutgoingEdges(*it);
				this->super::AddAll(outgoing.begin(), outgoing.end());
			}
		}
	}

	virtual ~SmartEdgeIterator() {
	}

	virtual void HandleAdd(EdgeId v) {
		super::queue_.offer(v);
<<<<<<< HEAD
		//		EdgeId rc = super::graph_.conjugate(v);
		//		if (v != rc)
		//			super::queue_.offer(rc);
=======
>>>>>>> 8bd7d65b
	}

	virtual void HandleDelete(EdgeId v) {
		super::remove(v);
<<<<<<< HEAD
		//		EdgeId rc = super::graph_.conjugate(v);
		//		if (v != rc) {
		//			super::remove(rc);
		//		}
=======
>>>>>>> 8bd7d65b
	}
};

}
#endif /* OMNI_UTILS_HPP_ */<|MERGE_RESOLUTION|>--- conflicted
+++ resolved
@@ -208,14 +208,10 @@
 	}
 
 	virtual void ApplyAdd(GraphActionHandler<Graph> *handler, VertexId v) const {
-<<<<<<< HEAD
 		VertexId rcv = graph_.conjugate(v);
-=======
-		VertexId rcv = graph_.Complement(v);
 		TRACE(
 				"Triggering add event of handler " << handler->name()
 						<< " to vertex " << v);
->>>>>>> 8bd7d65b
 		handler->HandleAdd(v);
 		if (v != rcv) {
 			TRACE(
@@ -231,14 +227,10 @@
 	}
 
 	virtual void ApplyAdd(GraphActionHandler<Graph> *handler, EdgeId e) const {
-<<<<<<< HEAD
 		EdgeId rce = graph_.conjugate(e);
-=======
-		EdgeId rce = graph_.Complement(e);
 		TRACE(
 				"Triggering add event of handler " << handler->name()
 						<< " to edge " << e << ". Event is Add");
->>>>>>> 8bd7d65b
 		handler->HandleAdd(e);
 		if (e != rce) {
 			TRACE(
@@ -254,14 +246,10 @@
 	}
 
 	virtual void ApplyDelete(GraphActionHandler<Graph> *handler, VertexId v) const {
-<<<<<<< HEAD
 		VertexId rcv = graph_.conjugate(v);
-=======
-		VertexId rcv = graph_.Complement(v);
 		TRACE(
 				"Triggering delete event of handler " << handler->name()
 						<< " to vertex " << v);
->>>>>>> 8bd7d65b
 		handler->HandleDelete(v);
 		if (v != rcv) {
 			TRACE(
@@ -277,14 +265,10 @@
 	}
 
 	virtual void ApplyDelete(GraphActionHandler<Graph> *handler, EdgeId e) const {
-<<<<<<< HEAD
 		EdgeId rce = graph_.conjugate(e);
-=======
-		EdgeId rce = graph_.Complement(e);
 		TRACE(
 				"Triggering delete event of handler " << handler->name()
 						<< " to edge " << e);
->>>>>>> 8bd7d65b
 		handler->HandleDelete(e);
 		if (e != rce) {
 			TRACE(
@@ -302,14 +286,10 @@
 
 	virtual void ApplyMerge(GraphActionHandler<Graph> *handler,
 			vector<EdgeId> old_edges, EdgeId new_edge) const {
-<<<<<<< HEAD
-		EdgeId rce = graph_.conjugate(new_edge);
-=======
 		TRACE(
 				"Triggering merge event of handler " << handler->name()
 						<< " with new edge " << new_edge);
-		EdgeId rce = graph_.Complement(new_edge);
->>>>>>> 8bd7d65b
+		EdgeId rce = graph_.conjugate(new_edge);
 		handler->HandleMerge(old_edges, new_edge);
 		if (new_edge != rce) {
 			TRACE(
@@ -330,16 +310,11 @@
 
 	virtual void ApplyGlue(GraphActionHandler<Graph> *handler, EdgeId old_edge,
 			EdgeId new_edge) const {
-<<<<<<< HEAD
+		TRACE(
+				"Triggering glue event of handler " << handler->name()
+						<< " with old edge " << old_edge);
 		EdgeId rcOldEdge = graph_.conjugate(old_edge);
 		EdgeId rcNewEdge = graph_.conjugate(new_edge);
-=======
-		TRACE(
-				"Triggering glue event of handler " << handler->name()
-						<< " with old edge " << old_edge);
-		EdgeId rcOldEdge = graph_.Complement(old_edge);
-		EdgeId rcNewEdge = graph_.Complement(new_edge);
->>>>>>> 8bd7d65b
 		assert(old_edge != new_edge);
 		assert(new_edge != rcNewEdge);
 		assert(graph_.EdgeStart(old_edge) != graph_.EdgeEnd(old_edge));
@@ -360,14 +335,7 @@
 
 	virtual void ApplySplit(GraphActionHandler<Graph> *handler,
 			EdgeId old_edge, EdgeId new_edge_1, EdgeId new_edge2) const {
-<<<<<<< HEAD
 		EdgeId rce = graph_.conjugate(old_edge);
-		handler->HandleSplit(old_edge, new_edge_1, new_edge2);
-		if (old_edge != rce)
-			handler->HandleSplit(rce, graph_.conjugate(new_edge2),
-					graph_.conjugate(new_edge_1));
-=======
-		EdgeId rce = graph_.Complement(old_edge);
 		TRACE(
 				"Triggering split event of handler " << handler->name()
 						<< " with old edge " << old_edge);
@@ -377,14 +345,13 @@
 					"Triggering split event of handler " << handler->name()
 							<< " with old edge " << old_edge
 							<< " which is conjugate to " << rce);
-			handler->HandleSplit(rce, graph_.Complement(new_edge2),
-					graph_.Complement(new_edge_1));
+			handler->HandleSplit(rce, graph_.conjugate(new_edge2),
+					graph_.conjugate(new_edge_1));
 		} else {
 			TRACE(
 					"Edge " << old_edge
 							<< "is self-conjugate thus handler is not applied the second time");
 		}
->>>>>>> 8bd7d65b
 	}
 
 	virtual ~PairedHandlerApplier() {
@@ -450,18 +417,10 @@
 
 	virtual void HandleAdd(VertexId v) {
 		super::queue_.offer(v);
-<<<<<<< HEAD
-		//		super::queue_.offer(super::graph_.conjugate(v));
-=======
->>>>>>> 8bd7d65b
 	}
 
 	virtual void HandleDelete(VertexId v) {
 		super::remove(v);
-<<<<<<< HEAD
-		//		super::remove(super::graph_.conjugate(v));
-=======
->>>>>>> 8bd7d65b
 	}
 };
 
@@ -498,23 +457,10 @@
 
 	virtual void HandleAdd(EdgeId v) {
 		super::queue_.offer(v);
-<<<<<<< HEAD
-		//		EdgeId rc = super::graph_.conjugate(v);
-		//		if (v != rc)
-		//			super::queue_.offer(rc);
-=======
->>>>>>> 8bd7d65b
 	}
 
 	virtual void HandleDelete(EdgeId v) {
 		super::remove(v);
-<<<<<<< HEAD
-		//		EdgeId rc = super::graph_.conjugate(v);
-		//		if (v != rc) {
-		//			super::remove(rc);
-		//		}
-=======
->>>>>>> 8bd7d65b
 	}
 };
 
