--- conflicted
+++ resolved
@@ -1,12 +1,8 @@
 #ifndef GRAPH_LABELER_HPP_
 #define GRAPH_LABELER_HPP_
-<<<<<<< HEAD
 
 #include "simple_tools.hpp"
 
-=======
-#include "simple_tools.hpp"
->>>>>>> 5c3f2ec7
 namespace omnigraph {
 
 /**
