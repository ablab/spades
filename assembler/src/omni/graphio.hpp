#ifndef IOPROCEDURES_HPP_
#define IOPROCEDURES_HPP_
#include <cmath>
#include <set>
#include <map>
#include <unordered_map>
#include <algorithm>

#include "logging.hpp"
#include "paired_info.hpp"
#include "omni_utils.hpp"

#include "omni_tools.hpp"
#include "omnigraph.hpp"

#include "debruijn/ID_track_handler.hpp"
#include "debruijn/edges_position_handler.hpp"
#include "EdgeVertexFilter.hpp"
using namespace omnigraph;
using namespace debruijn_graph;

namespace omnigraph {
//DECL_LOGGER("DataPrinter")

template<class Graph>
class DataPrinter {
	typedef typename Graph::EdgeId EdgeId;
	typedef typename Graph::VertexId VertexId;
public:
	//	DataPrinter(/*const string& file_name,*/ Graph &g, IdTrackHandler<Graph> &old_IDs);
	void saveGraph(const string& file_name);
	void saveEdgeSequences(const string& file_name);
	void saveCoverage(const string& file_name);
	void savePaired(const string& file_name, PairedInfoIndex<Graph>& PIIndex);
	void savePositions(const string& file_name,
			EdgesPositionHandler<Graph>& EPHandler);
	void close();

private:
	void save(FILE* file, EdgeId eid);
	//	void save(Sequence *sequence);
	void save(FILE* file, VertexId vid);
	Graph &graph_;
	int edge_count_;
	//	map<EdgeId, typename IdTrackHandler<Graph>::realIdType> real_edge_ids_;
	IdTrackHandler<Graph> &IdHandler_;
	EdgeVertexFilter<Graph> *filter_;
public:
	DataPrinter(/*const string& file_name,*/Graph &g,
			IdTrackHandler<Graph> &old_IDs) :
		graph_(g), IdHandler_(old_IDs) {
		INFO("Creating of saver started");
		edge_count_ = 0;
		for (auto iter = graph_.SmartEdgeBegin(); !iter.IsEnd(); ++iter) {
			edge_count_++;
		}
		filter_ = NULL;
	}
	DataPrinter(/*const string& file_name,*/ Graph &g, IdTrackHandler<Graph> &old_IDs, 	EdgeVertexFilter<Graph> *filter) : graph_(g), IdHandler_(old_IDs), filter_(filter)  {
		INFO("Creating of saver started");
		edge_count_ = 0;
		for (auto iter = filter_->EdgesBegin(); iter != filter_->EdgesEnd(); ++iter) {
			edge_count_++;
		}
	}
};

template<class Graph>
void DataPrinter<Graph>::saveGraph(const string& file_name) {

	FILE* file = fopen((file_name + ".grp").c_str(), "w");
	INFO("Graph saving to " << file_name << " started");
	assert(file != NULL);
	if (filter_ == NULL){
		int vertex_count = graph_.size();
		fprintf(file, "%d %d \n", vertex_count, edge_count_);
		for (auto iter = graph_.begin(); iter != graph_.end(); ++iter) {
			save(file, *iter);
		}

		fprintf(file, "\n");

		for (auto iter = graph_.SmartEdgeBegin(); !iter.IsEnd(); ++iter) {
			save(file, *iter);
		}
		INFO("Graph saving to " << file_name << " finished");
	}
	else {
		int vertex_count = filter_->VertexCount();
		fprintf(file, "%d %d \n", vertex_count, edge_count_);
		for (auto iter = filter_->VerticesBegin(); iter != filter_->VerticesEnd(); ++iter) {
			save(file, *iter);
		}

		fprintf(file, "\n");

		for (auto iter = filter_->EdgesBegin(); iter != filter_->EdgesEnd(); ++iter) {
			save(file, *iter);
		}
		INFO("Graph saving to " << file_name << " finished");

	}
	fclose(file);
}

template<class Graph>
void DataPrinter<Graph>::save(FILE* file, VertexId vid) {
	fprintf(file, "%s\n", graph_.toPrint(vid, IdHandler_).c_str());
}

template<class Graph>
void DataPrinter<Graph>::save(FILE* file, EdgeId eid) {
	fprintf(file, "%s\n", graph_.toPrint(eid, IdHandler_).c_str());
}

template<class Graph>
void DataPrinter<Graph>::saveEdgeSequences(const string& file_name) {
	FILE* file = fopen((file_name + ".sqn").c_str(), "w");
	DEBUG("Saving sequences " << file_name <<" created");
	assert(file != NULL);
	fprintf(file, "%d\n", edge_count_);
<<<<<<< HEAD
	for (auto iter = graph_.SmartEdgeBegin(); !iter.IsEnd(); ++iter) {
		fprintf(file, "%d ", IdHandler_.ReturnIntId(*iter));
		int len = graph_.EdgeNucls(*iter).size();
		for (int i = 0; i < len; i++)
			fprintf(file, "%c", nucl(graph_.EdgeNucls(*iter)[i]));
		fprintf(file, " .\n");
		//		fprintf(file, "%s .\n", graph_.EdgeNucls(*iter).str().c_str());
=======
	if (filter_ == NULL) {
		for (auto iter = graph_.SmartEdgeBegin(); !iter.IsEnd(); ++iter) {
			fprintf(file, "%d ", IdHandler_.ReturnIntId(*iter));
			int len = graph_.EdgeNucls(*iter).size();
			for(int i = 0; i < len; i++ )
				fprintf(file, "%c",nucl(graph_.EdgeNucls(*iter)[i]));
			fprintf(file, " .\n");
	//		fprintf(file, "%s .\n", graph_.EdgeNucls(*iter).str().c_str());
		}
	} else {
		for (auto iter = filter_->EdgesBegin(); iter != filter_->EdgesEnd(); ++iter) {
			fprintf(file, "%d ", IdHandler_.ReturnIntId(*iter));
			int len = graph_.EdgeNucls(*iter).size();
			for(int i = 0; i < len; i++ )
				fprintf(file, "%c",nucl(graph_.EdgeNucls(*iter)[i]));
			fprintf(file, " .\n");
	//		fprintf(file, "%s .\n", graph_.EdgeNucls(*iter).str().c_str());
		}
>>>>>>> 0b66a80f
	}
	fclose(file);
}

template<class Graph>
void DataPrinter<Graph>::saveCoverage(const string& file_name) {
	FILE* file = fopen((file_name + ".cvr").c_str(), "w");
	DEBUG("Saving coverage, " << file_name <<" created");
	assert(file != NULL);
	fprintf(file, "%d\n", edge_count_);
	if (filter_ == NULL) {
		for (auto iter = graph_.SmartEdgeBegin(); !iter.IsEnd(); ++iter) {
			fprintf(file, "%d ", IdHandler_.ReturnIntId(*iter));
			fprintf(file, "%f .\n", graph_.coverage(*iter));
		}
	} else {
		for (auto iter = filter_->EdgesBegin(); iter != filter_->EdgesEnd(); ++iter) {
			fprintf(file, "%d ", IdHandler_.ReturnIntId(*iter));
			fprintf(file, "%f .\n", graph_.coverage(*iter));
		}
	}
	fclose(file);
}

template<class Graph>
void DataPrinter<Graph>::savePaired(const string& file_name,
		PairedInfoIndex<Graph>& PIIndex) {
	FILE* file = fopen((file_name + ".prd").c_str(), "w");
	DEBUG("Saving paired info, " << file_name <<" created");
	assert(file != NULL);
	fprintf(file, "%d\n", PIIndex.size());
	for (auto iter = PIIndex.begin(); iter != PIIndex.end(); ++iter) {
		vector<PairInfo<typename Graph::EdgeId> > pair_infos = *iter;
<<<<<<< HEAD
		for (size_t i = 0; i < pair_infos.size(); i++)
			fprintf(file, "%d %d %.0f %.0f .\n",
					IdHandler_.ReturnIntId(pair_infos[i].first),
					IdHandler_.ReturnIntId(pair_infos[i].second),
					pair_infos[i].d, pair_infos[i].weight);
=======
		for(size_t i = 0; i < pair_infos.size(); i++) {
			if (filter_ == NULL){
				fprintf(file, "%d %d %.0f %.0f .\n", IdHandler_.ReturnIntId(pair_infos[i].first), IdHandler_.ReturnIntId(pair_infos[i].second), pair_infos[i].d, pair_infos[i].weight);
			} else {
				if (filter_->EdgeIsPresent(pair_infos[i].first) && filter_->EdgeIsPresent(pair_infos[i].second) ){
					fprintf(file, "%d %d %.0f %.0f .\n", IdHandler_.ReturnIntId(pair_infos[i].first), IdHandler_.ReturnIntId(pair_infos[i].second), pair_infos[i].d, pair_infos[i].weight);
				}
			}
		}
>>>>>>> 0b66a80f
	}
	fclose(file);
}

template<class Graph>
void DataPrinter<Graph>::savePositions(const string& file_name,
		EdgesPositionHandler<Graph>& EPHandler) {
	FILE* file = fopen((file_name + ".pos").c_str(), "w");
	DEBUG("Saving edges positions, " << file_name <<" created");
	assert(file != NULL);
	fprintf(file, "%d\n", edge_count_);
<<<<<<< HEAD
	for (auto iter = graph_.SmartEdgeBegin(); !iter.IsEnd(); ++iter) {
		fprintf(file, "%d %d\n", IdHandler_.ReturnIntId(*iter),
				EPHandler.EdgesPositions[*iter].size());
		for (size_t i = 0; i < EPHandler.EdgesPositions[*iter].size(); i++) {
			fprintf(file, "    %d - %d\n",
					EPHandler.EdgesPositions[*iter][i].start_,
					EPHandler.EdgesPositions[*iter][i].end_);
=======
	if (filter_ == NULL) {
		for (auto iter = graph_.SmartEdgeBegin(); !iter.IsEnd(); ++iter) {
			fprintf(file, "%d %d\n", IdHandler_.ReturnIntId(*iter), EPHandler.EdgesPositions[*iter].size());
			for (size_t i = 0; i < EPHandler.EdgesPositions[*iter].size(); i++){
				fprintf(file, "    %d - %d\n",  EPHandler.EdgesPositions[*iter][i].start_, EPHandler.EdgesPositions[*iter][i].end_);
			}
		}
	} else {
		for (auto iter = filter_->EdgesBegin(); iter != filter_->EdgesEnd(); ++iter) {
			fprintf(file, "%d %d\n", IdHandler_.ReturnIntId(*iter), EPHandler.EdgesPositions[*iter].size());
			for (size_t i = 0; i < EPHandler.EdgesPositions[*iter].size(); i++){
				fprintf(file, "    %d - %d\n",  EPHandler.EdgesPositions[*iter][i].start_, EPHandler.EdgesPositions[*iter][i].end_);
			}
>>>>>>> 0b66a80f
		}

	}
	fclose(file);
}

template<class Graph>
class DataScanner {
	typedef typename Graph::EdgeId EdgeId;
	typedef typename Graph::VertexId VertexId;
public:
	//	DataPrinter(/*const string& file_name,*/ Graph &g, IdTrackHandler<Graph> &old_IDs);
	void loadNonConjugateGraph(const string& file_name, bool with_Sequence);
	void loadConjugateGraph(const string& file_name, bool with_Sequence);

	//	void saveEdgeSequences(const string& file_name);
	void loadCoverage(const string& file_name);
	void loadPaired(const string& file_name, PairedInfoIndex<Graph>& PIIndex);
	void loadPositions(const string& file_name,
			EdgesPositionHandler<Graph>& EPHandler);
	void close();

private:
	//

	Graph &graph_;
	int edge_count_;
	//	map<EdgeId, typename IdTrackHandler<Graph>::realIdType> real_edge_ids_;
	IdTrackHandler<Graph> &IdHandler_;
public:
	DataScanner(/*const string& file_name,*/Graph &g,
			IdTrackHandler<Graph> &new_IDs) :
		graph_(g), IdHandler_(new_IDs) {
		INFO("Creating of scanner started");
		edge_count_ = 0;
	}
};

template<class Graph>
void DataScanner<Graph>::loadNonConjugateGraph(const string& file_name,
		bool with_Sequence) {
	int read_count;
	FILE* file = fopen((file_name + ".grp").c_str(), "r");
	assert(file != NULL);
	FILE* sequence_file = fopen((file_name + ".sqn").c_str(), "r");
	assert(sequence_file != NULL);

	INFO("Reading NON conjugate de bruujn graph from " << file_name << " started");
	int vertex_count;
	read_count = fscanf(file, "%d %d \n", &vertex_count, &edge_count_);
	assert(read_count == 2);
	for (int i = 0; i < vertex_count; i++) {
		int vertex_real_id;
		read_count = fscanf(file, "Vertex %d", &vertex_real_id);
		assert(read_count == 1);
		char c = 'a';
		while (c != '.') {
			read_count == fscanf(file, "%c", &c);
			assert(read_count == 1);
		}
		read_count = fscanf(file, "\n");
		assert(read_count == 0);
		VertexId vid = graph_.AddVertex();
		IdHandler_.AddVertexIntId(vid, vertex_real_id);
		DEBUG(vid);
	}
	int tmp_edge_count;
	read_count = fscanf(sequence_file, "%d", &tmp_edge_count);
	assert(read_count == 1);
	assert(edge_count_ == tmp_edge_count);
	char longstring[1000500];
	for (int i = 0; i < edge_count_; i++) {
		int e_real_id, start_id, fin_id, length;
		read_count = fscanf(file, "Edge %d : %d -> %d, l = %d", &e_real_id,
				&start_id, &fin_id, &length);
		assert(read_count == 4);
		read_count = fscanf(sequence_file, "%d %s .", &e_real_id, longstring);
		assert(read_count == 2);
		//does'nt matter, whether it was conjugate or not.
		char c = 'a';
		while (c != '.') {
			read_count = fscanf(file, "%c", &c);
			assert(read_count == 1);
		}
		read_count = fscanf(file, "\n");
		assert(read_count == 0);
		Sequence tmp(longstring);
		DEBUG(start_id<<" "<< fin_id <<" "<< IdHandler_.ReturnVertexId(start_id)<<" "<< IdHandler_.ReturnVertexId(fin_id));
		EdgeId eid = graph_.AddEdge(IdHandler_.ReturnVertexId(start_id),
				IdHandler_.ReturnVertexId(fin_id), tmp);
		IdHandler_.AddEdgeIntId(eid, e_real_id);

	}
	fclose(file);
	fclose(sequence_file);
}

template<class Graph>
void DataScanner<Graph>::loadConjugateGraph(const string& file_name,
		bool with_Sequence) {
	int read_count;
	FILE* file = fopen((file_name + ".grp").c_str(), "r");
	assert(file != NULL);
	FILE* sequence_file = fopen((file_name + ".sqn").c_str(), "r");
	assert(sequence_file != NULL);
	set<int> vertex_set;
	set<int> edge_set;
	INFO("Reading conjugate de bruijn  graph from " << file_name << " started");
	int vertex_count;
	read_count = fscanf(file, "%d %d \n", &vertex_count, &edge_count_);
	assert(read_count == 2);
	for (int i = 0; i < vertex_count; i++) {
		int vertex_real_id, conjugate_id;
		read_count = fscanf(file, "Vertex %d ~ %d .\n", &vertex_real_id, &conjugate_id);
		assert(read_count == 2);
		if (vertex_set.find(vertex_real_id) == vertex_set.end()) {
			VertexId vid = graph_.AddVertex();
			VertexId conj_vid = graph_.conjugate(vid);

			IdHandler_.AddVertexIntId(vid, vertex_real_id);
			IdHandler_.AddVertexIntId(conj_vid, conjugate_id);
			vertex_set.insert(conjugate_id);
			TRACE(vid<<" "<< conj_vid << "added");
		}
	}
	int tmp_edge_count;
	read_count = fscanf(sequence_file, "%d", &tmp_edge_count);
	assert(read_count == 1);
	assert(edge_count_ == tmp_edge_count);
	char longstring[1000500];
	for (int i = 0; i < edge_count_; i++) {
		int e_real_id, start_id, fin_id, length, conjugate_edge_id;
		read_count = fscanf(file, "Edge %d : %d -> %d, l = %d ~ %d .\n", &e_real_id, &start_id, &fin_id, &length, &conjugate_edge_id);
		assert(read_count == 5);
		read_count = fscanf(sequence_file, "%d %s .", &e_real_id, longstring);
		assert(read_count == 2);
		if (edge_set.find(e_real_id) == edge_set.end()) {
			Sequence tmp(longstring);
			DEBUG(start_id<<" "<< fin_id <<" "<< IdHandler_.ReturnVertexId(start_id)<<" "<< IdHandler_.ReturnVertexId(fin_id));
			EdgeId eid = graph_.AddEdge(IdHandler_.ReturnVertexId(start_id),
					IdHandler_.ReturnVertexId(fin_id), tmp);
			IdHandler_.AddEdgeIntId(eid, e_real_id);
			IdHandler_.AddEdgeIntId(graph_.conjugate(eid), conjugate_edge_id);
			edge_set.insert(conjugate_edge_id);

		}

	}
	fclose(file);
	fclose(sequence_file);
}

template<class Graph>
void DataScanner<Graph>::loadCoverage(const string& file_name) {
	int read_count;
	FILE* file = fopen((file_name + ".cvr").c_str(), "r");
	assert(file != NULL);
	INFO("Reading coverage from " << file_name << " started");
	int edge_count;
	read_count = fscanf(file, "%d \n", &edge_count);
	assert(read_count == 1);
	assert(edge_count == edge_count_);
	for (int i = 0; i < edge_count; i++) {
		int edge_real_id;
		double edge_coverage;
		read_count = fscanf(file, "%d %lf .\n", &edge_real_id, &edge_coverage);
		assert(read_count == 2);
		EdgeId eid = IdHandler_.ReturnEdgeId(edge_real_id);
		graph_.SetCoverage(eid, edge_coverage * graph_.length(eid));
	}
	fclose(file);
}

template<class Graph>
void DataScanner<Graph>::loadPaired(const string& file_name,
		PairedInfoIndex<Graph>& PIIndex) {
	int read_count;
	FILE* file = fopen((file_name + ".prd").c_str(), "r");
	assert(file != NULL);
	INFO("Reading paired info from " << file_name << " started");
	int paired_count;
	read_count = fscanf(file, "%d \n", &paired_count);
	assert(read_count == 1);
	for (int i = 0; i < paired_count; i++) {
		int first_real_id, second_real_id;
		double w, d;
		read_count = fscanf(file, "%d %d %lf %lf .\n", &first_real_id, &second_real_id, &d, &w) ;
		assert(read_count == 4);
		TRACE(first_real_id<< " " << second_real_id << " " << d << " " << w);
		TRACE (IdHandler_.ReturnEdgeId(first_real_id)<<" "<< IdHandler_.ReturnEdgeId(second_real_id)<<" "<< d<<" "<< w);
		PairInfo<typename Graph::EdgeId> *p_info = new PairInfo<
				typename Graph::EdgeId> (
				IdHandler_.ReturnEdgeId(first_real_id),
				IdHandler_.ReturnEdgeId(second_real_id), d, w);
		PIIndex.AddPairInfo(*p_info, 0);
	}
	DEBUG("PII SIZE " << PIIndex.size());
	fclose(file);
}

template<class Graph>
void DataScanner<Graph>::loadPositions(const string& file_name,
		EdgesPositionHandler<Graph>& EPHandler) {
	int read_count;
	FILE* file = fopen((file_name + ".pos").c_str(), "r");
	assert(file != NULL);
	DEBUG("Reading edges positions, " << file_name <<" started");
	assert(file != NULL);
	int pos_count;
	read_count = fscanf(file, "%d\n", &pos_count);
	assert(read_count == 1);
	for (int i = 0; i < pos_count; i++) {
		int edge_real_id, pos_info_count;
		read_count = fscanf(file, "%d %d\n", &edge_real_id, &pos_info_count) ;
		assert(read_count == 2);
		for (int j = 0; j < pos_info_count; j++) {
			int start_pos, end_pos;
			read_count = fscanf(file, "%d - %d \n", &start_pos, &end_pos) ;
			assert(read_count == 2);
			EdgeId eid = IdHandler_.ReturnEdgeId(edge_real_id);
			EPHandler.AddEdgePosition(eid, start_pos, end_pos);
		}
	}
	fclose(file);
}

}
#endif /* IOPROCEDURES_HPP_ */<|MERGE_RESOLUTION|>--- conflicted
+++ resolved
@@ -119,15 +119,6 @@
 	DEBUG("Saving sequences " << file_name <<" created");
 	assert(file != NULL);
 	fprintf(file, "%d\n", edge_count_);
-<<<<<<< HEAD
-	for (auto iter = graph_.SmartEdgeBegin(); !iter.IsEnd(); ++iter) {
-		fprintf(file, "%d ", IdHandler_.ReturnIntId(*iter));
-		int len = graph_.EdgeNucls(*iter).size();
-		for (int i = 0; i < len; i++)
-			fprintf(file, "%c", nucl(graph_.EdgeNucls(*iter)[i]));
-		fprintf(file, " .\n");
-		//		fprintf(file, "%s .\n", graph_.EdgeNucls(*iter).str().c_str());
-=======
 	if (filter_ == NULL) {
 		for (auto iter = graph_.SmartEdgeBegin(); !iter.IsEnd(); ++iter) {
 			fprintf(file, "%d ", IdHandler_.ReturnIntId(*iter));
@@ -146,7 +137,6 @@
 			fprintf(file, " .\n");
 	//		fprintf(file, "%s .\n", graph_.EdgeNucls(*iter).str().c_str());
 		}
->>>>>>> 0b66a80f
 	}
 	fclose(file);
 }
@@ -180,13 +170,6 @@
 	fprintf(file, "%d\n", PIIndex.size());
 	for (auto iter = PIIndex.begin(); iter != PIIndex.end(); ++iter) {
 		vector<PairInfo<typename Graph::EdgeId> > pair_infos = *iter;
-<<<<<<< HEAD
-		for (size_t i = 0; i < pair_infos.size(); i++)
-			fprintf(file, "%d %d %.0f %.0f .\n",
-					IdHandler_.ReturnIntId(pair_infos[i].first),
-					IdHandler_.ReturnIntId(pair_infos[i].second),
-					pair_infos[i].d, pair_infos[i].weight);
-=======
 		for(size_t i = 0; i < pair_infos.size(); i++) {
 			if (filter_ == NULL){
 				fprintf(file, "%d %d %.0f %.0f .\n", IdHandler_.ReturnIntId(pair_infos[i].first), IdHandler_.ReturnIntId(pair_infos[i].second), pair_infos[i].d, pair_infos[i].weight);
@@ -196,7 +179,6 @@
 				}
 			}
 		}
->>>>>>> 0b66a80f
 	}
 	fclose(file);
 }
@@ -208,15 +190,6 @@
 	DEBUG("Saving edges positions, " << file_name <<" created");
 	assert(file != NULL);
 	fprintf(file, "%d\n", edge_count_);
-<<<<<<< HEAD
-	for (auto iter = graph_.SmartEdgeBegin(); !iter.IsEnd(); ++iter) {
-		fprintf(file, "%d %d\n", IdHandler_.ReturnIntId(*iter),
-				EPHandler.EdgesPositions[*iter].size());
-		for (size_t i = 0; i < EPHandler.EdgesPositions[*iter].size(); i++) {
-			fprintf(file, "    %d - %d\n",
-					EPHandler.EdgesPositions[*iter][i].start_,
-					EPHandler.EdgesPositions[*iter][i].end_);
-=======
 	if (filter_ == NULL) {
 		for (auto iter = graph_.SmartEdgeBegin(); !iter.IsEnd(); ++iter) {
 			fprintf(file, "%d %d\n", IdHandler_.ReturnIntId(*iter), EPHandler.EdgesPositions[*iter].size());
@@ -230,9 +203,7 @@
 			for (size_t i = 0; i < EPHandler.EdgesPositions[*iter].size(); i++){
 				fprintf(file, "    %d - %d\n",  EPHandler.EdgesPositions[*iter][i].start_, EPHandler.EdgesPositions[*iter][i].end_);
 			}
->>>>>>> 0b66a80f
-		}
-
+		}
 	}
 	fclose(file);
 }
