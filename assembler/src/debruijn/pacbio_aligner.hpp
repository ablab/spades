--- conflicted
+++ resolved
@@ -116,12 +116,8 @@
 			}
 			size_t thread_num = omp_get_thread_num();
 			Sequence seq(reads[i].sequence());
-<<<<<<< HEAD
-			total_length += seq.size();
+			total_length += (int) seq.size();
 			n++;
-=======
-			total_length += (int) seq.size();
->>>>>>> 95ac5947
 			auto location_map = pac_index.GetClusters(seq);
 			different_edges_profile[(int) location_map.size()]++;
 			n++;
