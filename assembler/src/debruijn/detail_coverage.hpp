#ifndef DETAIL_COVERAGE_HPP
#define DETAIL_COVERAGE_HPP

#include "indices/debruijn_kmer_index.hpp"
#include "graph_pack.hpp"
#include "verify.hpp"
#include "graphio.hpp"
#include <vector>
#include <map>
#include <set>
#include <string>
#include <iostream>
#include <fstream>

namespace debruijn_graph {


	template <class Graph, class Index>
	class FlankingCoverage{
		typedef typename Graph::EdgeId EdgeId;
		typedef typename Graph::VertexId VertexId;
//		typedef DeBruijnEdgeIndex<KmerStoringDeBruijnEdgeIndex<Graph, runtime_k::RtSeq>> Index;
	/*
	Iterates over kmer index saves values of coverage on the ends of edges
	*/

		std::map<EdgeId, double> in_coverage_;
		std::map<EdgeId, double> out_coverage_;
		const Index& kmer_index_;
		const unsigned average_const_;
		const unsigned K_;

	public:

		double GetInCov(EdgeId edge ) const {
			auto coverage = in_coverage_.find(edge);
			VERIFY(coverage != in_coverage_.end());
			return coverage->second;
		}

		double GetOutCov(EdgeId edge) const {

			auto coverage = out_coverage_.find(edge);
			VERIFY(coverage != out_coverage_.end());
			return coverage->second;
		}

	private:

		//FILE* file;
		double CountInCoverage ( const Sequence& seq, size_t size_bound ) const {

			unsigned len = (unsigned) seq.size();
			double edge_coverage_in(0.0);
<<<<<<< HEAD
=======

>>>>>>> 95ac5947
			for (unsigned i = 0; i < size_bound; ++i) {
				runtime_k::RtSeq kmer_in(K_);
				for ( unsigned j = i; j < K_ + i && j < len; ++j) {
					kmer_in <<= seq[j];
				}
<<<<<<< HEAD
				edge_coverage_in += kmer_index_[kmer_in].count_;
				//fprintf(file,"%d, ", kmer_index_[kmer_in].count_);
			}
			//fprintf(file,"\n");
			return edge_coverage_in / size_bound;
=======

				edge_coverage_in += kmer_index_[kmer_in].count;
			}

			return edge_coverage_in / (double) size_bound;


>>>>>>> 95ac5947
		}


		double CountOutCoverage ( const Sequence& seq, size_t size_bound ) const {

			unsigned len = (unsigned) seq.size();
			double edge_coverage_out(0.0);
			for (unsigned i = 0; i < size_bound; ++i) {
<<<<<<< HEAD
				runtime_k::RtSeq kmer_out(K_);
				for ( unsigned j = len-K_-i; j < len - i; ++j) {
					kmer_out <<= seq[j];
				}
				edge_coverage_out += kmer_index_[kmer_out].count_;
			}
			return edge_coverage_out / size_bound;
=======
				runtime_k::RtSeq kmer_out;
				for ( unsigned j = len-K_-i; j < len - i; ++j) {
							
					kmer_out <<= seq[j];
				}

				edge_coverage_out += kmer_index_[kmer_out].count;


				}
			return edge_coverage_out / (double) size_bound;


>>>>>>> 95ac5947
		}
	public:


		FlankingCoverage( const Graph& g, const Index& kmer_index, unsigned avg, unsigned K ) : kmer_index_(kmer_index), average_const_(avg), K_(K) {


<<<<<<< HEAD
			//file = fopen("/home/ksenia/coverage.log", "w");
  			for (auto e_iter = g.SmartEdgeBegin(); !e_iter.IsEnd(); ++e_iter) {
				DEBUG( g.int_id(*e_iter));
				double edge_coverage_in(0.0), edge_coverage_out(0.0);
				//averageConst = graph.g.length(*e_iter);
				unsigned size_bound = g.length(*e_iter); //average_const_;
=======
  			for (auto e_iter = g.SmartEdgeBegin(); !e_iter.IsEnd(); ++e_iter) {

				double edge_coverage_in(0.0), edge_coverage_out(0.0);
				//averageConst = graph.g.length(*e_iter);
				unsigned size_bound = average_const_;

>>>>>>> 95ac5947
				if ( average_const_ > g.length(*e_iter) ){
					size_bound = (unsigned) g.length(*e_iter);
				}
				auto seq = g.EdgeNucls(*e_iter);
<<<<<<< HEAD
				edge_coverage_in = CountInCoverage( seq, size_bound );	
				//fprintf(file,"%d: ", g.int_id(*e_iter));
				edge_coverage_out = CountOutCoverage( seq, size_bound );	
=======
				edge_coverage_in = CountInCoverage( seq, size_bound );

				edge_coverage_out = CountOutCoverage( seq, size_bound );
>>>>>>> 95ac5947
				in_coverage_.insert(std::make_pair( *e_iter, edge_coverage_in));
				//inCoverage.insert(std::make_pair( *e_iter, graph.g.coverage(*e_iter)));
				out_coverage_.insert(std::make_pair( *e_iter, edge_coverage_out));
				//outCoverage.insert(std::make_pair( *e_iter, graph.g.coverage(*e_iter)));
			}
<<<<<<< HEAD
			//fclose(file);
=======

>>>>>>> 95ac5947
		}
	private:
		DECL_LOGGER("FlankingCoverage");

	};

}

#endif<|MERGE_RESOLUTION|>--- conflicted
+++ resolved
@@ -52,30 +52,16 @@
 
 			unsigned len = (unsigned) seq.size();
 			double edge_coverage_in(0.0);
-<<<<<<< HEAD
-=======
-
->>>>>>> 95ac5947
 			for (unsigned i = 0; i < size_bound; ++i) {
 				runtime_k::RtSeq kmer_in(K_);
 				for ( unsigned j = i; j < K_ + i && j < len; ++j) {
 					kmer_in <<= seq[j];
 				}
-<<<<<<< HEAD
-				edge_coverage_in += kmer_index_[kmer_in].count_;
-				//fprintf(file,"%d, ", kmer_index_[kmer_in].count_);
+				edge_coverage_in += kmer_index_[kmer_in].count;
+				//fprintf(file,"%d, ", kmer_index_[kmer_in].count);
 			}
 			//fprintf(file,"\n");
-			return edge_coverage_in / size_bound;
-=======
-
-				edge_coverage_in += kmer_index_[kmer_in].count;
-			}
-
 			return edge_coverage_in / (double) size_bound;
-
-
->>>>>>> 95ac5947
 		}
 
 
@@ -84,29 +70,13 @@
 			unsigned len = (unsigned) seq.size();
 			double edge_coverage_out(0.0);
 			for (unsigned i = 0; i < size_bound; ++i) {
-<<<<<<< HEAD
 				runtime_k::RtSeq kmer_out(K_);
 				for ( unsigned j = len-K_-i; j < len - i; ++j) {
 					kmer_out <<= seq[j];
 				}
-				edge_coverage_out += kmer_index_[kmer_out].count_;
+				edge_coverage_out += kmer_index_[kmer_out].count;
 			}
-			return edge_coverage_out / size_bound;
-=======
-				runtime_k::RtSeq kmer_out;
-				for ( unsigned j = len-K_-i; j < len - i; ++j) {
-							
-					kmer_out <<= seq[j];
-				}
-
-				edge_coverage_out += kmer_index_[kmer_out].count;
-
-
-				}
 			return edge_coverage_out / (double) size_bound;
-
-
->>>>>>> 95ac5947
 		}
 	public:
 
@@ -114,44 +84,26 @@
 		FlankingCoverage( const Graph& g, const Index& kmer_index, unsigned avg, unsigned K ) : kmer_index_(kmer_index), average_const_(avg), K_(K) {
 
 
-<<<<<<< HEAD
 			//file = fopen("/home/ksenia/coverage.log", "w");
   			for (auto e_iter = g.SmartEdgeBegin(); !e_iter.IsEnd(); ++e_iter) {
 				DEBUG( g.int_id(*e_iter));
 				double edge_coverage_in(0.0), edge_coverage_out(0.0);
 				//averageConst = graph.g.length(*e_iter);
 				unsigned size_bound = g.length(*e_iter); //average_const_;
-=======
-  			for (auto e_iter = g.SmartEdgeBegin(); !e_iter.IsEnd(); ++e_iter) {
-
-				double edge_coverage_in(0.0), edge_coverage_out(0.0);
-				//averageConst = graph.g.length(*e_iter);
-				unsigned size_bound = average_const_;
-
->>>>>>> 95ac5947
 				if ( average_const_ > g.length(*e_iter) ){
 					size_bound = (unsigned) g.length(*e_iter);
 				}
 				auto seq = g.EdgeNucls(*e_iter);
-<<<<<<< HEAD
 				edge_coverage_in = CountInCoverage( seq, size_bound );	
 				//fprintf(file,"%d: ", g.int_id(*e_iter));
 				edge_coverage_out = CountOutCoverage( seq, size_bound );	
-=======
-				edge_coverage_in = CountInCoverage( seq, size_bound );
-
-				edge_coverage_out = CountOutCoverage( seq, size_bound );
->>>>>>> 95ac5947
 				in_coverage_.insert(std::make_pair( *e_iter, edge_coverage_in));
 				//inCoverage.insert(std::make_pair( *e_iter, graph.g.coverage(*e_iter)));
 				out_coverage_.insert(std::make_pair( *e_iter, edge_coverage_out));
 				//outCoverage.insert(std::make_pair( *e_iter, graph.g.coverage(*e_iter)));
 			}
-<<<<<<< HEAD
 			//fclose(file);
-=======
 
->>>>>>> 95ac5947
 		}
 	private:
 		DECL_LOGGER("FlankingCoverage");
