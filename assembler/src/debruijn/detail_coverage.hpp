--- conflicted
+++ resolved
@@ -13,101 +13,6 @@
 
 namespace debruijn_graph {
 
-<<<<<<< HEAD
-template<class Graph>
-class FlankingCoverage : public GraphActionHandler<Graph> {
-    typedef GraphActionHandler<Graph> base;
-    typedef typename Graph::EdgeId EdgeId;
-    typedef typename Graph::VertexId VertexId;
-    /*
-     Iterates over kmer index saves values of coverage on the ends of edges
-     */
-
-    std::map<EdgeId, double> in_coverage_;
-    std::map<EdgeId, double> out_coverage_;
-    const DeBruijnEdgeIndex<EdgeId, runtime_k::RtSeq>& kmer_index_;
-    const size_t averaging_range_;
-
-    double CountAvgCoverage(EdgeId e, size_t offset) const {
-        size_t k = this->g().k();
-        VERIFY(offset == 0 || offset + averaging_range_ == this->g().length(e));
-        unsigned size_bound = std::min(averaging_range_, this->g().length(e));
-        const Sequence& seq = this->g().EdgeNucls(e);
-
-        size_t edge_coverage_in = 0;
-
-        runtime_k::RtSeq kpomer(k + 1, seq, offset);
-        kpomer >>= 0;
-        for (size_t i = 0; i < size_bound; ++i) {
-            kpomer <<= seq[offset + i + k];
-            VERIFY(kmer_index_.contains(kpomer));
-            edge_coverage_in += kmer_index_[kpomer].count_;
-        }
-
-        return double(edge_coverage_in) / size_bound;
-    }
-
-    double CountInCoverage(EdgeId e) const {
-        return CountAvgCoverage(e, 0);
-    }
-
-    double CountOutCoverage(EdgeId e) const {
-        return CountAvgCoverage(
-                e,
-                std::max(int(this->g().length(e)) - int(averaging_range_), 0));
-    }
-
-public:
-
-    FlankingCoverage(const Graph& g,
-                     const DeBruijnEdgeIndex<EdgeId>& kmer_index,
-                     unsigned averaging_range)
-            : base(g, "FlankingCoverage"),
-              kmer_index_(kmer_index),
-              averaging_range_(averaging_range) {
-        for (auto it = g.SmartEdgeBegin(); !it.IsEnd(); ++it) {
-            EdgeId e = *it;
-            in_coverage_.insert(std::make_pair(*it, CountInCoverage(e)));
-            out_coverage_.insert(std::make_pair(*it, CountOutCoverage(e)));
-        }
-    }
-
-    //todo rename
-    double GetInCov(EdgeId edge) const {
-        return get(in_coverage_, edge);
-    }
-
-    //todo rename
-    double GetOutCov(EdgeId edge) const {
-        return get(out_coverage_, edge);
-    }
-
-    /*virtual */
-    void HandleAdd(EdgeId e) {
-        in_coverage_.insert(std::make_pair(e, CountInCoverage(e)));
-        out_coverage_.insert(std::make_pair(e, CountOutCoverage(e)));
-    }
-
-    /*virtual*/
-    void HandleDelete(EdgeId e) {
-        in_coverage_.erase(e);
-        out_coverage_.erase(e);
-    }
-
-    double LocalCoverage(EdgeId e, VertexId v) const {
-        if (this->g().EdgeStart(e) == v) {
-            return GetInCov(e);
-        } else if (this->g().EdgeEnd(e) == v) {
-            return GetOutCov(e);
-        } else {
-            VERIFY(false);
-            return 0.0;
-        }
-    }
-
-private:
-    DECL_LOGGER("FlankingCoverage");
-=======
 template<class Graph, class Index>
 class FlankingCoverage : public GraphActionHandler<Graph> {
   typedef GraphActionHandler<Graph> base;
@@ -198,7 +103,6 @@
 
  private:
   DECL_LOGGER("FlankingCoverage");
->>>>>>> c0c51f1e
 
 };
 
