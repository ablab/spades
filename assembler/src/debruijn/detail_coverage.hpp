#ifndef DETAIL_COVERAGE_HPP
#define DETAIL_COVERAGE_HPP

#include "indices/debruijn_kmer_index.hpp"
#include "graph_pack.hpp"
#include "verify.hpp"
#include "graphio.hpp"
#include <vector>
#include <map>
#include <set>
#include <string>
#include <iostream>
#include <fstream>

namespace debruijn_graph {


	template <class Graph, class Index>
	class FlankingCoverage{
		typedef typename Graph::EdgeId EdgeId;
		typedef typename Graph::VertexId VertexId;
//		typedef DeBruijnEdgeIndex<KmerStoringDeBruijnEdgeIndex<Graph, runtime_k::RtSeq>> Index;
	/*
	Iterates over kmer index saves values of coverage on the ends of edges
	*/

		std::map<EdgeId, double> in_coverage_;
		std::map<EdgeId, double> out_coverage_;
		const Index& kmer_index_;
		const unsigned average_const_;
		const unsigned K_;

	public:

		double GetInCov(EdgeId edge ) const {
			auto coverage = in_coverage_.find(edge);
			VERIFY(coverage != in_coverage_.end());
			return coverage->second;
		}

		double GetOutCov(EdgeId edge) const {

			auto coverage = out_coverage_.find(edge);
			VERIFY(coverage != out_coverage_.end());
			return coverage->second;
		}

	private:

		double CountInCoverage ( const Sequence& seq, size_t size_bound ) const {

			unsigned len = seq.size();
			double edge_coverage_in(0.0);

			for (unsigned i = 0; i < size_bound; ++i) {
				runtime_k::RtSeq kmer_in(K_);
				for ( unsigned j = i; j < K_ + i && j < len; ++j) {
					kmer_in <<= seq[j];
				}

				edge_coverage_in += kmer_index_[kmer_in].count;
			}

			return edge_coverage_in / size_bound;


		}

		double CountOutCoverage ( const Sequence& seq, size_t size_bound ) const {

			unsigned len = seq.size();
			double edge_coverage_out(0.0);

			for (unsigned i = 0; i < size_bound; ++i) {
				runtime_k::RtSeq kmer_out;
<<<<<<< HEAD
				for ( unsigned j = len-K_-i; j >= 0 && j < len - i; ++j) {

=======
				for ( unsigned j = len-K_-i; j < len - i; ++j) {
							
>>>>>>> ad76e5e1
					kmer_out <<= seq[j];
				}

				edge_coverage_out += kmer_index_[kmer_out].count;


				}
			return edge_coverage_out / size_bound;


		}
	public:


		FlankingCoverage( const Graph& g, const Index& kmer_index, unsigned avg, unsigned K ) : kmer_index_(kmer_index), average_const_(avg), K_(K) {


  			for (auto e_iter = g.SmartEdgeBegin(); !e_iter.IsEnd(); ++e_iter) {

				double edge_coverage_in(0.0), edge_coverage_out(0.0);
				//averageConst = graph.g.length(*e_iter);
				unsigned size_bound = average_const_;

				if ( average_const_ > g.length(*e_iter) ){
					size_bound = g.length(*e_iter);
				}

				auto seq = g.EdgeNucls(*e_iter);
				edge_coverage_in = CountInCoverage( seq, size_bound );

				edge_coverage_out = CountOutCoverage( seq, size_bound );
				in_coverage_.insert(std::make_pair( *e_iter, edge_coverage_in));
				//inCoverage.insert(std::make_pair( *e_iter, graph.g.coverage(*e_iter)));
				out_coverage_.insert(std::make_pair( *e_iter, edge_coverage_out));
				//outCoverage.insert(std::make_pair( *e_iter, graph.g.coverage(*e_iter)));
			}

		}
	private:
		DECL_LOGGER("FlankingCoverage");

	};

}

#endif<|MERGE_RESOLUTION|>--- conflicted
+++ resolved
@@ -73,13 +73,8 @@
 
 			for (unsigned i = 0; i < size_bound; ++i) {
 				runtime_k::RtSeq kmer_out;
-<<<<<<< HEAD
-				for ( unsigned j = len-K_-i; j >= 0 && j < len - i; ++j) {
-
-=======
 				for ( unsigned j = len-K_-i; j < len - i; ++j) {
 							
->>>>>>> ad76e5e1
 					kmer_out <<= seq[j];
 				}
 
