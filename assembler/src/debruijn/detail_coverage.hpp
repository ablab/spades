#pragma once

#include "indices/perfect_hash_map.hpp"
#include "omni/coverage.hpp"
#include "verify.hpp"
#include <vector>
#include <map>
#include <set>
#include <string>
#include <iostream>
#include <fstream>

namespace debruijn_graph {

template<class Graph>
class FlankingCoverage : public GraphActionHandler<Graph>,
        public omnigraph::AbstractFlankingCoverage<Graph> {
    typedef GraphActionHandler<Graph> base;
    typedef typename Graph::EdgeId EdgeId;
    typedef typename Graph::VertexId VertexId;
    typedef pair<EdgeId, unsigned> Pos;

    Graph& g_;
    const size_t averaging_range_;

    void SetRawCoverage(EdgeId e, unsigned cov) {
        g_.data(e).set_flanking_coverage(cov);
    }

    unsigned RawCoverage(EdgeId e) const {
        return g_.data(e).flanking_coverage();
    }

    size_t EdgeAveragingRange(EdgeId e) const {
        return std::min(this->g().length(e), averaging_range_);
    }

    double AverageFlankingCoverage(EdgeId e) const {
        return double(RawCoverage(e)) / double(EdgeAveragingRange(e));
    }

    unsigned InterpolateCoverage(EdgeId e, size_t l) const {
        VERIFY(l <= averaging_range_);
        VERIFY(l < g_.length(e));
        return unsigned(math::round(AverageFlankingCoverage(e) * double(l)));
    }

    void SetCoverageSimilarToAverageFlanking(EdgeId target, EdgeId source) {
        SetRawCoverage(target, unsigned(math::round(AverageFlankingCoverage(source) * double(g_.length(target)))));
    }

    void SetCoverageSimilarToAverageGlobal(EdgeId target, EdgeId source) {
        SetRawCoverage(target, unsigned(math::round(g_.coverage(source) * double(g_.length(target)))));
    }

public:

    //todo think about interactions with gap closer
    FlankingCoverage(Graph& g, size_t averaging_range)
            : base(g, "FlankingCoverage"), g_(g),
              averaging_range_(averaging_range) {
    }

    size_t averaging_range() const {
        return averaging_range_;
    }

    //todo currently left for saves compatibility! remove later!
    template<class CoverageIndex>
    void Fill(const CoverageIndex& count_index) {
        TRACE("Filling flanking coverage from index");

        for (auto I = count_index.value_cbegin(), E = count_index.value_cend();
                I != E; ++I) {
            const auto& edge_info = *I;
            EdgeId e = edge_info.edge_id;
            unsigned offset = edge_info.offset;
            unsigned count = edge_info.count;
            VERIFY(offset != -1u);
            VERIFY(e.get() != NULL);
            if (offset < averaging_range_) {
                IncRawCoverage(e, count);
            }
        }
    }

    void IncRawCoverage(EdgeId e, unsigned count) {
        g_.data(e).inc_flanking_coverage(count);
    }

    double CoverageOfStart(EdgeId e) const {
        return AverageFlankingCoverage(e);
    }

    double CoverageOfEnd(EdgeId e) const {
        return CoverageOfStart(this->g().conjugate(e));
    }

    virtual void HandleAdd(EdgeId /*e*/) {
    }

    virtual void HandleMerge(const vector<EdgeId>& old_edges, EdgeId new_edge) {
//        SetRawCoverage(new_edge, RawCoverage(old_edges.front()));
        size_t kpomers_left = averaging_range_;
        unsigned acc = 0;
        FOREACH(EdgeId e, old_edges) {
            if (kpomers_left >= g_.length(e)) {
                acc += RawCoverage(e);
                kpomers_left -= g_.length(e);
            } else {
                if (kpomers_left != 0)
                    acc += InterpolateCoverage(e, kpomers_left);
                break;
            }
        }
        SetRawCoverage(new_edge, acc);
    }

    virtual void HandleGlue(EdgeId new_edge, EdgeId edge1, EdgeId edge2) {
        SetRawCoverage(new_edge, RawCoverage(edge1) + RawCoverage(edge2));
    }

    virtual void HandleSplit(EdgeId old_edge, EdgeId new_edge_1,
                             EdgeId new_edge_2) {
        //todo maybe improve later
        SetCoverageSimilarToAverageFlanking(new_edge_1, old_edge);
        SetCoverageSimilarToAverageGlobal(new_edge_2, old_edge);
    }

    virtual void HandleDelete(EdgeId e) {
        SetRawCoverage(e, 0);
    }

    double LocalCoverage(EdgeId e, VertexId v) const {
        if (this->g().EdgeStart(e) == v) {
            return GetInCov(e);
        } else if (this->g().EdgeEnd(e) == v) {
            return GetOutCov(e);
        } else {
            VERIFY(false);
            return 0.0;
        }
    }

    //left for compatibility
    //todo rename
    double GetInCov(EdgeId e) const {
        return CoverageOfStart(e);
    }

    //todo rename
    double GetOutCov(EdgeId e) const {
        return CoverageOfEnd(e);
    }

    //////////////////////////

    void Save(EdgeId e, ostream& out) const {
        out << RawCoverage(e);
    }

    void Load(EdgeId e, istream& in) {
        unsigned cov;
        in >> cov;
        SetRawCoverage(e, cov);
    }

private:
    DECL_LOGGER("FlankingCoverage")
    ;
};

<<<<<<< HEAD
=======

template<class StoringType>
struct SimultaneousCoverageCollector {
};

template<>
struct SimultaneousCoverageCollector<SimpleStoring> {
    template<class SimultaneousCoverageFiller, class Info>
    static void CollectCoverage(SimultaneousCoverageFiller& filler, const Info &edge_info) {
        filler.inc_coverage(edge_info);
    }
};

template<>
struct SimultaneousCoverageCollector<InvertableStoring> {
    template<class SimultaneousCoverageFiller, class Info>
    static void CollectCoverage(SimultaneousCoverageFiller& filler, const Info &edge_info) {
        filler.inc_coverage(edge_info);
        filler.inc_coverage(edge_info.conjugate(filler.k()));
    }
};

>>>>>>> cf44f73a
template<class Graph, class CountIndex>
class SimultaneousCoverageFiller {
    const Graph& g_;
    const CountIndex& count_index_;
    FlankingCoverage<Graph>& flanking_coverage_;
    CoverageIndex<Graph>& coverage_index_;
    typedef typename CountIndex::Value Value;
public:
    SimultaneousCoverageFiller(const Graph& g, const CountIndex& count_index,
                               FlankingCoverage<Graph>& flanking_coverage,
                               CoverageIndex<Graph>& coverage_index) :
                                   g_(g),
                                   count_index_(count_index),
                                   flanking_coverage_(flanking_coverage),
                                   coverage_index_(coverage_index) {
    }

    size_t k() const {
        return count_index_.k();
    }

    void inc_coverage(const Value &edge_info) {
        coverage_index_.IncRawCoverage(edge_info.edge_id, edge_info.count);
        if (edge_info.offset < flanking_coverage_.averaging_range()) {
            flanking_coverage_.IncRawCoverage(edge_info.edge_id, edge_info.count);
        }
    }

    void Fill() {
        for (auto I = count_index_.value_cbegin(), E = count_index_.value_cend();
                I != E; ++I) {
            const auto& edge_info = *I;
            VERIFY(edge_info.valid() != -1u);
            VERIFY(edge_info.edge_id.get() != NULL);
            SimultaneousCoverageCollector<typename CountIndex::storing_type>::CollectCoverage(*this, edge_info);
        }
    }
};

template<class Graph, class CountIndex>
void FillCoverageAndFlanking(const CountIndex& count_index, Graph& g,
                             FlankingCoverage<Graph>& flanking_coverage) {
    SimultaneousCoverageFiller<Graph, CountIndex> filler(g, count_index, flanking_coverage, g.coverage_index());
    filler.Fill();
}

}<|MERGE_RESOLUTION|>--- conflicted
+++ resolved
@@ -170,9 +170,6 @@
     ;
 };
 
-<<<<<<< HEAD
-=======
-
 template<class StoringType>
 struct SimultaneousCoverageCollector {
 };
@@ -194,7 +191,6 @@
     }
 };
 
->>>>>>> cf44f73a
 template<class Graph, class CountIndex>
 class SimultaneousCoverageFiller {
     const Graph& g_;
