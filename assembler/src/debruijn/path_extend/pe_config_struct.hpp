--- conflicted
+++ resolved
@@ -124,13 +124,7 @@
     }
   };
 
-  struct ScaffoldGraphParamsT {
-      bool construct;
-      bool output;
-      size_t min_read_count;
-      bool graph_connectivity;
-      size_t max_path_length;
-  };
+
 
   struct VisualizeParamsT {
     bool print_overlaped_paths;
@@ -195,7 +189,18 @@
       size_t max_edge_length_in_repeat;
       double delta;
     } coordinated_coverage;
-
+      struct Scaffolding2015 {
+          bool autodetect;
+          size_t min_unique_length;
+          double unique_coverage_variation;
+      } scaffolding2015;
+      struct ScaffoldGraphParamsT {
+          bool construct;
+          bool output;
+          size_t min_read_count;
+          bool graph_connectivity;
+          size_t max_path_length;
+      } scaffold_graph_params;
   };
 
   struct LongReads {
@@ -210,11 +215,6 @@
       LongReads contigs;
   };
 
-    struct Scaffolding2015 {
-        bool autodetect;
-        size_t min_unique_length;
-        double unique_coverage_variation;
-    };
 
   struct MainPEParamsT {
     output_broken_scaffolds obs;
@@ -227,13 +227,8 @@
     VisualizeParamsT viz;
     ParamSetT param_set;
     AllLongReads long_reads;
-<<<<<<< HEAD
-    Scaffolding2015 scaffolding2015;
-    ScaffoldGraphParamsT scaffold_graph_params;
-  } params;
-=======
-  }; //params;
->>>>>>> bcbccec4
+  }; // params;
+
 
 //  std::string dataset_name;
 
