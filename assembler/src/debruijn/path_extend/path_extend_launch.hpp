--- conflicted
+++ resolved
@@ -495,22 +495,14 @@
                 result.push_back(MakeLongReadsExtender(gp, cov_map, i, pset));
                 ++single_read_libs;
             }
-<<<<<<< HEAD
             if (IsForPEExtender(lib)) {
                 ++pe_libs;
                 if (stage == PathExtendStage::PEStage
                     && (pset.sm == sm_old_pe_2015 || pset.sm == sm_old || pset.sm == sm_combined)) {
                     if (cfg::get().ds.meta)
+                        //TODO proper configuration via config
                         pes.push_back(MakeMetaExtender(gp, cov_map, i, pset, false));
                     else if (cfg::get().ds.moleculo)
-=======
-            if (IsForPEExtender(lib) && stage == PathExtendStage::PEStage) {
-                if (cfg::get().ds.meta) {
-                    //TODO proper configuration via config
-                    pes.push_back(MakeMetaExtender(gp, cov_map, i, pset, false));
-                } else {
-                    if (cfg::get().ds.moleculo)
->>>>>>> bcbccec4
                         pes.push_back(MakeLongEdgePEExtender(gp, cov_map, i, pset, false));
                     else
                         pes.push_back(MakePEExtender(gp, cov_map, i, pset, false));
@@ -576,7 +568,7 @@
 
 inline shared_ptr<scaffold_graph::ScaffoldGraph> ConstructScaffoldGraph(const conj_graph_pack& gp,
                                                                         shared_ptr<ScaffoldingUniqueEdgeStorage> edge_storage,
-                                                                        const pe_config::ScaffoldGraphParamsT& params) {
+                                                                        const pe_config::ParamSetT::ScaffoldGraphParamsT& params) {
     using namespace scaffold_graph;
     vector<shared_ptr<ConnectionCondition>> conditions;
 
@@ -680,9 +672,9 @@
     if (sc_mode != sm_old) {
 //TODO: Separate function!!
         //Setting scaffolding2015 parameters
-        auto min_unique_length = cfg::get().pe_params.scaffolding2015.min_unique_length;
-        auto unique_variaton = cfg::get().pe_params.scaffolding2015.unique_coverage_variation;
-        if (cfg::get().pe_params.scaffolding2015.autodetect) {
+        auto min_unique_length = cfg::get().pe_params.param_set.scaffolding2015.min_unique_length;
+        auto unique_variaton = cfg::get().pe_params.param_set.scaffolding2015.unique_coverage_variation;
+        if (cfg::get().pe_params.param_set.scaffolding2015.autodetect) {
             INFO("Autodetecting unique edge set parameters...");
             bool pe_found = false;
 //TODO constant
@@ -722,9 +714,9 @@
 
     //Scaffold graph
     shared_ptr<scaffold_graph::ScaffoldGraph> scaffoldGraph;
-    if (cfg::get().pe_params.scaffold_graph_params.construct) {
-        scaffoldGraph = ConstructScaffoldGraph(gp, storage, cfg::get().pe_params.scaffold_graph_params);
-        if (cfg::get().pe_params.scaffold_graph_params.output) {
+    if (cfg::get().pe_params.param_set.scaffold_graph_params.construct) {
+        scaffoldGraph = ConstructScaffoldGraph(gp, storage, cfg::get().pe_params.param_set.scaffold_graph_params);
+        if (cfg::get().pe_params.param_set.scaffold_graph_params.output) {
             PrintScaffoldGraph(scaffoldGraph, storage->GetSet(), GetEtcDir(output_dir) + "scaffold_graph");
         }
     }
@@ -792,9 +784,10 @@
 
     INFO("Growing paths using mate-pairs");
     auto mp_paths = resolver.extendSeeds(clone_paths, *mp_main_pe);
-<<<<<<< HEAD
-    if (!is_2015_scaffolder_enabled(pset.sm))
+    if (!is_2015_scaffolder_enabled(pset.sm)) {
+        DebugOutputPaths(gp, output_dir, mp_paths, "mp_before_overlap");
         FinalizePaths(mp_paths, clone_map, max_over, true);
+    }
     DebugOutputPaths(gp, output_dir, mp_paths, "mp_final_paths");
     writer.OutputPaths(mp_paths, GetEtcDir(output_dir) + "mp_prefinal");
 
@@ -802,11 +795,7 @@
     if (cfg::get().pe_params.debug_output) {
         writer.OutputPaths(mp_paths, output_dir + "mp_paths");
     }
-=======
-    DebugOutputPaths(gp, output_dir, mp_paths, "mp_before_overlap");
-    FinalizePaths(mp_paths, clone_map, max_over, true);
-    DebugOutputPaths(gp, output_dir, mp_paths, "mp_removed_overlaps");
->>>>>>> bcbccec4
+
 //MP end
 
 //pe again
@@ -818,31 +807,19 @@
     shared_ptr<CompositeExtender> last_extender = make_shared<CompositeExtender>(gp.g, clone_map, all_libs, max_over, storage);
 
     auto last_paths = resolver.extendSeeds(mp_paths, *last_extender);
-<<<<<<< HEAD
+    DebugOutputPaths(gp, output_dir, last_paths, "mp2_before_overlap");
     if (!is_2015_scaffolder_enabled(pset.sm))
         FinalizePaths(last_paths, clone_map, max_over);
+    DebugOutputPaths(gp, output_dir, last_paths, "mp2_before_traverse");
 
     writer.OutputPaths(last_paths, GetEtcDir(output_dir) + "mp_before_traversal");
-    DebugOutputPaths(gp, output_dir, last_paths, "before_traverse_mp");
-
-=======
-    DebugOutputPaths(gp, output_dir, last_paths, "mp2_before_overlap");
-    FinalizePaths(last_paths, clone_map, max_over);
-
-    DebugOutputPaths(gp, output_dir, last_paths, "mp2_before_traverse");
->>>>>>> bcbccec4
     TraverseLoops(last_paths, clone_map, last_extender);
 
 //result
     if (broken_contigs.is_initialized()) {
         OutputBrokenScaffolds(last_paths, (int) gp.g.k(), writer, output_dir + broken_contigs.get());
     }
-<<<<<<< HEAD
-
-    DebugOutputPaths(gp, output_dir, last_paths, "last_paths");
-=======
     DebugOutputPaths(gp, output_dir, last_paths, "mp2_final_paths");
->>>>>>> bcbccec4
     writer.OutputPaths(last_paths, output_dir + contigs_name);
 
     //FinalizeUniquenessPaths();
