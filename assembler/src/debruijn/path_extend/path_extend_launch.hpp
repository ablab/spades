--- conflicted
+++ resolved
@@ -548,40 +548,7 @@
     mp_paths.DeleteAllPaths();
     clone_paths.DeleteAllPaths();
 
-<<<<<<< HEAD
-    INFO("Path-Extend repeat resolving tool finished");
-}
-
-template<class Index>
-inline PairedInfoLibrary* MakeNewLib(conj_graph_pack::graph_t& g,
-                                     const Index& paired_index,
-                                     size_t index) {
-    size_t read_length = cfg::get().ds.reads[index].data().read_length;
-    size_t is = (size_t) cfg::get().ds.reads[index].data().mean_insert_size;
-    int is_min = (int) cfg::get().ds.reads[index].data().insert_size_left_quantile;
-    int is_max = (int) cfg::get().ds.reads[index].data().insert_size_right_quantile;
-    int var = (int) cfg::get().ds.reads[index].data().insert_size_deviation;
-    bool is_mp = cfg::get().ds.reads[index].type() == io::LibraryType::MatePairs;
-    PairedInfoLibrary* lib =
-            new PairedInfoLibraryWithIndex<decltype(paired_index[index])>(cfg::get().K, g, read_length,
-                                                                          is, is_min > 0.0 ? size_t(is_min) : 0, is_max > 0.0 ? size_t(is_max) : 0,
-                                                                          size_t(var),
-                                                                          paired_index[index], is_mp,
-                                                                          cfg::get().ds.reads[index].data().insert_size_distribution);
-    return lib;
-}
-
-inline void DeleteLibs(vector<PairedInfoLibrary *>& libs) {
-    for (size_t j = 0; j < libs.size(); ++j)
-        delete libs[j];
-}
-
-inline bool InsertSizeCompare(const PairedInfoLibrary* lib1,
-                              const PairedInfoLibrary* lib2) {
-    return lib1->GetISMax() < lib2->GetISMax();
-=======
     INFO("ExSPAnder repeat resolving tool finished");
->>>>>>> a674432f
 }
 
 
