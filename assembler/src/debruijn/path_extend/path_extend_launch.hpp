--- conflicted
+++ resolved
@@ -261,9 +261,6 @@
 	lib->SetSingleThreshold(threshold);
 }
 
-<<<<<<< HEAD
-void add_paths_to_container(conj_graph_pack& gp, const std::vector<PathInfo<Graph> >& paths, PathContainer& supportingContigs){
-=======
 void find_new_threshold(conj_graph_pack& gp, PairedInfoLibrary* lib, size_t index, size_t split_edge_length){
 	SplitGraphPairInfo splitGraph(gp, *lib, index, 99);
 	INFO("Begin processing paired reads to find threshold");
@@ -272,8 +269,7 @@
 	lib->SetSingleThreshold(threshold);
 }
 
-void add_paths_to_container(conj_graph_pack& gp, const std::vector<LongReadInfo<Graph> >& paths, PathContainer& supportingContigs){
->>>>>>> 54ee05b5
+void add_paths_to_container(conj_graph_pack& gp, const std::vector<PathInfo<Graph> >& paths, PathContainer& supportingContigs){
 	for (size_t i = 0; i < paths.size(); ++i){
 		PathInfo<Graph> path = paths[i];
 		vector<EdgeId> edges = path.getPath();
@@ -287,13 +283,11 @@
 
 void resolve_repeats_pe(conj_graph_pack& gp,
 		vector<PairedIndexT*>& paired_index, vector<PairedIndexT*>& scaff_index,
-<<<<<<< HEAD
+
 		vector<size_t>& indexs, const std::vector<PathInfo<Graph> >& true_paths,
-		const std::string& output_dir, const std::string& contigs_name) {
-=======
-		vector<size_t>& indexs, const std::vector<LongReadInfo<Graph> >& true_paths,
+
 		const std::string& output_dir, const std::string& contigs_name, bool use_auto_threshold = true) {
->>>>>>> 54ee05b5
+
 
     const pe_config::ParamSetT& pset = cfg::get().pe_params.param_set;
 
@@ -306,27 +300,19 @@
 		if (cfg::get().ds.reads[indexs[i]].type()
 				== io::LibraryType::PairedEnd) {
 			PairedInfoLibrary* lib = add_lib(gp.g, paired_index, indexs, i, paired_end_libs);
-<<<<<<< HEAD
-			//set_threshold(lib, indexs[i], pset.split_edge_length);
-			add_lib(gp.g, scaff_index, indexs, i, pe_scaf_libs);
-=======
+
 
 			if (use_auto_threshold){
 				find_new_threshold(gp, lib, indexs[i], pset.split_edge_length);
 			}
->>>>>>> 54ee05b5
+
 		}
 		else if (cfg::get().ds.reads[indexs[i]].type()
 				== io::LibraryType::MatePairs) {
 			PairedInfoLibrary* lib = add_lib(gp.g, paired_index, indexs, i, mate_pair_libs);
-<<<<<<< HEAD
-			//set_threshold(lib, indexs[i], pset.split_edge_length);
-			add_lib(gp.g, scaff_index, indexs, i, mp_scaf_libs);
-=======
 			if (use_auto_threshold){
 				find_new_threshold(gp, lib, indexs[i], pset.split_edge_length);
 			}
->>>>>>> 54ee05b5
 		}
 	}
 
