//***************************************************************************
//* Copyright (c) 2015 Saint Petersburg State University
//* Copyright (c) 2011-2014 Saint Petersburg Academic University
//* All Rights Reserved
//* See file LICENSE for details.
//***************************************************************************

/*
 * lc_launch.hpp
 *
 *  Created on: Dec 1, 2011
 *      Author: andrey
 */

#ifndef PATH_EXTEND_LAUNCH_HPP_
#define PATH_EXTEND_LAUNCH_HPP_

#include <path_extend/scaffolder2015/scaffold_graph_constructor.hpp>
#include "pe_config_struct.hpp"
#include "pe_resolver.hpp"
#include "path_extender.hpp"
#include "pe_io.hpp"
#include "path_visualizer.hpp"
#include "loop_traverser.hpp"
#include "long_read_storage.hpp"
#include "next_path_searcher.hpp"
#include "scaffolder2015/extension_chooser2015.hpp"
#include "genome_consistance_checker.hpp"
#include "scaffolder2015/scaffold_graph.hpp"
#include "scaffolder2015/scaffold_graph_visualizer.hpp"

namespace path_extend {

using namespace debruijn_graph;
typedef omnigraph::de::PairedInfoIndicesT<Graph> PairedInfoIndicesT;

inline size_t FindMaxOverlapedLen(const vector<shared_ptr<PairedInfoLibrary> >& libs) {
    size_t max = 0;
    for (size_t i = 0; i < libs.size(); ++i) {
        max = std::max(libs[i]->GetISMax(), max);
    }
    return max;
}

inline string GetEtcDir(const std::string& output_dir) {
    return output_dir + cfg::get().pe_params.etc_dir + "/";
}

inline void DebugOutputPaths(const conj_graph_pack& gp,
                      const std::string& output_dir, const PathContainer& paths,
                      const string& name) {
    PathInfoWriter path_writer;
    PathVisualizer visualizer;

    DefaultContigCorrector<ConjugateDeBruijnGraph> corrector(gp.g);
    DefaultContigConstructor<ConjugateDeBruijnGraph> constructor(gp.g, corrector);
    ContigWriter writer(gp.g, constructor);

    string etcDir = GetEtcDir(output_dir);
    if (!cfg::get().pe_params.debug_output) {
        return;
    }
    writer.OutputPaths(paths, etcDir + name);
    if (cfg::get().pe_params.output.write_paths) {
        path_writer.WritePaths(paths, etcDir + name + ".dat");
    }
    if (cfg::get().pe_params.viz.print_paths) {
        visualizer.writeGraphWithPathsSimple(gp, etcDir + name + ".dot", name,
                                             paths);
    }
}

inline double GetWeightThreshold(shared_ptr<PairedInfoLibrary> lib, const pe_config::ParamSetT& pset) {
    return lib->IsMp() ? pset.mate_pair_options.weight_threshold : pset.extension_options.weight_threshold;
}

inline double GetPriorityCoeff(shared_ptr<PairedInfoLibrary> lib, const pe_config::ParamSetT& pset) {
    return lib->IsMp() ? pset.mate_pair_options.priority_coeff : pset.extension_options.priority_coeff;
}

inline void SetSingleThresholdForLib(shared_ptr<PairedInfoLibrary> lib, const pe_config::ParamSetT &pset, double threshold, double correction_coeff = 1.0) {
    if  (lib->IsMp()) {
        lib->SetSingleThreshold(pset.mate_pair_options.use_default_single_threshold || math::le(threshold, 0.0) ?
                                pset.mate_pair_options.single_threshold : threshold);
    }
    else {
        double t = pset.extension_options.use_default_single_threshold || math::le(threshold, 0.0) ?
                   pset.extension_options.single_threshold : threshold;
        t = correction_coeff * t;
        lib->SetSingleThreshold(t);
    }
}


inline string MakeNewName(const std::string& contigs_name, const std::string& subname) {
    return contigs_name.substr(0, contigs_name.rfind(".fasta")) + "_" + subname + ".fasta";
}

inline void OutputBrokenScaffolds(PathContainer& paths, int k,
                           const ContigWriter& writer,
                           const std::string& filename) {
    if (!cfg::get().pe_params.param_set.scaffolder_options.on
            or !cfg::get().use_scaffolder
            or cfg::get().pe_params.obs == obs_none) {
        return;
    }

    int min_gap = cfg::get().pe_params.obs == obs_break_all ? k / 2 : k;

    ScaffoldBreaker breaker(min_gap);
    breaker.Split(paths);
    breaker.container().SortByLength();
    writer.OutputPaths(breaker.container(), filename);
}

inline void AddPathsToContainer(const conj_graph_pack& gp,
                         const std::vector<PathInfo<Graph> > paths,
                         size_t size_threshold, PathContainer& result) {
    for (size_t i = 0; i < paths.size(); ++i) {
        auto path = paths.at(i);
        vector<EdgeId> edges = path.getPath();
        if (edges.size() <= size_threshold) {
            continue;
        }
        BidirectionalPath* new_path = new BidirectionalPath(gp.g, edges);
        BidirectionalPath* conj_path = new BidirectionalPath(new_path->Conjugate());
        new_path->SetWeight((float) path.getWeight());
        conj_path->SetWeight((float) path.getWeight());
        result.AddPair(new_path, conj_path);
    }
    DEBUG("Long reads paths " << result.size() << " == ");
}

double GetSingleReadsFilteringThreshold(const io::LibraryType& type) {
    if (type == io::LibraryType::PacBioReads || type == io::LibraryType::SangerReads || type == io::LibraryType::NanoporeReads) {
        return cfg::get().pe_params.long_reads.pacbio_reads.filtering;
    } else if (io::SequencingLibraryBase::IsContigLib(type)) {
        return cfg::get().pe_params.long_reads.contigs.filtering;
    }
    return cfg::get().pe_params.long_reads.single_reads.filtering;
}

double GetSingleReadsWeightPriorityThreshold(const io::LibraryType& type) {
    if (type == io::LibraryType::PacBioReads || type == io::LibraryType::SangerReads || type == io::LibraryType::NanoporeReads) {
        return cfg::get().pe_params.long_reads.pacbio_reads.weight_priority;
    } else if (io::SequencingLibraryBase::IsContigLib(type)) {
        return cfg::get().pe_params.long_reads.contigs.weight_priority;
    }
    return cfg::get().pe_params.long_reads.single_reads.weight_priority;
}

double GetSingleReadsUniqueEdgePriorityThreshold(const io::LibraryType& type) {
    if (cfg::get().ds.single_cell &&
            (type == io::LibraryType::PacBioReads || type == io::LibraryType::SangerReads || type == io::LibraryType::NanoporeReads)) {
        return 10000.0;
    }
    if (type == io::LibraryType::PacBioReads || type == io::LibraryType::SangerReads || type == io::LibraryType::NanoporeReads) {
        return cfg::get().pe_params.long_reads.pacbio_reads.unique_edge_priority;
    } else if (io::SequencingLibraryBase::IsContigLib(type)) {
        return cfg::get().pe_params.long_reads.contigs.unique_edge_priority;
    }
    return cfg::get().pe_params.long_reads.single_reads.unique_edge_priority;
}

bool HasOnlyMPLibs() {
    for (const auto& lib : cfg::get().ds.reads) {
        if (!((lib.type() == io::LibraryType::MatePairs || lib.type() == io::LibraryType::HQMatePairs) &&
              lib.data().mean_insert_size > 0.0)) {
            return false;
        }
    }
    return true;
}

bool UseCoverageResolverForSingleReads(const io::LibraryType& type) {
    return HasOnlyMPLibs() && (type == io::LibraryType::HQMatePairs);
}

inline size_t CountEdgesInGraph(const Graph& g) {
    size_t count = 0;
    for (auto iter = g.ConstEdgeBegin(); !iter.IsEnd(); ++iter) {
        count++;
    }
    return count;
}

inline size_t GetNumberMPPaths(const Graph& g) {
    size_t count_edge = CountEdgesInGraph(g);
    if (count_edge < 1000) {
        return 1000;
    }
    if (count_edge < 10000) {
        return 100;
    }
    return 50;
}

inline string LibStr(size_t count) {
    return count == 1 ? "library" : "libraries";
}

inline void ClonePathContainer(PathContainer& spaths, PathContainer& tpaths, GraphCoverageMap& tmap) {
    tpaths.clear();
    tmap.Clear();

    for (auto iter = spaths.begin(); iter != spaths.end(); ++iter) {
        BidirectionalPath& path = *iter.get();
        BidirectionalPath* new_path = new BidirectionalPath(path.graph());
        new_path->Subscribe(&tmap);
        new_path->PushBack(path);

        BidirectionalPath& cpath = *iter.getConjugate();
        BidirectionalPath* new_cpath = new BidirectionalPath(cpath.graph());
        new_cpath->Subscribe(&tmap);
        new_cpath->PushBack(cpath);

        tpaths.AddPair(new_path, new_cpath);
    }
}

inline void FinalizePaths(PathContainer& paths, GraphCoverageMap& cover_map, size_t max_overlap, bool mate_pairs = false) {
    DefaultContigCorrector<ConjugateDeBruijnGraph> corrector(cover_map.graph());
    DefaultContigConstructor<ConjugateDeBruijnGraph> constructor(cover_map.graph(), corrector);
    ContigWriter writer(cover_map.graph(), constructor);
    PathExtendResolver resolver(cover_map.graph());

    resolver.removeOverlaps(paths, cover_map, max_overlap, cfg::get().pe_params.param_set.remove_overlaps, cfg::get().pe_params.param_set.cut_all_overlaps);
    if (mate_pairs) {
        resolver.RemoveMatePairEnds(paths, max_overlap);
    }
    if (cfg::get().avoid_rc_connections) {
        paths.FilterInterstandBulges();
    }
    paths.FilterEmptyPaths();
    if (!mate_pairs) {
        resolver.addUncoveredEdges(paths, cover_map);
    }
    paths.SortByLength();
    for(auto& path : paths) {
        path.first->ResetOverlaps();
    }

}

inline void TraverseLoops(PathContainer& paths, GraphCoverageMap& cover_map, shared_ptr<ContigsMaker> extender) {
    INFO("Traversing tandem repeats");
    LoopTraverser loopTraverser(cover_map.graph(), cover_map, extender);
    loopTraverser.TraverseAllLoops();
    paths.SortByLength();
}

inline bool IsForSingleReadExtender(const io::SequencingLibrary<debruijn_config::DataSetData> &lib) {
    io::LibraryType lt = lib.type();
    return (lib.data().single_reads_mapped ||
            lt == io::LibraryType::PacBioReads ||
            lt == io::LibraryType::SangerReads ||
            lt == io::LibraryType::NanoporeReads ||
            lib.is_contig_lib());
}

inline bool IsForPEExtender(const io::SequencingLibrary<debruijn_config::DataSetData> &lib) {
    return (lib.type() == io::LibraryType::PairedEnd &&
            lib.data().mean_insert_size > 0.0);
}

inline bool IsForShortLoopExtender(const io::SequencingLibrary<debruijn_config::DataSetData> &lib) {
    return (lib.type() == io::LibraryType::PairedEnd &&
            lib.data().mean_insert_size > 0.0);
}

inline bool IsForScaffoldingExtender(const io::SequencingLibrary<debruijn_config::DataSetData> &lib) {
    return (lib.type() == io::LibraryType::PairedEnd &&
            lib.data().mean_insert_size > 0.0);
}

inline bool IsForMPExtender(const io::SequencingLibrary<debruijn_config::DataSetData> &lib) {
    return lib.data().mean_insert_size > 0.0 &&
            (lib.type() == io::LibraryType::HQMatePairs ||
             lib.type() == io::LibraryType::MatePairs);
}

enum class PathExtendStage {
    PEStage,
    MPStage,
    FinalizingPEStage,
    Scaffold2015,
};

template<class Index>
inline shared_ptr<PairedInfoLibrary> MakeNewLib(const conj_graph_pack::graph_t& g,
                                     const Index& paired_index,
                                     size_t index) {
    const auto& lib = cfg::get().ds.reads[index];
    size_t read_length = lib.data().read_length;
    size_t is = (size_t) lib.data().mean_insert_size;
    int is_min = (int) lib.data().insert_size_left_quantile;
    int is_max = (int) lib.data().insert_size_right_quantile;
    int var = (int) lib.data().insert_size_deviation;
    bool is_mp = lib.type() == io::LibraryType::MatePairs ||  lib.type() == io::LibraryType::HQMatePairs ;
    return make_shared< PairedInfoLibraryWithIndex<decltype(paired_index[index])> >(cfg::get().K, g, read_length,
                                                                                    is, is_min > 0.0 ? size_t(is_min) : 0, is_max > 0.0 ? size_t(is_max) : 0,
                                                                                    size_t(var),
                                                                                    paired_index[index], is_mp,
                                                                                    lib.data().insert_size_distribution);
}

inline shared_ptr<SimpleExtender> MakeLongReadsExtender(const conj_graph_pack& gp, const GraphCoverageMap& cov_map, size_t lib_index,
                                                        const pe_config::ParamSetT& pset) {
    PathContainer paths;
    AddPathsToContainer(gp, gp.single_long_reads[lib_index].GetAllPaths(), 1, paths);

    const auto& lib = cfg::get().ds.reads[lib_index];
    shared_ptr<ExtensionChooser> longReadEC =
            make_shared<LongReadsExtensionChooser>(gp.g, paths, GetSingleReadsFilteringThreshold(lib.type()),
                                                   GetSingleReadsWeightPriorityThreshold(lib.type()),
                                                   GetSingleReadsUniqueEdgePriorityThreshold(lib.type()));

    size_t resolvable_repeat_length_bound = 10000ul;
    if (!lib.is_contig_lib()) {
        resolvable_repeat_length_bound = std::max(resolvable_repeat_length_bound, lib.data().read_length);
    }
    INFO("resolvable_repeat_length_bound set to " << resolvable_repeat_length_bound);
    return make_shared<SimpleExtender>(gp, cov_map, longReadEC, resolvable_repeat_length_bound,  
            pset.loop_removal.max_loops, true, UseCoverageResolverForSingleReads(lib.type()));
}

inline shared_ptr<SimpleExtender> MakeLongEdgePEExtender(const conj_graph_pack& gp, const GraphCoverageMap& cov_map,
                                                         size_t lib_index, const pe_config::ParamSetT& pset, bool investigate_loops) {
    shared_ptr<PairedInfoLibrary> lib = MakeNewLib(gp.g, gp.clustered_indices, lib_index);
    SetSingleThresholdForLib(lib, pset, cfg::get().ds.reads[lib_index].data().pi_threshold);
    INFO("Threshold for lib #" << lib_index << ": " << lib->GetSingleThreshold());

    shared_ptr<WeightCounter> wc = make_shared<PathCoverWeightCounter>(gp.g, lib, pset.normalize_weight);
    shared_ptr<ExtensionChooser> extension = make_shared<LongEdgeExtensionChooser>(gp.g, wc, GetWeightThreshold(lib, pset), GetPriorityCoeff(lib, pset));
    return make_shared<SimpleExtender>(gp, cov_map, extension, lib->GetISMax(), pset.loop_removal.max_loops, investigate_loops, false);
}


inline shared_ptr<SimpleExtender> MakeMetaExtender(const conj_graph_pack& gp, const GraphCoverageMap& cov_map,
                                       size_t lib_index, const pe_config::ParamSetT& pset, bool investigate_loops) {
    shared_ptr<PairedInfoLibrary> lib = MakeNewLib(gp.g, gp.clustered_indices, lib_index);
    VERIFY(!lib->IsMp());

    shared_ptr<WeightCounter> wc = make_shared<MetagenomicWeightCounter>(gp.g, lib, /*read_length*/cfg::get().ds.RL(), 
                            /*normalized_threshold*/ 0.3, /*raw_threshold*/ 3, /*estimation_edge_length*/ 300);
    shared_ptr<SimpleExtensionChooser> extension = make_shared<SimpleExtensionChooser>(gp.g, wc, 
                                                        pset.extension_options.weight_threshold, 
                                                        pset.extension_options.priority_coeff);
    return make_shared<SimpleExtender>(gp, cov_map, extension, lib->GetISMax(), pset.loop_removal.max_loops, investigate_loops, false);
}

inline shared_ptr<SimpleExtender> MakePEExtender(const conj_graph_pack& gp, const GraphCoverageMap& cov_map,
                                       size_t lib_index, const pe_config::ParamSetT& pset, bool investigate_loops) {
    shared_ptr<PairedInfoLibrary> lib = MakeNewLib(gp.g, gp.clustered_indices, lib_index);
    SetSingleThresholdForLib(lib, pset, cfg::get().ds.reads[lib_index].data().pi_threshold);
    INFO("Threshold for lib #" << lib_index << ": " << lib->GetSingleThreshold());

    shared_ptr<WeightCounter> wc = make_shared<PathCoverWeightCounter>(gp.g, lib, pset.normalize_weight);
    shared_ptr<SimpleExtensionChooser> extension = make_shared<SimpleExtensionChooser>(gp.g, wc, GetWeightThreshold(lib, pset), GetPriorityCoeff(lib, pset));
    return make_shared<SimpleExtender>(gp, cov_map, extension, lib->GetISMax(), pset.loop_removal.max_loops, investigate_loops, false);
}

inline shared_ptr<PathExtender> MakeScaffoldingExtender(const conj_graph_pack& gp, const GraphCoverageMap& cov_map,
                                       size_t lib_index, const pe_config::ParamSetT& pset) {
    shared_ptr<PairedInfoLibrary> lib = MakeNewLib(gp.g, gp.scaffolding_indices, lib_index);

    shared_ptr<WeightCounter> counter = make_shared<ReadCountWeightCounter>(gp.g, lib);
    //FIXME this variable was not used!
    //double prior_coef = GetPriorityCoeff(lib, pset);
    //FIXME review parameters
    //todo put parameters in config
    //FIXME remove max_must_overlap from config
    double var_coeff = 3.0;
    auto scaff_chooser = std::make_shared<ScaffoldingExtensionChooser>(gp.g, counter, var_coeff);

    vector<shared_ptr<GapJoiner>> joiners;

    if (pset.scaffolder_options.use_la_gap_joiner) {
        joiners.push_back(std::make_shared<LAGapJoiner>(gp.g, pset.scaffolder_options.min_overlap_length,
                                                    pset.scaffolder_options.flank_multiplication_coefficient,
                                                    pset.scaffolder_options.flank_addition_coefficient));
    }

    joiners.push_back(std::make_shared<HammingGapJoiner>(gp.g, pset.scaffolder_options.min_gap_score,
                                                 pset.scaffolder_options.short_overlap,
                                                 (int) 2 * cfg::get().ds.RL()));

    auto composite_gap_joiner = std::make_shared<CompositeGapJoiner>(gp.g, 
                                                joiners, 
                                                size_t(pset.scaffolder_options.max_can_overlap * (double) gp.g.k()),
                                                int(math::round((double) gp.g.k() - var_coeff * (double) lib->GetIsVar())),
                                                pset.scaffolder_options.artificial_gap);

    return make_shared<ScaffoldingPathExtender>(gp, cov_map, scaff_chooser, composite_gap_joiner, lib->GetISMax(), pset.loop_removal.max_loops, false);
}


inline shared_ptr<PathExtender> MakeScaffolding2015Extender(const conj_graph_pack& gp, const GraphCoverageMap& cov_map,
                                                        size_t lib_index, const pe_config::ParamSetT& pset, const shared_ptr<ScaffoldingUniqueEdgeStorage> storage) {
    shared_ptr<PairedInfoLibrary> lib;
    INFO("for lib " << lib_index);

    //TODO:: temporary solution
    if (gp.paired_indices[lib_index].size() > gp.clustered_indices[lib_index].size()) {
        INFO("Paired unclustered indices not empty, using them");
        lib = MakeNewLib(gp.g, gp.paired_indices, lib_index);
    } else if (gp.clustered_indices[lib_index].size() != 0 ) {
        INFO("clustered indices not empty, using them");
        lib = MakeNewLib(gp.g, gp.clustered_indices, lib_index);
    } else {
        ERROR("All paired indices are empty!");
    }

    shared_ptr<WeightCounter> counter = make_shared<ReadCountWeightCounter>(gp.g, lib);
//TODO::was copypasted from MakeScaffoldingExtender
//TODO::REWRITE
    double var_coeff = 3.0;
    DEBUG("here creating extchooser");
//TODO: 2 is relative weight cutoff, to config!
    auto scaff_chooser = std::make_shared<ExtensionChooser2015>(gp.g, counter, var_coeff, storage, 2, lib_index);

    auto gap_joiner = std::make_shared<HammingGapJoiner>(gp.g, pset.scaffolder_options.min_gap_score,
                                                         pset.scaffolder_options.short_overlap,
                                                         (int) 2 * cfg::get().ds.RL());

    return make_shared<ScaffoldingPathExtender>(gp, cov_map, scaff_chooser, gap_joiner, lib->GetISMax(), pset.loop_removal.max_loops, false , false);
}


inline shared_ptr<SimpleExtender> MakeMPExtender(const conj_graph_pack& gp, const GraphCoverageMap& cov_map, const PathContainer& paths,
                                       size_t lib_index, const pe_config::ParamSetT& pset) {

    shared_ptr<PairedInfoLibrary> lib = MakeNewLib(gp.g, gp.paired_indices, lib_index);
    SetSingleThresholdForLib(lib, pset, cfg::get().ds.reads[lib_index].data().pi_threshold);
    INFO("Threshold for lib #" << lib_index << ": " << lib->GetSingleThreshold());

    size_t max_number_of_paths_to_search = GetNumberMPPaths(gp.g);
    DEBUG("max number of mp paths " << max_number_of_paths_to_search);

    shared_ptr<MatePairExtensionChooser> chooser = make_shared<MatePairExtensionChooser>(gp.g, lib, paths, max_number_of_paths_to_search);
    return make_shared<SimpleExtender>(gp, cov_map, chooser, lib->GetISMax(), pset.loop_removal.mp_max_loops, true, false);
}

inline shared_ptr<SimpleExtender> MakeCoordCoverageExtender(const conj_graph_pack& gp, const GraphCoverageMap& cov_map,
                                       const pe_config::ParamSetT& pset) {
    shared_ptr<PairedInfoLibrary> lib = MakeNewLib(gp.g, gp.paired_indices, 0);
    CoverageAwareIdealInfoProvider provider(gp.g, lib, 1000, 2000);
    shared_ptr<CoordinatedCoverageExtensionChooser> chooser = make_shared<CoordinatedCoverageExtensionChooser>(gp.g, provider,
            pset.coordinated_coverage.max_edge_length_in_repeat, pset.coordinated_coverage.delta);
    return make_shared<SimpleExtender>(gp, cov_map, chooser, -1ul, pset.loop_removal.mp_max_loops, true, false);
}


inline bool InsertSizeCompare(const shared_ptr<PairedInfoLibrary> lib1,
                              const shared_ptr<PairedInfoLibrary> lib2) {
    return lib1->GetISMax() < lib2->GetISMax();
}

template<typename Base, typename T>
inline bool instanceof(const T *ptr) {
    return dynamic_cast<const Base*>(ptr) != nullptr;
}

//Used for debug purpose only
inline void PrintExtenders(vector<shared_ptr<PathExtender> >& extenders) {
    DEBUG("Extenders in vector:");
    for(size_t i = 0; i < extenders.size(); ++i) {
        string type = typeid(*extenders[i]).name();
        DEBUG("Extender #i" << type);
        if (instanceof<SimpleExtender>(extenders[i].get())) {
            auto ec = ((SimpleExtender *) extenders[i].get())->GetExtensionChooser();
            string chooser_type = typeid(*ec).name();
            DEBUG("    Extender #i" << chooser_type);
        }
        else if (instanceof<ScaffoldingPathExtender>(extenders[i].get())) {
            auto ec = ((ScaffoldingPathExtender *) extenders[i].get())->GetExtensionChooser();
            string chooser_type = typeid(*ec).name();
            DEBUG("    Extender #i" << chooser_type);
        }
    }
}

inline vector<shared_ptr<PathExtender> > MakeAllExtenders(PathExtendStage stage, const conj_graph_pack& gp, const GraphCoverageMap& cov_map,
                                            const pe_config::ParamSetT& pset, shared_ptr<ScaffoldingUniqueEdgeStorage> storage, const PathContainer& paths_for_mp = PathContainer()) {

    vector<shared_ptr<PathExtender> > result;
    vector<shared_ptr<PathExtender> > pes;
    vector<shared_ptr<PathExtender> > pes2015;
    vector<shared_ptr<PathExtender> > pe_loops;
    vector<shared_ptr<PathExtender> > pe_scafs;
    vector<shared_ptr<PathExtender> > mps;

    size_t single_read_libs = 0;
    size_t pe_libs = 0;
    size_t scf_pe_libs = 0;
    size_t mp_libs = 0;

    for (io::LibraryType lt : io::LibraryPriotity) {
        for (size_t i = 0; i < cfg::get().ds.reads.lib_count(); ++i) {
            const auto& lib = cfg::get().ds.reads[i];            
            if (lib.type() != lt)
                continue;

            //TODO: scaff2015 does not need any single read libs?
            if (IsForSingleReadExtender(lib) && pset.sm != sm_2015) {
                result.push_back(MakeLongReadsExtender(gp, cov_map, i, pset));
                ++single_read_libs;
            }
<<<<<<< HEAD
            if (IsForPEExtender(lib) && stage == PathExtendStage::PEStage) {
                if (cfg::get().ds.meta) {
                    //TODO proper configuration via config
                    pes.push_back(MakeMetaExtender(gp, cov_map, i, pset, false));
                } else {
                    if (cfg::get().ds.moleculo)
=======
            if (IsForPEExtender(lib)) {
                ++pe_libs;
                if (stage == PathExtendStage::PEStage
                    && (pset.sm == sm_old_pe_2015 || pset.sm == sm_old || pset.sm == sm_combined)) {
                    if (cfg::get().ds.meta)
                        //TODO proper configuration via config
                        pes.push_back(MakeMetaExtender(gp, cov_map, i, pset, false));
                    else if (cfg::get().ds.moleculo)
>>>>>>> 839cc059
                        pes.push_back(MakeLongEdgePEExtender(gp, cov_map, i, pset, false));
                    else
                        pes.push_back(MakePEExtender(gp, cov_map, i, pset, false));
                }
                else if (pset.sm == sm_2015) {
                    pes2015.push_back(MakeScaffolding2015Extender(gp, cov_map, i, pset, storage));
                }
            }
            if (IsForShortLoopExtender(lib) && (pset.sm == sm_old_pe_2015 || pset.sm == sm_old || pset.sm == sm_combined)) {
                if (cfg::get().ds.meta) {
                    pes.push_back(MakeMetaExtender(gp, cov_map, i, pset, true));
                } else {
                    pe_loops.push_back(MakePEExtender(gp, cov_map, i, pset, true));
                }
            }
            if (IsForScaffoldingExtender(lib) && cfg::get().use_scaffolder && pset.scaffolder_options.on) {
                ++scf_pe_libs;
                if (pset.sm == sm_old || pset.sm == sm_combined) {
                    pe_scafs.push_back(MakeScaffoldingExtender(gp, cov_map, i, pset));
                }
                if (pset.sm == sm_old_pe_2015 || pset.sm == sm_combined) {
                    pe_scafs.push_back(MakeScaffolding2015Extender(gp, cov_map, i, pset, storage));
                }
            }
            if (IsForMPExtender(lib) && stage == PathExtendStage::MPStage) {
                ++mp_libs;
                if (pset.sm == sm_old || pset.sm == sm_combined) {
                    mps.push_back(MakeMPExtender(gp, cov_map, paths_for_mp, i, pset));
                }
                if (is_2015_scaffolder_enabled(pset.sm)) {
                    mps.push_back(MakeScaffolding2015Extender(gp, cov_map, i, pset, storage));
                }
            }
        }

        //std::sort(scaff_libs.begin(), scaff_libs.end(), InsertSizeCompare);
        result.insert(result.end(), pes.begin(), pes.end());
        result.insert(result.end(), pes2015.begin(), pes2015.end());
        result.insert(result.end(), pe_loops.begin(), pe_loops.end());
        result.insert(result.end(), pe_scafs.begin(), pe_scafs.end());
        result.insert(result.end(), mps.begin(), mps.end());
        pes.clear();
        pe_loops.clear();
        pe_scafs.clear();
        pes2015.clear();
        mps.clear();
    }

    INFO("Using " << pe_libs << " paired-end " << LibStr(pe_libs));
    INFO("Using " << scf_pe_libs << " paired-end scaffolding " << LibStr(scf_pe_libs));
    INFO("Using " << mp_libs << " mate-pair " << LibStr(mp_libs));
    INFO("Using " << single_read_libs << " single read " << LibStr(single_read_libs));
    INFO("Scaffolder is " << (pset.scaffolder_options.on ? "on" : "off"));

    if(pset.use_coordinated_coverage) {
        INFO("Using additional coordinated coverage extender");
        result.push_back(MakeCoordCoverageExtender(gp, cov_map, pset));
    }

    PrintExtenders(result);
    return result;
}

inline shared_ptr<scaffold_graph::ScaffoldGraph> ConstructScaffoldGraph(const conj_graph_pack& gp,
                                                                        shared_ptr<ScaffoldingUniqueEdgeStorage> edge_storage,
                                                                        const pe_config::ParamSetT::ScaffoldGraphParamsT& params) {
    using namespace scaffold_graph;
    vector<shared_ptr<ConnectionCondition>> conditions;

    INFO("Constructing connections");
    if (params.graph_connectivity) {
        conditions.push_back(make_shared<AssemblyGraphConnectionCondition>(gp.g, params.max_path_length));
    }
    for (size_t lib_index = 0; lib_index < cfg::get().ds.reads.lib_count(); ++lib_index) {
        auto lib = cfg::get().ds.reads[lib_index];
        if (lib.is_paired()) {
            shared_ptr<PairedInfoLibrary> paired_lib;
            if (IsForMPExtender(lib))
                paired_lib = MakeNewLib(gp.g, gp.paired_indices, lib_index);
            else if (IsForPEExtender(lib))
                paired_lib = MakeNewLib(gp.g, gp.clustered_indices, lib_index);
            else
                INFO("Unusable paired lib #" << lib_index);
            conditions.push_back(make_shared<PairedLibConnectionCondition>(gp.g, paired_lib, lib_index, params.min_read_count));
        }
    }
    INFO("Total conditions " << conditions.size());

    INFO("Constructing scaffold graph");
    LengthEdgeCondition edge_condition(gp.g, edge_storage->GetMinLength());
    DefaultScaffoldGraphConstructor constructor(gp.g, edge_storage->GetSet(), conditions, edge_condition);
    auto scaffoldGraph = constructor.Construct();

    INFO("Scaffold graph contains " << scaffoldGraph->VertexCount() << " vertices and " << scaffoldGraph->EdgeCount() << " edges");
    return scaffoldGraph;
}


inline void PrintScaffoldGraph(shared_ptr<scaffold_graph::ScaffoldGraph> scaffoldGraph,
                               const set<EdgeId> main_edge_set,
                               const string& filename) {
    using namespace scaffold_graph;

    auto vcolorer = make_shared<ScaffoldVertexSetColorer>(main_edge_set);
    auto ecolorer = make_shared<ScaffoldEdgeColorer>();
    CompositeGraphColorer <ScaffoldGraph> colorer(vcolorer, ecolorer);

    INFO("Visualizing single grpah");
    ScaffoldGraphVisualizer singleVisualizer(*scaffoldGraph, false);
    std::ofstream single_dot;
    single_dot.open((filename + "_single.dot").c_str());
    singleVisualizer.Visualize(single_dot, colorer);
    single_dot.close();

    INFO("Visualizing paired grpah");
    ScaffoldGraphVisualizer pairedVisualizer(*scaffoldGraph, true);
    std::ofstream paired_dot;
    paired_dot.open((filename + "_paired.dot").c_str());
    pairedVisualizer.Visualize(paired_dot, colorer);
    paired_dot.close();

    INFO("Printing scaffold grpah");
    std::ofstream data_stream;
    data_stream.open((filename + ".data").c_str());
    scaffoldGraph->Print(data_stream);
    data_stream.close();
}


inline size_t FindOverlapLenForStage(PathExtendStage stage) {
    size_t res = 0;
    for (const auto& lib : cfg::get().ds.reads) {
        if (IsForPEExtender(lib) && stage == PathExtendStage::PEStage) {
            res = max(res, (size_t) lib.data().insert_size_right_quantile);
        } else if (IsForShortLoopExtender(lib)) {
            res = max(res, (size_t) lib.data().insert_size_right_quantile);
        } else if (IsForMPExtender(lib) && stage == PathExtendStage::MPStage) {
            res = max(res, (size_t) lib.data().insert_size_right_quantile);
        }
    }
    return res;
}

inline bool MPLibsExist() {
    for (const auto& lib : cfg::get().ds.reads)
        if (IsForMPExtender(lib))
            return true;

    return false;
}


inline void ResolveRepeatsPe(conj_graph_pack& gp,
        const std::string& output_dir,
        const std::string& contigs_name,
        bool traversLoops,
        boost::optional<std::string> broken_contigs) {

    INFO("ExSPAnder repeat resolving tool started");

    auto storage = std::make_shared<ScaffoldingUniqueEdgeStorage>();
    auto sc_mode = cfg::get().pe_params.param_set.sm;

    if (sc_mode != sm_old) {
//TODO: Separate function!!
        //Setting scaffolding2015 parameters
        auto min_unique_length = cfg::get().pe_params.param_set.scaffolding2015.min_unique_length;
        auto unique_variaton = cfg::get().pe_params.param_set.scaffolding2015.unique_coverage_variation;
        if (cfg::get().pe_params.param_set.scaffolding2015.autodetect) {
            INFO("Autodetecting unique edge set parameters...");
            bool pe_found = false;
//TODO constant
            size_t min_MP_IS = 10000;
            for (size_t i = 0; i < cfg::get().ds.reads.lib_count(); ++i) {

                if (IsForPEExtender(cfg::get().ds.reads[i])) {
                    pe_found = true;
                }
                if (IsForMPExtender(cfg::get().ds.reads[i])) {
                    min_MP_IS = min(min_MP_IS, (size_t) cfg::get().ds.reads[i].data().mean_insert_size);
                }
            }
            if (pe_found) {
//TODO constants;
                unique_variaton = 0.5;
                INFO("PE lib found, we believe in coverage");
            } else {
                unique_variaton = 50;
                INFO("No paired libs found, we do not believe in coverage");
            }
            min_unique_length = min_MP_IS;
            INFO("Minimal unique edge length set to the smallest MP library IS: " << min_unique_length);

        } else {
            INFO("Unique edge set constructed with parameters from config : length " << min_unique_length
                     << " variation " << unique_variaton);
        }
        ScaffoldingUniqueEdgeAnalyzer unique_edge_analyzer(gp, min_unique_length, unique_variaton);
        unique_edge_analyzer.FillUniqueEdgeStorage(*storage);
    }


    make_dir(output_dir);
    make_dir(GetEtcDir(output_dir));
    const pe_config::ParamSetT &pset = cfg::get().pe_params.param_set;

    //Scaffold graph
    shared_ptr<scaffold_graph::ScaffoldGraph> scaffoldGraph;
    if (cfg::get().pe_params.param_set.scaffold_graph_params.construct) {
        scaffoldGraph = ConstructScaffoldGraph(gp, storage, cfg::get().pe_params.param_set.scaffold_graph_params);
        if (cfg::get().pe_params.param_set.scaffold_graph_params.output) {
            PrintScaffoldGraph(scaffoldGraph, storage->GetSet(), GetEtcDir(output_dir) + "scaffold_graph");
        }
    }


    DefaultContigCorrector<ConjugateDeBruijnGraph> corrector(gp.g);
    DefaultContigConstructor<ConjugateDeBruijnGraph> constructor(gp.g, corrector);
    ContigWriter writer(gp.g, constructor);

//make pe + long reads extenders
    GraphCoverageMap cover_map(gp.g);
    INFO("SUBSTAGE = paired-end libraries")
    PathExtendStage exspander_stage = PathExtendStage::PEStage;
    vector<shared_ptr<PathExtender> > all_libs = MakeAllExtenders(exspander_stage, gp, cover_map, pset, storage);

    size_t max_over = max(FindOverlapLenForStage(exspander_stage), gp.g.k() + 100);
    shared_ptr<CompositeExtender> mainPE = make_shared<CompositeExtender>(gp.g, cover_map, all_libs, max_over, storage);

//extend pe + long reads
    PathExtendResolver resolver(gp.g);
    auto seeds = resolver.makeSimpleSeeds();
    DebugOutputPaths(gp, output_dir, seeds, "init_paths");
    seeds.SortByLength();
    INFO("Growing paths using paired-end and long single reads");
    auto paths = resolver.extendSeeds(seeds, *mainPE);
    paths.SortByLength();
    DebugOutputPaths(gp, output_dir, paths, "pe_before_overlap");

    PathContainer clone_paths;
    GraphCoverageMap clone_map(gp.g);
    bool mp_exist = MPLibsExist();

    if (mp_exist) {
        ClonePathContainer(paths, clone_paths, clone_map);
    }
//We do not run overlap removal in 2015 mode
    if (!(sc_mode == sm_old_pe_2015 || sc_mode == sm_2015 || sc_mode == sm_combined))
        FinalizePaths(paths, cover_map, max_over);
    if (broken_contigs.is_initialized()) {
        OutputBrokenScaffolds(paths, (int) gp.g.k(), writer,
                              output_dir + (mp_exist ? "pe_contigs" : broken_contigs.get()));
    }
    DebugOutputPaths(gp, output_dir, paths, "pe_before_traverse");
    if (traversLoops) {
        TraverseLoops(paths, cover_map, mainPE);
        FinalizePaths(paths, cover_map, max_over);
    }
    DebugOutputPaths(gp, output_dir, paths, (mp_exist ? "pe_final_paths" : "final_paths"));
    writer.OutputPaths(paths, output_dir + (mp_exist ? "pe_scaffolds" : contigs_name));

    cover_map.Clear();
    paths.DeleteAllPaths();
    if (!mp_exist) {
        return;
    }

//MP
    DebugOutputPaths(gp, output_dir, clone_paths, "mp_before_extend");

    INFO("SUBSTAGE = mate-pair libraries ")
    exspander_stage = PathExtendStage::MPStage;
    all_libs.clear();
    all_libs = MakeAllExtenders(exspander_stage, gp, clone_map, pset, storage, clone_paths);
    max_over = FindOverlapLenForStage(exspander_stage);
    shared_ptr<CompositeExtender> mp_main_pe = make_shared<CompositeExtender>(gp.g, clone_map, all_libs, max_over, storage);

    INFO("Growing paths using mate-pairs");
    auto mp_paths = resolver.extendSeeds(clone_paths, *mp_main_pe);
    if (!is_2015_scaffolder_enabled(pset.sm)) {
        DebugOutputPaths(gp, output_dir, mp_paths, "mp_before_overlap");
        FinalizePaths(mp_paths, clone_map, max_over, true);
    }
    DebugOutputPaths(gp, output_dir, mp_paths, "mp_final_paths");
    DEBUG("Paths are grown with mate-pairs");

//MP end

//pe again
    INFO("SUBSTAGE = polishing paths")
    exspander_stage = PathExtendStage::FinalizingPEStage;
    all_libs.clear();
    all_libs = MakeAllExtenders(exspander_stage, gp, cover_map, pset, storage);
    max_over = FindOverlapLenForStage(exspander_stage);
    shared_ptr<CompositeExtender> last_extender = make_shared<CompositeExtender>(gp.g, clone_map, all_libs, max_over, storage);

    auto last_paths = resolver.extendSeeds(mp_paths, *last_extender);
    DebugOutputPaths(gp, output_dir, last_paths, "mp2_before_overlap");
    if (!is_2015_scaffolder_enabled(pset.sm)) {
        FinalizePaths(last_paths, clone_map, max_over);
        DebugOutputPaths(gp, output_dir, last_paths, "mp2_before_traverse");
    }

    TraverseLoops(last_paths, clone_map, last_extender);
    FinalizePaths(last_paths, clone_map, max_over);

//result
    if (broken_contigs.is_initialized()) {
        OutputBrokenScaffolds(last_paths, (int) gp.g.k(), writer, output_dir + broken_contigs.get());
    }
    DebugOutputPaths(gp, output_dir, last_paths, "mp2_final_paths");
    writer.OutputPaths(last_paths, output_dir + contigs_name);

    //FinalizeUniquenessPaths();

    last_paths.DeleteAllPaths();
    seeds.DeleteAllPaths();
    mp_paths.DeleteAllPaths();
    clone_paths.DeleteAllPaths();

    INFO("ExSPAnder repeat resolving tool finished");
}

} /* path_extend */



#endif /* PATH_EXTEND_LAUNCH_HPP_ */<|MERGE_RESOLUTION|>--- conflicted
+++ resolved
@@ -506,14 +506,6 @@
                 result.push_back(MakeLongReadsExtender(gp, cov_map, i, pset));
                 ++single_read_libs;
             }
-<<<<<<< HEAD
-            if (IsForPEExtender(lib) && stage == PathExtendStage::PEStage) {
-                if (cfg::get().ds.meta) {
-                    //TODO proper configuration via config
-                    pes.push_back(MakeMetaExtender(gp, cov_map, i, pset, false));
-                } else {
-                    if (cfg::get().ds.moleculo)
-=======
             if (IsForPEExtender(lib)) {
                 ++pe_libs;
                 if (stage == PathExtendStage::PEStage
@@ -522,7 +514,6 @@
                         //TODO proper configuration via config
                         pes.push_back(MakeMetaExtender(gp, cov_map, i, pset, false));
                     else if (cfg::get().ds.moleculo)
->>>>>>> 839cc059
                         pes.push_back(MakeLongEdgePEExtender(gp, cov_map, i, pset, false));
                     else
                         pes.push_back(MakePEExtender(gp, cov_map, i, pset, false));
