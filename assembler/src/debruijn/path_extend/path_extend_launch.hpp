//***************************************************************************
//* Copyright (c) 2011-2013 Saint-Petersburg Academic University
//* All Rights Reserved
//* See file LICENSE for details.
//****************************************************************************

/*
 * lc_launch.hpp
 *
 *  Created on: Dec 1, 2011
 *      Author: andrey
 */

#ifndef PATH_EXTEND_LAUNCH_HPP_
#define PATH_EXTEND_LAUNCH_HPP_

#include "pe_config_struct.hpp"
#include "pe_resolver.hpp"
#include "path_extender.hpp"
#include "pe_io.hpp"
#include "path_visualizer.hpp"
#include "loop_traverser.hpp"
#include "long_read_storage.hpp"
#include "split_graph_pair_info.hpp"
#include "mate_pair_scaffolding.hpp"
#include "next_path_searcher.hpp"


namespace path_extend {

using namespace debruijn_graph;
typedef omnigraph::de::PairedInfoIndicesT<Graph> PairedInfoIndicesT;

inline size_t FindMaxOverlapedLen(const vector<PairedInfoLibrary*>& libes) {
    size_t max = 0;
    for (size_t i = 0; i < libes.size(); ++i) {
        max = std::max(libes[i]->GetISMax(), max);
    }
    return max;
}

inline string GetEtcDir(const std::string& output_dir) {
    return output_dir + cfg::get().pe_params.etc_dir + "/";
}

inline void DebugOutputPaths(const ContigWriter& writer, const conj_graph_pack& gp,
                      const std::string& output_dir, PathContainer& paths,
                      const string& name) {
    PathInfoWriter path_writer;
    PathVisualizer visualizer;
    string etcDir = GetEtcDir(output_dir);
    if (!cfg::get().pe_params.debug_output) {
        return;
    }
    if (cfg::get().pe_params.output.write_paths) {
        writer.writePathEdges(paths, output_dir + name + ".dat");
    }
    if (cfg::get().pe_params.viz.print_paths) {
        visualizer.writeGraphWithPathsSimple(gp, etcDir + name + ".dot", name,
                                             paths);
        path_writer.writePaths(paths, etcDir + name + ".data");
    }
}

<<<<<<< HEAD
inline double GetWeightThreshold(const PairedInfoLibrary* lib,
=======
void DebugOutputEdges(const ContigWriter& writer, const conj_graph_pack& gp,
                      const std::string& output_dir, const string& name) {
    if (!cfg::get().pe_params.debug_output) {
        return;
    }
    PathVisualizer visualizer;
    string etcDir = GetEtcDir(output_dir);
    DEBUG("debug_output " << cfg::get().pe_params.debug_output);
    if (cfg::get().pe_params.viz.print_paths) {
        writer.writeEdges(etcDir + name + ".fasta");
        visualizer.writeGraphSimple(gp, etcDir + name + ".dot", name);
    }
}

double GetWeightThreshold(const PairedInfoLibraries& lib,
>>>>>>> 08f19cfe
                          const pe_config::ParamSetT& pset) {
    return lib->IsMp() ?
            pset.mate_pair_options.weight_threshold :
            pset.extension_options.weight_threshold;
}

inline double GetSingleThreshold(const PairedInfoLibrary* lib,
                          const pe_config::ParamSetT& pset) {
    return lib->IsMp() ?
            pset.mate_pair_options.single_threshold :
            pset.extension_options.single_threshold;
}

inline double GetPriorityCoeff(const PairedInfoLibrary* lib,
                        const pe_config::ParamSetT& pset) {
    return lib->IsMp() ?
            pset.mate_pair_options.priority_coeff :
            pset.extension_options.priority_coeff;
}

inline string MakeNewName(const std::string& contigs_name,
		const std::string& subname){
	return contigs_name.substr(0, contigs_name.rfind(".fasta")) + "_" + subname + ".fasta";
}

inline void OutputBrokenScaffolds(PathContainer& paths, int k,
                           const ContigWriter& writer,
                           const std::string& filename) {
    if (!cfg::get().pe_params.param_set.scaffolder_options.on
            or !cfg::get().use_scaffolder
            or cfg::get().pe_params.obs == obs_none) {
        return;
    }

    int min_gap = cfg::get().pe_params.obs == obs_break_all ? k / 2 : k;

    ScaffoldBreaker breaker(min_gap);
    breaker.Split(paths);
    breaker.container().SortByLength();
    writer.writePaths(breaker.container(), filename);
}

inline void AddPathsToContainer(const conj_graph_pack& gp,
                         const std::vector<PathInfo<Graph> >& paths,
                         size_t size_threshold, PathContainer& result) {
    for (size_t i = 0; i < paths.size(); ++i) {
        PathInfo<Graph> path = paths[i];
        if (path.getPath().size() <= size_threshold) {
            continue;
        }
        vector<EdgeId> edges = path.getPath();
        BidirectionalPath* new_path = new BidirectionalPath(gp.g, edges);
        BidirectionalPath* conj_path = new BidirectionalPath(new_path->Conjugate());
        new_path->SetWeight((double) path.getWeight());
        conj_path->SetWeight((double) path.getWeight());
        result.AddPair(new_path, conj_path);
    }
    DEBUG("Long reads paths " << result.size() << " == ");
}

inline vector<SimpleExtender *> MakePEExtenders(const conj_graph_pack& gp,
                                         const pe_config::ParamSetT& pset,
                                         vector<PairedInfoLibrary*>& libs,
                                         bool investigate_loops) {
    vector<SimpleExtender *> extends;
    for (size_t i = 0; i < libs.size(); ++i) {
        WeightCounter* wc = new PathCoverWeightCounter(
                gp.g, libs[i], GetWeightThreshold(libs[i], pset),
                GetSingleThreshold(libs[i], pset));
        wc->setNormalizeWeight(pset.normalize_weight);
        SimpleExtensionChooser * extension = new SimpleExtensionChooser(
                gp.g, wc, GetPriorityCoeff(libs[i], pset));
        extends.push_back(new SimpleExtender(gp.g, extension, libs[i]->GetISMax(), pset.loop_removal.max_loops, investigate_loops));
    }
    return extends;
}

inline vector<SimpleExtender*> MakeLongReadsExtender(
        const conj_graph_pack& gp, const vector<PathStorageInfo<Graph> >& reads,
        size_t max_loops) {
    vector<SimpleExtender*> extends;
    for (size_t i = 0; i < reads.size(); ++i) {
        if (reads[i].GetPaths().size() == 0) {
            continue;
        }
        PathContainer paths;
        AddPathsToContainer(gp, reads[i].GetPaths(), 1, paths);
        ExtensionChooser * longReadEC = new LongReadsExtensionChooser(
                gp.g, paths, reads[i].GetFilteringThreshold(),
                reads[i].GetWeightPriorityThreshold(),
                reads[i].GetUniqueEdgePriorityThreshold());
        SimpleExtender * longReadExtender = new SimpleExtender(gp.g,
                                                               longReadEC,
                                                               10000, //FIXME
                                                               max_loops,
                                                               true);
        extends.push_back(longReadExtender);
    }
    return extends;
}
inline vector<ScaffoldingPathExtender*> MakeScaffoldingExtender(
        const conj_graph_pack& gp, const pe_config::ParamSetT& pset,
        vector<PairedInfoLibrary *>& libs) {
    GapJoiner * gapJoiner =
            new HammingGapJoiner(
                    gp.g,
                    pset.scaffolder_options.min_gap_score,
                    (int) (pset.scaffolder_options.max_must_overlap * (double) gp.g.k()),
                    (int) (pset.scaffolder_options.max_can_overlap * (double) gp.g.k()),
                    pset.scaffolder_options.short_overlap);
    vector<ScaffoldingPathExtender*> scafPEs;
    for (size_t i = 0; i < libs.size(); ++i) {
        WeightCounter* counter = new ReadCountWeightCounter(gp.g, libs[i]);
        double prior_coef = GetPriorityCoeff(libs[i], pset);
        ScaffoldingExtensionChooser * scaff_chooser =
                new ScaffoldingExtensionChooser(gp.g, counter, prior_coef);
        scafPEs.push_back(
                new ScaffoldingPathExtender(gp.g,
                                            scaff_chooser, gapJoiner,
                                            libs[i]->GetISMax(), pset.loop_removal.max_loops, false));
    }
    return scafPEs;
}

inline vector<SimpleExtender *> MakeMPExtenders(const conj_graph_pack& gp,
                                         const pe_config::ParamSetT& pset,
                                         const GraphCoverageMap& cover_map,
                                         vector<PairedInfoLibrary *>& libs) {
    vector<SimpleExtender *> mpPEs;
    for (size_t i = 0; i < libs.size(); ++i) {
        MatePairExtensionChooser* chooser = new MatePairExtensionChooser(
                gp.g, *libs[i], cover_map);
        SimpleExtender* mp_extender = new SimpleExtender(
                gp.g, chooser, libs[i]->GetISMax(),
                pset.loop_removal.mp_max_loops, false);
        mpPEs.push_back(mp_extender);
    }
    return mpPEs;
}

//TODO: delete
inline void TestIdealInfo(conj_graph_pack& gp) {
    map<int, size_t> distr;
    distr[220] = 1;
    IdealPairInfoCounter counter(gp.g, 220, 221, 100, distr);
    /*for (int i = 0; i < 220; ++i){
        size_t edge_len = 100;
        counter.IdealPairedInfo(edge_len, edge_len, edge_len + i);
    }*/
    size_t edge_len = 100;
    double w1 = counter.IdealPairedInfo(edge_len, edge_len, (int) edge_len, true);
    size_t edge_len1_1 = 50;
    size_t edge_len1_2 = 50;
    double w2_1 = counter.IdealPairedInfo(edge_len, edge_len1_1, (int) edge_len, true);
    double w2_2 = counter.IdealPairedInfo(edge_len, edge_len1_2, (int) (edge_len + edge_len1_2), true);
    size_t edge_len2_1 = 20;
    size_t edge_len2_2 = 30;
    size_t edge_len2_3 = 50;
    double w3_1 = counter.IdealPairedInfo(edge_len, edge_len2_1, (int)edge_len, true);
    double w3_2 = counter.IdealPairedInfo(edge_len, edge_len2_2, (int)(edge_len + edge_len2_1), true);
    double w3_3 = counter.IdealPairedInfo(edge_len, edge_len2_3, (int)(edge_len + edge_len2_1 + edge_len2_2), true);
    DEBUG("TEST " << w1 << " " << w2_1 + w2_2 << " " << w3_1 + w3_2 + w3_3);
}
inline void ResolveRepeatsManyLibs(conj_graph_pack& gp,
		vector<PairedInfoLibrary *>& libs,
		vector<PairedInfoLibrary *>& scaff_libs,
		vector<PairedInfoLibrary *>& mp_libs,
		const vector<PathStorageInfo<Graph> >& long_reads,
		const std::string& output_dir,
		const std::string& contigs_name,
		bool traversLoops,
		boost::optional<std::string> broken_contigs) {

	INFO("Path extend repeat resolving tool started");

	//TODO: delete
	TestIdealInfo(gp);

	make_dir(output_dir);
	if (cfg::get().developer_mode) {
	    make_dir(GetEtcDir(output_dir));
	}
	const pe_config::ParamSetT& pset = cfg::get().pe_params.param_set;

	INFO("Using " << libs.size() << " paired lib(s)");
	INFO("Using " << scaff_libs.size() << " scaffolding libs");
	INFO("Scaffolder is " << (pset.scaffolder_options.on ? "on" : "off"));

	ContigWriter writer(gp.g);

//make pe + long reads extenders
    vector<SimpleExtender *> usualPEs = MakePEExtenders(gp, pset, libs, false);
    vector<SimpleExtender*> long_reads_extenders = MakeLongReadsExtender(
            gp, long_reads, pset.loop_removal.max_loops);
<<<<<<< HEAD
    vector<SimpleExtender *> shortLoopPEs = MakePEExtenders(gp, pset, libs, true);
    vector<ScaffoldingPathExtender*> scafPEs = MakeScaffoldingExtender(gp, pset, scaff_libs);
    vector<CoveringPathExtender *> all_libs(usualPEs.begin(), usualPEs.end());
=======
    vector<SimpleExtender *> shortLoopPEs = MakeExtenders(gp, pset, libs, true);
    vector<LoopDetectingPathExtender *> all_libs(usualPEs.begin(), usualPEs.end());
>>>>>>> 08f19cfe
    all_libs.insert(all_libs.end(), long_reads_extenders.begin(),
                    long_reads_extenders.end());
    all_libs.insert(all_libs.end(), shortLoopPEs.begin(), shortLoopPEs.end());
    all_libs.insert(all_libs.end(), scafPEs.begin(), scafPEs.end());
    CoveringPathExtender * mainPE = new CompositeExtender(
            gp.g, all_libs);

//extend pe + long reads
    PathExtendResolver resolver(gp.g);
    auto seeds = resolver.makeSimpleSeeds();
	seeds.SortByLength();
	seeds.ResetPathsId();
	INFO("Growing paths");
	auto paths = resolver.extendSeeds(seeds, *mainPE);
	DebugOutputPaths(writer, gp, output_dir, paths, "pe_overlaped_paths");
    size_t max_over = FindMaxOverlapedLen(libs);
	paths.SortByLength();

    if (mp_libs.size() == 0) {
        resolver.removeOverlaps(paths, mainPE->GetCoverageMap(), max_over,
                                writer, output_dir);
        paths.FilterEmptyPaths();
        paths.CheckSymmetry();
        resolver.addUncoveredEdges(paths, mainPE->GetCoverageMap());
        paths.SortByLength();
        if (broken_contigs.is_initialized()) {
            OutputBrokenScaffolds(paths, (int) gp.g.k(), writer,
                                  output_dir + broken_contigs.get());
        }
        if (traversLoops) {
            INFO("Traversing tandem repeats");
            LoopTraverser loopTraverser(gp.g, mainPE->GetCoverageMap(), mainPE);
            loopTraverser.TraverseAllLoops();
            paths.SortByLength();
        }
        writer.writePaths(paths, output_dir + contigs_name);
        return;
    }
    writer.writePaths(paths, output_dir + "pe_paths.fasta");

//MP
    INFO("mate pair path-extend started");
    vector<SimpleExtender*> mpPEs = MakeMPExtenders(gp, pset,
                                                    mainPE->GetCoverageMap(),
                                                    mp_libs);
    max_over = std::max(FindMaxOverlapedLen(mp_libs), FindMaxOverlapedLen(libs));
	all_libs.clear();
	all_libs.insert(all_libs.end(), long_reads_extenders.begin(),
			long_reads_extenders.end());
	all_libs.insert(all_libs.end(), shortLoopPEs.begin(), shortLoopPEs.end());
	all_libs.insert(all_libs.end(), scafPEs.begin(), scafPEs.end());
	all_libs.insert(all_libs.end(), mpPEs.begin(), mpPEs.end());
	CompositeExtender* mp_main_pe = new CompositeExtender(gp.g, all_libs);
	INFO("Growing mp paths");
	auto mp_paths = resolver.extendSeeds(paths, *mp_main_pe);
    //resolver.removeOverlaps(mp_paths, mp_main_pe->GetCoverageMap(), max_over,
    //                        writer, output_dir);
    resolver.RemoveMatePairEnds(mp_paths, max_over);
	mp_paths.FilterEmptyPaths();
	mp_paths.CheckSymmetry();
	resolver.addUncoveredEdges(mp_paths, mp_main_pe->GetCoverageMap());
	mp_paths.SortByLength();
	DebugOutputPaths(writer, gp, output_dir, mp_paths, "mp_final_paths");
    INFO("End mp libs");
    writer.writePaths(mp_paths, output_dir + "mp_paths.fasta");
//MP end

//pe again
    all_libs.clear();
    all_libs.insert(all_libs.end(), long_reads_extenders.begin(),
                    long_reads_extenders.end());
    all_libs.insert(all_libs.end(), shortLoopPEs.begin(), shortLoopPEs.end());
    all_libs.insert(all_libs.end(), scafPEs.begin(), scafPEs.end());
    CompositeExtender* last_extender = new CompositeExtender(gp.g, all_libs);
    auto last_paths = resolver.extendSeeds(mp_paths, *last_extender);
    resolver.removeOverlaps(last_paths, last_extender->GetCoverageMap(), max_over,
                    writer, output_dir);
    last_paths.FilterEmptyPaths();
    resolver.addUncoveredEdges(last_paths, last_extender->GetCoverageMap());
    last_paths.SortByLength();

//Traverse loops
    if (traversLoops) {
        INFO("Traversing tandem repeats");
        LoopTraverser loopTraverser(gp.g, last_extender->GetCoverageMap(), last_extender);
        loopTraverser.TraverseAllLoops();
        last_paths.SortByLength();
    }

//result
    if (broken_contigs.is_initialized()) {
        OutputBrokenScaffolds(last_paths, (int) gp.g.k(), writer,
                              output_dir + broken_contigs.get());
    }
    DebugOutputPaths(writer, gp, output_dir, last_paths, "last_paths");
    writer.writePaths(last_paths, output_dir + contigs_name);

    INFO("Path extend repeat resolving tool finished");
    //TODO:DELETE ALL!!!!
}

inline PairedInfoLibrary* MakeNewLib(conj_graph_pack::graph_t& g,
                              const PairedInfoIndicesT& paired_index,
                              size_t index) {
    size_t read_length = cfg::get().ds.reads[index].data().read_length;
    size_t is = (size_t) cfg::get().ds.reads[index].data().mean_insert_size;
    int is_min = (int) cfg::get().ds.reads[index].data().insert_size_left_quantile;
    int is_max = (int) cfg::get().ds.reads[index].data().insert_size_right_quantile;
    int var = (int) cfg::get().ds.reads[index].data().insert_size_deviation;
    bool is_mp = cfg::get().ds.reads[index].type() == io::LibraryType::MatePairs;
    PairedInfoLibrary* lib = new PairedInfoLibrary(
            cfg::get().K, g, read_length, is, is_min > 0.0 ? size_t(is_min) : 0,
            is_max > 0.0 ? size_t(is_max) : 0, size_t(var), paired_index[index], is_mp,
            cfg::get().ds.reads[index].data().insert_size_distribution);
    return lib;
}

inline void DeleteLibs(vector<PairedInfoLibrary *>& libs) {
    for (size_t j = 0; j < libs.size(); ++j) {
        delete libs[j];
    }
}

inline bool InsertSizeCompare(const PairedInfoLibrary* lib1,
                       const PairedInfoLibrary* lib2) {
    return lib1->GetISMax() < lib2->GetISMax();
}

inline void ResolveRepeatsPe(conj_graph_pack& gp,
                      const vector<PathStorageInfo<Graph> >& long_reads,
                      const std::string& output_dir,
                      const std::string& contigs_name, bool traverseLoops,
                      boost::optional<std::string> broken_contigs,
                      bool use_auto_threshold = true) {
    vector<PairedInfoLibrary*> rr_libs;
    vector<PairedInfoLibrary*> mp_libs;
    vector<PairedInfoLibrary*> scaff_libs;
    for (size_t i = 0; i < gp.clustered_indices.size(); ++i) {
        if (cfg::get().ds.reads[i].type() == io::LibraryType::PairedEnd
                /*|| cfg::get().ds.reads[indexs[i]].type()
                        == io::LibraryType::MatePairs*/ && cfg::get().ds.reads[i].data().mean_insert_size > 0.0) {
            PairedInfoLibrary* lib = MakeNewLib(gp.g, gp.clustered_indices, i);
            if (use_auto_threshold) {
                lib->SetSingleThreshold(cfg::get().ds.reads[i].data().pi_threshold);
                INFO("Threshold for library # " << i << " is " << cfg::get().ds.reads[i].data().pi_threshold);
            }
            rr_libs.push_back(lib);
        }
    }
    for (size_t i = 0; i < gp.paired_indices.size(); ++i) {
		if (cfg::get().ds.reads[i].type()
				== io::LibraryType::MatePairs&& cfg::get().ds.reads[i].data().mean_insert_size > 0.0) {
			PairedInfoLibrary* lib = MakeNewLib(gp.g, gp.paired_indices/*paired_index*/, i);
			mp_libs.push_back(lib);
		}
	}
    std::sort(rr_libs.begin(), rr_libs.end(), InsertSizeCompare);
    if (cfg::get().use_scaffolder
            && cfg::get().pe_params.param_set.scaffolder_options.on) {
        for (size_t i = 0; i < gp.scaffolding_indices.size(); ++i) {
            if ((cfg::get().ds.reads[i].type() == io::LibraryType::PairedEnd
             || cfg::get().ds.reads[i].type() == io::LibraryType::MatePairs)
             && cfg::get().ds.reads[i].data().mean_insert_size > 0.0) {
                PairedInfoLibrary* lib = MakeNewLib(gp.g, gp.scaffolding_indices, i);
                scaff_libs.push_back(lib);
            }
        }
    }
    std::sort(scaff_libs.begin(), scaff_libs.end(), InsertSizeCompare);
    ResolveRepeatsManyLibs(gp, rr_libs, scaff_libs, mp_libs, long_reads, output_dir,
                           contigs_name, traverseLoops, broken_contigs);
    DeleteLibs(rr_libs);
    DeleteLibs(scaff_libs);
}


} /* path_extend */



#endif /* PATH_EXTEND_LAUNCH_HPP_ */<|MERGE_RESOLUTION|>--- conflicted
+++ resolved
@@ -62,25 +62,7 @@
     }
 }
 
-<<<<<<< HEAD
 inline double GetWeightThreshold(const PairedInfoLibrary* lib,
-=======
-void DebugOutputEdges(const ContigWriter& writer, const conj_graph_pack& gp,
-                      const std::string& output_dir, const string& name) {
-    if (!cfg::get().pe_params.debug_output) {
-        return;
-    }
-    PathVisualizer visualizer;
-    string etcDir = GetEtcDir(output_dir);
-    DEBUG("debug_output " << cfg::get().pe_params.debug_output);
-    if (cfg::get().pe_params.viz.print_paths) {
-        writer.writeEdges(etcDir + name + ".fasta");
-        visualizer.writeGraphSimple(gp, etcDir + name + ".dot", name);
-    }
-}
-
-double GetWeightThreshold(const PairedInfoLibraries& lib,
->>>>>>> 08f19cfe
                           const pe_config::ParamSetT& pset) {
     return lib->IsMp() ?
             pset.mate_pair_options.weight_threshold :
@@ -275,14 +257,9 @@
     vector<SimpleExtender *> usualPEs = MakePEExtenders(gp, pset, libs, false);
     vector<SimpleExtender*> long_reads_extenders = MakeLongReadsExtender(
             gp, long_reads, pset.loop_removal.max_loops);
-<<<<<<< HEAD
     vector<SimpleExtender *> shortLoopPEs = MakePEExtenders(gp, pset, libs, true);
     vector<ScaffoldingPathExtender*> scafPEs = MakeScaffoldingExtender(gp, pset, scaff_libs);
     vector<CoveringPathExtender *> all_libs(usualPEs.begin(), usualPEs.end());
-=======
-    vector<SimpleExtender *> shortLoopPEs = MakeExtenders(gp, pset, libs, true);
-    vector<LoopDetectingPathExtender *> all_libs(usualPEs.begin(), usualPEs.end());
->>>>>>> 08f19cfe
     all_libs.insert(all_libs.end(), long_reads_extenders.begin(),
                     long_reads_extenders.end());
     all_libs.insert(all_libs.end(), shortLoopPEs.begin(), shortLoopPEs.end());
