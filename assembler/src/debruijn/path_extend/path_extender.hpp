//***************************************************************************
//* Copyright (c) 2011-2014 Saint-Petersburg Academic University
//* All Rights Reserved
//* See file LICENSE for details.
//****************************************************************************

/*
 * path_extender.hpp
 *
 *  Created on: Mar 5, 2012
 *      Author: andrey
 */

#pragma once


#include "extension_chooser.hpp"
#include "path_filter.hpp"
#include "../overlap_analysis.hpp"
#include <cmath>


namespace path_extend {

class ShortLoopResolver {
public:
    ShortLoopResolver(const Graph& g)
            : g_(g) { }

    virtual ~ShortLoopResolver() { }

    virtual void ResolveShortLoop(BidirectionalPath& path) const = 0;

protected:
    DECL_LOGGER("PathExtender")
    const Graph& g_;

    void UndoCycles(BidirectionalPath& p, EdgeId next_edge) const {
        if (p.Size() <= 2) {
            return;
        }
        EdgeId first_edge = p.Back();
        EdgeId second_edge = next_edge;
        while (p.Size() > 2) {
            if (p.At(p.Size() - 1) == first_edge && p.At(p.Size() - 2) == second_edge) {
                p.PopBack(2);
            } else {
                return;;
            }
        }
    }

    void MakeCycleStep(BidirectionalPath& path, EdgeId e) const {
        if (path.Size() == 0) {
            return;
        }
        EdgeId pathEnd = path.Back();
        path.PushBack(e);
        path.PushBack(pathEnd);
    }
};

class CovShortLoopResolver : public ShortLoopResolver {
public:
    CovShortLoopResolver(const conj_graph_pack& gp)
            : ShortLoopResolver(gp.g), gp_(gp) {

    }

    void ResolveShortLoop(BidirectionalPath& path) const override {
        DEBUG("resolve short loop by coverage");
        path.Print();

        pair<EdgeId, EdgeId> edges;
        if (path.Size() >= 1 && GetLoopAndExit(g_, path.Back(), edges)) {
            DEBUG("Coverage Short Loop Resolver");
            UndoCycles(path, edges.first);
            EdgeId e1 = path.Back();
            EdgeId e2 = edges.first;
            EdgeId e_out = edges.second;
            auto prob_e_in = g_.IncomingEdges(g_.EdgeEnd(e2));
            EdgeId e_in = *prob_e_in.begin();
            size_t count = 0;
            for (auto edge = prob_e_in.begin(); edge != prob_e_in.end(); ++edge) {
                if (*edge != e2)
                    e_in = *edge;
                count++;
            }
            if (count != 2) {
                return;
            }
            double in_cov = gp_.flanking_cov.GetOutCov(e_in); //g_.coverage(e_in);
            double out_cov = gp_.flanking_cov.GetInCov(e_out); //g_.coverage(e_out);
            double cov = (in_cov + out_cov) / 2.0;
            double time1 = math::round(gp_.flanking_cov.GetInCov(e1) / cov);//math::round(gp_.g.coverage(e1) / cov);
            double time2 = math::round(gp_.flanking_cov.GetInCov(e2) / cov);////math::round(gp_.g.coverage(e2) / cov);
            size_t time = (size_t) std::max(0.0, std::min(time1 - 1.0, time2));
            for (size_t i = 0; i < time; ++i) {
                MakeCycleStep(path, edges.first);
            }
            path.PushBack(edges.second);
            DEBUG("loop with start " << g_.int_id(e_in)
            		<<" e1 " << g_.int_id(e1)
            		<< " e2 " << g_.int_id(e2)
            		<< " out " <<g_.int_id(e_out)
            		<< " cov in = " << in_cov
            		<< " cov out " << out_cov
            		<< " cov " << cov
                  << " cov e1 = " << gp_.g.coverage(e1)
                  << " cov e2 = " << gp_.g.coverage(e2)
                  << " time1 = " << time1
                  << " time2 = " << time2
                  << " time = " << time);
        }
    }
private:
    const conj_graph_pack& gp_;
};

class SimpleLoopResolver : public ShortLoopResolver {

public:
    SimpleLoopResolver(Graph& g) : ShortLoopResolver(g) { }

    void ResolveShortLoop(BidirectionalPath& path) const override {
        pair<EdgeId, EdgeId> edges;
        if (path.Size() >= 1 && GetLoopAndExit(g_, path.Back(), edges)) {
            DEBUG("Resolving short loop...");
            EdgeId e = path.Back();
            path.PushBack(edges.first);
            path.PushBack(e);
            path.PushBack(edges.second);
            DEBUG("Resolving short loop done");
        }
    }

protected:
    DECL_LOGGER("PathExtender")
};

class LoopResolver : public ShortLoopResolver {
    static const size_t ITER_COUNT = 10;
    const WeightCounter& wc_;

public:
    LoopResolver(const Graph& g, const WeightCounter& wc)
            : ShortLoopResolver(g),
              wc_(wc) { }

    void MakeBestChoice(BidirectionalPath& path, pair<EdgeId, EdgeId>& edges) const {
        UndoCycles(path, edges.first);
        BidirectionalPath experiment(path);
        double max_weight = wc_.CountWeight(experiment, edges.second);
        double diff = max_weight - wc_.CountWeight(experiment, edges.first);
        size_t maxIter = 0;
        for (size_t i = 1; i <= ITER_COUNT; ++i) {
            double weight = wc_.CountWeight(experiment, edges.first);
            if (weight > 0) {
                MakeCycleStep(experiment, edges.first);
                weight = wc_.CountWeight(experiment, edges.second);
                double weight2 = wc_.CountWeight(experiment, edges.first);
                if (weight > max_weight || (weight == max_weight && weight - weight2 > diff)
                        || (weight == max_weight && weight - weight2 == diff && i == 1)) {
                    max_weight = weight;
                    maxIter = i;
                    diff = weight - weight2;
                }
            }
        }
        for (size_t i = 0; i < maxIter; ++i) {
            MakeCycleStep(path, edges.first);
        }
        path.PushBack(edges.second);
    }

    void ResolveShortLoop(BidirectionalPath& path) const override {
        pair<EdgeId, EdgeId> edges;
        if (path.Size() >=1 && GetLoopAndExit(g_, path.Back(), edges)) {
            DEBUG("Resolving short loop...");
            MakeBestChoice(path, edges);
            DEBUG("Resolving short loop done");
        }
    }
};

class GapJoiner {

public:
    static const int INVALID_GAP = -1000000;
    GapJoiner(const Graph& g)
            : g_(g) { }

    virtual Gap FixGap( EdgeId source, EdgeId sink, int initial_gap) const = 0;

    virtual ~GapJoiner() { }
protected:
    const Graph& g_;
};

class SimpleGapJoiner : public GapJoiner {

public:
    SimpleGapJoiner(const Graph& g) : GapJoiner(g) { }

    Gap FixGap(EdgeId source, EdgeId sink, int initial_gap) const override {
        if (initial_gap > 2 * (int) g_.k()) {
            return Gap(initial_gap);
        }
        for (int l = (int) g_.k(); l > 0; --l) {
            if (g_.EdgeNucls(sink).Subseq(g_.length(source) + g_.k() - l) == g_.EdgeNucls(sink).Subseq(0, l)) {
                DEBUG("Found correct gap length");
                DEBUG("Inintial: " << initial_gap << ", new gap: " << g_.k() - l);
                return Gap((int) g_.k() - l);
            }
        }
        DEBUG("Perfect overlap is not found, inintial: " << initial_gap);
        return Gap(initial_gap);
    }
};

class HammingGapJoiner: public GapJoiner {
    const double min_gap_score_;
    const size_t short_overlap_threshold_;
    const size_t basic_overlap_length_;

    vector<size_t> DiffPos(const Sequence& s1, const Sequence& s2) const {
        VERIFY(s1.size() == s2.size());
        vector < size_t > answer;
        for (size_t i = 0; i < s1.size(); ++i)
            if (s1[i] != s2[i])
                answer.push_back(i);
        return answer;
    }

    size_t HammingDistance(const Sequence& s1, const Sequence& s2) const {
        VERIFY(s1.size() == s2.size());
        size_t dist = 0;
        for (size_t i = 0; i < s1.size(); ++i) {
            if (s1[i] != s2[i]) {
                dist++;
            }
        }
        return dist;
    }

//    double ScoreGap(const Sequence& s1, const Sequence& s2, int gap, int initial_gap) const {
//        VERIFY(s1.size() == s2.size());
//        return 1.0 - (double) HammingDistance(s1, s2) / (double) s1.size()
//                - (double) abs(gap - initial_gap) / (double) (2 * g_.k());
//    }


    double ScoreGap(const Sequence& s1, const Sequence& s2) const {
        VERIFY(s1.size() == s2.size());
        return 1.0 - (double) HammingDistance(s1, s2) / (double) s1.size();
    }

public:

    //todo review parameters in usages
    HammingGapJoiner(const Graph& g,
            double min_gap_score,
            size_t short_overlap_threshold,
            size_t basic_overlap_length):
                GapJoiner(g),
                min_gap_score_(min_gap_score),
                short_overlap_threshold_(short_overlap_threshold),
                basic_overlap_length_(basic_overlap_length)
    {
        DEBUG("HammingGapJoiner params: \n min_gap_score " << min_gap_score_ <<
              "\n short_overlap_threshold " << short_overlap_threshold_ <<
              "\n basic_overlap_length " << basic_overlap_length_);
    }

    //estimated_gap is in k-mers
    Gap FixGap(EdgeId source, EdgeId sink, int estimated_gap) const override {

        size_t corrected_start_overlap = basic_overlap_length_;
        if (estimated_gap < 0) {
            corrected_start_overlap -= estimated_gap;
        }

        corrected_start_overlap = min(corrected_start_overlap,
                                      g_.k() + min(g_.length(source), g_.length(sink)));

        DEBUG("Corrected max overlap " << corrected_start_overlap);

        double best_score = min_gap_score_;
        int fixed_gap = INVALID_GAP;

        double overlap_coeff = 0.3;
        size_t min_overlap = 1ul;
        if (estimated_gap < 0) {
            size_t estimated_overlap = g_.k() - estimated_gap;
            min_overlap = max(size_t(math::round(overlap_coeff * double(estimated_overlap))), 1ul);
        }
        //todo better usage of estimated overlap
        DEBUG("Min overlap " << min_overlap);

        for (size_t l = corrected_start_overlap; l >= min_overlap; --l) {
            //TRACE("Sink: " << g_.EdgeNucls(sink).Subseq(g_.length(sink) + g_.k() - l).str());
            //TRACE("Source: " << g_.EdgeNucls(source).Subseq(0, l));
            double score = 0;
            score = ScoreGap(g_.EdgeNucls(source).Subseq(g_.length(source) + g_.k() - l),
                                    g_.EdgeNucls(sink).Subseq(0, l));
            if (math::gr(score, best_score)) {
                TRACE("Curr overlap " << l);
                TRACE("Score: " << score);
                best_score = score;
                fixed_gap = int(g_.k() - l);
            }

            if (l == short_overlap_threshold_ && fixed_gap != INVALID_GAP) {
                //look at "short" overlaps only if long overlaps couldn't be found
                DEBUG("Not looking at short overlaps");
                break;
            }
        }

        if (fixed_gap != INVALID_GAP) {
            DEBUG("Found candidate gap length with score " << best_score);
            DEBUG("Estimated gap: " << estimated_gap <<
                  ", fixed gap: " << fixed_gap << " (overlap " << g_.k() - fixed_gap<< ")");
        }
        return Gap(fixed_gap);
    }

private:
    DECL_LOGGER("HammingGapJoiner");
};

//deprecated!
//fixme reduce code duplication with HammingGapJoiner
class LikelihoodHammingGapJoiner: public GapJoiner {
    static const size_t DEFAULT_PADDING_LENGTH = 10;
    const double min_gap_score_;
    const size_t short_overlap_threshold_;
    const size_t basic_overlap_length_;

    vector<size_t> DiffPos(const Sequence& s1, const Sequence& s2) const {
        VERIFY(s1.size() == s2.size());
        vector < size_t > answer;
        for (size_t i = 0; i < s1.size(); ++i)
            if (s1[i] != s2[i])
                answer.push_back(i);
        return answer;
    }

    size_t HammingDistance(const Sequence& s1, const Sequence& s2) const {
        VERIFY(s1.size() == s2.size());
        size_t dist = 0;
        for (size_t i = 0; i < s1.size(); ++i) {
            if (s1[i] != s2[i]) {
                dist++;
            }
        }
        return dist;
    }

//    double ScoreGap(const Sequence& s1, const Sequence& s2, int gap, int initial_gap) const {
//        VERIFY(s1.size() == s2.size());
//        return 1.0 - (double) HammingDistance(s1, s2) / (double) s1.size()
//                - (double) abs(gap - initial_gap) / (double) (2 * g_.k());
//    }

    //FIXME use GC content, change match prob and use partition of tip sequence into bad and good part
    double ScoreGap(const Sequence& s1, const Sequence& s2) const {
        static double match_prob = 0.9;
        static double log_match_prob = log2(match_prob);
        static double log_mismatch_prob = log2(1. - match_prob);
        VERIFY(s1.size() == s2.size());
        size_t n = s1.size();
        size_t mismatches = HammingDistance(s1, s2);
        VERIFY(mismatches <= n);
        return 2.*double(n) + double(n - mismatches) * log_match_prob + double(mismatches) * log_mismatch_prob;
    }

public:

    //todo review parameters in usages
    LikelihoodHammingGapJoiner(const Graph& g,
            double min_gap_score,
            size_t short_overlap_threshold,
            size_t basic_overlap_length):
                GapJoiner(g),
                min_gap_score_(min_gap_score),
                short_overlap_threshold_(short_overlap_threshold),
                basic_overlap_length_(basic_overlap_length)
    {
        DEBUG("LikelihoodHammingGapJoiner params: \n min_gap_score " << min_gap_score_ <<
              "\n short_overlap_threshold " << short_overlap_threshold_ <<
              "\n basic_overlap_length " << basic_overlap_length_);
    }

    //estimated_gap is in k-mers
    Gap FixGap(EdgeId source, EdgeId sink, int estimated_gap) const override {

        size_t corrected_start_overlap = basic_overlap_length_;
        if (estimated_gap < 0) {
            corrected_start_overlap -= estimated_gap;
        }

        corrected_start_overlap = min(corrected_start_overlap,
                                      g_.k() + min(g_.length(source), g_.length(sink)));

        DEBUG("Corrected max overlap " << corrected_start_overlap);

        double best_score = min_gap_score_;
        int fixed_gap = INVALID_GAP;

        double overlap_coeff = 0.3;
        size_t min_overlap = 1ul;
        if (estimated_gap < 0) {
            size_t estimated_overlap = g_.k() - estimated_gap;
            min_overlap = max(size_t(math::round(overlap_coeff * double(estimated_overlap))), 1ul);
        }
        //todo better usage of estimated overlap
        DEBUG("Min overlap " << min_overlap);

        for (size_t l = corrected_start_overlap; l >= min_overlap; --l) {
            //TRACE("Sink: " << g_.EdgeNucls(sink).Subseq(g_.length(sink) + g_.k() - l).str());
            //TRACE("Source: " << g_.EdgeNucls(source).Subseq(0, l));
            double score = 0;
            score = ScoreGap(g_.EdgeNucls(source).Subseq(g_.length(source) + g_.k() - l),
                                    g_.EdgeNucls(sink).Subseq(0, l));
            if (math::gr(score, best_score)) {
                TRACE("Curr overlap " << l);
                TRACE("Score: " << score);
                best_score = score;
                fixed_gap = int(g_.k() - l);
            }

            if (l == short_overlap_threshold_ && fixed_gap != INVALID_GAP) {
                //look at "short" overlaps only if long overlaps couldn't be found
                DEBUG("Not looking at short overlaps");
                break;
            }
        }

        if (fixed_gap != INVALID_GAP) {
            DEBUG("Found candidate gap length with score " << best_score);
            DEBUG("Estimated gap: " << estimated_gap <<
                  ", fixed gap: " << fixed_gap << " (overlap " << g_.k() - fixed_gap<< ")");
        }
        return Gap(fixed_gap);
    }

private:
    DECL_LOGGER("LikelihoodHammingGapJoiner");
};

//if I was in LA
class LAGapJoiner: public GapJoiner {
public:
    LAGapJoiner(const Graph& g, size_t min_la_length,
            double flank_multiplication_coefficient,
            double flank_addition_coefficient) :
            GapJoiner(g), min_la_length_(min_la_length), flank_addition_coefficient_(
                    flank_addition_coefficient), flank_multiplication_coefficient_(
                    flank_multiplication_coefficient) {
        DEBUG("flank_multiplication_coefficient - " << flank_multiplication_coefficient_); DEBUG("flank_addition_coefficient_  - " << flank_addition_coefficient_ );
    }

    Gap FixGap(EdgeId source, EdgeId sink, int initial_gap) const override {

        DEBUG("Overlap doesn't exceed " << size_t(abs(initial_gap) * ESTIMATED_GAP_MULTIPLIER) + GAP_ADDITIONAL_COEFFICIENT);
        SWOverlapAnalyzer overlap_analyzer(
                size_t(abs(initial_gap) * ESTIMATED_GAP_MULTIPLIER) + GAP_ADDITIONAL_COEFFICIENT);

        auto overlap_info = overlap_analyzer.AnalyzeOverlap(g_, source,
                sink);

        DEBUG(overlap_info);

        if (overlap_info.size() < min_la_length_) {
            DEBUG("Low alignment size");
            return Gap(INVALID_GAP);
        }

        size_t max_flank_length = max(overlap_info.r2.start_pos,
                g_.length(source) + g_.k() - overlap_info.r1.end_pos);
        DEBUG("Max flank length - " << max_flank_length);

        if ((double) max_flank_length * flank_multiplication_coefficient_
                + flank_addition_coefficient_ > overlap_info.size()) {
            DEBUG("Too long flanks for such alignment");
            return Gap(INVALID_GAP);
        }

        if (overlap_info.identity() < IDENTITY_RATIO) {
            DEBUG("Low identity score");
            return Gap(INVALID_GAP);
        }

        if ((g_.length(source) + g_.k())  - overlap_info.r1.end_pos > g_.length(source)) {
            DEBUG("Save kmers. Don't want to have edges shorter than k");
            return Gap(INVALID_GAP);
        }

        if (overlap_info.r2.start_pos > g_.length(sink)) {
            DEBUG("Save kmers. Don't want to have edges shorter than k");
            return Gap(INVALID_GAP);
        }

        return Gap(
                (int) (-overlap_info.r1.size() - overlap_info.r2.start_pos
                        + g_.k()),
                (uint32_t) (g_.length(source) + g_.k()
                        - overlap_info.r1.end_pos),
                (uint32_t) overlap_info.r2.start_pos);
    }

private:
    DECL_LOGGER("LAGapJoiner");
    const size_t min_la_length_;
    const double flank_addition_coefficient_;
    const double flank_multiplication_coefficient_;
    constexpr static double IDENTITY_RATIO = 0.9;
    constexpr static double ESTIMATED_GAP_MULTIPLIER = 2.0;
    const size_t GAP_ADDITIONAL_COEFFICIENT = 30;
};


class CompositeGapJoiner: public GapJoiner {
public:

    CompositeGapJoiner(const Graph& g, 
                       const vector<shared_ptr<GapJoiner>>& joiners, 
                       size_t may_overlap_threhold, 
                       int must_overlap_threhold, 
                       size_t artificail_gap) :
            GapJoiner(g), 
            joiners_(joiners), 
            may_overlap_threshold_(may_overlap_threhold), 
            must_overlap_threshold_(must_overlap_threhold), 
            artificial_gap_(artificail_gap)
            {  }

    Gap FixGap(EdgeId source, EdgeId sink, int estimated_gap) const override {
        DEBUG("Trying to fix estimated gap " << estimated_gap <<
                " between " << g_.str(source) << " and " << g_.str(sink));

        if (estimated_gap > int(g_.k() + may_overlap_threshold_)) {
            DEBUG("Edges are supposed to be too far to check overlaps");
            return Gap(estimated_gap);
        }

        for (auto joiner : joiners_) {
            Gap gap = joiner->FixGap(source, sink, estimated_gap);
            if (gap.gap_ != GapJoiner::INVALID_GAP) {
                return gap;
            }
        }

        //couldn't find decent overlap
        if (estimated_gap < must_overlap_threshold_) {
            DEBUG("Estimated gap looks unreliable");
            return Gap(INVALID_GAP);
        } else {
            DEBUG("Overlap was not found");
            return Gap(max(estimated_gap, int(g_.k() + artificial_gap_)));
        }
    }

private:
    vector<shared_ptr<GapJoiner>> joiners_;
    const size_t may_overlap_threshold_;
    const int must_overlap_threshold_;
    const size_t artificial_gap_;

    DECL_LOGGER("CompositeGapJoiner");
};

<<<<<<< HEAD
//Detects a cycle as a minsuffix > IS present earlier in the path. Overlap is allowed.
=======
//FIXME move to tests
//Just for test. Look at overlap_analysis_tests
inline Gap MimicLAGapJoiner(Sequence& s1, Sequence& s2) {
    const int INVALID_GAP = -1000000;
    constexpr static double IDENTITY_RATIO = 0.9;

    SWOverlapAnalyzer overlap_analyzer_(10000);
    auto overlap_info = overlap_analyzer_.AnalyzeOverlap(s1, s2);
    size_t min_la_length_ = 4;
    if (overlap_info.size() < min_la_length_) {
        DEBUG("Low alignment size");
        return Gap(INVALID_GAP);
    }
    if (overlap_info.identity() < IDENTITY_RATIO) {
        DEBUG("Low identity score");
        return Gap(INVALID_GAP);
    }
    std::cout << overlap_info;

    return Gap(
            (int) (-overlap_info.r1.size() - overlap_info.r2.start_pos),
            (uint32_t) (s1.size() - overlap_info.r1.end_pos),
            (uint32_t) overlap_info.r2.start_pos);
}


>>>>>>> 47486cf0
class InsertSizeLoopDetector {
protected:
    const Graph& g_;
    const GraphCoverageMap& cov_map_;
    size_t min_cycle_len_;

public:
    InsertSizeLoopDetector(const Graph& g, const GraphCoverageMap& cov_map, size_t is): g_(g), cov_map_(cov_map), min_cycle_len_(is) {
    }

    size_t GetMinCycleLenth() const {
        return min_cycle_len_;
    }

    bool CheckCycledNonIS(const BidirectionalPath& path) const {
        if (path.Size() <= 2) {
            return false;
        }
        BidirectionalPath last = path.SubPath(path.Size() - 2);
        int pos = path.FindFirst(last);
        VERIFY(pos >= 0);
        return size_t(pos) != path.Size() - 2;
    }

    bool CheckCycled(const BidirectionalPath& path) const {
        return FindCycleStart(path) != -1;
    }
//first suffix longer than min_cycle_len
    int FindPosIS(const BidirectionalPath& path) const {
        int i = (int) path.Size() - 1;
        while (i >= 0 && path.LengthAt(i) < min_cycle_len_) {
            --i;
        }
        return i;
    }
    int FindCycleStart(const BidirectionalPath& path) const {
        TRACE("Looking for IS cycle " << min_cycle_len_);
        int i = FindPosIS(path);
        TRACE("last is pos " << i);
        if (i < 0) return -1;
//Tail
        BidirectionalPath last = path.SubPath(i);
        //last.Print();

        int pos = path.FindFirst(last);
// not cycle
        if (pos == i) pos = -1;
        TRACE("looking for 1sr IS cycle " << pos);
        return pos;
    }

//After cycle detected, removes min suffix > IS.
//returns the beginning of the cycle.
    int RemoveCycle(BidirectionalPath& path) const {
        int pos = FindCycleStart(path);
        DEBUG("Found IS cycle " << pos);
        if (pos == -1) {
            return -1;
        }

        int last_edge_pos = FindPosIS(path);
        VERIFY(last_edge_pos > -1);
        DEBUG("last edge pos " << last_edge_pos);
        VERIFY(last_edge_pos > pos);
        for (int i = (int) path.Size() - 1; i >= last_edge_pos; --i) {
            path.PopBack();
        }
        VERIFY((int) path.Size() == last_edge_pos);
        VERIFY(pos < (int) path.Size());
        DEBUG("result pos " <<pos);
        return pos;
    }
};

class RepeatDetector {
public:
    RepeatDetector(const Graph& g, const GraphCoverageMap& cov_map, size_t max_repeat_len)
            : g_(g),
              cov_map_(cov_map),
              used_paths_(),
              repeat_len_(max_repeat_len){
        empty_ = new BidirectionalPath(g_);
    }
    ~RepeatDetector() {
        delete empty_;
    }

    BidirectionalPath* RepeatPath(const BidirectionalPath& p) {
        if (p.Size() == 0) {
            return empty_;
        }
        EdgeId last_e = p.Back();
        BidirectionalPathSet cov_paths = cov_map_.GetCoveringPaths(last_e);
        DEBUG("cov paths for e " << g_.int_id(last_e) << " size " << cov_paths.size());
        size_t max_common_size = 0;
        BidirectionalPath* result_p = empty_;
        for (BidirectionalPath* cov_p : cov_paths) {
            if (used_paths_.find(cov_p) == used_paths_.end() || cov_p == &p || cov_p == p.GetConjPath()) {
                continue;
            }
            size_t common_size = MaxCommonSize(p, *cov_p);
            DEBUG("max comon size with path " << cov_p->GetId() << " is " << common_size);
            if (common_size == 0) {
            	continue;
            }
            VERIFY(common_size <= p.Size());
            if (p.LengthAt(p.Size() - common_size) > repeat_len_) {
                DEBUG("repeat from " << (p.Size() - common_size) << " length " << p.LengthAt(p.Size() - common_size) << " repeat length " << repeat_len_);
                max_common_size = max(common_size, max_common_size);
                result_p = cov_p;
            }
        }
        used_paths_.insert(&p);
        DEBUG("max common size " << max_common_size);
        return result_p;
    }
    size_t MaxCommonSize(const BidirectionalPath& p1, const BidirectionalPath& p2) const {
        DEBUG("max coomon size ")
    	EdgeId last_e = p1.Back();
        vector<size_t> positions2 = p2.FindAll(last_e);
        DEBUG("pos size " << positions2.size())
        size_t max_common_size = 0;
        for (size_t pos2 : positions2) {
            size_t common_size = MaxCommonSize(p1, p1.Size() - 1, p2, pos2);
            DEBUG("max common size from " << pos2 << " is " << common_size);
            max_common_size = max(max_common_size, common_size);
        }
        return max_common_size;
    }
private:
    size_t MaxCommonSize(const BidirectionalPath& p1, size_t pos1, const BidirectionalPath& p2, size_t pos2) const {
        int i1 = (int) pos1;
        int i2 = (int) pos2;
        while (i1 >= 0 && i2 >= 0 &&
        		p1.At((size_t) i1) == p2.At((size_t) i2) &&
        		p1.GapAt((size_t) i1) == p2.GapAt((size_t) i2)) {
            i1--;
            i2--;
        }
        if (i1 >=0 && i2>=0 && p1.At((size_t) i1) == p2.At((size_t) i2)) {
        	i1--;
        	i2--;
        }

        VERIFY(i1 <= (int)pos1);
        return std::max(size_t((int) pos1 - i1), (size_t)1);
    }
    const Graph& g_;
    const GraphCoverageMap& cov_map_;
    set<const BidirectionalPath*> used_paths_;
    size_t repeat_len_;
    BidirectionalPath* empty_;
};

class ContigsMaker {
public:
    ContigsMaker(const Graph & g)
            : g_(g) { }

    virtual ~ContigsMaker() { }

    virtual void GrowPath(BidirectionalPath& path) = 0;

    virtual void GrowPathSimple(BidirectionalPath& path) = 0;

    virtual void GrowAll(PathContainer & paths, PathContainer * result) = 0;

protected:
    const Graph& g_;
    DECL_LOGGER("PathExtender")
};

struct UsedUniqueStorage {
    set<EdgeId> used_;

    shared_ptr<ScaffoldingUniqueEdgeStorage> unique_;
    void insert(EdgeId e) {
        if (unique_->IsUnique(e)) {
            used_.insert(e);
            used_.insert(e->conjugate());
        }
    }
    bool IsUsedAndUnique (EdgeId e) {
        return (unique_->IsUnique(e) && used_.find(e) != used_.end());
    }
    UsedUniqueStorage(  shared_ptr<ScaffoldingUniqueEdgeStorage> unique ):used_(), unique_(unique) {}
};
class PathExtender {
public:
    PathExtender(const Graph & g): g_(g){ }
    virtual ~PathExtender() { }
    virtual bool MakeGrowStep(BidirectionalPath& path) = 0;
    void AddUniqueEdgeStorage(shared_ptr<UsedUniqueStorage> used_storage) {
        used_storage_ = used_storage;
    }
protected:
    const Graph& g_;
    shared_ptr<UsedUniqueStorage> used_storage_;
    DECL_LOGGER("PathExtender")
};

class CompositeExtender : public ContigsMaker {
public:
    CompositeExtender(Graph & g, GraphCoverageMap& cov_map, size_t max_diff_len)
            : ContigsMaker(g),
              cover_map_(cov_map),
              repeat_detector_(g, cover_map_, 2 * cfg::get().max_repeat_length),  //TODO: move to config
              extenders_(),
              max_diff_len_(max_diff_len) {
    }

    CompositeExtender(Graph & g, GraphCoverageMap& cov_map, vector<shared_ptr<PathExtender> > pes, size_t max_diff_len, shared_ptr<ScaffoldingUniqueEdgeStorage> unique)
            : ContigsMaker(g),
              cover_map_(cov_map),
              repeat_detector_(g, cover_map_, 2 * cfg::get().max_repeat_length),  //TODO: move to config
              extenders_(),
              max_diff_len_(max_diff_len) {
        extenders_ = pes;
        used_storage_ = make_shared<UsedUniqueStorage>(UsedUniqueStorage( unique));
        for (auto ex: extenders_) {
            ex->AddUniqueEdgeStorage(used_storage_);
        }
    }

    void AddExtender(shared_ptr<PathExtender> pe) {
        extenders_.push_back(pe);
        pe->AddUniqueEdgeStorage(used_storage_);
    }

    virtual void GrowAll(PathContainer& paths, PathContainer * result) {
        result->clear();
        PathContainer usedPaths;
        GrowAll(paths, usedPaths, result);
        LengthPathFilter filter(g_, 0);
        filter.filter(*result);
    }

    virtual void GrowPath(BidirectionalPath& path) {
        while (MakeGrowStep(path)) { }
    }

    virtual void GrowPathSimple(BidirectionalPath& path) {
        while (MakeGrowStep(path, false)) { }
    }

    bool MakeGrowStep(BidirectionalPath& path, bool detect_repeats_online = true) {
        DEBUG("make grow step composite extender");
        auto sc_mode = cfg::get().pe_params.param_set.sm;
        if (sc_mode == sm_old_pe_2015 || sc_mode == sm_2015 || sc_mode == sm_combined) {
            DEBUG("force switch off online repeats detect, 2015 on");
            detect_repeats_online = false;
        }
        if (detect_repeats_online) {
            BidirectionalPath *repeat_path = repeat_detector_.RepeatPath(path);
            size_t repeat_size = repeat_detector_.MaxCommonSize(path, *repeat_path);

            if (repeat_size > 0) {
                DEBUG("repeat with length " << repeat_size);
                path.Print();
                repeat_path->Print();
                BidirectionalPath repeat = path.SubPath(path.Size() - repeat_size);
                int begin_repeat = repeat_path->FindLast(repeat);
                VERIFY(begin_repeat > -1);
                size_t end_repeat = (size_t) begin_repeat + repeat_size;
                DEBUG("not consistent subpaths ");
                BidirectionalPath begin1 = path.SubPath(0, path.Size() - repeat_size);
                begin1.Print();
                BidirectionalPath begin2 = repeat_path->SubPath(0, begin_repeat);
                begin2.Print();
                int gpa_in_repeat_path = repeat_path->GapAt(begin_repeat);
                BidirectionalPath end2 = repeat_path->SubPath(end_repeat);
                BidirectionalPath begin1_conj = path.SubPath(0, path.Size() - repeat_size + 1).Conjugate();
                BidirectionalPath begin2_conj = repeat_path->SubPath(0, begin_repeat + 1).Conjugate();
                pair<size_t, size_t> last = ComparePaths(0, 0, begin1_conj, begin2_conj, max_diff_len_);
                DEBUG("last " << last.first << " last2 " << last.second);
                path.Clear();
                repeat_path->Clear();
                int gap_len = repeat.GapAt(0);

                if (begin2.Size() == 0 || last.second != 0) { //TODO: incorrect: common edges, but then different ends
                    path.PushBack(begin1);
                    repeat_path->PushBack(begin2);
                } else {
                    gap_len = gpa_in_repeat_path;
                    path.PushBack(begin2);
                    repeat_path->PushBack(begin1);
                }

                path.PushBack(repeat.At(0), gap_len);
                path.PushBack(repeat.SubPath(1));
                path.PushBack(end2);
                DEBUG("new path");
                path.Print();
                return false;
            }
        }

        size_t current = 0;
        while (current < extenders_.size()) {
            DEBUG("step " << current << " from " <<extenders_.size());
            if (extenders_[current]->MakeGrowStep(path)) {
                return true;
            }
           ++current;
        }
        return false;
    }
    
private:
    GraphCoverageMap& cover_map_;
    RepeatDetector repeat_detector_;
    vector<shared_ptr<PathExtender> > extenders_;
    size_t max_diff_len_;
    shared_ptr<UsedUniqueStorage> used_storage_;
    void SubscribeCoverageMap(BidirectionalPath * path) {
        path->Subscribe(&cover_map_);
        for (size_t i = 0; i < path->Size(); ++i) {
            cover_map_.BackEdgeAdded(path->At(i), path, path->GapAt(i));
        }
    }

    void GrowAll(PathContainer& paths, PathContainer& usedPaths, PathContainer * result) {
        cover_map_.Clear();
        for (size_t i = 0; i < paths.size(); ++i) {
            VERBOSE_POWER_T2(i, 100, "Processed " << i << " paths from " << paths.size() << " (" << i * 100 / paths.size() << "%)");
            if (paths.size() > 10 && i % (paths.size() / 10 + 1) == 0) {
                INFO("Processed " << i << " paths from " << paths.size() << " (" << i * 100 / paths.size() << "%)");
            }
//In 2015 modes do not use a seed already used in paths.
            auto sc_mode = cfg::get().pe_params.param_set.sm;
            if (sc_mode == sm_old_pe_2015 || sc_mode == sm_2015 || sc_mode == sm_combined) {
                bool was_used = false;
                for (size_t ind =0; ind < paths.Get(i)->Size(); ind++) {
                    EdgeId eid = paths.Get(i)->At(ind);
                    if (used_storage_->IsUsedAndUnique(eid)) {
                        was_used = true; break;
                    } else {
                        used_storage_->insert(eid);
                    }
                }
                if (was_used) {
                    DEBUG("skipping already used seed");
                    continue;
                }
            }
//TODO: coverage_map should be exterminated
            if (!cover_map_.IsCovered(*paths.Get(i))) {
                usedPaths.AddPair(paths.Get(i), paths.GetConjugate(i));
                BidirectionalPath * path = new BidirectionalPath(*paths.Get(i));
                BidirectionalPath * conjugatePath = new BidirectionalPath(*paths.GetConjugate(i));
                result->AddPair(path, conjugatePath);
                SubscribeCoverageMap(path);
                SubscribeCoverageMap(conjugatePath);
                size_t count_trying = 0;
                size_t current_path_len = 0;
                do {
                    current_path_len = path->Length();
                    count_trying++;
                    GrowPath(*path);
                    GrowPath(*conjugatePath);
                } while (count_trying < 10 && (path->Length() != current_path_len));
                path->CheckConjugateEnd(cfg::get().max_repeat_length);
                DEBUG("result path " << path->GetId());
                path->Print();
            }
        }
    }

};

//All Path-Extenders inherits this one.

class LoopDetectingPathExtender : public PathExtender {

protected:
    size_t maxLoops_;
    bool investigateShortLoops_;
    bool use_short_loop_cov_resolver_;
    CovShortLoopResolver cov_loop_resolver_;

    vector<shared_ptr<BidirectionalPath> > visited_cycles_;
    InsertSizeLoopDetector is_detector_;
    const GraphCoverageMap& cov_map_;

public:
    LoopDetectingPathExtender(const conj_graph_pack& gp, const GraphCoverageMap& cov_map, size_t max_loops, bool investigateShortLoops,
                              bool use_short_loop_cov_resolver, size_t is)
            : PathExtender(gp.g),
              maxLoops_(max_loops),
              investigateShortLoops_(investigateShortLoops),
              use_short_loop_cov_resolver_(use_short_loop_cov_resolver),
              cov_loop_resolver_(gp),
              is_detector_(gp.g, cov_map, is),
              cov_map_(cov_map) {

    }

    size_t getMaxLoops() const {
        return maxLoops_;
    }

    bool isInvestigateShortLoops() const {
        return investigateShortLoops_;
    }

    void setInvestigateShortLoops(bool investigateShortLoops) {
        this->investigateShortLoops_ = investigateShortLoops;
    }

    void setMaxLoops(size_t maxLoops) {
        if (maxLoops != 0) {
            this->maxLoops_ = maxLoops;
        }
    }
//seems that it is outofdate
    bool InExistingLoop(const BidirectionalPath& path) {
        TRACE("Checking existing loops");
        int j = 0;
        for (auto cycle : visited_cycles_) {
            VERBOSE_POWER2(j++, "checking ");
            int pos = path.FindLast(*cycle);
            if (pos == -1)
                continue;

            int start_cycle_pos = pos + (int) cycle->Size();
            bool only_cycles_in_tail = true;
            int last_cycle_pos = start_cycle_pos;
            DEBUG("start_cycle pos "<< last_cycle_pos);
            for (int i = start_cycle_pos; i < (int) path.Size() - (int) cycle->Size(); i += (int) cycle->Size()) {
                if (!path.CompareFrom(i, *cycle)) {
                    only_cycles_in_tail = false;
                    break;
                } else {
                    last_cycle_pos = i + (int) cycle->Size();
                    DEBUG("last cycle pos changed " << last_cycle_pos);
                }
            }
            DEBUG("last_cycle_pos " << last_cycle_pos);
            only_cycles_in_tail = only_cycles_in_tail && cycle->CompareFrom(0, path.SubPath(last_cycle_pos));
            if (only_cycles_in_tail) {
// seems that most of this is useless, checking
                VERIFY (last_cycle_pos == start_cycle_pos);
                DEBUG("find cycle " << last_cycle_pos);
                DEBUG("path");
                path.Print();
                DEBUG("last subpath");
                path.SubPath(last_cycle_pos).Print();
                DEBUG("cycle");
                cycle->Print();
                DEBUG("last_cycle_pos " << last_cycle_pos << " path size " << path.Size());
                VERIFY(last_cycle_pos <= (int)path.Size());
                DEBUG("last cycle pos + cycle " << last_cycle_pos + (int)cycle->Size());
                VERIFY(last_cycle_pos + (int)cycle->Size() >= (int)path.Size());

                return true;
            }
        }
        return false;
    }

    void AddCycledEdges(const BidirectionalPath& path, size_t pos) {
        if (pos >= path.Size()) {
            DEBUG("Wrong position in IS cycle");
            return;
        }
        visited_cycles_.push_back(std::make_shared<BidirectionalPath>(path.SubPath(pos)));
        DEBUG("add cycle");
        path.SubPath(pos).Print();
    }

    bool DetectCycle(BidirectionalPath& path) {
        DEBUG("detect cycle");
        if (is_detector_.CheckCycled(path)) {
            DEBUG("Checking IS cycle");
            int loop_pos = is_detector_.RemoveCycle(path);
            DEBUG("Removed IS cycle");
            if (loop_pos != -1) {
                AddCycledEdges(path, loop_pos);
                return true;
            }
        }
        return false;
    }

    bool DetectCycleScaffolding(BidirectionalPath& path) {
          return is_detector_.CheckCycledNonIS(path);
    }

    virtual bool MakeSimpleGrowStep(BidirectionalPath& path) = 0;

    virtual bool ResolveShortLoopByCov(BidirectionalPath& path) = 0;

    virtual bool ResolveShortLoopByPI(BidirectionalPath& path) = 0;

    virtual bool CanInvestigateShortLoop() const {
        return false;
    }

    virtual bool MakeGrowStep(BidirectionalPath& path) {
        if (InExistingLoop(path)) {
            DEBUG("in existing loop");
            return false;
        }
        bool result = false;
        LoopDetector loop_detector(&path, cov_map_);
        if (DetectCycle(path)) {
            result = false;
        } else if (path.Size() >= 1 && InvestigateShortLoop() && loop_detector.EdgeInShortLoop(path.Back()) && use_short_loop_cov_resolver_) {
            DEBUG("edge in short loop");
            result = ResolveShortLoop(path);
        } else if (InvestigateShortLoop() && loop_detector.PrevEdgeInShortLoop() && use_short_loop_cov_resolver_) {
            DEBUG("Prev edge in short loop");
            path.PopBack();
            result = ResolveShortLoop(path);
        } else {
            DEBUG("Making step");
            result = MakeSimpleGrowStep(path);
            DEBUG("Made step");
            if (DetectCycle(path)) {
                result = false;
            } else if (path.Size() >= 1 && InvestigateShortLoop() && loop_detector.EdgeInShortLoop(path.Back())) {
                DEBUG("Edge in short loop");
                result = ResolveShortLoop(path);
            } else if (InvestigateShortLoop() && loop_detector.PrevEdgeInShortLoop()) {
                DEBUG("Prev edge in short loop");
                path.PopBack();
                result = ResolveShortLoop(path);
            }
        }
        return result;
    }

private:
    bool ResolveShortLoop(BidirectionalPath& p) {
        if (use_short_loop_cov_resolver_) {
            return ResolveShortLoopByCov(p);
        } else {
            return ResolveShortLoopByPI(p);
        }
    }

    bool InvestigateShortLoop() {
        return investigateShortLoops_ && (use_short_loop_cov_resolver_ || CanInvestigateShortLoop());
    }
protected:
    DECL_LOGGER("LoopDetectingPathExtender")
};

class SimpleExtender: public LoopDetectingPathExtender {

protected:

    shared_ptr<ExtensionChooser> extensionChooser_;

    void FindFollowingEdges(BidirectionalPath& path, ExtensionChooser::EdgeContainer * result) {
        DEBUG("Looking for the following edges")
        result->clear();
        vector<EdgeId> edges;
        DEBUG("Pushing back")
        push_back_all(edges, g_.OutgoingEdges(g_.EdgeEnd(path.Back())));
        result->reserve(edges.size());
        for (auto iter = edges.begin(); iter != edges.end(); ++iter) {
            DEBUG("Adding edge w distance " << g_.int_id(*iter));
            result->push_back(EdgeWithDistance(*iter, 0));
        }
        DEBUG("Following edges found");
    }


public:

    SimpleExtender(const conj_graph_pack& gp, const GraphCoverageMap& cov_map, shared_ptr<ExtensionChooser> ec, 
                    size_t is, size_t max_loops, bool investigate_short_loops, bool use_short_loop_cov_resolver):
        LoopDetectingPathExtender(gp, cov_map, max_loops, investigate_short_loops, use_short_loop_cov_resolver, is),
        extensionChooser_(ec) {
<<<<<<< HEAD
    }

    std::shared_ptr<ExtensionChooser> GetExtensionChooser() const {
        return extensionChooser_;
=======
>>>>>>> 47486cf0
    }

    virtual bool MakeSimpleGrowStep(BidirectionalPath& path) {
        if (path.Size() == 0) {
            return false;
        }
        DEBUG("Simple grow step");
        path.Print();
        ExtensionChooser::EdgeContainer candidates;
        FindFollowingEdges(path, &candidates);
        DEBUG("found candidates");
        DEBUG(candidates.size())
        if (candidates.size() == 1) {
            LoopDetector loop_detector(&path, cov_map_);
            if (!investigateShortLoops_ && (loop_detector.EdgeInShortLoop(path.Back()) or loop_detector.EdgeInShortLoop(candidates.back().e_))
                    && extensionChooser_->WeightCounterBased()) {
                return false;
            }
        }
        DEBUG("more filtering");
        candidates = extensionChooser_->Filter(path, candidates);
        DEBUG("found candidates 2");
        DEBUG(candidates.size())
        if (candidates.size() == 1) {
            LoopDetector loop_detector(&path, cov_map_);
            DEBUG("loop detecor");
            if (!investigateShortLoops_ &&
                    (loop_detector.EdgeInShortLoop(path.Back())  or loop_detector.EdgeInShortLoop(candidates.back().e_))
                    && extensionChooser_->WeightCounterBased()) {
                return false;
            }
            DEBUG("push");
            auto sc_mode = cfg::get().pe_params.param_set.sm;
            EdgeId eid = candidates.back().e_;
//In 2015 modes when trying to use already used unique edge, it is not added and path growing stops.
//That allows us to avoid overlap removal hacks used earlier.
            if (sc_mode == sm_old_pe_2015 || sc_mode == sm_2015 || sc_mode == sm_combined) {
                if (used_storage_->IsUsedAndUnique(eid)) {
                    return false;
                } else {
                    used_storage_->insert(eid);
                }
            }
            path.PushBack(eid, candidates.back().d_);
            DEBUG("push done");
            return true;
        }
        return false;
    }


    bool CanInvestigateShortLoop() const override {
        return extensionChooser_->WeightCounterBased();
    }

    virtual bool ResolveShortLoopByCov(BidirectionalPath& path) {
        LoopDetector loop_detector(&path, cov_map_);
        size_t init_len = path.Length();
        bool result = false;
        while (path.Size() >= 1 && loop_detector.EdgeInShortLoop(path.Back())) {
            cov_loop_resolver_.ResolveShortLoop(path);
            if (init_len == path.Length()) {
                return result;
            } else {
                result = true;
            }
            init_len = path.Length();
        }
        return true;
    }

    virtual bool ResolveShortLoopByPI(BidirectionalPath& path) {
        if (extensionChooser_->WeightCounterBased()) {
            LoopResolver loop_resolver(g_, extensionChooser_->wc());
            LoopDetector loop_detector(&path, cov_map_);
            size_t init_len = path.Length();
            bool result = false;
            while (path.Size() >= 1 && loop_detector.EdgeInShortLoop(path.Back())) {
                loop_resolver.ResolveShortLoop(path);
                if (init_len == path.Length()) {
                    return result;
                } else {
                    result = true;
                }
                init_len = path.Length();
            }
            return true;
        }
        return false;
    }
<<<<<<< HEAD

protected:
    DECL_LOGGER("SimpleExtender")
=======
>>>>>>> 47486cf0

};

class ScaffoldingPathExtender: public LoopDetectingPathExtender {
    std::shared_ptr<ExtensionChooser> extension_chooser_;
    ExtensionChooser::EdgeContainer sinks_;
    std::shared_ptr<GapJoiner> gap_joiner_;
<<<<<<< HEAD
//When check_sink_ set to false we can scaffold not only tips
    bool check_sink_;
    void InitSources() {
        sources_.clear();
=======

    void InitSinks() {
        sinks_.clear();
>>>>>>> 47486cf0

        for (auto iter = g_.ConstEdgeBegin(); !iter.IsEnd(); ++iter) {
            if (g_.IncomingEdgeCount(g_.EdgeStart(*iter)) == 0) {
                sinks_.push_back(EdgeWithDistance(*iter, 0));
            }
        }
    }

    bool IsSource(EdgeId e) const	{
		return g_.OutgoingEdgeCount(g_.EdgeEnd(e)) == 0;
	}


public:

    ScaffoldingPathExtender(const conj_graph_pack& gp, const GraphCoverageMap& cov_map, std::shared_ptr<ExtensionChooser> extension_chooser,
                            std::shared_ptr<GapJoiner> gap_joiner, size_t is, size_t max_loops, bool investigateShortLoops, bool check_sink = true):
        LoopDetectingPathExtender(gp, cov_map, max_loops, investigateShortLoops, false, is),
            extension_chooser_(extension_chooser),
            gap_joiner_(gap_joiner),check_sink_(check_sink)
    {
        InitSinks();
    }

    virtual bool MakeSimpleGrowStep(BidirectionalPath& path) {
<<<<<<< HEAD
        if (path.Size() < 1 || (check_sink_ && !IsSink(path.Back())) ) {
            return false;
        }
        DEBUG("scaffolding:");
        DEBUG("Simple grow step, growing path");
        path.Print();
        ExtensionChooser::EdgeContainer candidates = extension_chooser_->Filter(path, sources_);
        DEBUG("scaffolding candidates " << candidates.size() << " from sources " << sources_.size());
=======
        if (path.Size() < 1 || !IsSource(path.Back())) {
            return false;
        }
        DEBUG("scaffolding");
        ExtensionChooser::EdgeContainer candidates = extension_chooser_->Filter(path, sinks_);
        DEBUG("scaffolding candidates " << candidates.size() << " from sinks " << sinks_.size());
>>>>>>> 47486cf0
        if (candidates.size() == 1) {
            if (candidates[0].e_ == path.Back() || (cfg::get().avoid_rc_connections && candidates[0].e_ == g_.conjugate(path.Back()))) {
                return false;
            }
            BidirectionalPath temp_path(path);
            temp_path.PushBack(candidates[0].e_);
            if(this->DetectCycleScaffolding(temp_path)) {
                return false;
            }

<<<<<<< HEAD
            if (gap != GapJoiner::INVALID_GAP) {
                DEBUG("Scaffolding. PathId: " << path.GetId() << " path length: " << path.Length() << ", fixed gap length: " << gap);
                auto sc_mode = cfg::get().pe_params.param_set.sm;
                EdgeId eid = candidates.back().e_;
                if (sc_mode == sm_old_pe_2015 || sc_mode == sm_2015 || sc_mode == sm_combined) {
                    if (used_storage_->IsUsedAndUnique(eid)) {
                        return false;
                    } else {
                        used_storage_->insert(eid);
                    }
                }
                path.PushBack(eid, gap);
                return true;


=======
//            int gap = cfg::get().pe_params.param_set.scaffolder_options.fix_gaps ?
//                            gap_joiner_->FixGap(path.Back(), candidates.back().e_, candidates.back().d_) : candidates.back().d_;
            if(cfg::get().pe_params.param_set.scaffolder_options.fix_gaps) {
                Gap gap = gap_joiner_->FixGap(path.Back(), candidates.back().e_, candidates.back().d_);
                if (gap.gap_ != GapJoiner::INVALID_GAP) {
                    DEBUG("Scaffolding. PathId: " << path.GetId() << " path length: " << path.Length() << ", fixed gap length: " << gap.gap_ << ", trash length: " << gap.trash_previous_ << "-" <<  gap.trash_current_);
                    path.PushBack(candidates.back().e_, gap);
                    return true;
                }
                else {
                        DEBUG("Looks like wrong scaffolding. PathId: " << path.GetId() << " path length: " << path.Length() << ", fixed gap length: " << candidates.back().d_);
                        return false;
                }
>>>>>>> 47486cf0
            } else {
                DEBUG("Scaffolding. PathId: " << path.GetId() << " path length: " << path.Length() << ", fixed gap length: " << candidates.back().d_ );
                path.PushBack(candidates.back().e_, candidates.back().d_);
                return true;
            }
        }
        DEBUG("scaffolding end");
        return false;
    }

    virtual bool ResolveShortLoopByCov(BidirectionalPath&) {
        return false;
    }

	virtual bool ResolveShortLoopByPI(BidirectionalPath&) {
		return false;
	}

    std::shared_ptr<ExtensionChooser> GetExtensionChooser() const {
        return extension_chooser_;
    }

private:
	DECL_LOGGER("ScaffoldingPathExtender");
};

}<|MERGE_RESOLUTION|>--- conflicted
+++ resolved
@@ -571,9 +571,6 @@
     DECL_LOGGER("CompositeGapJoiner");
 };
 
-<<<<<<< HEAD
-//Detects a cycle as a minsuffix > IS present earlier in the path. Overlap is allowed.
-=======
 //FIXME move to tests
 //Just for test. Look at overlap_analysis_tests
 inline Gap MimicLAGapJoiner(Sequence& s1, Sequence& s2) {
@@ -600,7 +597,7 @@
 }
 
 
->>>>>>> 47486cf0
+//Detects a cycle as a minsuffix > IS present earlier in the path. Overlap is allowed.
 class InsertSizeLoopDetector {
 protected:
     const Graph& g_;
@@ -1176,13 +1173,10 @@
                     size_t is, size_t max_loops, bool investigate_short_loops, bool use_short_loop_cov_resolver):
         LoopDetectingPathExtender(gp, cov_map, max_loops, investigate_short_loops, use_short_loop_cov_resolver, is),
         extensionChooser_(ec) {
-<<<<<<< HEAD
     }
 
     std::shared_ptr<ExtensionChooser> GetExtensionChooser() const {
         return extensionChooser_;
-=======
->>>>>>> 47486cf0
     }
 
     virtual bool MakeSimpleGrowStep(BidirectionalPath& path) {
@@ -1273,38 +1267,31 @@
         }
         return false;
     }
-<<<<<<< HEAD
 
 protected:
     DECL_LOGGER("SimpleExtender")
-=======
->>>>>>> 47486cf0
 
 };
 
 class ScaffoldingPathExtender: public LoopDetectingPathExtender {
     std::shared_ptr<ExtensionChooser> extension_chooser_;
-    ExtensionChooser::EdgeContainer sinks_;
+    ExtensionChooser::EdgeContainer sources_;
     std::shared_ptr<GapJoiner> gap_joiner_;
-<<<<<<< HEAD
+
 //When check_sink_ set to false we can scaffold not only tips
     bool check_sink_;
+
     void InitSources() {
         sources_.clear();
-=======
-
-    void InitSinks() {
-        sinks_.clear();
->>>>>>> 47486cf0
 
         for (auto iter = g_.ConstEdgeBegin(); !iter.IsEnd(); ++iter) {
             if (g_.IncomingEdgeCount(g_.EdgeStart(*iter)) == 0) {
-                sinks_.push_back(EdgeWithDistance(*iter, 0));
-            }
-        }
-    }
-
-    bool IsSource(EdgeId e) const	{
+                sources_.push_back(EdgeWithDistance(*iter, 0));
+            }
+        }
+    }
+
+    bool IsSink(EdgeId e) const	{
 		return g_.OutgoingEdgeCount(g_.EdgeEnd(e)) == 0;
 	}
 
@@ -1317,11 +1304,10 @@
             extension_chooser_(extension_chooser),
             gap_joiner_(gap_joiner),check_sink_(check_sink)
     {
-        InitSinks();
+        InitSources();
     }
 
     virtual bool MakeSimpleGrowStep(BidirectionalPath& path) {
-<<<<<<< HEAD
         if (path.Size() < 1 || (check_sink_ && !IsSink(path.Back())) ) {
             return false;
         }
@@ -1330,14 +1316,7 @@
         path.Print();
         ExtensionChooser::EdgeContainer candidates = extension_chooser_->Filter(path, sources_);
         DEBUG("scaffolding candidates " << candidates.size() << " from sources " << sources_.size());
-=======
-        if (path.Size() < 1 || !IsSource(path.Back())) {
-            return false;
-        }
-        DEBUG("scaffolding");
-        ExtensionChooser::EdgeContainer candidates = extension_chooser_->Filter(path, sinks_);
-        DEBUG("scaffolding candidates " << candidates.size() << " from sinks " << sinks_.size());
->>>>>>> 47486cf0
+
         if (candidates.size() == 1) {
             if (candidates[0].e_ == path.Back() || (cfg::get().avoid_rc_connections && candidates[0].e_ == g_.conjugate(path.Back()))) {
                 return false;
@@ -1348,11 +1327,30 @@
                 return false;
             }
 
-<<<<<<< HEAD
-            if (gap != GapJoiner::INVALID_GAP) {
-                DEBUG("Scaffolding. PathId: " << path.GetId() << " path length: " << path.Length() << ", fixed gap length: " << gap);
-                auto sc_mode = cfg::get().pe_params.param_set.sm;
-                EdgeId eid = candidates.back().e_;
+            auto sc_mode = cfg::get().pe_params.param_set.sm;
+            EdgeId eid = candidates.back().e_;
+            if(cfg::get().pe_params.param_set.scaffolder_options.fix_gaps) {
+                Gap gap = gap_joiner_->FixGap(path.Back(), candidates.back().e_, candidates.back().d_);
+                if (gap.gap_ != GapJoiner::INVALID_GAP) {
+                    DEBUG("Scaffolding. PathId: " << path.GetId() << " path length: " << path.Length() << ", fixed gap length: " << gap.gap_ << ", trash length: " << gap.trash_previous_ << "-" <<  gap.trash_current_);
+
+                    if (sc_mode == sm_old_pe_2015 || sc_mode == sm_2015 || sc_mode == sm_combined) {
+                        if (used_storage_->IsUsedAndUnique(eid)) {
+                            return false;
+                        } else {
+                            used_storage_->insert(eid);
+                        }
+                    }
+                    path.PushBack(eid, gap);
+                    return true;
+                }
+                else {
+                        DEBUG("Looks like wrong scaffolding. PathId: " << path.GetId() << " path length: " << path.Length() << ", fixed gap length: " << candidates.back().d_);
+                        return false;
+                }
+            }
+            else {
+                DEBUG("Scaffolding. PathId: " << path.GetId() << " path length: " << path.Length() << ", fixed gap length: " << candidates.back().d_ );
                 if (sc_mode == sm_old_pe_2015 || sc_mode == sm_2015 || sc_mode == sm_combined) {
                     if (used_storage_->IsUsedAndUnique(eid)) {
                         return false;
@@ -1360,27 +1358,6 @@
                         used_storage_->insert(eid);
                     }
                 }
-                path.PushBack(eid, gap);
-                return true;
-
-
-=======
-//            int gap = cfg::get().pe_params.param_set.scaffolder_options.fix_gaps ?
-//                            gap_joiner_->FixGap(path.Back(), candidates.back().e_, candidates.back().d_) : candidates.back().d_;
-            if(cfg::get().pe_params.param_set.scaffolder_options.fix_gaps) {
-                Gap gap = gap_joiner_->FixGap(path.Back(), candidates.back().e_, candidates.back().d_);
-                if (gap.gap_ != GapJoiner::INVALID_GAP) {
-                    DEBUG("Scaffolding. PathId: " << path.GetId() << " path length: " << path.Length() << ", fixed gap length: " << gap.gap_ << ", trash length: " << gap.trash_previous_ << "-" <<  gap.trash_current_);
-                    path.PushBack(candidates.back().e_, gap);
-                    return true;
-                }
-                else {
-                        DEBUG("Looks like wrong scaffolding. PathId: " << path.GetId() << " path length: " << path.Length() << ", fixed gap length: " << candidates.back().d_);
-                        return false;
-                }
->>>>>>> 47486cf0
-            } else {
-                DEBUG("Scaffolding. PathId: " << path.GetId() << " path length: " << path.Length() << ", fixed gap length: " << candidates.back().d_ );
                 path.PushBack(candidates.back().e_, candidates.back().d_);
                 return true;
             }
