--- conflicted
+++ resolved
@@ -119,11 +119,7 @@
         path.Print();
         EdgeId first_edge = path.Back();
         EdgeId second_edge = edges.first;
-<<<<<<< HEAD
         while (path.Size() > 2) {
-=======
-        while (path.Size() >= 2) {
->>>>>>> edf14938
             if (path.At(path.Size() - 1) == first_edge
                     && path.At(path.Size() - 2) == second_edge) {
                 path.PopBack(2);
@@ -146,16 +142,9 @@
                 weight = chooser_.CountWeight(experiment, edges.second);
                 double weight2 = chooser_.CountWeight(experiment, edges.first);
                 DEBUG("iter " << i << " weight " << weight  << " maxWeight " << maxWeight << " weight 2 " <<  weight2 << " diff " << diff);
-<<<<<<< HEAD
-                if (weight > maxWeight
-                        || (weight == maxWeight && weight - weight2 > diff)
-                        || (weight == maxWeight && weight - weight2 == diff
-                                && i == 1)) {
-=======
                 if (weight > maxWeight ||
                         (weight == maxWeight && weight - weight2 > diff) ||
                         (weight == maxWeight && weight - weight2 == diff  && i == 1)) {
->>>>>>> edf14938
                     maxWeight = weight;
                     maxIter = i;
                     diff = weight - weight2;
@@ -174,10 +163,6 @@
         pair<EdgeId, EdgeId> edges;
         if (GetLoopAndExit(path, edges)) {
         	DEBUG("Resolving short loop...");
-<<<<<<< HEAD
-=======
-            //path.Print();
->>>>>>> edf14938
             MakeBestChoice(path, edges);
             DEBUG("Resolving short loop done");
         }
