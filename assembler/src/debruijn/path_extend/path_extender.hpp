//***************************************************************************
///* Copyright (c) 2011-2014 Saint-Petersburg Academic University
//* All Rights Reserved
//* See file LICENSE for details.
//****************************************************************************

/*
 * path_extender.hpp
 *
 *  Created on: Mar 5, 2012
 *      Author: andrey
 */

#pragma once

#include "pe_utils.hpp"
#include "extension_chooser.hpp"
#include "path_filter.hpp"
#include <cmath>

namespace path_extend {

class ShortLoopResolver {
public:
    ShortLoopResolver(const Graph& g)
            : g_(g) { }

    virtual ~ShortLoopResolver() { }

    virtual void ResolveShortLoop(BidirectionalPath& path) = 0;

protected:
    DECL_LOGGER("PathExtender")
    const Graph& g_;

    void UndoCycles(BidirectionalPath& p, EdgeId next_edge) const {
        if (p.Size() <= 2) {
            return;
        }
        EdgeId first_edge = p.Back();
        EdgeId second_edge = next_edge;
        while (p.Size() > 2) {
            if (p.At(p.Size() - 1) == first_edge && p.At(p.Size() - 2) == second_edge) {
                p.PopBack(2);
            } else {
                return;;
            }
        }
    }

    void MakeCycleStep(BidirectionalPath& path, EdgeId e) {
        if (path.Size() == 0) {
            return;
        }
        EdgeId pathEnd = path.Back();
        path.PushBack(e);
        path.PushBack(pathEnd);
    }
};

class CovShortLoopResolver : public ShortLoopResolver {
public:
    CovShortLoopResolver(const conj_graph_pack& gp)
            : ShortLoopResolver(gp.g), gp_(gp) {

    }
    virtual void ResolveShortLoop(BidirectionalPath& path) {
        DEBUG("resolve short loop by coverage");
        path.Print();

        pair<EdgeId, EdgeId> edges;
        if (path.Size() >= 1 && GetLoopAndExit(g_, path.Back(), edges)) {
            DEBUG("Coverage Short Loop Resolver");
            UndoCycles(path, edges.first);
            EdgeId e1 = path.Back();
            EdgeId e2 = edges.first;
            EdgeId e_out = edges.second;
            auto prob_e_in = g_.IncomingEdges(g_.EdgeEnd(e2));
            EdgeId e_in = *prob_e_in.begin();
            size_t count = 0;
            for (auto edge = prob_e_in.begin(); edge != prob_e_in.end(); ++edge) {
                if (*edge != e2)
                    e_in = *edge;
                count++;
            }
            if (count != 2) {
                return;
            }
            double in_cov = gp_.flanking_cov.GetOutCov(e_in); //g_.coverage(e_in);
            double out_cov = gp_.flanking_cov.GetInCov(e_out); //g_.coverage(e_out);
            double cov = (in_cov + out_cov) / 2.0;
            double time1 = math::round(gp_.flanking_cov.GetInCov(e1) / cov);//math::round(gp_.g.coverage(e1) / cov);
            double time2 = math::round(gp_.flanking_cov.GetInCov(e2) / cov);////math::round(gp_.g.coverage(e2) / cov);
            size_t time = (size_t) std::max(0.0, std::min(time1 - 1.0, time2));
            for (size_t i = 0; i < time; ++i) {
                MakeCycleStep(path, edges.first);
            }
            path.PushBack(edges.second);
            DEBUG("loop with start " << g_.int_id(e_in)
            		<<" e1 " << g_.int_id(e1)
            		<< " e2 " << g_.int_id(e2)
            		<< " out " <<g_.int_id(e_out)
            		<< " cov in = " << in_cov
            		<< " cov out " << out_cov
            		<< " cov " << cov
                  << " cov e1 = " << gp_.g.coverage(e1)
                  << " cov e2 = " << gp_.g.coverage(e2)
                  << " time1 = " << time1
                  << " time2 = " << time2
                  << " time = " << time);
        }
    }
private:
    const conj_graph_pack& gp_;
};

class SimpleLoopResolver : public ShortLoopResolver {

public:
    SimpleLoopResolver(Graph& g) : ShortLoopResolver(g) { }

    virtual void ResolveShortLoop(BidirectionalPath& path) {
        pair<EdgeId, EdgeId> edges;
        if (path.Size() >= 1 && GetLoopAndExit(g_, path.Back(), edges)) {
            DEBUG("Resolving short loop...");
            EdgeId e = path.Back();
            path.PushBack(edges.first);
            path.PushBack(e);
            path.PushBack(edges.second);
            DEBUG("Resolving short loop done");
        }
    }

protected:
    DECL_LOGGER("PathExtender")
};

class LoopResolver : public ShortLoopResolver {
    static const size_t iter_ = 10;
    ExtensionChooser& chooser_;

public:
    LoopResolver(const Graph& g, ExtensionChooser& chooser)
            : ShortLoopResolver(g),
              chooser_(chooser) { }

    void MakeBestChoice(BidirectionalPath& path, pair<EdgeId, EdgeId>& edges) {
        UndoCycles(path, edges.first);
        chooser_.ClearExcludedEdges();
        BidirectionalPath experiment(path);
        double maxWeight = chooser_.CountWeight(experiment, edges.second);
        double diff = maxWeight - chooser_.CountWeight(experiment, edges.first);
        size_t maxIter = 0;
        for (size_t i = 1; i <= iter_; ++i) {
            double weight = chooser_.CountWeight(experiment, edges.first);
            if (weight > 0) {
                MakeCycleStep(experiment, edges.first);
                weight = chooser_.CountWeight(experiment, edges.second);
                double weight2 = chooser_.CountWeight(experiment, edges.first);
                if (weight > maxWeight || (weight == maxWeight && weight - weight2 > diff)
                        || (weight == maxWeight && weight - weight2 == diff && i == 1)) {
                    maxWeight = weight;
                    maxIter = i;
                    diff = weight - weight2;
                }
            }
        }
        for (size_t i = 0; i < maxIter; ++i) {
            MakeCycleStep(path, edges.first);
        }
        path.PushBack(edges.second);
    }

    virtual void ResolveShortLoop(BidirectionalPath& path) {
        pair<EdgeId, EdgeId> edges;
        if (path.Size() >=1 && GetLoopAndExit(g_, path.Back(), edges)) {
            DEBUG("Resolving short loop...");
            MakeBestChoice(path, edges);
            DEBUG("Resolving short loop done");
        }
    }
};


class GapJoiner {

public:
    static const int INVALID_GAP = -1000000;
    GapJoiner(const Graph& g)
            : g_(g) { }

    virtual int FixGap(EdgeId sink, EdgeId source, int initial_gap) const = 0;

    virtual ~GapJoiner() { }
protected:
    const Graph& g_;
    DECL_LOGGER("PathExtender")

};

class SimpleGapJoiner : public GapJoiner {

public:
    SimpleGapJoiner(const Graph& g) : GapJoiner(g) { }

    virtual int FixGap(EdgeId sink, EdgeId source, int initial_gap) const {
        if (initial_gap > 2 * (int) g_.k()) {
            return initial_gap;
        }
        for (int l = (int) g_.k(); l > 0; --l) {
            if (g_.EdgeNucls(sink).Subseq(g_.length(sink) + g_.k() - l) == g_.EdgeNucls(source).Subseq(0, l)) {
                DEBUG("Found correct gap length");
                DEBUG("Inintial: " << initial_gap << ", new gap: " << g_.k() - l);
                return (int) g_.k() - l;
            }
        }
        DEBUG("Perfect overlap is not found, inintial: " << initial_gap);
        return initial_gap;
    }
};

class HammingGapJoiner: public GapJoiner {
    static const size_t DEFAULT_PADDING_LENGTH = 10;
    const double min_gap_score_;
    const int must_overlap_threshold_;
    const size_t may_overlap_threshold_;
    const size_t short_overlap_threshold_;
    const size_t basic_overlap_length_;
    const size_t artificial_gap_;

    vector<size_t> DiffPos(const Sequence& s1, const Sequence& s2) const {
        VERIFY(s1.size() == s2.size());
        vector < size_t > answer;
        for (size_t i = 0; i < s1.size(); ++i)
            if (s1[i] != s2[i])
                answer.push_back(i);
        return answer;
    }

    size_t HammingDistance(const Sequence& s1, const Sequence& s2) const {
        VERIFY(s1.size() == s2.size());
        size_t dist = 0;
        for (size_t i = 0; i < s1.size(); ++i) {
            if (s1[i] != s2[i]) {
                dist++;
            }
        }
        return dist;
    }

//    double ScoreGap(const Sequence& s1, const Sequence& s2, int gap, int initial_gap) const {
//        VERIFY(s1.size() == s2.size());
//        return 1.0 - (double) HammingDistance(s1, s2) / (double) s1.size()
//                - (double) abs(gap - initial_gap) / (double) (2 * g_.k());
//    }

    double ScoreGap(const Sequence& s1, const Sequence& s2) const {
        static double match_prob = 0.9;
        static double log_match_prob = log2(match_prob);
        static double log_mismatch_prob = log2(1 - match_prob);
        VERIFY(s1.size() == s2.size());
        size_t n = s1.size();
        size_t mismatches = HammingDistance(s1, s2);
        return 2*n + (n - mismatches) * log_match_prob + mismatches * log_mismatch_prob;
    }

public:

    //todo review parameters in usages
    HammingGapJoiner(const Graph& g,
            double min_gap_score,
            int must_overlap_threshold,
            size_t may_overlap_threshold,
            size_t short_overlap_threshold,
            size_t basic_overlap_length,
            size_t artificial_gap = DEFAULT_PADDING_LENGTH):
                GapJoiner(g),
                min_gap_score_(min_gap_score),
                must_overlap_threshold_(must_overlap_threshold),
                may_overlap_threshold_(may_overlap_threshold),
                short_overlap_threshold_(short_overlap_threshold),
                basic_overlap_length_(basic_overlap_length),
                artificial_gap_(artificial_gap)
    {
        DEBUG("HammingGapJoiner params: \n min_gap_score " << min_gap_score_ <<
              "\n must_overlap_threshold " << must_overlap_threshold_ <<
              "\n may_overlap_threshold " << may_overlap_threshold_ <<
              "\n short_overlap_threshold " << short_overlap_threshold_ <<
              "\n basic_overlap_length " << basic_overlap_length_ <<
              "\n artificial_gap " << artificial_gap_);
    }

    //estimated_gap is in k-mers
    virtual int FixGap(EdgeId sink, EdgeId source, int estimated_gap) const {
        DEBUG("Trying to fix estimated gap " << estimated_gap <<
              " between " << g_.str(sink) << " and " << g_.str(source));

        if (estimated_gap > int(g_.k() + may_overlap_threshold_)) {
            DEBUG("Edges are supposed to be too far to check overlaps");
            return estimated_gap;
        }

        size_t corrected_start_overlap = basic_overlap_length_;
        if (estimated_gap < 0) {
            corrected_start_overlap -= estimated_gap;
        }

        corrected_start_overlap = min(corrected_start_overlap,
                                      g_.k() + min(g_.length(sink), g_.length(source)));

        DEBUG("Corrected max overlap " << corrected_start_overlap);

        double best_score = min_gap_score_;
        int fixed_gap = INVALID_GAP;

        double overlap_coeff = 0.3;
        size_t min_overlap = 1ul;
        if (estimated_gap < 0) {
            size_t estimated_overlap = g_.k() - estimated_gap;
            min_overlap = max(size_t(math::round(overlap_coeff * estimated_overlap)), 1ul);
        }
        //todo better usage of estimated overlap
        DEBUG("Min overlap " << min_overlap);

        for (size_t l = corrected_start_overlap; l >= min_overlap; --l) {
            //TRACE("Sink: " << g_.EdgeNucls(sink).Subseq(g_.length(sink) + g_.k() - l).str());
            //TRACE("Source: " << g_.EdgeNucls(source).Subseq(0, l));
            double score = ScoreGap(g_.EdgeNucls(sink).Subseq(g_.length(sink) + g_.k() - l),
                                    g_.EdgeNucls(source).Subseq(0, l));
            if (math::gr(score, best_score)) {
                TRACE("Curr overlap " << l);
                TRACE("Score: " << score);
                best_score = score;
                fixed_gap = int(g_.k() - l);
            }

            if (l == short_overlap_threshold_ && fixed_gap != INVALID_GAP) {
                //look at "short" overlaps only if long overlaps couldn't be found
                DEBUG("Not looking at short overlaps");
                break;
            }
        }

        if (fixed_gap != INVALID_GAP) {
            DEBUG("Found candidate gap length with score " << best_score);
            DEBUG("Estimated gap: " << estimated_gap <<
                  ", fixed gap: " << fixed_gap << " (overlap " << g_.k() - fixed_gap<< ")");
        } else {
            //couldn't find decent overlap
            if (estimated_gap < must_overlap_threshold_) {
                DEBUG("Estimated gap looks unreliable");
            } else {
                DEBUG("Overlap was not found");
                fixed_gap = max(estimated_gap, int(g_.k() + artificial_gap_));
            }
        }
        DEBUG("Final fixed gap " << fixed_gap);
        return fixed_gap;
    }

private:
    DECL_LOGGER("HammingGapJoiner");
};


class InsertSizeLoopDetector {
protected:
    const Graph& g_;
    const GraphCoverageMap& cov_map_;
    size_t min_cycle_len_;

public:
    InsertSizeLoopDetector(const Graph& g, const GraphCoverageMap& cov_map, size_t is): g_(g), cov_map_(cov_map), min_cycle_len_(is) {
    }

    size_t GetMinCycleLenth() const {
        return min_cycle_len_;
    }

    bool CheckCycled(const BidirectionalPath& path) const {
        return FindCycleStart(path) != -1;
    }

    int FindPosIS(const BidirectionalPath& path) const {
        int i = (int) path.Size() - 1;
        while (i >= 0 && path.LengthAt(i) < min_cycle_len_) {
            --i;
        }
        return i;
    }
    int FindCycleStart(const BidirectionalPath& path) const {
        TRACE("Looking for IS cycle " << min_cycle_len_);
        int i = FindPosIS(path);
        DEBUG("last is pos " << i);
        if (i < 0) return -1;
        BidirectionalPath last = path.SubPath(i);
        last.Print();
        int pos = path.SubPath(0, i).FindFirst(last);
        DEBUG("looking for 1sr IS cycle " << pos);
        return pos;
    }

    int RemoveCycle(BidirectionalPath& path) const {
        int pos = FindCycleStart(path);
        DEBUG("Found IS cycle " << pos);
        if (pos == -1) {
            return -1;
        }

        size_t skip_identical_edges = 0;
        LoopDetector loop_detect(&path, cov_map_);
        if (loop_detect.IsCycled(2, skip_identical_edges)) {
            return -1;
        } else {
            int last_edge_pos = FindPosIS(path);
            VERIFY(last_edge_pos > -1);
            DEBUG("last edge pos " << last_edge_pos);
            VERIFY(last_edge_pos > pos);
            for (int i = (int) path.Size() - 1; i >= last_edge_pos; --i) {
                path.PopBack();
            }
            VERIFY((int) path.Size() == last_edge_pos);
            VERIFY(pos < (int) path.Size());
            DEBUG("result pos " <<pos);
            return pos;
        }
    }
};

class RepeatDetector {
public:
    RepeatDetector(const Graph& g, const GraphCoverageMap& cov_map, size_t max_repeat_len)
            : g_(g),
              cov_map_(cov_map),
              used_paths_(),
              repeat_len_(max_repeat_len){
        empty_ = new BidirectionalPath(g_);
    }
    ~RepeatDetector() {
        delete empty_;
    }

    BidirectionalPath* RepeatPath(const BidirectionalPath& p) {
        if (p.Size() == 0) {
            return empty_;
        }
        EdgeId last_e = p.Back();
        BidirectionalPathSet cov_paths = cov_map_.GetCoveringPaths(last_e);
        DEBUG("cov paths for e " << g_.int_id(last_e) << " size " << cov_paths.size());
        size_t max_common_size = 0;
        BidirectionalPath* result_p = empty_;
        for (BidirectionalPath* cov_p : cov_paths) {
            if (used_paths_.find(cov_p) == used_paths_.end() || cov_p == &p || cov_p == p.GetConjPath()) {
                continue;
            }
            size_t common_size = MaxCommonSize(p, *cov_p);
            DEBUG("max comon size with path " << cov_p->GetId() << " is " << common_size);
            if (common_size == 0) {
            	continue;
            }
            VERIFY(common_size <= p.Size());
            if (p.LengthAt(p.Size() - common_size) > repeat_len_) {
                DEBUG("repeat from " << (p.Size() - common_size) << " length " << p.LengthAt(p.Size() - common_size) << " repeat length " << repeat_len_);
                max_common_size = max(common_size, max_common_size);
                result_p = cov_p;
            }
        }
        used_paths_.insert(&p);
        DEBUG("max common size " << max_common_size);
        return result_p;
    }
    size_t MaxCommonSize(const BidirectionalPath& p1, const BidirectionalPath& p2) const {
        DEBUG("max coomon size ")
    	EdgeId last_e = p1.Back();
        vector<size_t> positions2 = p2.FindAll(last_e);
        DEBUG("pos size " << positions2.size())
        size_t max_common_size = 0;
        for (size_t pos2 : positions2) {
            size_t common_size = MaxCommonSize(p1, p1.Size() - 1, p2, pos2);
            DEBUG("max common size from " << pos2 << " is " << common_size);
            max_common_size = max(max_common_size, common_size);
        }
        return max_common_size;
    }
private:
    size_t MaxCommonSize(const BidirectionalPath& p1, size_t pos1, const BidirectionalPath& p2, size_t pos2) const {
        int i1 = (int) pos1;
        int i2 = (int) pos2;
        while (i1 >= 0 && i2 >= 0 &&
        		p1.At((size_t) i1) == p2.At((size_t) i2) &&
        		p1.GapAt((size_t) i1) == p2.GapAt((size_t) i2)) {
            i1--;
            i2--;
        }
        if (i1 >=0 && i2>=0 && p1.At((size_t) i1) == p2.At((size_t) i2)) {
        	i1--;
        	i2--;
        }

        VERIFY(i1 <= (int)pos1);
        return std::max(size_t((int) pos1 - i1), (size_t)1);
    }
    const Graph& g_;
    const GraphCoverageMap& cov_map_;
    set<const BidirectionalPath*> used_paths_;
    size_t repeat_len_;
    BidirectionalPath* empty_;
};

class ContigsMaker {
public:
    ContigsMaker(const Graph & g)
            : g_(g) { }

    virtual ~ContigsMaker() { }

    virtual void GrowPath(BidirectionalPath& path) = 0;

    virtual void GrowAll(PathContainer & paths, PathContainer * result) = 0;

protected:
    const Graph& g_;
    DECL_LOGGER("PathExtender")
};

class PathExtender {
public:
    PathExtender(const Graph & g): g_(g){ }
    virtual ~PathExtender() { }
    virtual bool MakeGrowStep(BidirectionalPath& path) = 0;
protected:
    const Graph& g_;
    DECL_LOGGER("PathExtender")
};

class CompositeExtender : public ContigsMaker {
public:
    CompositeExtender(Graph & g, GraphCoverageMap& cov_map, size_t max_diff_len)
            : ContigsMaker(g),
              cover_map_(cov_map),
              repeat_detector_(g, cover_map_, 2 * cfg::get().max_repeat_length),  //TODO: move to config
              extenders_(),
              max_diff_len_(max_diff_len) {
    }

    CompositeExtender(Graph & g, GraphCoverageMap& cov_map, vector<shared_ptr<PathExtender> > pes, size_t max_diff_len)
            : ContigsMaker(g),
              cover_map_(cov_map),
              repeat_detector_(g, cover_map_, 2 * cfg::get().max_repeat_length),  //TODO: move to config
              extenders_(),
              max_diff_len_(max_diff_len) {
        extenders_ = pes;
    }

    void AddExender(shared_ptr<PathExtender> pe) {
        extenders_.push_back(pe);
    }

    virtual void GrowAll(PathContainer& paths, PathContainer * result) {
        result->clear();
        PathContainer usedPaths;
        GrowAll(paths, usedPaths, result);
        LengthPathFilter filter(g_, 0);
        filter.filter(*result);
    }

    virtual void GrowPath(BidirectionalPath& path) {
        while (MakeGrowStep(path)) { }
    }

    bool MakeGrowStep(BidirectionalPath& path) {
        DEBUG("make grow step composite extender");
        BidirectionalPath* repeat_path = repeat_detector_.RepeatPath(path);
        size_t repeat_size = repeat_detector_.MaxCommonSize(path, *repeat_path);
        if (repeat_size > 0) {
            DEBUG("repeat with length " << repeat_size);
            path.Print();
            repeat_path->Print();
            BidirectionalPath repeat = path.SubPath(path.Size() - repeat_size);
            int begin_repeat = repeat_path->FindLast(repeat);
            VERIFY(begin_repeat > -1);
            size_t end_repeat = (size_t)begin_repeat + repeat_size;
            DEBUG("not consistent subpaths ");
            BidirectionalPath begin1 = path.SubPath(0, path.Size() - repeat_size);
            begin1.Print();
            BidirectionalPath begin2 = repeat_path->SubPath(0, begin_repeat);
            begin2.Print();
            int gpa_in_repeat_path = repeat_path->GapAt(begin_repeat);
            BidirectionalPath end2 = repeat_path->SubPath(end_repeat);
            BidirectionalPath begin1_conj = path.SubPath(0, path.Size() - repeat_size + 1).Conjugate();
            BidirectionalPath begin2_conj = repeat_path->SubPath(0, begin_repeat + 1).Conjugate();
            pair<size_t, size_t> last = ComparePaths(0, 0, begin1_conj, begin2_conj, max_diff_len_);
            DEBUG("last " << last.first << " last2 " << last.second);
            path.Clear();
            repeat_path->Clear();
            int gap_len = repeat.GapAt(0);
            if (begin2.Size() == 0 || last.second != 0) { //TODO: incorrect: common edges, but then different ends
                path.PushBack(begin1);
                repeat_path->PushBack(begin2);
            } else {
               gap_len = gpa_in_repeat_path;
               path.PushBack(begin2);
               repeat_path->PushBack(begin1);
            }
            path.PushBack(repeat.At(0), gap_len);
            path.PushBack(repeat.SubPath(1));
            path.PushBack(end2);
            DEBUG("new path");
            path.Print();
            return false;
        }
        size_t current = 0;
        while (current < extenders_.size()) {
            DEBUG("step " << current << " from " <<extenders_.size());
            if (extenders_[current]->MakeGrowStep(path)) {
                return true;
            }
           ++current;
        }
        return false;
    }
private:
    GraphCoverageMap& cover_map_;
    RepeatDetector repeat_detector_;
    vector<shared_ptr<PathExtender> > extenders_;
    size_t max_diff_len_;

    void SubscribeCoverageMap(BidirectionalPath * path) {
        path->Subscribe(&cover_map_);
        for (size_t i = 0; i < path->Size(); ++i) {
            cover_map_.BackEdgeAdded(path->At(i), path, path->GapAt(i));
        }
    }

    void GrowAll(PathContainer& paths, PathContainer& usedPaths, PathContainer * result) {
        cover_map_.Clear();
        for (size_t i = 0; i < paths.size(); ++i) {
            VERBOSE_POWER_T2(i, 100, "Processed " << i << " paths from " << paths.size() << " (" << i * 100 / paths.size() << "%)");
            if (paths.size() > 10 && i % (paths.size() / 10 + 1) == 0) {
                INFO("Processed " << i << " paths from " << paths.size() << " (" << i * 100 / paths.size() << "%)");
            }
            if (!cover_map_.IsCovered(*paths.Get(i))) {
                usedPaths.AddPair(paths.Get(i), paths.GetConjugate(i));
                BidirectionalPath * path = new BidirectionalPath(*paths.Get(i));
                BidirectionalPath * conjugatePath = new BidirectionalPath(*paths.GetConjugate(i));
                result->AddPair(path, conjugatePath);
                SubscribeCoverageMap(path);
                SubscribeCoverageMap(conjugatePath);
                size_t count_trying = 0;
                size_t current_path_len = 0;
                do {
                    current_path_len = path->Length();
                    count_trying++;
                    GrowPath(*path);
                    GrowPath(*conjugatePath);
                } while (count_trying < 10 && (path->Length() != current_path_len));
                path->CheckConjugateEnd(cfg::get().max_repeat_length);
                DEBUG("result path " << path->GetId());
                path->Print();
            }
        }
    }

};


class LoopDetectingPathExtender : public PathExtender {

protected:
    size_t maxLoops_;
    bool investigateShortLoops_;
    bool use_short_loop_cov_resolver_;
    CovShortLoopResolver cov_loop_resolver_;
    vector<pair<BidirectionalPath*, BidirectionalPath*> > visited_cycles_;
    InsertSizeLoopDetector is_detector_;
    const GraphCoverageMap& cov_map_;

public:
    LoopDetectingPathExtender(const conj_graph_pack& gp, const GraphCoverageMap& cov_map, size_t max_loops, bool investigateShortLoops,
                              bool use_short_loop_cov_resolver, size_t is)
            : PathExtender(gp.g),
              maxLoops_(max_loops),
              investigateShortLoops_(investigateShortLoops),
              use_short_loop_cov_resolver_(use_short_loop_cov_resolver),
              cov_loop_resolver_(gp),
              is_detector_(gp.g, cov_map, is),
              cov_map_(cov_map) {

    }

    size_t getMaxLoops() const {
        return maxLoops_;
    }

    bool isInvestigateShortLoops() const {
        return investigateShortLoops_;
    }

    void setInvestigateShortLoops(bool investigateShortLoops) {
        this->investigateShortLoops_ = investigateShortLoops;
    }

    void setMaxLoops(size_t maxLoops) {
        if (maxLoops != 0) {
            this->maxLoops_ = maxLoops;
        }
    }

    bool InExistingLoop(const BidirectionalPath& path) {
        TRACE("Checking existing loops");
        int j = 0;
        for (pair<BidirectionalPath*, BidirectionalPath*> cycle_pair : visited_cycles_) {
            BidirectionalPath* cycle = cycle_pair.first;
            BidirectionalPath* cycle_path = cycle_pair.second;
            VERIFY(!cycle->Empty());
            VERIFY(!cycle_path->Empty());
            VERBOSE_POWER2(j++, "checking ")

            int pos = path.FindLast(*cycle_path);
            if (pos == -1)
                continue;

            int start_cycle_pos = pos + (int) cycle_path->Size();
            bool only_cycles_in_tail = true;
            int last_cycle_pos = start_cycle_pos;
            DEBUG("start_cycle pos "<< last_cycle_pos);
            for (int i = start_cycle_pos; i < (int) path.Size() - (int) cycle->Size(); i += (int) cycle->Size()) {
                if (!path.CompareFrom(i, *cycle)) {
                    only_cycles_in_tail = false;
                    break;
                } else {
                    last_cycle_pos = i + (int) cycle->Size();
                    DEBUG("last cycle pos changed " << last_cycle_pos);
                }
            }
            DEBUG("last_cycle_pos " << last_cycle_pos);
            only_cycles_in_tail = only_cycles_in_tail && cycle->CompareFrom(0, path.SubPath(last_cycle_pos));
            if (only_cycles_in_tail) {
                DEBUG("find cycle " << last_cycle_pos);
                DEBUG("path");
                path.Print();
                DEBUG("last subpath");
                path.SubPath(last_cycle_pos).Print();
                DEBUG("cycle path");
                cycle_path->Print();
                DEBUG("cycle");
                cycle->Print();
                DEBUG("last_cycle_pos " << last_cycle_pos << " path size " << path.Size());
                VERIFY(last_cycle_pos <= (int)path.Size());
                DEBUG("last cycle pos + cycle " << last_cycle_pos + (int)cycle->Size());
                VERIFY(last_cycle_pos + (int)cycle->Size() >= (int)path.Size());
                return true;
            }
        }
        return false;
    }

    void AddCycledEdges(const BidirectionalPath& path, size_t pos) {
        if (pos >= path.Size()) {
            DEBUG("Wrong position in IS cycle");
            return;
        }
        int i = (int) pos;
        while (i >= 0 && path.LengthAt(i) < is_detector_.GetMinCycleLenth()) {
            --i;
        }
        if (i < 0)
            i = 0;
        visited_cycles_.push_back(make_pair(new BidirectionalPath(path.SubPath(pos)), new BidirectionalPath(path.SubPath(i))));
        DEBUG("add cycle");
        path.SubPath(pos).Print();
    }

    bool DetectCycle(BidirectionalPath& path) {
        DEBUG("detect cycle");
        if (is_detector_.CheckCycled(path)) {
            DEBUG("Checking IS cycle");
            int loop_pos = is_detector_.RemoveCycle(path);
            DEBUG("Removed IS cycle");
            if (loop_pos != -1) {
                AddCycledEdges(path, loop_pos);
                return true;
            }
        }
        size_t skip_identical_edges = 0;
        LoopDetector loop_detect(&path, cov_map_);
        if (loop_detect.IsCycled(maxLoops_, skip_identical_edges)) {
            size_t loop_size = loop_detect.LoopEdges(skip_identical_edges, 1);
            DEBUG("Path is Cycled! skip identival edges = " << skip_identical_edges);
            path.Print();
            loop_detect.RemoveLoop(skip_identical_edges, false);
            DEBUG("After delete");
            path.Print();

            VERIFY(path.Size() >= loop_size);
            AddCycledEdges(path, path.Size() - loop_size);
            return true;
        }
        return false;
    }

    virtual bool MakeSimpleGrowStep(BidirectionalPath& path) = 0;

    virtual bool ResolveShortLoopByCov(BidirectionalPath& path) = 0;

    virtual bool ResolveShortLoopByPI(BidirectionalPath& path) = 0;

    virtual bool CanInvistigateShortLoop() const {
        return false;
    }

    virtual bool MakeGrowStep(BidirectionalPath& path) {
        if (InExistingLoop(path)) {
            DEBUG("in existing loop");
            return false;
        }
        bool result = false;
        LoopDetector loop_detector(&path, cov_map_);
        if (DetectCycle(path)) {
            result = false;
        } else if (path.Size() >= 1 && InvestigateShortLoop() && loop_detector.EdgeInShortLoop(path.Back()) && use_short_loop_cov_resolver_) {
            DEBUG("edge in short loop");
            result = ResolveShortLoop(path);
        } else if (InvestigateShortLoop() && loop_detector.PrevEdgeInShortLoop() && use_short_loop_cov_resolver_) {
            DEBUG("Prev edge in short loop");
            path.PopBack();
            result = ResolveShortLoop(path);
        } else {
            DEBUG("Making step");
            result = MakeSimpleGrowStep(path);
            DEBUG("Made step");
            if (DetectCycle(path)) {
                result = false;
            } else if (path.Size() >= 1 && InvestigateShortLoop() && loop_detector.EdgeInShortLoop(path.Back())) {
                DEBUG("Edge in short loop");
                result = ResolveShortLoop(path);
            } else if (InvestigateShortLoop() && loop_detector.PrevEdgeInShortLoop()) {
                DEBUG("Prev edge in short loop");
                path.PopBack();
                result = ResolveShortLoop(path);
            }
        }
        return result;
    }

private:
    bool ResolveShortLoop(BidirectionalPath& p) {
        if (use_short_loop_cov_resolver_) {
            return ResolveShortLoopByCov(p);
        } else {
            return ResolveShortLoopByPI(p);
        }
    }

    bool InvestigateShortLoop() {
        return investigateShortLoops_ && (use_short_loop_cov_resolver_ || CanInvistigateShortLoop());
    }
};

class SimpleExtender: public LoopDetectingPathExtender {

protected:

    shared_ptr<ExtensionChooser> extensionChooser_;
    LoopResolver loopResolver_;

    void FindFollowingEdges(BidirectionalPath& path, ExtensionChooser::EdgeContainer * result) {
        DEBUG("Looking for the following edges")
        result->clear();
        vector<EdgeId> edges;
        DEBUG("Pushing back")
        push_back_all(edges, g_.OutgoingEdges(g_.EdgeEnd(path.Back())));
        result->reserve(edges.size());
        for (auto iter = edges.begin(); iter != edges.end(); ++iter) {
            DEBUG("Adding edge w distance " << g_.int_id(*iter));
            result->push_back(EdgeWithDistance(*iter, 0));
        }
        DEBUG("Following edges found");
    }


public:

    SimpleExtender(const conj_graph_pack& gp, const GraphCoverageMap& cov_map, shared_ptr<ExtensionChooser> ec, size_t is, size_t max_loops, bool investigate_short_loops, bool use_short_loop_cov_resolver):
        LoopDetectingPathExtender(gp, cov_map, max_loops, investigate_short_loops, use_short_loop_cov_resolver, is),
        extensionChooser_(ec),
        loopResolver_(gp.g, *extensionChooser_) {
    }

    virtual bool MakeSimpleGrowStep(BidirectionalPath& path) {
        if (path.Size() == 0) {
            return false;
        }
        DEBUG("Simple grow step");
        path.Print();
        ExtensionChooser::EdgeContainer candidates;
        FindFollowingEdges(path, &candidates);
        DEBUG("found candidates");
        DEBUG(candidates.size())
        if (candidates.size() == 1) {
            LoopDetector loop_detector(&path, cov_map_);
            if (!investigateShortLoops_ && (loop_detector.EdgeInShortLoop(path.Back()) or loop_detector.EdgeInShortLoop(candidates.back().e_))
                    && extensionChooser_->WeighConterBased()) {
                return false;
            }
        }
        DEBUG("more filtering");
        candidates = extensionChooser_->Filter(path, candidates);
        DEBUG("found candidates 2");
        DEBUG(candidates.size())
        if (candidates.size() == 1) {
            LoopDetector loop_detector(&path, cov_map_);
            DEBUG("loop detecor");
            if (!investigateShortLoops_ &&
                    (loop_detector.EdgeInShortLoop(path.Back())  or loop_detector.EdgeInShortLoop(candidates.back().e_))
                    && extensionChooser_->WeighConterBased()) {
                return false;
            }
            DEBUG("push");
            path.PushBack(candidates.back().e_, candidates.back().d_);
            DEBUG("push done");
            return true;
        }
        return false;
    }


    virtual bool CanInvistigateShortLoop() const {
        return extensionChooser_->WeighConterBased();
    }

    virtual bool ResolveShortLoopByCov(BidirectionalPath& path) {
        LoopDetector loop_detector(&path, cov_map_);
        size_t init_len = path.Length();
        bool result = false;
        while (path.Size() >= 1 && loop_detector.EdgeInShortLoop(path.Back())) {
            cov_loop_resolver_.ResolveShortLoop(path);
            if (init_len == path.Length()) {
                return result;
            } else {
                result = true;
            }
            init_len = path.Length();
        }
        return true;
    }

    virtual bool ResolveShortLoopByPI(BidirectionalPath& path) {
            if (extensionChooser_->WeighConterBased()) {
                LoopDetector loop_detector(&path, cov_map_);
                size_t init_len = path.Length();
                bool result = false;
                while (path.Size() >= 1 && loop_detector.EdgeInShortLoop(path.Back())) {
                    loopResolver_.ResolveShortLoop(path);
                    if (init_len == path.Length()) {
                        return result;
                    } else {
                        result = true;
                    }
                    init_len = path.Length();
                }
                return true;
            }
            return false;
        }

};

class ScaffoldingPathExtender: public LoopDetectingPathExtender {

<<<<<<< HEAD
    std::shared_ptr<ExtensionChooser> extension_chooser_;
    ExtensionChooser::EdgeContainer sources_;
    std::shared_ptr<GapJoiner> gap_joiner_;
=======
protected:

    shared_ptr<ExtensionChooser> scaffoldingExtensionChooser_;

    //std::vector<int> sizes_;

    ExtensionChooser::EdgeContainer sources_;

    shared_ptr<GapJoiner> gapJoiner_;

>>>>>>> 8701cee9

    void InitSources() {
        sources_.clear();

        for (auto iter = g_.ConstEdgeBegin(); !iter.IsEnd(); ++iter) {
            if (g_.IncomingEdgeCount(g_.EdgeStart(*iter)) == 0) {
                sources_.push_back(EdgeWithDistance(*iter, 0));
            }
        }
    }

    bool IsSink(EdgeId e) const	{
		return g_.OutgoingEdgeCount(g_.EdgeEnd(e)) == 0;
	}


public:

<<<<<<< HEAD
    ScaffoldingPathExtender(const conj_graph_pack& gp, const GraphCoverageMap& cov_map, std::shared_ptr<ExtensionChooser> extension_chooser,
                            std::shared_ptr<GapJoiner> gap_joiner, size_t is, size_t max_loops, bool investigateShortLoops):
=======
    ScaffoldingPathExtender(const conj_graph_pack& gp, const GraphCoverageMap& cov_map, shared_ptr<ExtensionChooser> scaffoldingEC, shared_ptr<GapJoiner> gapJoiner, size_t is, size_t max_loops, bool investigateShortLoops):
>>>>>>> 8701cee9
        LoopDetectingPathExtender(gp, cov_map, max_loops, investigateShortLoops, false, is),
            extension_chooser_(extension_chooser),
            gap_joiner_(gap_joiner)
    {
        InitSources();
    }

    virtual bool MakeSimpleGrowStep(BidirectionalPath& path) {
        if (path.Size() < 1 || !IsSink(path.Back())) {
            return false;
        }
        DEBUG("scaffolding");
        ExtensionChooser::EdgeContainer candidates = extension_chooser_->Filter(path, sources_);
        DEBUG("scaffolding candidates " << candidates.size() << " from sources " << sources_.size());
        if (candidates.size() == 1) {
            if (candidates[0].e_ == path.Back() || (cfg::get().avoid_rc_connections && candidates[0].e_ == g_.conjugate(path.Back()))) {
                return false;
            }
            int gap = cfg::get().pe_params.param_set.scaffolder_options.fix_gaps ?
                            gap_joiner_->FixGap(path.Back(), candidates.back().e_, candidates.back().d_) : candidates.back().d_;

            if (gap != GapJoiner::INVALID_GAP) {
                DEBUG("Scaffolding. PathId: " << path.GetId() << " path length: " << path.Length() << ", fixed gap length: " << gap);
                path.PushBack(candidates.back().e_, gap);
                return true;
            } else {
                DEBUG("Looks like wrong scaffolding. PathId: " << path.GetId() << " path length: " << path.Length() << ", fixed gap length: " << candidates.back().d_);
                return false;
            }
        }
        DEBUG("scaffolding end");
        return false;
    }

    virtual bool ResolveShortLoopByCov(BidirectionalPath&) {
        return false;
    }

	virtual bool ResolveShortLoopByPI(BidirectionalPath&) {
		return false;
	}

private:
	DECL_LOGGER("ScaffoldingPathExtender");
};

}<|MERGE_RESOLUTION|>--- conflicted
+++ resolved
@@ -967,23 +967,9 @@
 };
 
 class ScaffoldingPathExtender: public LoopDetectingPathExtender {
-
-<<<<<<< HEAD
     std::shared_ptr<ExtensionChooser> extension_chooser_;
     ExtensionChooser::EdgeContainer sources_;
     std::shared_ptr<GapJoiner> gap_joiner_;
-=======
-protected:
-
-    shared_ptr<ExtensionChooser> scaffoldingExtensionChooser_;
-
-    //std::vector<int> sizes_;
-
-    ExtensionChooser::EdgeContainer sources_;
-
-    shared_ptr<GapJoiner> gapJoiner_;
-
->>>>>>> 8701cee9
 
     void InitSources() {
         sources_.clear();
@@ -1002,12 +988,8 @@
 
 public:
 
-<<<<<<< HEAD
     ScaffoldingPathExtender(const conj_graph_pack& gp, const GraphCoverageMap& cov_map, std::shared_ptr<ExtensionChooser> extension_chooser,
                             std::shared_ptr<GapJoiner> gap_joiner, size_t is, size_t max_loops, bool investigateShortLoops):
-=======
-    ScaffoldingPathExtender(const conj_graph_pack& gp, const GraphCoverageMap& cov_map, shared_ptr<ExtensionChooser> scaffoldingEC, shared_ptr<GapJoiner> gapJoiner, size_t is, size_t max_loops, bool investigateShortLoops):
->>>>>>> 8701cee9
         LoopDetectingPathExtender(gp, cov_map, max_loops, investigateShortLoops, false, is),
             extension_chooser_(extension_chooser),
             gap_joiner_(gap_joiner)
