//***************************************************************************
///* Copyright (c) 2011-2013 Saint-Petersburg Academic University
//* All Rights Reserved
//* See file LICENSE for details.
//****************************************************************************

/*
 * path_extender.hpp
 *
 *  Created on: Mar 5, 2012
 *      Author: andrey
 */

#ifndef PATH_EXTENDER_HPP_
#define PATH_EXTENDER_HPP_

#include "pe_utils.hpp"
#include "extension_chooser.hpp"
#include "path_filter.hpp"

namespace path_extend {


class ShortLoopResolver {

protected:

    const Graph& g_;

    bool GetLoopAndExit(BidirectionalPath& path,
                        pair<EdgeId, EdgeId>& result) const {
        EdgeId e = path.Head();
        VertexId v = g_.EdgeEnd(e);

        if (g_.OutgoingEdgeCount(v) != 2) {
            return false;
        }
        EdgeId loop;
        EdgeId exit;
        bool loop_found = false;
        bool exit_found = false;
        auto edges = g_.OutgoingEdges(v);
        for (auto edge = edges.begin(); edge != edges.end(); ++edge) {
            if (g_.EdgeEnd(*edge) == g_.EdgeStart(e)) {
                loop = *edge;
                loop_found = true;
            } else {
                exit = *edge;
                exit_found = true;
            }
        }
        result = make_pair(loop, exit);
        return exit_found && loop_found;
    }

public:

    ShortLoopResolver(const Graph& g): g_(g) {

    }

    virtual ~ShortLoopResolver() {

    }

    virtual void ResolveShortLoop(BidirectionalPath& path) = 0;

protected:
    DECL_LOGGER("PathExtender")

};


class SimpleLoopResolver: public ShortLoopResolver {

public:


    SimpleLoopResolver(Graph& g): ShortLoopResolver(g) {

    }

    virtual void ResolveShortLoop(BidirectionalPath& path) {
        pair<EdgeId, EdgeId> edges;

        if (GetLoopAndExit(path, edges)) {
            DEBUG("Resolving short loop...");
            EdgeId e = path.Head();
            path.PushBack(edges.first);
            path.PushBack(e);
            path.PushBack(edges.second);
            DEBUG("Resolving short loop done");
        }
    }

protected:
    DECL_LOGGER("PathExtender")

};


class LoopResolver: public ShortLoopResolver {

    static const size_t iter_ = 10;
    ExtensionChooser& chooser_;

public:


    LoopResolver(const Graph& g, ExtensionChooser& chooser): ShortLoopResolver(g), chooser_(chooser) {

    }

    void MakeCycleStep(BidirectionalPath& path, EdgeId e) {
    	EdgeId pathEnd = path.Head();
		path.PushBack(e);
		path.PushBack(pathEnd);
    }

    void MakeBestChoice(BidirectionalPath& path, pair<EdgeId, EdgeId>& edges) {
        EdgeId first_edge = path.Back();
        EdgeId second_edge = edges.first;
        while (path.Size() > 2) {
            if (path.At(path.Size() - 1) == first_edge
                    && path.At(path.Size() - 2) == second_edge) {
                path.PopBack(2);
            } else {
                break;
            }
        }
        chooser_.ClearExcludedEdges();
        BidirectionalPath experiment(path);
        double maxWeight = chooser_.CountWeight(experiment, edges.second);
        double diff = maxWeight - chooser_.CountWeight(experiment, edges.first);
        size_t maxIter = 0;
        for (size_t i = 1; i <= iter_; ++i) {
            double weight = chooser_.CountWeight(experiment, edges.first);
            if (weight > 0) {
                MakeCycleStep(experiment, edges.first);
                weight = chooser_.CountWeight(experiment, edges.second);
                double weight2 = chooser_.CountWeight(experiment, edges.first);
                if (weight > maxWeight ||
                        (weight == maxWeight && weight - weight2 > diff) ||
                        (weight == maxWeight && weight - weight2 == diff  && i == 1)) {
                    maxWeight = weight;
                    maxIter = i;
                    diff = weight - weight2;
                }
            }
        }
        for (size_t i = 0; i < maxIter; ++i) {
            MakeCycleStep(path, edges.first);
        }
        path.PushBack(edges.second);
    }

    virtual void ResolveShortLoop(BidirectionalPath& path) {
        pair<EdgeId, EdgeId> edges;
        if (GetLoopAndExit(path, edges)) {
        	DEBUG("Resolving short loop...");
            MakeBestChoice(path, edges);
            DEBUG("Resolving short loop done");
        }
    }

};


class GapJoiner {

protected:

    const Graph& g_;

public:

    GapJoiner(const Graph& g): g_(g) {
    }

    virtual int FixGap(EdgeId sink, EdgeId source, int initial_gap) const = 0;

    virtual ~GapJoiner() {

    }

    static const int INVALID_GAP = -1000000;

protected:
    DECL_LOGGER("PathExtender")


};


class SimpleGapJoiner: public GapJoiner {

public:

    SimpleGapJoiner(const Graph& g): GapJoiner(g) {
    }

    virtual int FixGap(EdgeId sink, EdgeId source, int initial_gap) const {
        if (initial_gap > 2 * (int) g_.k()) {
            return initial_gap;
        }

        for (int l = (int) g_.k(); l > 0; --l) {
            if (g_.EdgeNucls(sink).Subseq(g_.length(sink) + g_.k() - l) == g_.EdgeNucls(source).Subseq(0, l)) {
                DEBUG("Found correct gap length");
                DEBUG("Inintial: " << initial_gap << ", new gap: " << g_.k() - l);
                return (int) g_.k() - l;
            }
        }

        DEBUG("Perfect overlap is not found, inintial: " << initial_gap);
        return initial_gap;
    }

};


class HammingGapJoiner: public GapJoiner {

private:

    double minGapScore_;

    int maxMustHaveOverlap_;

    int maxCanHaveOverlap_;

    int shortOverlap_;

    //int noOverlapGap_;

    vector<size_t> DiffPos(const Sequence& s1, const Sequence& s2) const {
        VERIFY(s1.size() == s2.size());
        vector < size_t > answer;
        for (size_t i = 0; i < s1.size(); ++i)
            if (s1[i] != s2[i])
                answer.push_back(i);
        return answer;
    }

    size_t HammingDistance(const Sequence& s1, const Sequence& s2) const {
        VERIFY(s1.size() == s2.size());
        size_t dist = 0;
        for (size_t i = 0; i < s1.size(); ++i) {
            if (s1[i] != s2[i]) {
                dist++;
            }
        }
        return dist;
    }


    double ScoreGap(const Sequence& s1, const Sequence& s2, int gap, int initial_gap) const {
        return 1.0 - (double) HammingDistance(s1, s2) / (double) s1.size() - (double) abs(gap - initial_gap) / (double) (2 * g_.k());
    }


public:

    HammingGapJoiner(const Graph& g,
            double minGapScore,
            int mustHaveOverlap,
            int canHaveOverlap,
            int shortOverlap_):
                GapJoiner(g),
                minGapScore_(minGapScore),
                maxMustHaveOverlap_(mustHaveOverlap),
                maxCanHaveOverlap_(canHaveOverlap),
                shortOverlap_(shortOverlap_)
    {
    }

    virtual int FixGap(EdgeId sink, EdgeId source, int initial_gap) const {
        if (initial_gap > (int) g_.k() + maxCanHaveOverlap_) {
            return initial_gap;
        }

        int start = (int) g_.k();
        if (initial_gap < 0) {
            start = (int) g_.k() + min( -initial_gap, (int) min(g_.length(sink), g_.length(source)));
        }

        double max_score = minGapScore_;
        int best_gap = initial_gap;
        bool found = false;
        for (int l = start; l >= shortOverlap_; --l) {
            double score = ScoreGap(g_.EdgeNucls(sink).Subseq((size_t) ((int) g_.length(sink) + (int) g_.k() - l)),
                                    g_.EdgeNucls(source).Subseq(0, (size_t) l),
                                    (int) g_.k() - l,
                                    initial_gap);
            if (score > max_score) {
                max_score = score;
                best_gap = (int) g_.k() - l;
                found = true;
            }
        }

        if (!found) {
            for (int l = shortOverlap_ - 1; l > 0; --l) {
                double score = ScoreGap(g_.EdgeNucls(sink).Subseq((size_t) ((int) g_.length(sink) + (int) g_.k() - l)),
                                        g_.EdgeNucls(source).Subseq(0, (size_t) l),
                                        (int) g_.k() - l,
                                        initial_gap);
                if (score > max_score) {
                    max_score = score;
                    best_gap = (int) g_.k() - l;
                    found = true;
                }
            }
        }

        if (!found) {
            if (initial_gap < maxMustHaveOverlap_) {
                DEBUG("Gap looks like unrealiable: " << initial_gap);
                best_gap = INVALID_GAP;
            }
            else {
                DEBUG("Overlap is not found, initial gap: " << initial_gap << ", not changing.");
                best_gap = initial_gap;
            }
        }
        else {
            DEBUG("Found candidate gap length with score " << max_score);
            DEBUG("Initial: " << initial_gap << ", new gap: " << best_gap);
        }

        return best_gap;
    }

};


class PathExtender {

protected:
    const Graph& g_;

public:
    PathExtender(const Graph & g): g_(g)
    {
    }

    virtual ~PathExtender() {

    }

    virtual bool MakeGrowStep(BidirectionalPath& path) = 0;

    virtual void GrowPath(BidirectionalPath& path) = 0;

    virtual void GrowAll(PathContainer & paths, PathContainer * result) = 0;

protected:
<<<<<<< HEAD
    DECL_LOGGER("PathExtender")
=======
    size_t maxLoops_;
    bool investigateShortLoops_;
    set<EdgeId> cycled_edges_;

public:
    LoopDetectingPathExtender(const Graph & g, size_t max_loops, bool investigateShortLoops): PathExtender(g), maxLoops_(max_loops), investigateShortLoops_(investigateShortLoops)
    {
    }

    size_t getMaxLoops() const
    {
        return maxLoops_;
    }

    bool isInvestigateShortLoops() const
    {
        return investigateShortLoops_;
    }

    void setInvestigateShortLoops(bool investigateShortLoops)
    {
        this->investigateShortLoops_ = investigateShortLoops;
    }

    void setMaxLoops(size_t maxLoops)
    {
        if (maxLoops != 0) {
            this->maxLoops_ = maxLoops;
        }
    }

    bool LastEdgeCycled(const BidirectionalPath& path) {
    	if (cycled_edges_.count(path.Back()) > 0) {
    		return true;
    	} else {
    		cycled_edges_.clear();
    		return false;
    	}
    }

    void AddCycledEdges(const BidirectionalPath& path, size_t count) {
        for (int i = (int) path.Size() - 1; i >= 0 && i >= (int) path.Size() - (int) count - 1; --i) {
            cycled_edges_.insert(path.At(i));
        }
    }

    void ClearCycledEdges() {
        cycled_edges_.clear();
    }

    virtual void GrowPath(BidirectionalPath& path) {
        while (MakeGrowStep(path)) {
            size_t skip_identical_edges = 0;
            if (path.getLoopDetector().IsCycled(maxLoops_, skip_identical_edges)) {
                DEBUG("Path is Cycled!");
                DEBUG("skip identival edges = " << skip_identical_edges);
                path.Print();
                path.getLoopDetector().RemoveLoop(skip_identical_edges, false);
                DEBUG("After delete");
                path.Print();
                return;
            }
        }
    }

    virtual void GrowAll(PathContainer& paths, PathContainer * result) {
        result->clear();

        for (size_t i = 0; i < paths.size(); i ++) {
            BidirectionalPath * path = new BidirectionalPath(*paths.Get(i));
            BidirectionalPath * conjugatePath = new BidirectionalPath(*paths.GetConjugate(i));
            result->AddPair(path, conjugatePath);

            do {
                path->CheckGrow();
                GrowPath(*path);
                conjugatePath->CheckGrow();
                GrowPath(*conjugatePath);
            }
            while (conjugatePath->CheckPrevious() || path->CheckPrevious());
        }
    }

>>>>>>> 08f19cfe
};


class CoveringPathExtender: public PathExtender {

protected:

    GraphCoverageMap coverageMap_;

    void SubscribeCoverageMap(BidirectionalPath * path) {
        path->Subscribe(&coverageMap_);
        for (size_t i = 0; i < path->Size(); ++i) {
            coverageMap_.BackEdgeAdded(path->At(i), path, path->GapAt(i));
        }
    }

    bool AllPathsCovered(PathContainer& paths) {
        for (size_t i = 0; i < paths.size(); ++i) {
            if (!coverageMap_.IsCovered(*paths.Get(i))) {
                return false;
            }
        }
        return true;
    }

    // DEBUG
    void VerifyMap(PathContainer * result) {
        //MAP VERIFICATION
        for (size_t i = 0; i < result->size(); ++i) {
            auto path = result->Get(i);
            for (size_t j = 0; j < path->Size(); ++j) {
                if (coverageMap_.GetCoveringPaths(path->At(j)).count(path) == 0) {
                    DEBUG("Inconsistent coverage map");
                }
            }

            path = result->GetConjugate(i);
            for (size_t j = 0; j < path->Size(); ++j) {
                if (coverageMap_.GetCoveringPaths(path->At(j)).count(path) == 0) {
                    DEBUG("Inconsistent coverage map");
                }
            }
        }
    }

    void GrowAll(PathContainer& paths, PathContainer& usedPaths, PathContainer * result) {

        for (size_t i = 0; i < paths.size(); ++i) {
            if (!coverageMap_.IsCovered(*paths.Get(i))) {
                usedPaths.AddPair(paths.Get(i), paths.GetConjugate(i));
                BidirectionalPath * path = new BidirectionalPath(*paths.Get(i));
                BidirectionalPath * conjugatePath = new BidirectionalPath(*paths.GetConjugate(i));
                result->AddPair(path, conjugatePath);
                SubscribeCoverageMap(path);
                SubscribeCoverageMap(conjugatePath);

                do {
                    path->CheckGrow();
                    GrowPath(*path);
                    conjugatePath->CheckGrow();
                    GrowPath(*conjugatePath);
                }
                while (conjugatePath->CheckPrevious() || path->CheckPrevious());
                path->CheckConjugateEnd();
                DEBUG("result path ");
                path->Print();
            }
        }
    }

public:

    CoveringPathExtender(const Graph& g_): PathExtender(g_), coverageMap_(g_) {
    }

    virtual void GrowPath(BidirectionalPath& path) {
        while (MakeGrowStep(path)) {
        }
    }

    virtual void GrowAll(PathContainer& paths, PathContainer * result) {
        result->clear();
        PathContainer usedPaths;

        for (size_t i = 0; i < paths.size() && !AllPathsCovered(paths); i ++) {
            GrowAll(paths, usedPaths, result);
        }

        LengthPathFilter filter(g_, 0);
        filter.filter(*result);
    }

    GraphCoverageMap& GetCoverageMap() {
        return coverageMap_;
    }

};


class InsertSizeLoopDetector {
protected:
    const Graph& g_;

    size_t min_cycle_len_;

public:
    InsertSizeLoopDetector(const Graph& g, size_t is): g_(g), min_cycle_len_(is) {
    }

    size_t GetMinCycleLenth() const {
        return min_cycle_len_;
    }

    bool CheckCycled(const BidirectionalPath& path) const {
        return FindCycleStart(path) != -1;
    }

    int FindCycleStart(const BidirectionalPath& path) const {

        int i = (int) path.Size() - 1;
        TRACE("Looking for IS cycle " << min_cycle_len_);
        while (i >= 0 && path.LengthAt(i) < min_cycle_len_) {
            --i;
        }

        if (i < 0) return -1;

        BidirectionalPath last = path.SubPath(i);
        int pos = path.SubPath(0, i).FindFirst(last);
        TRACE("looking for 1sr IS cycle " << pos);
        return pos;
    }

    int RemoveCycle(BidirectionalPath& path) const {
        int pos = FindCycleStart(path);
        TRACE("Found IS cycle " << pos);
        if (pos == -1) {
            return -1;
        }
        int last_edge_pos = path.FindLast(path[pos]);
        TRACE("last edge pos " << last_edge_pos);
        VERIFY(last_edge_pos > pos);
        for (int i = (int) path.Size() - 1; i >= last_edge_pos; --i) {
            path.PopBack();
        }
        VERIFY((int) path.Size() == last_edge_pos);

        size_t skip_identical_edges = 0;
        if (path.getLoopDetector().IsCycled(2, skip_identical_edges)) {
            TRACE("Path is cycled after found IS loop, skip identival edges = " << skip_identical_edges);
            path.getLoopDetector().RemoveLoop(skip_identical_edges, false);
            TRACE("After removing");
        }
        VERIFY(pos < (int) path.Size());
        return pos;
    }
};

class LoopDetectingPathExtender: public CoveringPathExtender {

protected:
    size_t maxLoops_;
    bool investigateShortLoops_;
    vector< pair<BidirectionalPath*, BidirectionalPath*> > visited_cycles_;
    InsertSizeLoopDetector is_detector_;

public:
    LoopDetectingPathExtender(const Graph & g, size_t max_loops,
            bool investigateShortLoops,
            size_t is):
        CoveringPathExtender(g),
        maxLoops_(max_loops),
        investigateShortLoops_(investigateShortLoops),
        is_detector_(g, is)
    {
    }

    size_t getMaxLoops() const
    {
        return maxLoops_;
    }

    bool isInvestigateShortLoops() const
    {
        return investigateShortLoops_;
    }

    void setInvestigateShortLoops(bool investigateShortLoops)
    {
        this->investigateShortLoops_ = investigateShortLoops;
    }

    void setMaxLoops(size_t maxLoops)
    {
        if (maxLoops != 0) {
            this->maxLoops_ = maxLoops;
        }
    }

    bool InExistingLoop(const BidirectionalPath& path) {
        TRACE("Checking existing loops");
        int j = 0;
        for (pair<BidirectionalPath*, BidirectionalPath*> cycle_pair : visited_cycles_) {
            BidirectionalPath* cycle = cycle_pair.first;
            BidirectionalPath* cycle_path = cycle_pair.second;
            VERIFY(!cycle->Empty());
            VERIFY(!cycle_path->Empty());
            VERBOSE_POWER2(j++, "checking ")

            int pos = path.FindLast(*cycle_path);
            if (pos == -1)
                continue;

            int start_cycle_pos = pos + (int) cycle_path->Size();
            bool only_cycles_in_tail = true;
            int last_cycle_pos = start_cycle_pos;
            for (int i = start_cycle_pos; i < (int) path.Size() - (int) cycle->Size(); i += (int) cycle->Size()) {
                if (!path.CompareFrom(i, *cycle)) {
                    only_cycles_in_tail = false;
                    break;
                }
                else {
                    last_cycle_pos = i;
                }
            }
            only_cycles_in_tail = only_cycles_in_tail && cycle->CompareFrom(0, path.SubPath(last_cycle_pos + (int) cycle->Size()));
            if (only_cycles_in_tail) {
                return true;
            }
        }
        return false;
    }

    void AddCycledEdges(const BidirectionalPath& path, size_t pos) {
        if (pos >= path.Size()) {
            WARN("Wrong position in IS cycle");
            return;
        }
        int i = (int) pos;
        while (i >= 0 && path.LengthAt(i) < is_detector_.GetMinCycleLenth()) {
            --i;
        }
        if (i < 0)
            i = 0;

        visited_cycles_.push_back(make_pair(new BidirectionalPath(path.SubPath(pos)),
                                            new BidirectionalPath(path.SubPath(i))));
        DEBUG("add cycle");
        path.SubPath(pos).Print();
    }

    bool DetectCycle(BidirectionalPath& path) {
        size_t skip_identical_edges = 0;
        if (is_detector_.CheckCycled(path)) {
            DEBUG("Checking IS cycle");
            int loop_pos = is_detector_.RemoveCycle(path);
            DEBUG("Removed IS cycle");
            VERIFY(loop_pos != -1);
            AddCycledEdges(path, loop_pos);
            return true;
        } else if (path.getLoopDetector().IsCycled(maxLoops_, skip_identical_edges)) {
            size_t loop_size = path.getLoopDetector().LoopEdges(skip_identical_edges, 1);
            DEBUG("Path is Cycled! skip identival edges = " << skip_identical_edges);
            path.Print();
            path.getLoopDetector().RemoveLoop(skip_identical_edges, false);
            DEBUG("After delete");
            path.Print();

            VERIFY(path.Size() >= loop_size);
            AddCycledEdges(path, path.Size() - loop_size);
            return true;
        }
        return false;
    }

    virtual bool MakeSimpleGrowStep(BidirectionalPath& path) = 0;

    virtual bool ResolveShortLoop(BidirectionalPath& path) = 0;

    virtual bool MakeGrowStep(BidirectionalPath& path) {
        if (InExistingLoop(path)) {
            return false;
        }

        TRACE("Making step");
        bool result = MakeSimpleGrowStep(path);
        TRACE("Made step");


        if (DetectCycle(path)) {
            result = false;
        }
        else if (investigateShortLoops_ && path.getLoopDetector().EdgeInShortLoop(path.Back())) {
            DEBUG("Edge in short loop");
            result = ResolveShortLoop(path);
        }
        else if (investigateShortLoops_ && path.getLoopDetector().PrevEdgeInShortLoop()) {
            DEBUG("Prev edge in short loop");
            path.PopBack();
            result = ResolveShortLoop(path);
        }

        return result;
    }

    virtual void GrowAll(PathContainer& paths, PathContainer * result) {
        result->clear();

        for (size_t i = 0; i < paths.size(); i ++) {
            BidirectionalPath * path = new BidirectionalPath(*paths.Get(i));
            BidirectionalPath * conjugatePath = new BidirectionalPath(*paths.GetConjugate(i));
            result->AddPair(path, conjugatePath);

            do {
                path->CheckGrow();
                GrowPath(*path);
                conjugatePath->CheckGrow();
                GrowPath(*conjugatePath);
            }
            while (conjugatePath->CheckPrevious() || path->CheckPrevious());
        }
    }

};


class CompositeExtender: public CoveringPathExtender {

protected:

<<<<<<< HEAD
    vector<CoveringPathExtender* > extenders_;
=======
    vector<LoopDetectingPathExtender* > extenders_;
>>>>>>> 08f19cfe

public:

    CompositeExtender(Graph & g): CoveringPathExtender(g), extenders_() {
    }

    void AddExender(LoopDetectingPathExtender* pe) {
        extenders_.push_back(pe);
    }

<<<<<<< HEAD
    CompositeExtender(Graph & g, vector<CoveringPathExtender*> pes) :
			CoveringPathExtender(g), extenders_() {
=======
    CompositeExtender(Graph & g, size_t max_loops, vector<LoopDetectingPathExtender*> pes, bool investigateShortLoops = true) :
			CoveringPathExtender(g, max_loops, investigateShortLoops), extenders_() {
>>>>>>> 08f19cfe
		extenders_ = pes;
	}

    virtual bool MakeGrowStep(BidirectionalPath& path) {
<<<<<<< HEAD
=======
//        if (cfg::get().avoid_rc_connections && (path.CameToInterstrandBulge() || path.IsInterstrandBulge())) {
//            DEBUG("Stoping because of interstand bulge");
//            return false;
//        }

>>>>>>> 08f19cfe
        size_t current = 0;

        while (current < extenders_.size()) {
        	DEBUG("step " << current << " from " <<extenders_.size());
            if (extenders_[current]->MakeGrowStep(path)) {
                return true;
            }
            ++current;
        }
        for (size_t i = 0; i < extenders_.size(); ++i) {
            extenders_[i]->ClearCycledEdges();
        }
        return false;
    }

};


class SimpleExtender: public LoopDetectingPathExtender {

protected:

    ExtensionChooser * extensionChooser_;

    LoopResolver loopResolver_;

    void FindFollowingEdges(BidirectionalPath& path, ExtensionChooser::EdgeContainer * result) {
        result->clear();
        vector<EdgeId> edges;
        push_back_all(edges, g_.OutgoingEdges(g_.EdgeEnd(path.Back())));
        result->reserve(edges.size());
        for (auto iter = edges.begin(); iter != edges.end(); ++iter) {
            result->push_back(EdgeWithDistance(*iter, 0));
        }
    }


public:

    SimpleExtender(const Graph& g, ExtensionChooser * ec, size_t is, size_t max_loops, bool investigateShortLoops):
        LoopDetectingPathExtender(g, max_loops, investigateShortLoops, is),
        extensionChooser_(ec),
        loopResolver_(g, *extensionChooser_) {
    }

<<<<<<< HEAD

    virtual bool MakeSimpleGrowStep(BidirectionalPath& path) {
=======
    virtual bool MakeGrowStep(BidirectionalPath& path) {
        if (LastEdgeCycled(path)) {
            return false;
        }
        size_t skip_identical_edges = 0;
        if (path.getLoopDetector().IsCycled(maxLoops_ - 1, skip_identical_edges)) {
            AddCycledEdges(path, path.getLoopDetector().LoopEdges(skip_identical_edges, 1));
            path.getLoopDetector().RemoveLoop(skip_identical_edges, false);
            return false;
        }
>>>>>>> 08f19cfe
        ExtensionChooser::EdgeContainer candidates;
        FindFollowingEdges(path, &candidates);
        candidates = extensionChooser_->Filter(path, candidates);
        if (candidates.size() == 1) {
            if (!investigateShortLoops_ &&
                    (path.getLoopDetector().EdgeInShortLoop(path.Back())  or path.getLoopDetector().EdgeInShortLoop(candidates.back().e_))
                    && extensionChooser_->WeighConterBased()) {
                return false;
            }
            path.PushBack(candidates.back().e_, candidates.back().d_);
            return true;
        }
        return false;
    }

    virtual bool ResolveShortLoop(BidirectionalPath& path) {
        if (extensionChooser_->WeighConterBased()) {
            while (path.getLoopDetector().EdgeInShortLoop(path.Back())) {
                loopResolver_.ResolveShortLoop(path);
            }
            return true;
        }
        return false;
    }

};



class ScaffoldingPathExtender: public LoopDetectingPathExtender {

protected:

    ExtensionChooser * scaffoldingExtensionChooser_;

    //std::vector<int> sizes_;

    ExtensionChooser::EdgeContainer sources_;

    GapJoiner * gapJoiner_;


    void InitSources() {
        sources_.clear();

        for (auto iter = g_.ConstEdgeBegin(); !iter.IsEnd(); ++iter) {
            if (g_.IncomingEdgeCount(g_.EdgeStart(*iter)) == 0) {
                sources_.push_back(EdgeWithDistance(*iter, 0));
            }
        }
    }

<<<<<<< HEAD
    bool IsSink(EdgeId e) const	{
=======
    bool IsSink(EdgeId e) const {
>>>>>>> 08f19cfe
		return g_.OutgoingEdgeCount(g_.EdgeEnd(e)) == 0;
	}


public:

    ScaffoldingPathExtender(const Graph& g, ExtensionChooser * scaffoldingEC, GapJoiner * gapJoiner, size_t is, size_t max_loops, bool investigateShortLoops):
        LoopDetectingPathExtender(g, max_loops, investigateShortLoops, is),
            scaffoldingExtensionChooser_(scaffoldingEC),
            gapJoiner_(gapJoiner)
    {
        InitSources();
    }

    virtual bool MakeSimpleGrowStep(BidirectionalPath& path) {
        DEBUG("scaffolding");
        ExtensionChooser::EdgeContainer candidates;
        bool result = false;

        if (IsSink(path.Back())) {
            candidates = scaffoldingExtensionChooser_->Filter(path, sources_);

            if (candidates.size() == 1) {
                if (candidates[0].e_ == path.Back()) {
                    return false;
                }
                if (cfg::get().avoid_rc_connections && candidates[0].e_ == g_.conjugate(path.Back())) {
                    return false;
                }

                int gap = cfg::get().pe_params.param_set.scaffolder_options.fix_gaps ?
                     gapJoiner_->FixGap(path.Back(), candidates.back().e_, candidates.back().d_) :
                     candidates.back().d_;

                if (gap != GapJoiner::INVALID_GAP) {
                    DEBUG("Scaffolding. PathId: " << path.GetId() << " path length: " << path.Length() << ", fixed gap length: " << gap);
                    path.PushBack(candidates.back().e_, gap);
                    result = true;
                } else {
                    DEBUG("Looks like wrong scaffolding. PathId: " << path.GetId() << " path length: " << path.Length() << ", fixed gap length: " << candidates.back().d_);
                    return false;
                }
            }
        }

        return result;
    }

    virtual bool ResolveShortLoop(BidirectionalPath& /*path*/) {
        return false;
    }

};



}

#endif /* PATH_EXTENDER_HPP_ */<|MERGE_RESOLUTION|>--- conflicted
+++ resolved
@@ -355,93 +355,7 @@
     virtual void GrowAll(PathContainer & paths, PathContainer * result) = 0;
 
 protected:
-<<<<<<< HEAD
     DECL_LOGGER("PathExtender")
-=======
-    size_t maxLoops_;
-    bool investigateShortLoops_;
-    set<EdgeId> cycled_edges_;
-
-public:
-    LoopDetectingPathExtender(const Graph & g, size_t max_loops, bool investigateShortLoops): PathExtender(g), maxLoops_(max_loops), investigateShortLoops_(investigateShortLoops)
-    {
-    }
-
-    size_t getMaxLoops() const
-    {
-        return maxLoops_;
-    }
-
-    bool isInvestigateShortLoops() const
-    {
-        return investigateShortLoops_;
-    }
-
-    void setInvestigateShortLoops(bool investigateShortLoops)
-    {
-        this->investigateShortLoops_ = investigateShortLoops;
-    }
-
-    void setMaxLoops(size_t maxLoops)
-    {
-        if (maxLoops != 0) {
-            this->maxLoops_ = maxLoops;
-        }
-    }
-
-    bool LastEdgeCycled(const BidirectionalPath& path) {
-    	if (cycled_edges_.count(path.Back()) > 0) {
-    		return true;
-    	} else {
-    		cycled_edges_.clear();
-    		return false;
-    	}
-    }
-
-    void AddCycledEdges(const BidirectionalPath& path, size_t count) {
-        for (int i = (int) path.Size() - 1; i >= 0 && i >= (int) path.Size() - (int) count - 1; --i) {
-            cycled_edges_.insert(path.At(i));
-        }
-    }
-
-    void ClearCycledEdges() {
-        cycled_edges_.clear();
-    }
-
-    virtual void GrowPath(BidirectionalPath& path) {
-        while (MakeGrowStep(path)) {
-            size_t skip_identical_edges = 0;
-            if (path.getLoopDetector().IsCycled(maxLoops_, skip_identical_edges)) {
-                DEBUG("Path is Cycled!");
-                DEBUG("skip identival edges = " << skip_identical_edges);
-                path.Print();
-                path.getLoopDetector().RemoveLoop(skip_identical_edges, false);
-                DEBUG("After delete");
-                path.Print();
-                return;
-            }
-        }
-    }
-
-    virtual void GrowAll(PathContainer& paths, PathContainer * result) {
-        result->clear();
-
-        for (size_t i = 0; i < paths.size(); i ++) {
-            BidirectionalPath * path = new BidirectionalPath(*paths.Get(i));
-            BidirectionalPath * conjugatePath = new BidirectionalPath(*paths.GetConjugate(i));
-            result->AddPair(path, conjugatePath);
-
-            do {
-                path->CheckGrow();
-                GrowPath(*path);
-                conjugatePath->CheckGrow();
-                GrowPath(*conjugatePath);
-            }
-            while (conjugatePath->CheckPrevious() || path->CheckPrevious());
-        }
-    }
-
->>>>>>> 08f19cfe
 };
 
 
@@ -772,11 +686,7 @@
 
 protected:
 
-<<<<<<< HEAD
     vector<CoveringPathExtender* > extenders_;
-=======
-    vector<LoopDetectingPathExtender* > extenders_;
->>>>>>> 08f19cfe
 
 public:
 
@@ -787,27 +697,13 @@
         extenders_.push_back(pe);
     }
 
-<<<<<<< HEAD
     CompositeExtender(Graph & g, vector<CoveringPathExtender*> pes) :
 			CoveringPathExtender(g), extenders_() {
-=======
-    CompositeExtender(Graph & g, size_t max_loops, vector<LoopDetectingPathExtender*> pes, bool investigateShortLoops = true) :
-			CoveringPathExtender(g, max_loops, investigateShortLoops), extenders_() {
->>>>>>> 08f19cfe
 		extenders_ = pes;
 	}
 
     virtual bool MakeGrowStep(BidirectionalPath& path) {
-<<<<<<< HEAD
-=======
-//        if (cfg::get().avoid_rc_connections && (path.CameToInterstrandBulge() || path.IsInterstrandBulge())) {
-//            DEBUG("Stoping because of interstand bulge");
-//            return false;
-//        }
-
->>>>>>> 08f19cfe
         size_t current = 0;
-
         while (current < extenders_.size()) {
         	DEBUG("step " << current << " from " <<extenders_.size());
             if (extenders_[current]->MakeGrowStep(path)) {
@@ -815,12 +711,8 @@
             }
             ++current;
         }
-        for (size_t i = 0; i < extenders_.size(); ++i) {
-            extenders_[i]->ClearCycledEdges();
-        }
         return false;
     }
-
 };
 
 
@@ -851,21 +743,8 @@
         loopResolver_(g, *extensionChooser_) {
     }
 
-<<<<<<< HEAD
 
     virtual bool MakeSimpleGrowStep(BidirectionalPath& path) {
-=======
-    virtual bool MakeGrowStep(BidirectionalPath& path) {
-        if (LastEdgeCycled(path)) {
-            return false;
-        }
-        size_t skip_identical_edges = 0;
-        if (path.getLoopDetector().IsCycled(maxLoops_ - 1, skip_identical_edges)) {
-            AddCycledEdges(path, path.getLoopDetector().LoopEdges(skip_identical_edges, 1));
-            path.getLoopDetector().RemoveLoop(skip_identical_edges, false);
-            return false;
-        }
->>>>>>> 08f19cfe
         ExtensionChooser::EdgeContainer candidates;
         FindFollowingEdges(path, &candidates);
         candidates = extensionChooser_->Filter(path, candidates);
@@ -918,11 +797,7 @@
         }
     }
 
-<<<<<<< HEAD
     bool IsSink(EdgeId e) const	{
-=======
-    bool IsSink(EdgeId e) const {
->>>>>>> 08f19cfe
 		return g_.OutgoingEdgeCount(g_.EdgeEnd(e)) == 0;
 	}
 
