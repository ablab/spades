//***************************************************************************
//* Copyright (c) 2011-2013 Saint-Petersburg Academic University
//* All Rights Reserved
//* See file LICENSE for details.
//****************************************************************************

/*
 * path_extender.hpp
 *
 *  Created on: Mar 5, 2012
 *      Author: andrey
 */

#ifndef PATH_EXTENDER_HPP_
#define PATH_EXTENDER_HPP_

#include "pe_utils.hpp"
#include "extension_chooser.hpp"
#include "path_filter.hpp"

namespace path_extend {


class ShortLoopResolver {

protected:

    Graph& g_;

    bool GetLoopAndExit(BidirectionalPath& path, pair<EdgeId, EdgeId>& result) const {
        EdgeId e = path.Head();
        VertexId v = g_.EdgeEnd(e);

        if (g_.OutgoingEdgeCount(v) != 2) {
            return false;
        }

        EdgeId loop;
        EdgeId exit;
        bool loop_found = false;
        bool exit_found = false;

        auto edges = g_.OutgoingEdges(v);
        for (auto edge = edges.begin(); edge != edges.end(); ++edge) {
            if (g_.EdgeEnd(*edge) == g_.EdgeStart(e)) {
                loop = *edge;
                loop_found = true;
            }
            else {
                exit = *edge;
                exit_found = true;
            }
        }


        result = make_pair(loop, exit);
        return exit_found && loop_found;
    }

public:

    ShortLoopResolver(Graph& g): g_(g) {

    }

    virtual ~ShortLoopResolver() {

    }

    virtual void ResolveShortLoop(BidirectionalPath& path) = 0;

};


class SimpleLoopResolver: public ShortLoopResolver {

public:


    SimpleLoopResolver(Graph& g): ShortLoopResolver(g) {

    }

    virtual void ResolveShortLoop(BidirectionalPath& path) {
        pair<EdgeId, EdgeId> edges;

        if (GetLoopAndExit(path, edges)) {
            DEBUG("Resolving short loop...");
            path.Print();

            EdgeId e = path.Head();
            path.PushBack(edges.first);
            path.PushBack(e);
            path.PushBack(edges.second);
            DEBUG("Resolving short loop done");

            path.Print();
        }
    }
};


class LoopResolver: public ShortLoopResolver {

    static const size_t iter_ = 10;
    ExtensionChooser& chooser_;

public:


    LoopResolver(Graph& g, ExtensionChooser& chooser): ShortLoopResolver(g), chooser_(chooser) {

    }

    void MakeCycleStep(BidirectionalPath& path, EdgeId e) {
    	EdgeId pathEnd = path.Head();
		path.PushBack(e);
		path.PushBack(pathEnd);
    }

	void MakeBestChoice(BidirectionalPath& path, pair<EdgeId, EdgeId>& edges) {
		BidirectionalPath experiment(path);
		double maxWeight = chooser_.CountWeight(experiment, edges.second);
		double diff = maxWeight - chooser_.CountWeight(experiment, edges.first);
		size_t maxIter = 0;
		for (size_t i = 1; i <= iter_; ++i) {
			double weight = chooser_.CountWeight(experiment, edges.first);
			if (weight > 0) {
				MakeCycleStep(experiment, edges.first);

				weight = chooser_.CountWeight(experiment, edges.second);
				double weight2 = chooser_.CountWeight(experiment, edges.first);
				if (weight > maxWeight
						|| (weight == maxWeight && weight - weight2 > diff) || (weight == maxWeight && weight - weight2 == diff && i == 1)) {
					maxWeight = weight;
					maxIter = i;
					diff = weight - weight2;
				}
			}
		}
		for (size_t i = 0; i < maxIter; ++i) {
			MakeCycleStep(path, edges.first);
		}
		path.PushBack(edges.second);
	}

    virtual void ResolveShortLoop(BidirectionalPath& path) {
        pair<EdgeId, EdgeId> edges;

        if (GetLoopAndExit(path, edges)) {
            DEBUG("Resolving short loop...");
            //path.Print();
            MakeBestChoice(path, edges);
            DEBUG("Resolving short loop done");
            //path.Print();
        }
    }
};


class GapJoiner {

protected:

    Graph& g_;

public:

    GapJoiner(Graph& g): g_(g) {
    }

    virtual int FixGap(EdgeId sink, EdgeId source, int initial_gap) const = 0;

    virtual ~GapJoiner() {

    }

    static const int INVALID_GAP = -1000000;

};


class SimpleGapJoiner: public GapJoiner {

public:

    SimpleGapJoiner(Graph& g): GapJoiner(g) {
    }

    virtual int FixGap(EdgeId sink, EdgeId source, int initial_gap) const {
        if (initial_gap > 2 * (int) g_.k()) {
            return initial_gap;
        }

        for (int l = g_.k() ; l > 0; --l) {
            if (g_.EdgeNucls(sink).Subseq(g_.length(sink) + g_.k() - l) == g_.EdgeNucls(source).Subseq(0, l)) {
                DEBUG("Found correct gap length");
                DEBUG("Inintial: " << initial_gap << ", new gap: " << g_.k() - l);
                return g_.k() - l;
            }
        }

        DEBUG("Perfect overlap is not found, inintial: " << initial_gap);
        return initial_gap;
    }

};


class HammingGapJoiner: public GapJoiner {

private:

    double minGapScore_;

    int maxMustHaveOverlap_;

    int maxCanHaveOverlap_;

    int shortOverlap_;

    //int noOverlapGap_;

    vector<size_t> DiffPos(const Sequence& s1, const Sequence& s2) const {
        VERIFY(s1.size() == s2.size());
        vector < size_t > answer;
        for (size_t i = 0; i < s1.size(); ++i)
            if (s1[i] != s2[i])
                answer.push_back(i);
        return answer;
    }

    size_t HammingDistance(const Sequence& s1, const Sequence& s2) const {
        VERIFY(s1.size() == s2.size());
        size_t dist = 0;
        for (size_t i = 0; i < s1.size(); ++i) {
            if (s1[i] != s2[i]) {
                dist++;
            }
        }
        return dist;
    }


    double ScoreGap(const Sequence& s1, const Sequence& s2, int gap, int initial_gap) const {
        return 1.0 - (double) HammingDistance(s1, s2) / (double) s1.size() - (double) abs(gap - initial_gap) / (double) (2 * g_.k());
    }


public:

    HammingGapJoiner(Graph& g,
            double minGapScore,
            int mustHaveOverlap,
            int canHaveOverlap,
            int shortOverlap_):
                GapJoiner(g),
                minGapScore_(minGapScore),
                maxMustHaveOverlap_(mustHaveOverlap),
                maxCanHaveOverlap_(canHaveOverlap),
                shortOverlap_(shortOverlap_)
    {
    }

    virtual int FixGap(EdgeId sink, EdgeId source, int initial_gap) const {
        if (initial_gap > (int) g_.k() + maxCanHaveOverlap_) {
            return initial_gap;
        }

        int start = g_.k();
        if (initial_gap < 0) {
            start = g_.k() + min( -initial_gap, (int) min(g_.length(sink), g_.length(source)));
        }

        double max_score = minGapScore_;
        int best_gap = initial_gap;
        bool found = false;

        for (int l = start; l >= shortOverlap_; --l) {
            double score = ScoreGap(g_.EdgeNucls(sink).Subseq(g_.length(sink) + g_.k() - l), g_.EdgeNucls(source).Subseq(0, l), g_.k() - l, initial_gap);
            if (score > max_score) {
                max_score = score;
                best_gap = (int) g_.k() - l;
                found = true;
            }
        }

        if (!found) {
            for (int l = shortOverlap_ - 1; l > 0; --l) {
                double score = ScoreGap(g_.EdgeNucls(sink).Subseq(g_.length(sink) + g_.k() - l), g_.EdgeNucls(source).Subseq(0, l), g_.k() - l, initial_gap);
                if (score > max_score) {
                    max_score = score;
                    best_gap = (int) g_.k() - l;
                    found = true;
                }
            }
        }

        if (!found) {
            if (initial_gap < maxMustHaveOverlap_) {
                DEBUG("Gap looks like unrealiable: " << initial_gap);
                best_gap = INVALID_GAP;
            }
//            else if (initial_gap < (int) g_.k()) {
//                best_gap = (int) g_.k() + noOverlapGap_;
//                DEBUG("Overlap is not found, initial gap: " << initial_gap << ", changing to " << best_gap);
//            }
            else {
                DEBUG("Overlap is not found, initial gap: " << initial_gap << ", not changing.");
                best_gap = initial_gap;
            }
        }
        else {
            DEBUG("Found candidate gap length with score " << max_score);
            DEBUG("Initial: " << initial_gap << ", new gap: " << best_gap);
        }

        return best_gap;
    }

};


class PathExtender {

protected:
    Graph& g_;

public:
    PathExtender(Graph & g): g_(g)
    {
    }

    virtual ~PathExtender() {

    }

    virtual bool MakeGrowStep(BidirectionalPath& path) = 0;

    virtual void GrowPath(BidirectionalPath& path) = 0;

    virtual void GrowAll(PathContainer & paths, PathContainer * result) = 0;
};



class LoopDetectingPathExtender: public PathExtender {

protected:
    size_t maxLoops_;

    bool investigateShortLoops_;

public:
    LoopDetectingPathExtender(Graph & g, size_t max_loops, bool investigateShortLoops): PathExtender(g), maxLoops_(max_loops), investigateShortLoops_(investigateShortLoops)
    {
    }

    size_t getMaxLoops() const
    {
        return maxLoops_;
    }

    bool isInvestigateShortLoops() const
    {
        return investigateShortLoops_;
    }

    void setInvestigateShortLoops(bool investigateShortLoops)
    {
        this->investigateShortLoops_ = investigateShortLoops;
    }

    void setMaxLoops(size_t maxLoops)
    {
        if (maxLoops != 0) {
            this->maxLoops_ = maxLoops;
        }
    }

    virtual void GrowPath(BidirectionalPath& path) {
        while (MakeGrowStep(path)) {
            size_t skip_identical_edges = 0;
            if (path.getLoopDetector().IsCycled(maxLoops_, skip_identical_edges)) {
                path.getLoopDetector().RemoveLoop(skip_identical_edges);
                return;
            }
        }
    }

    virtual void GrowAll(PathContainer& paths, PathContainer * result) {
        result->clear();

        for (size_t i = 0; i < paths.size(); i ++) {
            BidirectionalPath * path = new BidirectionalPath(*paths.Get(i));
            path->SetCurrentPathAsSeed();
            BidirectionalPath * conjugatePath = new BidirectionalPath(*paths.GetConjugate(i));
            conjugatePath->SetCurrentPathAsSeed();

            result->AddPair(path, conjugatePath);

            do {
                path->CheckGrow();
                GrowPath(*path);
                conjugatePath->CheckGrow();
                GrowPath(*conjugatePath);
            }
            while (conjugatePath->CheckPrevious() || path->CheckPrevious());
        }
    }

};


class CoveringPathExtender: public LoopDetectingPathExtender {

protected:

    GraphCoverageMap coverageMap_;

    void SubscribeCoverageMap(BidirectionalPath * path) {
        path->Subscribe(&coverageMap_);
        for (size_t i = 0; i < path->Size(); ++i) {
            coverageMap_.BackEdgeAdded(path->At(i), path, path->GapAt(i));
        }
    }

    bool AllPathsCovered(PathContainer& paths) {
        for (size_t i = 0; i < paths.size(); ++i) {
            if (!coverageMap_.IsCovered(*paths.Get(i))) {
                return false;
            }
        }
        return true;
    }

    // DEBUG
    void VerifyMap(PathContainer * result) {
        //MAP VERIFICATION
        for (size_t i = 0; i < result->size(); ++i) {
            auto path = result->Get(i);
            for (size_t j = 0; j < path->Size(); ++j) {
                if (coverageMap_.GetCoveringPaths(path->At(j)).count(path) == 0) {
                    DEBUG("Inconsistent coverage map");
                }
            }

            path = result->GetConjugate(i);
            for (size_t j = 0; j < path->Size(); ++j) {
                if (coverageMap_.GetCoveringPaths(path->At(j)).count(path) == 0) {
                    DEBUG("Inconsistent coverage map");
                }
            }
        }
    }

    void GrowAll(PathContainer& paths, PathContainer& usedPaths, PathContainer * result) {

        for (size_t i = 0; i < paths.size(); ++i) {
            if (!coverageMap_.IsCovered(*paths.Get(i))) {
                usedPaths.AddPair(paths.Get(i), paths.GetConjugate(i));
                BidirectionalPath * path = new BidirectionalPath(*paths.Get(i));
                path->SetCurrentPathAsSeed();
                BidirectionalPath * conjugatePath = new BidirectionalPath(*paths.GetConjugate(i));
                conjugatePath->SetCurrentPathAsSeed();
                result->AddPair(path, conjugatePath);
                SubscribeCoverageMap(path);
                SubscribeCoverageMap(conjugatePath);

//                if (!coverageMap_.IsCovered(*path) || !coverageMap_.IsCovered(*conjugatePath)) {
//                    DEBUG("Paths are not covered after subsciption");
//                }

                do {
					path->CheckGrow();
					GrowPath(*path);
					conjugatePath->CheckGrow();
					GrowPath(*conjugatePath);
                }
                while (conjugatePath->CheckPrevious() || path->CheckPrevious());

//                if (!coverageMap_.IsCovered(*paths.Get(i)) || !coverageMap_.IsCovered(*paths.GetConjugate(i))) {
//                    DEBUG("Seeds are not covered after growing");
//                }
                path->CheckConjugateEnd();
            }
        }
    }

    void RemoveSubpaths(PathContainer& usedPaths) {
        for (size_t i = 0; i < usedPaths.size(); ++i) {
            if (coverageMap_.GetUniqueCoverage(*usedPaths.Get(i)) > 1) {

                size_t seedId = usedPaths.Get(i)->GetId();
                size_t seedConjId = usedPaths.GetConjugate(i)->GetId();

                std::set<BidirectionalPath*> coveringPaths = coverageMap_.GetCoveringPaths(*(usedPaths.Get(i)));
                for (auto iter = coveringPaths.begin(); iter != coveringPaths.end(); ++iter) {

                    if ((*iter)->GetId() == seedId) {
                        bool otherSeedFound = false;
                        for (auto it = coveringPaths.begin(); it != coveringPaths.end(); ++it) {
                            if ((*it)->GetId() != seedId && (*it)->GetId() != seedConjId) {
                                otherSeedFound = true;
                                if ((*it)->Length() < (*iter)->Length()) {
                                    DEBUG("Covering path is shorter than the original seed path; seed path is to be removed");
                                }
                                if (!(*it)->Contains(**iter)) {
                                    DEBUG("Not subpaths");
                                    DEBUG((*iter)->Length() << " " << (*it)->Length());
                                    (*iter)->Print();
                                    (*it)->Print();
                                }
                            }
                        }

                        if (otherSeedFound) {
                            (*iter)->Clear();
                        }
                    }
                }
            }
        }
    }

public:

    CoveringPathExtender(Graph& g_, size_t max_loops, bool investigateShortLoops): LoopDetectingPathExtender(g_, max_loops, investigateShortLoops), coverageMap_(g_) {
    }


    virtual void GrowAll(PathContainer& paths, PathContainer * result) {
        result->clear();
        PathContainer usedPaths;

        for (size_t i = 0; i < paths.size() && !AllPathsCovered(paths); i ++) {
		    GrowAll(paths, usedPaths, result);
		    //RemoveSubpaths(usedPaths);
        }

        LengthPathFilter filter(g_, 0);
        filter.filter(*result);
    }

    GraphCoverageMap& GetCoverageMap() {
        return coverageMap_;
    }

};


class CompositePathExtender: public CoveringPathExtender {


protected:

    vector<PathExtender* > extenders_;

public:

    CompositePathExtender(Graph & g, size_t max_loops, bool investigateShortLoops): CoveringPathExtender(g, max_loops, investigateShortLoops), extenders_() {
    }

    void AddExender(PathExtender* pe) {
        extenders_.push_back(pe);
    }

<<<<<<< HEAD
    CompositePathExtender(Graph & g, size_t max_loops, vector<PathExtender*> pes, bool investigateShortLoops) :
=======
    CompositePathExtender(Graph & g, size_t max_loops, vector<PathExtender*> pes, bool investigateShortLoops = true) :
>>>>>>> e708a89c
			CoveringPathExtender(g, max_loops, investigateShortLoops), extenders_() {
		extenders_ = pes;
	}

    virtual bool MakeGrowStep(BidirectionalPath& path) {
        size_t current = 0;

        while (current < extenders_.size()) {
        	DEBUG("step " << current << " from " <<extenders_.size());
            if (extenders_[current]->MakeGrowStep(path)) {
                return true;
            }
            ++current;
        }
        return false;
    }

};




class SimplePathExtender: public CoveringPathExtender {

protected:

    ExtensionChooser * extensionChooser_;

    LoopResolver loopResolver_;

    void FindFollowingEdges(BidirectionalPath& path, ExtensionChooser::EdgeContainer * result) {
        result->clear();
        auto edges = g_.OutgoingEdges(g_.EdgeEnd(path.Back()));
        result->reserve(edges.size());
        for (auto iter = edges.begin(); iter != edges.end(); ++iter) {
            result->push_back(EdgeWithDistance(*iter, 0));
        }
    }


public:

<<<<<<< HEAD
    SimplePathExtender(Graph& g, size_t max_loops, ExtensionChooser * ec,  bool investigateShortLoops):
=======
    SimplePathExtender(Graph& g, size_t max_loops, ExtensionChooser * ec,  bool investigateShortLoops = true):
>>>>>>> e708a89c
    	CoveringPathExtender(g, max_loops, investigateShortLoops), extensionChooser_(ec), loopResolver_(g, *extensionChooser_) {
    }


    virtual bool MakeGrowStep(BidirectionalPath& path) {
        ExtensionChooser::EdgeContainer candidates;
        bool result = false;
        FindFollowingEdges(path, &candidates);
        candidates = extensionChooser_->Filter(path, candidates);

        if (candidates.size() == 1) {
            path.PushBack(candidates.back().e_, candidates.back().d_);
            result = true;
            if (investigateShortLoops_ && path.getLoopDetector().EdgeInShortLoop() && extensionChooser_->WeighConterBased()) {
                loopResolver_.ResolveShortLoop(path);
            }
        } else if (candidates.size() >= 1){
        	DEBUG("MORE 1 CANDIDATE");
        }
        return result;
    }

};



class ScaffoldingPathExtender: public CoveringPathExtender {

protected:

    ExtensionChooser * scaffoldingExtensionChooser_;

    //std::vector<int> sizes_;

    ExtensionChooser::EdgeContainer sources_;

    GapJoiner * gapJoiner_;


    void InitSources() {
        sources_.clear();

        for (auto iter = g_.SmartEdgeBegin(); !iter.IsEnd(); ++iter) {
            if (g_.IncomingEdgeCount(g_.EdgeStart(*iter)) == 0) {
                sources_.push_back(EdgeWithDistance(*iter, 0));
            }
        }
    }

    bool IsSink(EdgeId e)
	{
		return g_.OutgoingEdgeCount(g_.EdgeEnd(e)) == 0;
	}


public:

<<<<<<< HEAD
    ScaffoldingPathExtender(Graph& g, size_t max_loops, ExtensionChooser * scaffoldingEC, GapJoiner * gapJoiner, bool investigateShortLoops):
=======
    ScaffoldingPathExtender(Graph& g, size_t max_loops, ExtensionChooser * scaffoldingEC, GapJoiner * gapJoiner, bool investigateShortLoops = true):
>>>>>>> e708a89c
    	CoveringPathExtender(g, max_loops, investigateShortLoops),
            scaffoldingExtensionChooser_(scaffoldingEC),
            gapJoiner_(gapJoiner)
    {
        InitSources();
    }


    virtual bool MakeGrowStep(BidirectionalPath& path) {
        ExtensionChooser::EdgeContainer candidates;
        bool result = false;

        if (IsSink(path.Back())) {
            candidates = scaffoldingExtensionChooser_->Filter(path, sources_);

            if (candidates.size() == 1) {
                if (candidates[0].e_ == path.Back()) {
                    return false;
                }
                DEBUG(candidates.size() << " " << g_.int_id(candidates[0].e_) << " Path id :" << path.GetId()<< "  Edge len : " << g_.length(candidates[0].e_))

                int gap = cfg::get().pe_params.param_set.scaffolder_options.fix_gaps ?
                     gapJoiner_->FixGap(path.Back(), candidates.back().e_, candidates.back().d_) :
                     candidates.back().d_;

                if (gap != GapJoiner::INVALID_GAP) {
                    DEBUG("Scaffolding. PathId: " << path.GetId() << " path length: " << path.Length() << ", fixed gap length: " << gap);
                    path.PushBack(candidates.back().e_, gap);
                    result = true;
                } else {
                    DEBUG("Looks like wrong scaffolding. PathId: " << path.GetId() << " path length: " << path.Length() << ", fixed gap length: " << candidates.back().d_);
                    return false;
                }
            }
        }

        return result;
    }

};



}

#endif /* PATH_EXTENDER_HPP_ */<|MERGE_RESOLUTION|>--- conflicted
+++ resolved
@@ -565,11 +565,7 @@
         extenders_.push_back(pe);
     }
 
-<<<<<<< HEAD
-    CompositePathExtender(Graph & g, size_t max_loops, vector<PathExtender*> pes, bool investigateShortLoops) :
-=======
     CompositePathExtender(Graph & g, size_t max_loops, vector<PathExtender*> pes, bool investigateShortLoops = true) :
->>>>>>> e708a89c
 			CoveringPathExtender(g, max_loops, investigateShortLoops), extenders_() {
 		extenders_ = pes;
 	}
@@ -612,11 +608,7 @@
 
 public:
 
-<<<<<<< HEAD
-    SimplePathExtender(Graph& g, size_t max_loops, ExtensionChooser * ec,  bool investigateShortLoops):
-=======
     SimplePathExtender(Graph& g, size_t max_loops, ExtensionChooser * ec,  bool investigateShortLoops = true):
->>>>>>> e708a89c
     	CoveringPathExtender(g, max_loops, investigateShortLoops), extensionChooser_(ec), loopResolver_(g, *extensionChooser_) {
     }
 
@@ -674,11 +666,7 @@
 
 public:
 
-<<<<<<< HEAD
-    ScaffoldingPathExtender(Graph& g, size_t max_loops, ExtensionChooser * scaffoldingEC, GapJoiner * gapJoiner, bool investigateShortLoops):
-=======
     ScaffoldingPathExtender(Graph& g, size_t max_loops, ExtensionChooser * scaffoldingEC, GapJoiner * gapJoiner, bool investigateShortLoops = true):
->>>>>>> e708a89c
     	CoveringPathExtender(g, max_loops, investigateShortLoops),
             scaffoldingExtensionChooser_(scaffoldingEC),
             gapJoiner_(gapJoiner)
