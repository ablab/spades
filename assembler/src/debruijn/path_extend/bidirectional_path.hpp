//***************************************************************************
//* Copyright (c) 2011-2013 Saint-Petersburg Academic University
//* All Rights Reserved
//* See file LICENSE for details.
//****************************************************************************

/*
 * bidirectional_path.h
 *
 *  Created on: Nov 14, 2011
 *      Author: andrey
 */

#ifndef BIDIRECTIONAL_PATH_H_
#define BIDIRECTIONAL_PATH_H_

#include "../debruijn_graph.hpp"

using debruijn_graph::Graph;
using debruijn_graph::EdgeId;
using debruijn_graph::VertexId;

namespace path_extend {

class BidirectionalPath;

class PathListener {

public:
    virtual void FrontEdgeAdded(EdgeId e, BidirectionalPath * path, int gap = 0) = 0;

    virtual void BackEdgeAdded(EdgeId e, BidirectionalPath * path, int gap = 0) = 0;

    virtual void FrontEdgeRemoved(EdgeId e, BidirectionalPath * path) = 0;

    virtual void BackEdgeRemoved(EdgeId e, BidirectionalPath * path) = 0;

    virtual ~PathListener() {

    }

};

<<<<<<< HEAD
=======

class CoordPair: public PathListener {

protected:
    const static int DEFAULT = -1;

    int start_;
    int end_;

public:

    CoordPair(): start_(DEFAULT), end_(DEFAULT) {
    }

    CoordPair(int s, int e): start_(s), end_(e) {
    }


    bool In(int c) {
        if (start_ == -1 && end_ == -1) {
            return false;
        }
        return c >= start_ && c <= end_;
    }

    void Set(int s, int e) {
        start_ = s;
        end_ = e;
    }

    void Clear() {
        Set(DEFAULT, DEFAULT);
    }

    virtual void FrontEdgeAdded(EdgeId /*e*/, BidirectionalPath * /*path*/, int /*gap*/) {
        ++start_;
        ++end_;
    }

    virtual void BackEdgeAdded(EdgeId /*e*/, BidirectionalPath * /*path*/, int /*gap*/) {

    }

    virtual void FrontEdgeRemoved(EdgeId /*e*/, BidirectionalPath * /*path*/) {
        --start_;
        --end_;
        if (start_ < 0) {
            start_ = 0;
        }

        if (end_ < 0) {
            Clear();
        }
    }

    virtual void BackEdgeRemoved(EdgeId /*e*/, BidirectionalPath * /*path*/) {

    }
};


>>>>>>> 95ac5947
class LoopDetectorData {

public:
    //Edge and its weight
    typedef std::map <EdgeId, double> AltenativeMap;

protected:
    size_t iteration_;

    AltenativeMap alternatives_;

public:
    LoopDetectorData(size_t i): iteration_(i), alternatives_()  {
    }

    LoopDetectorData(): alternatives_(){
    }

    LoopDetectorData(const LoopDetectorData& d) {
        iteration_ = d.iteration_;
        alternatives_.insert(d.alternatives_.begin(), d.alternatives_.end());
    }

    size_t GetIteration() const {
        return iteration_;
    }

    const AltenativeMap& GetAlternatives() const {
        return alternatives_;
    }

    void AddAlternative(EdgeId e, double w = 1) {
        alternatives_.insert(std::make_pair(e, w));
    }

    void Clear() {
        alternatives_.clear();
        iteration_ = 0;
    }

    bool operator==(const LoopDetectorData& d) const {
        if (alternatives_.size() != d.alternatives_.size()) {
            return false;
        }

        auto iter2 = d.alternatives_.begin();
        for (auto iter1 = alternatives_.begin(); iter2 != d.alternatives_.end() && iter1 != alternatives_.end(); ++iter1, ++iter2) {
            if (iter1->first != iter2->first || iter1->second != iter2->second) {
                return false;
            }
        }

        return true;
    }
};


class LoopDetector: public PathListener {

protected:
    const Graph& g_;

    size_t currentIteration_;

    LoopDetectorData * current_;

    std::multimap <EdgeId, LoopDetectorData* > data_;

    BidirectionalPath * path_;

public:
    LoopDetector(const Graph& g_, BidirectionalPath * p_);

    void Clear();

    virtual void FrontEdgeAdded(EdgeId e, BidirectionalPath * path, int gap);

    virtual void BackEdgeAdded(EdgeId e, BidirectionalPath * path, int gap);

    virtual void FrontEdgeRemoved(EdgeId e, BidirectionalPath * path);

    virtual void BackEdgeRemoved(EdgeId e, BidirectionalPath * path);


    virtual ~LoopDetector();


    void AddAlternative(EdgeId e, double w = 1);

    void SelectEdge(EdgeId e, double weight = 1);

    size_t LoopEdges(size_t skip_identical_edges, size_t min_cycle_appearences) const;

    size_t LoopLength(size_t skip_identical_edges, size_t min_cycle_appearences) const;

    bool PathIsLoop(size_t edges) const;

    size_t LastLoopCount(size_t skip_identical_edges, size_t min_cycle_appearences) const;

    size_t LastLoopCount(size_t edges) const;

    bool LoopBecameStable() const;

    size_t GetMaxExitIteration(EdgeId loopEdge, EdgeId loopExit, std::pair<size_t, size_t> iterationRange) const;

    size_t GetFirstExitIteration(EdgeId loopEdge, EdgeId loopExit, std::pair<size_t, size_t> iterationRange, double coeff) const;

    bool IsCycled(size_t loopLimit, size_t& skip_identical_edges) const;

    size_t EdgesToRemove(size_t skip_identical_edges, bool fullRemoval = false) const;

    void RemoveLoop(size_t skip_identical_edges, bool fullRemoval = true);

    bool EdgeInShortLoop() const;
    bool PrevEdgeInShortLoop() const;

    void Print() const {
        INFO("== Detector data_ ==");
        for (auto iter = data_.begin(); iter != data_.end(); ++iter) {
            INFO("Edge " << g_.length(iter->first));

            const LoopDetectorData::AltenativeMap& alts = iter->second->GetAlternatives();
            for(auto alt = alts.begin(); alt != alts.end(); ++alt) {
                INFO("Edge " << g_.length(alt->first) << ", weight " << alt->second);
            }
        }
    }

};

class BidirectionalPath: public PathListener {

public:
    BidirectionalPath(const Graph& g)
            : g_(g),
              data_(),
              cumulativeLength_(),
              gapLength_(),
              totalLength_(0),
              loopDetector_(g_, this),
              listeners_(),
              weight_(1.0) {
        Init();
    }

    BidirectionalPath(const Graph& g, std::vector<EdgeId> path)
            : g_(g),
              data_(),
              cumulativeLength_(),
              gapLength_(),
              totalLength_(0),
              loopDetector_(g_, this),
              listeners_(),
              weight_(1.0) {
        Init();
        if (path.size() != 0) {
            for (size_t i = 0; i < path.size(); ++i) {
                Push(path[i]);
            }
            prev_ = path[path.size() - 1];
            now_ = path[path.size() - 1];
            RecountLengths();
        }
    }

    BidirectionalPath(const Graph& g_, EdgeId startingEdge)
            : g_(g_),
              data_(),
              cumulativeLength_(),
              gapLength_(),
              totalLength_(0),
              loopDetector_(g_, this),
              listeners_(),
              weight_(1.0) {
        Init();
        Push(startingEdge);
        prev_ = data_.back();
        now_ = data_.back();
    }

    BidirectionalPath(const BidirectionalPath& path)
            : g_(path.g_),
              data_(path.data_),
              cumulativeLength_(path.cumulativeLength_),
              gapLength_(path.gapLength_),
              totalLength_(path.totalLength_),
              loopDetector_(g_, this),
              listeners_(),
              id_(path.id_),
              weight_(path.weight_) {
        Init();
        overlap_ = path.overlap_;
        has_overlaped_begin_ = path.has_overlaped_begin_;
        has_overlaped_end_ = path.has_overlaped_end_;
        prev_ = data_.back();
        now_ = data_.back();
    }

protected:
	const Graph& g_;

	EdgeId prev_, now_;

	// Edges: e1 e2 ... eN
	std::deque <EdgeId> data_;

	BidirectionalPath* conj_path;

	// Length from beginning of i-th edge to path end for forward directed path:
	// L(e2 + ... + eN) ... L(eN), 0
	// Length from beginning of the path to the end of i-th edge
	// L(e1), L(e1 + e2) ... L(e1 + ... + eN)
	std::deque <size_t> cumulativeLength_;

	// e1 - gap2 - e2 - ... - gapN - eN
	std::deque <int> gapLength_;

	// L(e1 + ... + eN)
	size_t totalLength_;

	// Cycle analyzer
	LoopDetector loopDetector_;

	//Path listeners
	std::vector <PathListener *> listeners_;
    size_t id_;//Unique ID in PathContainer
	double weight_;

protected:
	void Verify() {
	    if (cumulativeLength_.empty() && totalLength_ != 0) {
	        INFO("---" << totalLength_);
	    }
	    else if (!cumulativeLength_.empty() && cumulativeLength_[0] != totalLength_) {
	        INFO("|||" << totalLength_);
	    }
	}

    void RecountLengths() {

        cumulativeLength_.clear();
        size_t currentLength = 0;

        for(auto iter = data_.rbegin(); iter != data_.rend(); ++iter) {
            currentLength += g_.length((EdgeId)*iter);
            cumulativeLength_.push_front(currentLength);
        }

        totalLength_ = currentLength;
        Verify();
    }

    void IncreaseLengths(size_t length) {
        Verify();
        for(auto iter = cumulativeLength_.begin(); iter != cumulativeLength_.end(); ++iter) {
            *iter += length;
        }

        cumulativeLength_.push_back(length);
        totalLength_ += length;
        Verify();
    }

    void DecreaseLengths() {
        size_t length = g_.length(data_.back());
        for(auto iter = cumulativeLength_.begin(); iter != cumulativeLength_.end(); ++iter) {
            *iter -= length;
        }

        cumulativeLength_.pop_back();
        totalLength_ -= length;
        Verify();
    }

    void NotifyFrontEdgeAdded(EdgeId e, int gap) {
        for (size_t i = 0; i < listeners_.size(); ++i) {
            listeners_[i]->FrontEdgeAdded(e, this, gap);
        }
    }

    void NotifyBackEdgeAdded(EdgeId e, int gap) {
        for (size_t i = 0; i < listeners_.size(); ++i) {
            listeners_[i]->BackEdgeAdded(e, this, gap);
        }
    }

    void NotifyFrontEdgeRemoved(EdgeId e) {
        for (size_t i = 0; i < listeners_.size(); ++i) {
            listeners_[i]->FrontEdgeRemoved(e, this);
        }
    }

    void NotifyBackEdgeRemoved(EdgeId e) {
        for (size_t i = 0; i < listeners_.size(); ++i) {
            listeners_[i]->BackEdgeRemoved(e, this);
        }
    }

public:
    void PushFront(EdgeId e, int gap = 0) {
        data_.push_front(e);
        gapLength_.push_front(gap);

        int length = (int) g_.length(e);
        if (cumulativeLength_.empty()) {
            cumulativeLength_.push_front(length);
        } else {
            cumulativeLength_.push_front(length + cumulativeLength_.front());
        }
        totalLength_ += length;
        now_ = data_.back();
        NotifyFrontEdgeAdded(e, gap);
        Verify();
    }
protected:
    void PopFront() {
        EdgeId e = data_.front();
        data_.pop_front();
        gapLength_.pop_front();

        cumulativeLength_.pop_front();
        totalLength_ -= g_.length(e);

        if (data_.size() > 0) {
			now_ = data_.back();
		}else{
			now_ = prev_;
		}
        NotifyFrontEdgeRemoved(e);
        Verify();
    }

    void SafePopFront() {
        PopFront();
    }

public:
    void Subscribe(PathListener * listener) {
        listeners_.push_back(listener);
    }

	void SetConjPath(BidirectionalPath* path) {
		conj_path = path;
	}

	BidirectionalPath* GetConjPath() {
		return conj_path;
	}

    void SetWeight(double w){
    	weight_ = w;
    }

    double GetWeight() const{
    	return weight_;
    }

	size_t Size() const {
	    return data_.size();
	}

	const Graph& graph() const {
	    return g_;
	}

	bool Empty() const {
	    return data_.empty();
	}

	size_t Length() const {
	    return totalLength_;
	}

	//Access methods
	EdgeId operator[](size_t index) const {
	    return data_[index];
	}

	EdgeId At(size_t index) const {
	    return data_[index];
	}

	EdgeId ReverseAt(size_t index) const {
        return data_[data_.size() - index - 1];
    }

	size_t LengthAt(size_t index) const {
	    return cumulativeLength_[index];
	}

	int GapAt(size_t index) const {
	    return gapLength_[index];
	}

	size_t GetId() const {
	    return id_;
	}

	EdgeId Head() const {
	    return data_.back();
	}

	EdgeId Back() const {
	    return data_.back();
	}

	EdgeId Front() const {
	    return data_.front();
	}

	LoopDetector& getLoopDetector() {
	    return loopDetector_;
	}

<<<<<<< HEAD
=======
	//Modification methods
	void SetCurrentPathAsSeed() {
	    seedCoords_.Set(0, (int) Size() - 1);
	}

>>>>>>> 95ac5947
	void PushBack(EdgeId e, int gap = 0) {
	    data_.push_back(e);
	    gapLength_.push_back(gap);
	    IncreaseLengths(g_.length(e));
        now_ = e;
	    NotifyBackEdgeAdded(e, gap);
	}


	void PopBack() {
        if (data_.empty()) {
            return;
        }

        EdgeId e = data_.back();
        DecreaseLengths();
	    gapLength_.pop_back();
        data_.pop_back();
        if (data_.size() > 0) {
        	now_ = data_.back();
        }else{
        	now_ = prev_;
        }
	    NotifyBackEdgeRemoved(e);
	}

	void PopBack(size_t count) {
		for (size_t i = 0; i < count; ++i) {
			PopBack();
		}
	}

	void SafePopBack() {
<<<<<<< HEAD
	    PopBack();
=======
        if (seedCoords_.In((int) Size() - 1)) {
            DEBUG("Cannot remove back edge due to seed restrictions");
            return;
        }

        PopBack();
>>>>>>> 95ac5947
	}


	void Clear() {
	    while (!Empty()) {
	        PopBack();
	    }
	}


	void Push(EdgeId e, int gap = 0) {
        PushBack(e, gap);
	}

	void SetId(size_t uid) {
	    id_ = uid;
	}

<<<<<<< HEAD
    virtual void FrontEdgeAdded(EdgeId e, BidirectionalPath * path, int gap) {
=======
    BidirectionalPath(Graph& g_, EdgeId startingEdge): g_(g_), data_(), cumulativeLength_(), gapLength_(), totalLength_(0), loopDetector_(g_, this), seedCoords_(0, 0), listeners_() {
        Subscribe(&loopDetector_);
        Subscribe(&seedCoords_);
        overlap = false;
		overlaped_begin.clear();
		overlaped_end.clear();
        Push(startingEdge);
        id_ = g_.int_id(startingEdge);
        prev_ = data_.back();
        now_ = data_.back();
        weight = 1;
    }

    virtual void FrontEdgeAdded(EdgeId /*e*/, BidirectionalPath * /*path*/, int /*gap*/) {
>>>>>>> 95ac5947
    }

    virtual void BackEdgeAdded(EdgeId e, BidirectionalPath * /*path*/, int gap) {
        PushFront(g_.conjugate(e), gap);
    }

    virtual void FrontEdgeRemoved(EdgeId /*e*/, BidirectionalPath * /*path*/) {
    }

    virtual void BackEdgeRemoved(EdgeId /*e*/, BidirectionalPath * /*path*/) {
        PopFront();
    }

    bool CompareFrom(size_t from, const BidirectionalPath& sample) const {
        if (from + sample.Size() > Size()) {
            return false;
        }

        for (size_t i = 0; i < sample.Size(); ++i) {
            if (At(from + i) != sample[i]) {
                return false;
            }
        }
        return true;
    }

	size_t CommonEndSize(const BidirectionalPath& sample) const{
		std::vector<size_t> begins;
		for (size_t i = 0; i < Size(); ++i) {
			if (At(i) == sample.At(0)) {
				begins.push_back(i);
			}
		}
		for (size_t i = 0; i < begins.size(); ++i) {
			size_t it1 = begins[i];
			size_t it2 = 0;
			while (it2 < sample.Size() and At(it1) == sample.At(it2)) {
				it1++;
				it2++;
				if (it1 == Size()) {
					return it2;
				}
			}
		}
		return 0;
	}

    int FindFirst(EdgeId e) {
        for (size_t i = 0; i < Size(); ++i) {
            if (data_[i] == e) {
                return (int) i;
            }
        }
        return -1;
    }

    int FindLast(EdgeId e) {
        for (int i = (int) Size(); i > 0; --i) {
            if (data_[i] == e) {
                return i;
            }
        }
        return -1;
    }

    vector<size_t> FindAll(EdgeId e) const{
        vector<size_t> result;
        for (size_t i = 0; i < Size(); ++i) {
            if (data_[i] == e) {
                result.push_back(i);
            }
        }
        return result;
    }

	size_t OverlapEndSize(const BidirectionalPath* path2) const {
		if (Size() == 0) {
			return 0;
		}
		int last1 = (int) Size() - 1;
		int max_over = 0;
		vector<size_t> begins2 = path2->FindAll(At(last1));
		for (size_t begin_i = 0; begin_i < begins2.size(); ++begin_i) {
			int begin2 = (int) begins2[begin_i];
			int cur1 = last1;
			while (begin2 > 0 && cur1 > 0
					&& path2->At(begin2 - 1) == At(cur1 - 1)) {
				cur1--;
				begin2--;
			}
			int over = last1 - cur1 + 1;
			if (begin2 == 0 && cur1 > 0 && over > max_over) {
				max_over = over;
			}
		}
		return max_over;
	}

    bool Contains(const BidirectionalPath& path) const {
        if (path.Size() > Size()) {
            return false;
        }
        for (size_t i = 0; i <= Size() - path.Size(); ++i) {
            if (CompareFrom(i, path)) {
                return true;
            }
        }
        return true;
    }

    bool operator==(const BidirectionalPath& path) const {
        return Size() == path.Size() && CompareFrom(0, path);
    }

    bool operator!=(const BidirectionalPath& path) const {
        return !operator==(path);
    }

    void CheckConjugateEnd(){
    	size_t begin = 0;
    	size_t end = Size() - 1;
    	while (begin < end && At(begin) == g_.conjugate(At(end))){
    		begin++;
    		end--;
    	}
    	for (size_t i = 0; i < begin ; ++i){
    		PopBack();
    	}
    }

    void CheckGrow()
    {
    	prev_ = data_.back();
    	now_ = data_.back();
    }

    bool CheckPrevious()
	{
	    return prev_ != now_;
	}

    BidirectionalPath SubPath(size_t from, size_t to) const {
        BidirectionalPath result(g_);

        for (size_t i = from; i < to; ++i) {
            result.Push(data_[i], gapLength_[i]);
        }
        return result;
    }

    BidirectionalPath SubPath(size_t from) const {
        return SubPath(from, Size());
    }

    double Coverage() const {
        double cov = 0.0;

        for (size_t i = 0; i < Size(); ++i) {
            cov += g_.coverage(data_[i]) * (double) g_.length(data_[i]);
        }
        return cov / (double) Length();
    }

    BidirectionalPath Conjugate(size_t id = 0) const {
        BidirectionalPath result(g_);
        if (id == 0) {
            result.SetId(id_ % 2 == 0 ? id_ + 1 : id_ - 1);
        } else {
            result.SetId(id);
        }
        for (size_t i = 0; i < Size(); ++i) {
            result.PushFront(g_.conjugate(data_[i]));
        }
        return result;
    }

    vector<EdgeId> ToVector() const {
        return vector<EdgeId>(data_.begin(), data_.end());
    }

    void Print() const {
        DEBUG("Path " << id_);
        DEBUG("Length " << totalLength_);
        DEBUG("Weight " << weight_);
        DEBUG("#, edge, length, total length");

        for(size_t i = 0; i < Size(); ++i) {
        	DEBUG(i << ", " << g_.int_id(At(i)) << ", " << g_.length(At(i)) << ", " << LengthAt(i));
        }
    }

    void PrintInfo() const {
        INFO("Path " << id_);
        INFO("Length " << totalLength_);
        INFO("Weight " << weight_);
        INFO("#, edge, length, total length");
        for(size_t i = 0; i < Size(); ++i) {
            INFO(i << ", " << g_.int_id(At(i)) << ", " << g_.length(At(i)) << ", " << GapAt(i));
        }
    }

    void Print(std::ostream& os) {
        if (Empty()) {
            return;
        }
        os << "Path " << GetId() << endl;
        os << "Length " << Length() << endl;
        os << "#, edge, length, total length" << endl;
        for(size_t i = 0; i < Size(); ++i) {
            os << i << ", " << g_.int_id(At(i)) << ", " << g_.length(At(i)) << ", " << LengthAt(i) << endl;
        }
    }

    void SetOverlapedBeginTo(BidirectionalPath* to) {
        if (has_overlaped_begin_) {
            to->set_overlap_begin();
        }
        set_overlap_begin();
        to->set_overlap_end();
    }

    void SetOverlapedEndTo(BidirectionalPath* to) {
        if (has_overlaped_end_) {
            to->set_overlap_end();
        }
        set_overlap_end();
        to->set_overlap_begin();
    }

    void SetOverlap(bool overlap = true) {
        overlap_ = overlap;
        conj_path->overlap_ = overlap;
    }

    bool HasOverlapedBegin() const {
        return has_overlaped_begin_;
    }

    bool HasOverlapedEnd() const {
        return has_overlaped_end_;
    }

    bool IsOverlap() const {
        return overlap_;
    }

private:

    void set_overlap_begin(bool overlap = true) {
        if (has_overlaped_begin_ != overlap) {
            has_overlaped_begin_ = overlap;
        }
        if (GetConjPath()->has_overlaped_end_ != overlap) {
            GetConjPath()->has_overlaped_end_ = overlap;
        }
    }

    void set_overlap_end(bool overlap = true) {
        GetConjPath()->set_overlap_begin(overlap);
    }

    void Init() {
        Subscribe(&loopDetector_);
        InitOverlapes();
        id_ = 0;
    }

    void InitOverlapes() {
        has_overlaped_begin_ = false;
        has_overlaped_end_ = false;
        overlap_ = false;
    }

    bool has_overlaped_begin_;
    bool has_overlaped_end_;
    bool overlap_;

};

bool EqualBegins(const BidirectionalPath& path1, int pos1,
                 const BidirectionalPath& path2, int pos2) {
    int cur_pos1 = pos1;
    int cur_pos2 = pos2;
    while (cur_pos1 >= 0 && cur_pos2 >= 0) {
        if (path1.At(cur_pos1) == path2.At(cur_pos2)) {
            cur_pos1--;
            cur_pos2--;
        } else {
            return false;
        }
    }
    return true;
}

bool EqualEnds(const BidirectionalPath& path1, int pos1,
               const BidirectionalPath& path2, int pos2) {
    int cur_pos1 = pos1;
    int cur_pos2 = pos2;
    while (cur_pos1 < (int) path1.Size() && cur_pos2 < (int) path2.Size()) {
        if (path1.At(cur_pos1) == path2.At(cur_pos2)) {
            cur_pos1++;
            cur_pos2++;
        } else {
            return false;
        }
    }
    return true;
}

bool PathIdCompare(const BidirectionalPath* p1, const BidirectionalPath* p2) {
    return p1->GetId() < p2->GetId();
}


class PathContainer {

public:

    typedef std::pair<BidirectionalPath*, BidirectionalPath*> PathPair;

    typedef std::vector < PathPair > PathContainerT;

    class Iterator : public PathContainerT::iterator {
    public:
        Iterator(const PathContainerT::iterator& iter)
                : PathContainerT::iterator(iter) {
        }
        BidirectionalPath* get() const {
            return this->operator *().first;
        }
        BidirectionalPath* getConjugate() const {
            return this->operator *().second;
        }
    };

    PathContainer()
            : path_id_(0) {
    }

    BidirectionalPath& operator[](size_t index) const {
        return *(data_[index].first);
    }

    BidirectionalPath* Get(size_t index) const {
        return data_[index].first;
    }

    BidirectionalPath* GetConjugate(size_t index) const {
        return data_[index].second;
    }

    size_t size() const {
        return data_.size();
    }

    void clear() {
        data_.clear();
    }

    void reserve(size_t size) {
        data_.reserve(size);
    }

    BidirectionalPath* FindConjugate(BidirectionalPath* p) const {
		return p->GetConjPath();
	}

    bool AddPair(BidirectionalPath* p, BidirectionalPath* cp) {
        p->SetConjPath(cp);
        cp->SetConjPath(p);
        p->Subscribe(cp);
        cp->Subscribe(p);
        p->SetId(++path_id_);
        cp->SetId(++path_id_);
        data_.push_back(std::make_pair(p, cp));
        return true;
    }

    void SortByLength() {
        std::stable_sort(data_.begin(), data_.end(), PathPairComparator());
    }

    Iterator begin(){
        return Iterator(data_.begin());
    }

    Iterator end(){
        return Iterator(data_.end());
    }

    Iterator erase(Iterator iter) {
        return Iterator(data_.erase(iter));
    }

    void SubscribeAll(PathListener * listener) {
        for (auto iter = begin(); iter != end(); ++iter) {
            iter.get()->Subscribe(listener);
            iter.getConjugate()->Subscribe(listener);
        }
    }


    void print() const {
        for (size_t i = 0; i < size(); ++i) {
            Get(i)->Print();
            GetConjugate(i)->Print();
        }
    }

    void CheckSymmetry() const {
        DEBUG("Checking symmetry");
        for (size_t i = 0; i < size(); ++i) {
            if (Get(i)->Conjugate() != *GetConjugate(i)) {
                Get(i)->Print();
                GetConjugate(i)->Print();
            }
        }
    }

    void FilterEmptyPaths(){
    	DEBUG ("try to delete empty paths");
    	for (Iterator iter = begin(); iter != end(); ){
    		if (iter.get()->Size() == 0){
    			iter = erase(iter);
    		} else {
    			++iter;
    		}
    	}
    	DEBUG("empty paths are removed");
    }

    void ResetPathsId() {
        path_id_ = 0;
        for (size_t i = 0; i < data_.size(); ++i) {
            data_[i].first->SetId(++path_id_);
            data_[i].second->SetId(++path_id_);
        }
    }

private:

    class PathPairComparator {
    public:

        bool operator()(const PathPair& p1, const PathPair& p2) const {
            return p1.first->Length() > p2.first->Length();
        }

        bool operator()(const PathPair* p1, const PathPair* p2) const {
            return p1->first->Length() > p2->first->Length();
        }
    };

    std::vector<PathPair> data_;
    size_t path_id_;

};



LoopDetector::LoopDetector(const Graph& g_, BidirectionalPath * p_): g_(g_), currentIteration_(0), data_(), path_(p_) {
    current_ = new LoopDetectorData(currentIteration_);
}

void LoopDetector::AddAlternative(EdgeId e, double w) {
    current_->AddAlternative(e, w);
}

void LoopDetector::FrontEdgeAdded(EdgeId /*e*/, BidirectionalPath * /*path*/, int /*gap*/) {

}

void LoopDetector::BackEdgeAdded(EdgeId e, BidirectionalPath * /*path*/, int /*gap*/) {
    current_->AddAlternative(e, 1);
    SelectEdge(e);
}

void LoopDetector::FrontEdgeRemoved(EdgeId /*e*/, BidirectionalPath * /*path*/) {

}

void LoopDetector::BackEdgeRemoved(EdgeId e, BidirectionalPath * /*path*/) {
    auto iter = data_.find(e);

    if (iter != data_.end()) {
        iter = data_.upper_bound(e);
        --iter;
        data_.erase(iter);
    }
}

void LoopDetector::SelectEdge(EdgeId e, double /*weight*/) {
    data_.insert(std::make_pair(e, current_));
    current_ = new LoopDetectorData(++currentIteration_);
}


void LoopDetector::Clear() {
    for (auto iter = data_.begin(); iter != data_.end(); ++iter) {
      delete iter->second;
    }

    data_.clear();
    current_->Clear();
}


LoopDetector::~LoopDetector() {
    Clear();
    delete current_;
}


size_t LoopDetector::LoopEdges(size_t skip_identical_edges, size_t min_cycle_appearences) const {
    EdgeId e = path_->Head();

    size_t count = data_.count(e);
    if (count <= 1 || count < min_cycle_appearences * (skip_identical_edges + 1)) {
        return 0;
    }

    auto iter = data_.upper_bound(e);
    --iter;
    size_t loopSize = iter->second->GetIteration();
    for (size_t i = 0; i < skip_identical_edges + 1; ++i) {
        --iter;
    }
    loopSize -= iter->second->GetIteration();

    return loopSize;
}

//size_t LoopDetector::LoopLength(size_t skip_identical_edges, size_t min_cycle_appearences) const {
//    if (skip_identical_edges > 0) {
//        INFO("loop length " << skip_identical_edges);
//    }
//    size_t edges = LoopEdges(skip_identical_edges, min_cycle_appearences);
//    size_t length = 0;
//
//    for (int i = path_->Size() - edges; i < (int) path_->Size(); ++i) {
//        length += g_.length(path_->At(i));
//    }
//
//    return length;
//}


bool LoopDetector::PathIsLoop(size_t edges) const {
    for (size_t i = 1; i <= edges; ++i) {
        EdgeId e = path_->operator [](path_->Size() - i);
        for (int j = (int) path_->Size() - (int) i - (int) edges; j >= 0; j -= (int) edges) {
            if (path_->operator [](j) != e) {
                return false;
            }
        }
    }
    return true;
}


size_t LoopDetector::LastLoopCount(size_t skip_identical_edges, size_t min_cycle_appearences) const {
    size_t edges = LoopEdges(skip_identical_edges, min_cycle_appearences);
    return LastLoopCount(edges);
}

size_t LoopDetector::LastLoopCount(size_t edges) const {
    if (edges == 0) {
        return 0;
    }

    BidirectionalPath loop = path_->SubPath(path_->Size() - edges);
    size_t count = 0;
    int i = (int) path_->Size() - (int) edges ;
    int delta = - (int) edges;

    while (i >= 0) {
        if (!path_->CompareFrom(i, loop)) {
            break;
        }
        ++count;
        i += delta;
    }

    return count;
}

bool LoopDetector::IsCycled(size_t loopLimit, size_t& skip_identical_edges) const {
    skip_identical_edges = 0;
    size_t loop_count = LastLoopCount(skip_identical_edges, loopLimit);

    while (loop_count > 0) {
        if (loop_count >= loopLimit) {
            return true;
        }
        loop_count = LastLoopCount(++skip_identical_edges, loopLimit);
    }
    return false;
}

size_t LoopDetector::EdgesToRemove(size_t skip_identical_edges, bool fullRemoval) const {
    size_t edges = LoopEdges(skip_identical_edges, 1);
    size_t count = LastLoopCount(edges);
    bool onlyCycle = PathIsLoop(edges);
    int result;

    if (onlyCycle || path_->Size() <= count * edges + 1) {
        result = (int) path_->Size() - (int) edges - 1;
    }
    else if (fullRemoval) {
        result = (int) count * (int) edges - 1;
    } else {
        result = (int) (count - 1) * (int) edges - 1;
    }

    return result < 0 ? 0 : result;
}

void LoopDetector::RemoveLoop(size_t skip_identical_edges, bool fullRemoval) {
    auto toRemove = EdgesToRemove(skip_identical_edges, fullRemoval);
    for(size_t i = 0; i < toRemove; ++i) {
        path_->SafePopBack();
    }
}


bool LoopDetector::LoopBecameStable() const {
    EdgeId e = path_->Head();

    if (data_.count(e) < 2) {
        return false;
    }

    auto iter = data_.upper_bound(e);
    auto last = --iter;
    auto prev = --iter;

    return prev->second == last->second;
}


size_t LoopDetector::GetMaxExitIteration(EdgeId loopEdge, EdgeId loopExit, std::pair<size_t, size_t> iterationRange) const {
    auto range = data_.equal_range(loopEdge);

    size_t maxIter = 0;
    double maxWeight = 0;
    for (auto iter = range.first; iter != range.second; ++iter) {
        double w = iter->second->GetAlternatives().find(loopExit)->second;
        if (w > maxWeight &&
                iter->second->GetIteration() >= iterationRange.first && iter->second->GetIteration() <= iterationRange.second) {

            maxIter = iter->second->GetIteration();
            maxWeight = w;
        }
    }
    return maxIter;
}

size_t LoopDetector::GetFirstExitIteration(EdgeId loopEdge, EdgeId loopExit, std::pair<size_t, size_t> iterationRange, double coeff) const {
    auto range = data_.equal_range(loopEdge);

    size_t maxIter = 0;
    for (auto iter = range.first; iter != range.second; ++iter) {
        if (iter->second->GetAlternatives().find(loopExit)->second * coeff > iter->second->GetAlternatives().find(loopEdge)->second && maxIter > iter->second->GetIteration() &&
                iter->second->GetIteration() >= iterationRange.first && iter->second->GetIteration() <= iterationRange.second) {

            maxIter = iter->second->GetIteration();
        }
    }
    return maxIter;
}

bool LoopDetector::EdgeInShortLoop() const {
    EdgeId e = path_->Head();
    VertexId v = g_.EdgeEnd(e);

    if (g_.OutgoingEdgeCount(v) != 2) {
        return false;
    }

    auto edges = g_.OutgoingEdges(v);
    for (auto edge = edges.begin(); edge != edges.end(); ++edge) {
        if (g_.EdgeEnd(*edge) == g_.EdgeStart(e)) {
            return true;
        }
    }
    return false;
}

bool LoopDetector::PrevEdgeInShortLoop() const {
    if (path_->Size() <= 1){
    	return false;
    }
	EdgeId e2 = path_->Head();
    EdgeId e1 = path_->At(path_->Size() - 2);
    VertexId v2 = g_.EdgeEnd(e1);
    if (g_.OutgoingEdgeCount(v2) == 2 && g_.EdgeEnd(e2)== g_.EdgeStart(e1) && g_.EdgeEnd(e1)== g_.EdgeStart(e2)) {
        return true;
    }
    return false;
}

} // path extend

#endif /* BIDIRECTIONAL_PATH_H_ */<|MERGE_RESOLUTION|>--- conflicted
+++ resolved
@@ -41,70 +41,6 @@
 
 };
 
-<<<<<<< HEAD
-=======
-
-class CoordPair: public PathListener {
-
-protected:
-    const static int DEFAULT = -1;
-
-    int start_;
-    int end_;
-
-public:
-
-    CoordPair(): start_(DEFAULT), end_(DEFAULT) {
-    }
-
-    CoordPair(int s, int e): start_(s), end_(e) {
-    }
-
-
-    bool In(int c) {
-        if (start_ == -1 && end_ == -1) {
-            return false;
-        }
-        return c >= start_ && c <= end_;
-    }
-
-    void Set(int s, int e) {
-        start_ = s;
-        end_ = e;
-    }
-
-    void Clear() {
-        Set(DEFAULT, DEFAULT);
-    }
-
-    virtual void FrontEdgeAdded(EdgeId /*e*/, BidirectionalPath * /*path*/, int /*gap*/) {
-        ++start_;
-        ++end_;
-    }
-
-    virtual void BackEdgeAdded(EdgeId /*e*/, BidirectionalPath * /*path*/, int /*gap*/) {
-
-    }
-
-    virtual void FrontEdgeRemoved(EdgeId /*e*/, BidirectionalPath * /*path*/) {
-        --start_;
-        --end_;
-        if (start_ < 0) {
-            start_ = 0;
-        }
-
-        if (end_ < 0) {
-            Clear();
-        }
-    }
-
-    virtual void BackEdgeRemoved(EdgeId /*e*/, BidirectionalPath * /*path*/) {
-
-    }
-};
-
-
->>>>>>> 95ac5947
 class LoopDetectorData {
 
 public:
@@ -519,14 +455,6 @@
 	    return loopDetector_;
 	}
 
-<<<<<<< HEAD
-=======
-	//Modification methods
-	void SetCurrentPathAsSeed() {
-	    seedCoords_.Set(0, (int) Size() - 1);
-	}
-
->>>>>>> 95ac5947
 	void PushBack(EdgeId e, int gap = 0) {
 	    data_.push_back(e);
 	    gapLength_.push_back(gap);
@@ -560,16 +488,7 @@
 	}
 
 	void SafePopBack() {
-<<<<<<< HEAD
 	    PopBack();
-=======
-        if (seedCoords_.In((int) Size() - 1)) {
-            DEBUG("Cannot remove back edge due to seed restrictions");
-            return;
-        }
-
-        PopBack();
->>>>>>> 95ac5947
 	}
 
 
@@ -588,24 +507,7 @@
 	    id_ = uid;
 	}
 
-<<<<<<< HEAD
-    virtual void FrontEdgeAdded(EdgeId e, BidirectionalPath * path, int gap) {
-=======
-    BidirectionalPath(Graph& g_, EdgeId startingEdge): g_(g_), data_(), cumulativeLength_(), gapLength_(), totalLength_(0), loopDetector_(g_, this), seedCoords_(0, 0), listeners_() {
-        Subscribe(&loopDetector_);
-        Subscribe(&seedCoords_);
-        overlap = false;
-		overlaped_begin.clear();
-		overlaped_end.clear();
-        Push(startingEdge);
-        id_ = g_.int_id(startingEdge);
-        prev_ = data_.back();
-        now_ = data_.back();
-        weight = 1;
-    }
-
     virtual void FrontEdgeAdded(EdgeId /*e*/, BidirectionalPath * /*path*/, int /*gap*/) {
->>>>>>> 95ac5947
     }
 
     virtual void BackEdgeAdded(EdgeId e, BidirectionalPath * /*path*/, int gap) {
