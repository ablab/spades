//***************************************************************************
//* Copyright (c) 2011-2013 Saint-Petersburg Academic University
//* All Rights Reserved
//* See file LICENSE for details.
//****************************************************************************

/*
 * bidirectional_path.h
 *
 *  Created on: Nov 14, 2011
 *      Author: andrey
 */

#ifndef BIDIRECTIONAL_PATH_H_
#define BIDIRECTIONAL_PATH_H_

#include "../debruijn_graph.hpp"

using debruijn_graph::Graph;
using debruijn_graph::EdgeId;
using debruijn_graph::VertexId;

namespace path_extend {

class BidirectionalPath;

class PathListener {

public:
    virtual void FrontEdgeAdded(EdgeId e, BidirectionalPath * path, int gap = 0) = 0;

    virtual void BackEdgeAdded(EdgeId e, BidirectionalPath * path, int gap = 0) = 0;

    virtual void FrontEdgeRemoved(EdgeId e, BidirectionalPath * path) = 0;

    virtual void BackEdgeRemoved(EdgeId e, BidirectionalPath * path) = 0;

    virtual ~PathListener() {

    }

};


class CoordPair: public PathListener {

protected:
    const static int DEFAULT = -1;

    int start_;
    int end_;

public:

    CoordPair(): start_(DEFAULT), end_(DEFAULT) {
    }

    CoordPair(int s, int e): start_(s), end_(e) {
    }


    bool In(int c) {
        if (start_ == -1 && end_ == -1) {
            return false;
        }
        return c >= start_ && c <= end_;
    }

    void Set(int s, int e) {
        start_ = s;
        end_ = e;
    }

    void Clear() {
        Set(DEFAULT, DEFAULT);
    }

    virtual void FrontEdgeAdded(EdgeId e, BidirectionalPath * path, int gap) {
        ++start_;
        ++end_;
    }

    virtual void BackEdgeAdded(EdgeId e, BidirectionalPath * path, int gap) {

    }

    virtual void FrontEdgeRemoved(EdgeId e, BidirectionalPath * path) {
        --start_;
        --end_;
        if (start_ < 0) {
            start_ = 0;
        }

        if (end_ < 0) {
            Clear();
        }
    }

    virtual void BackEdgeRemoved(EdgeId e, BidirectionalPath * path) {

    }
};


class LoopDetectorData {

public:
    //Edge and its weight
    typedef std::map <EdgeId, double> AltenativeMap;

protected:
    size_t iteration_;

    AltenativeMap alternatives_;

public:
    LoopDetectorData(size_t i): iteration_(i), alternatives_()  {
    }

    LoopDetectorData(): alternatives_(){
    }

    LoopDetectorData(const LoopDetectorData& d) {
        iteration_ = d.iteration_;
        alternatives_.insert(d.alternatives_.begin(), d.alternatives_.end());
    }

    size_t GetIteration() const {
        return iteration_;
    }

    const AltenativeMap& GetAlternatives() const {
        return alternatives_;
    }

    void AddAlternative(EdgeId e, double w = 1) {
        alternatives_.insert(std::make_pair(e, w));
    }

    void Clear() {
        alternatives_.clear();
        iteration_ = 0;
    }

    bool operator==(const LoopDetectorData& d) const {
        if (alternatives_.size() != d.alternatives_.size()) {
            return false;
        }

        auto iter2 = d.alternatives_.begin();
        for (auto iter1 = alternatives_.begin(); iter2 != d.alternatives_.end() && iter1 != alternatives_.end(); ++iter1, ++iter2) {
            if (iter1->first != iter2->first || iter1->second != iter2->second) {
                return false;
            }
        }

        return true;
    }
};


class LoopDetector: public PathListener {

protected:
    Graph& g_;

    size_t currentIteration_;

    LoopDetectorData * current_;

    std::multimap <EdgeId, LoopDetectorData* > data_;

    BidirectionalPath * path_;

public:
    LoopDetector(Graph& g_, BidirectionalPath * p_);

    void Clear();

    virtual void FrontEdgeAdded(EdgeId e, BidirectionalPath * path, int gap);

    virtual void BackEdgeAdded(EdgeId e, BidirectionalPath * path, int gap);

    virtual void FrontEdgeRemoved(EdgeId e, BidirectionalPath * path);

    virtual void BackEdgeRemoved(EdgeId e, BidirectionalPath * path);


    virtual ~LoopDetector();


    void AddAlternative(EdgeId e, double w = 1);

    void SelectEdge(EdgeId e, double weight = 1);

    size_t LoopEdges() const;

    size_t LoopLength() const;

    bool PathIsLoop() const;

    size_t LastLoopCount() const;

    bool LoopBecameStable() const;

    size_t GetMaxExitIteration(EdgeId loopEdge, EdgeId loopExit, std::pair<size_t, size_t> iterationRange) const;

    size_t GetFirstExitIteration(EdgeId loopEdge, EdgeId loopExit, std::pair<size_t, size_t> iterationRange, double coeff) const;

    bool IsCycled(size_t loopLimit) const;

    size_t EdgesToRemove(bool fullRemoval = false) const;

    void RemoveLoop(bool fullRemoval = true);

    bool EdgeInShortLoop() const;

    void Print() const {
        INFO("== Detector data_ ==");
        for (auto iter = data_.begin(); iter != data_.end(); ++iter) {
            INFO("Edge " << g_.length(iter->first));

            const LoopDetectorData::AltenativeMap& alts = iter->second->GetAlternatives();
            for(auto alt = alts.begin(); alt != alts.end(); ++alt) {
                INFO("Edge " << g_.length(alt->first) << ", weight " << alt->second);
            }
        }
    }

};

class BidirectionalPath: public PathListener {

protected:
	Graph& g_;

	//Unique ID
	size_t id_;

	EdgeId prev_, now_;

	// Edges: e1 e2 ... eN
	std::deque <EdgeId> data_;

	set<BidirectionalPath*> overlaped_begin;
	set<BidirectionalPath*> overlaped_end;
	bool overlap;

	BidirectionalPath* conj_path;

	// Length from beginning of i-th edge to path end for forward directed path:
	// L(e2 + ... + eN) ... L(eN), 0
	// Length from beginning of the path to the end of i-th edge
	// L(e1), L(e1 + e2) ... L(e1 + ... + eN)
	std::deque <size_t> cumulativeLength_;

	// e1 - gap1 - e2 - ... - gap(N-1) - eN
	std::deque <int> gapLength_;

	// L(e1 + ... + eN)
	size_t totalLength_;

	// Cycle analyzer
	LoopDetector loopDetector_;

	CoordPair seedCoords_;

	//Path listeners
	std::vector <PathListener *> listeners_;

	double weight;

protected:
	void Verify() {
	    if (cumulativeLength_.empty() && totalLength_ != 0) {
	        INFO("---" << totalLength_);
	    }
	    else if (!cumulativeLength_.empty() && cumulativeLength_[0] != totalLength_) {
	        INFO("|||" << totalLength_);
	    }
	}

    void RecountLengths() {

        cumulativeLength_.clear();
        size_t currentLength = 0;

        for(auto iter = data_.rbegin(); iter != data_.rend(); ++iter) {
            currentLength += g_.length(*iter);
            cumulativeLength_.push_front(currentLength);
        }

        totalLength_ = currentLength;
        Verify();
    }

    void IncreaseLengths(size_t length) {
        Verify();
        for(auto iter = cumulativeLength_.begin(); iter != cumulativeLength_.end(); ++iter) {
            *iter += length;
        }

        cumulativeLength_.push_back(length);
        totalLength_ += length;
        Verify();
    }

    void DecreaseLengths() {
        size_t length = g_.length(data_.back());
        for(auto iter = cumulativeLength_.begin(); iter != cumulativeLength_.end(); ++iter) {
            *iter -= length;
        }

        cumulativeLength_.pop_back();
        totalLength_ -= length;
        Verify();
    }

    void NotifyFrontEdgeAdded(EdgeId e, int gap) {
        for (size_t i = 0; i < listeners_.size(); ++i) {
            listeners_[i]->FrontEdgeAdded(e, this, gap);
        }
    }

    void NotifyBackEdgeAdded(EdgeId e, int gap) {
        for (size_t i = 0; i < listeners_.size(); ++i) {
            listeners_[i]->BackEdgeAdded(e, this, gap);
        }
    }

    void NotifyFrontEdgeRemoved(EdgeId e) {
        for (size_t i = 0; i < listeners_.size(); ++i) {
            listeners_[i]->FrontEdgeRemoved(e, this);
        }
    }

    void NotifyBackEdgeRemoved(EdgeId e) {
        for (size_t i = 0; i < listeners_.size(); ++i) {
            listeners_[i]->BackEdgeRemoved(e, this);
        }
    }

public:
    void PushFront(EdgeId e, int gap = 0) {
        data_.push_front(e);
        gapLength_.push_front(gap);

        int length = g_.length(e);
        if (cumulativeLength_.empty()) {
            cumulativeLength_.push_front(length);
        } else {
            cumulativeLength_.push_front(length + cumulativeLength_.front());
        }
        totalLength_ += length;
        now_ = data_.back();
        NotifyFrontEdgeAdded(e, gap);
        Verify();
    }
protected:
    void PopFront() {
        EdgeId e = data_.front();
        data_.pop_front();
        gapLength_.pop_front();

        cumulativeLength_.pop_front();
        totalLength_ -= g_.length(e);

        if (data_.size() > 0) {
			now_ = data_.back();
		}else{
			now_ = prev_;
		}
        NotifyFrontEdgeRemoved(e);
        Verify();
    }

    void SafePopFront() {
        if (seedCoords_.In(0)) {
            DEBUG("Cannot remove front edge due to seed restrictions");
            return;
        }

        PopFront();
    }

public:
    void Subscribe(PathListener * listener) {
        listeners_.push_back(listener);
    }

    BidirectionalPath(Graph& g): g_(g), data_(), cumulativeLength_(), gapLength_(), totalLength_(0), loopDetector_(g_, this), seedCoords_(), listeners_(){
	    Subscribe(&loopDetector_);
	    Subscribe(&seedCoords_);
	    overlap = false;
	    weight = 1;
	}

	BidirectionalPath(Graph& g, std::vector < EdgeId > path): g_(g), data_(), cumulativeLength_(), gapLength_(), totalLength_(0), loopDetector_(g_, this), seedCoords_(), listeners_() {

		Subscribe(&loopDetector_);
		Subscribe(&seedCoords_);
		overlap = false;
		if (path.size() != 0) {
            id_ = g_.int_id(path[0]);
            for (size_t i = 0; i < path.size(); ++i) {
                Push(path[i]);
            }
            prev_ = path[path.size() - 1];
            now_ = path[path.size() - 1];
            RecountLengths();
		}
		weight = 1;
	}

	BidirectionalPath(const BidirectionalPath& path): g_(path.g_), id_(path.id_), data_(path.data_), cumulativeLength_(path.cumulativeLength_), gapLength_(path.gapLength_), totalLength_(path.totalLength_),
	        loopDetector_(g_, this), seedCoords_(), listeners_() {
	    Subscribe(&loopDetector_);
	    Subscribe(&seedCoords_);
	    overlap = false;
	    prev_ = data_.back();
	    now_ = data_.back();
	    weight = path.getWeight();
	}

	void setConjPath(BidirectionalPath* path) {
		conj_path = path;
	}

	BidirectionalPath* getConjPath() {
		return conj_path;
	}

    void setWeight(double w){
    	weight = w;
    }

    double getWeight() const{
    	return weight;
    }

	void clearOverlapedEnd() {
		overlaped_end.clear();
		conj_path->overlaped_begin.clear();
	}

	void clearOverlapedBegin() {
		overlaped_begin.clear();
		conj_path->overlaped_end.clear();
	}
private:
	void removeOverlapedBegin(BidirectionalPath* p) {
		auto iter = overlaped_begin.find(p);
		if (iter != overlaped_begin.end()) {
			overlaped_begin.erase(iter);
			iter = conj_path->overlaped_end.find(p->conj_path);
			conj_path->overlaped_end.erase(iter);
		}
	}

	void changeOverlapedBegin(BidirectionalPath* from, BidirectionalPath* to) {
		removeOverlapedBegin(from);
		overlaped_begin.insert(to);
		conj_path->overlaped_end.insert(to->conj_path);
	}

	void changeAllOverlapedBegin(BidirectionalPath* to) {
		for (auto iter = overlaped_begin.begin(); iter != overlaped_begin.end(); ++iter) {
			(*iter)->changeOverlapedEnd(this, to);
		}
	}

public:
	void changeOverlapedBeginTo(BidirectionalPath* to) {
		changeAllOverlapedBegin(to);
		to->addOverlapedBegin(getOverlapedBegin());
		clearOverlapedBegin();
		addOverlapedBegin(to);
		to->addOverlapedEnd(this);
	}

	void changeOverlapedEndTo(BidirectionalPath* to) {
		changeAllOverlapedEnd(to);
		to->addOverlapedEnd(getOverlapedEnd());
		clearOverlapedEnd();
		addOverlapedEnd(to);
		to->addOverlapedBegin(this);
	}
private:
	void changeAllOverlapedEnd(BidirectionalPath* to) {
		for (auto iter = overlaped_end.begin(); iter != overlaped_end.end(); ++iter) {
			(*iter)->changeOverlapedBegin(this, to);
		}
	}

	void removeOverlapedEnd(BidirectionalPath* p) {
		auto iter = overlaped_end.find(p);
		if (iter != overlaped_end.end()) {
			overlaped_end.erase(iter);
			iter = conj_path->overlaped_begin.find(p->conj_path);
			conj_path->overlaped_begin.erase(iter);
		}
	}

	void changeOverlapedEnd(BidirectionalPath* from, BidirectionalPath* to) {
		removeOverlapedEnd(from);
		overlaped_begin.insert(to);
		conj_path->overlaped_begin.insert(to->conj_path);
	}
	void addOverlapedBegin(BidirectionalPath* begin) {
		overlaped_begin.insert(begin);
		conj_path->overlaped_end.insert(begin->conj_path);
	}
	void addOverlapedEnd(BidirectionalPath* end) {
		overlaped_end.insert(end);
		conj_path->overlaped_begin.insert(end->conj_path);
	}
public:
	void addOverlapedBegin(set<BidirectionalPath*>& begin) {
		for (auto iter = begin.begin(); iter != begin.end(); ++iter) {
			addOverlapedBegin(*iter);
		}
	}
	void addOverlapedEnd(set<BidirectionalPath*>& end) {
		for (auto iter = end.begin(); iter != end.end(); ++iter) {
			addOverlapedEnd(*iter);
		}
	}

	bool hasOverlapedBegin() {
		return getOverlapedBegin().size() != 0;
	}

	set<BidirectionalPath*>& getOverlapedBegin() {
		return overlaped_begin;
	}

	bool hasOverlapedEnd() {
		return getOverlapedEnd().size() != 0;
	}

	set<BidirectionalPath*>& getOverlapedEnd() {
		return overlaped_end;
	}

	void setOverlap(bool isOverlap_ = true) {
		overlap = isOverlap_;
		if (!conj_path->isOverlap() != isOverlap_) {
			conj_path->setOverlap(true);
		}
	}

	bool isOverlap() const {
		return overlap;
	}


	size_t Size() const {
	    return data_.size();
	}

	bool Empty() const {
	    return data_.empty();
	}

	size_t Length() const {
	    return totalLength_;
	}

	//Access methods
	EdgeId operator[](size_t index) const {
	    return data_[index];
	}

	EdgeId At(size_t index) const {
	    return data_[index];
	}

	EdgeId ReverseAt(size_t index) const {
        return data_[data_.size() - index - 1];
    }

	size_t LengthAt(size_t index) const {
	    return cumulativeLength_[index];
	}

	int GapAt(size_t index) const {
	    return gapLength_[index];
	}

	size_t GetId() const {
	    return id_;
	}

	EdgeId Head() const {
	    return data_.back();
	}

	EdgeId Back() const {
	    return data_.back();
	}

	EdgeId Front() const {
	    return data_.front();
	}

	LoopDetector& getLoopDetector() {
	    return loopDetector_;
	}

	//Modification methods
	void SetCurrentPathAsSeed() {
	    seedCoords_.Set(0, Size() - 1);
	}

	void PushBack(EdgeId e, int gap = 0) {
	    data_.push_back(e);
	    gapLength_.push_back(gap);
	    IncreaseLengths(g_.length(e));
        now_ = e;
	    NotifyBackEdgeAdded(e, gap);
	}


	void PopBack() {
        if (data_.empty()) {
            return;
        }

        EdgeId e = data_.back();
        DecreaseLengths();
	    gapLength_.pop_back();
        data_.pop_back();
        if (data_.size() > 0) {
        	now_ = data_.back();
        }else{
        	now_ = prev_;
        }
	    NotifyBackEdgeRemoved(e);
	}

	void PopBack(size_t count) {
		for (size_t i = 0; i < count; ++i) {
			PopBack();
		}
	}

	void SafePopBack() {
        if (seedCoords_.In(Size() - 1)) {
            DEBUG("Cannot remove back edge due to seed restrictions");
            return;
        }

        PopBack();
	}


	void Clear() {
	    seedCoords_.Clear();
	    while (!Empty()) {
	        PopBack();
	    }
	}


	void Push(EdgeId e, int gap = 0) {
        PushBack(e, gap);
	}

	void SetId(size_t uid) {
	    id_ = uid;
	}

    BidirectionalPath(Graph& g_, EdgeId startingEdge): g_(g_), data_(), cumulativeLength_(), gapLength_(), totalLength_(0), loopDetector_(g_, this), seedCoords_(0, 0), listeners_() {
        Subscribe(&loopDetector_);
        Subscribe(&seedCoords_);
        overlap = false;
        Push(startingEdge);
        id_ = g_.int_id(startingEdge);
        prev_ = data_.back();
        now_ = data_.back();
        weight = 1;
    }

    virtual void FrontEdgeAdded(EdgeId e, BidirectionalPath * path, int gap) {
    }

    virtual void BackEdgeAdded(EdgeId e, BidirectionalPath * path, int gap) {
        PushFront(g_.conjugate(e), gap);
    }

    virtual void FrontEdgeRemoved(EdgeId e, BidirectionalPath * path) {
    }

    virtual void BackEdgeRemoved(EdgeId e, BidirectionalPath * path) {
        PopFront();
    }

    bool CompareFrom(size_t from, const BidirectionalPath& sample) const {
        if (from + sample.Size() > Size()) {
            return false;
        }

        for (size_t i = 0; i < sample.Size(); ++i) {
            if (At(from + i) != sample[i]) {
                return false;
            }
        }
        return true;
    }

	size_t CommonEndSize(const BidirectionalPath& sample) const{
		std::vector<size_t> begins;
		for (size_t i = 0; i < Size(); ++i) {
			if (At(i) == sample.At(0)) {
				begins.push_back(i);
			}
		}
		for (size_t i = 0; i < begins.size(); ++i) {
			size_t it1 = begins[i];
			size_t it2 = 0;
			while (it2 < sample.Size() and At(it1) == sample.At(it2)) {
				it1++;
				it2++;
				if (it1 == Size()) {
					return it2;
				}
			}
		}
		return 0;
	}

    int FindFirst(EdgeId e) {
        for (size_t i = 0; i < Size(); ++i) {
            if (data_[i] == e) {
                return i;
            }
        }
        return -1;
    }

    int FindLast(EdgeId e) {
        for (int i = Size(); i > 0; --i) {
            if (data_[i] == e) {
                return i;
            }
        }
        return -1;
    }

    vector<size_t> FindAll(EdgeId e) const{
        vector<size_t> result;
        for (size_t i = 0; i < Size(); ++i) {
            if (data_[i] == e) {
                result.push_back(i);
            }
        }
        return result;
    }

    size_t OverlapEndSize(const BidirectionalPath* path) const {
		if (Size() == 0) {
			return 0;
		}
		int last_index = Size() - 1;
		int max_overlaped_size = 0;
		vector<size_t> begins_in_path = path->FindAll(At(last_index));
		for (size_t begin_index = 0; begin_index < begins_in_path.size(); ++begin_index) {
			int begin_in_path = begins_in_path[begin_index];
			int index_in_current_path = last_index;
			while (begin_in_path > 0 && index_in_current_path > 0
					&& path->At(begin_in_path - 1) == At(index_in_current_path - 1)) {
				index_in_current_path--;
				begin_in_path--;
			}
			int overlaped_size = last_index - index_in_current_path + 1;
			if (begin_in_path == 0) {
				if (index_in_current_path > 0
						&& overlaped_size > max_overlaped_size) {
					max_overlaped_size = overlaped_size;
				}
			}
		}
		return max_overlaped_size;
	}

    bool Contains(const BidirectionalPath& path) const {
        if (path.Size() > Size()) {
            return false;
        }

        for (size_t i = 0; i <= Size() - path.Size(); ++i) {
            if (CompareFrom(i, path)) {
                return true;
            }
        }
        return true;
    }

    bool StartsWith(const BidirectionalPath& path) const {
        return CompareFrom(0, path);
    }

    bool EndsWith(const BidirectionalPath& path) const {
        if (Size() < path.Size()){
            return false;
        }
        return CompareFrom(Size() - path.Size(), path);
    }

    bool operator==(const BidirectionalPath& path) const {
        return Size() == path.Size() && CompareFrom(0, path);
    }

    bool operator!=(const BidirectionalPath& path) const {
        return !operator==(path);
    }

    void CheckConjugateEnd(){
    	size_t begin = 0;
    	size_t end = Size() - 1;
    	while (begin < end && At(begin) == g_.conjugate(At(end))){
    		begin++;
    		end--;
    	}
    	for (size_t i = 0; i < begin ; ++i){
    		PopBack();
    	}
    }

    void CheckGrow()
    {
    	prev_ = data_.back();
    	now_ = data_.back();
    }

    bool CheckPrevious()
	{
	    return prev_ != now_;
	}

    BidirectionalPath SubPath(size_t from, size_t to) const {
        BidirectionalPath result(g_);

        for (size_t i = from; i < to; ++i) {
            result.Push(data_[i], gapLength_[i]);
        }
        return result;
    }

    BidirectionalPath SubPath(size_t from) const {
        return SubPath(from, Size());
    }

    double Coverage() const {
        double cov = 0.0;

        for (size_t i = 0; i < Size(); ++i) {
            cov += g_.coverage(data_[i]) * g_.length(data_[i]);
        }
        return cov / Length();
    }

    BidirectionalPath Conjugate() const {
        BidirectionalPath result(g_);
        for (size_t i = 0; i < Size(); ++i) {
            result.PushFront(g_.conjugate(data_[i]));
        }
        return result;
    }

    vector<EdgeId> ToVector() const {
        return vector<EdgeId>(data_.begin(), data_.end());
    }

    void Print() const {
<<<<<<< HEAD
        /*INFO("Path " << id_);
        INFO("Length " << totalLength_);
        INFO("#, edge, length, total length");
        for(size_t i = 0; i < Size(); ++i) {
            INFO(i << ", " << g_.int_id(At(i)) << ", " << g_.length(At(i)) << ", " << LengthAt(i));
        }*/
=======
        DEBUG("Path " << id_);
        DEBUG("Length " << totalLength_);
        DEBUG("#, edge, length, total length");
        for(size_t i = 0; i < Size(); ++i) {
        	DEBUG(i << ", " << g_.int_id(At(i)) << ", " << g_.length(At(i)) << ", " << LengthAt(i));
        }
>>>>>>> ab62ea11
    }

    void Print(std::ostream& os) {
        /*os << "Path " << GetId() << endl;
        os << "Length " << Length() << endl;
        os << "#, edge, length, total length" << endl;
        for(size_t i = 0; i < Size(); ++i) {
            os << i << ", " << g_.int_id(At(i)) << ", " << g_.length(At(i)) << ", " << LengthAt(i) << endl;
        }
	*/
    }
};






class PathContainer {

public:

    typedef std::pair<BidirectionalPath*, BidirectionalPath*> PathPair;

    typedef std::vector < PathPair > PathContainerT;

public:

    class Iterator: public PathContainerT::iterator {

    public:
        Iterator(const PathContainerT::iterator& iter): PathContainerT::iterator(iter) {
        }

        BidirectionalPath* get() const {
            return this->operator *().first;
        }

        BidirectionalPath* getConjugate() const {
            return this->operator *().second;
        }
    };

private:
	std::vector < PathPair > data_;

	class PathPairComparator {
	public:

	    bool operator() (const PathPair& p1, const PathPair& p2) const {
	        return p1.first->Length() > p2.first->Length();
	    }

	    bool operator() (const PathPair* p1, const PathPair* p2) const {
	        return p1->first->Length() > p2->first->Length();
	    }
	};

public:
	PathContainer() {
	}

    BidirectionalPath& operator[](size_t index) const {
        return *(data_[index].first);
    }

    BidirectionalPath* Get(size_t index) const {
        return data_[index].first;
    }

    BidirectionalPath* GetConjugate(size_t index) const {
        return data_[index].second;
    }

    size_t size() const {
        return data_.size();
    }

    void clear() {
        data_.clear();
    }

    void reserve(size_t size) {
        data_.reserve(size);
    }

    BidirectionalPath* FindConjugate(BidirectionalPath* p) {
		return p->getConjPath();
	}

    bool AddPair(BidirectionalPath* p, BidirectionalPath* cp) {
    	p->setConjPath(cp);
    	cp->setConjPath(p);
    	p->Subscribe(cp);
        cp->Subscribe(p);

        data_.push_back(std::make_pair(p, cp));
        return true;
    }

    void SortByLength() {
        std::stable_sort(data_.begin(), data_.end(), PathPairComparator());
    }

    Iterator begin(){
        return Iterator(data_.begin());
    }

    Iterator end(){
        return Iterator(data_.end());
    }

    Iterator erase(Iterator iter) {
        return Iterator(data_.erase(iter));
    }

    void SubscribeAll(PathListener * listener) {
        for (auto iter = begin(); iter != end(); ++iter) {
            iter.get()->Subscribe(listener);
            iter.getConjugate()->Subscribe(listener);
        }
    }


    void print() const {
        for (size_t i = 0; i < size(); ++i) {
            Get(i)->Print();
            GetConjugate(i)->Print();
        }
    }

    void CheckSymmetry() const {
        DEBUG("Checking symmetry");
        for (size_t i = 0; i < size(); ++i) {
            if (Get(i)->Conjugate() != *GetConjugate(i)) {
                Get(i)->Print();
                GetConjugate(i)->Print();
            }
        }
    }
};



LoopDetector::LoopDetector(Graph& g_, BidirectionalPath * p_): g_(g_), currentIteration_(0), data_(), path_(p_) {
    current_ = new LoopDetectorData(currentIteration_);
}

void LoopDetector::AddAlternative(EdgeId e, double w) {
    current_->AddAlternative(e, w);
}

void LoopDetector::FrontEdgeAdded(EdgeId e, BidirectionalPath * path, int gap) {

}

void LoopDetector::BackEdgeAdded(EdgeId e, BidirectionalPath * path, int gap) {
    current_->AddAlternative(e, 1);
    SelectEdge(e);
}

void LoopDetector::FrontEdgeRemoved(EdgeId e, BidirectionalPath * path) {

}

void LoopDetector::BackEdgeRemoved(EdgeId e, BidirectionalPath * path) {
    auto iter = data_.find(e);

    if (iter != data_.end()) {
        iter = data_.upper_bound(e);
        --iter;
        data_.erase(iter);
    }
}

void LoopDetector::SelectEdge(EdgeId e, double weight) {
    data_.insert(std::make_pair(e, current_));
    current_ = new LoopDetectorData(++currentIteration_);
}


void LoopDetector::Clear() {
    for (auto iter = data_.begin(); iter != data_.end(); ++iter) {
      delete iter->second;
    }

    data_.clear();
    current_->Clear();
}


LoopDetector::~LoopDetector() {
    Clear();
    delete current_;
}



size_t LoopDetector::LoopEdges() const {
    EdgeId e = path_->Head();

    if (data_.count(e) <= 1) {
        return 0;
    }

    auto iter = data_.upper_bound(e);
    --iter;
    size_t loopSize = iter->second->GetIteration();
    --iter;
    loopSize -= iter->second->GetIteration();

    return loopSize;
}


size_t LoopDetector::LoopLength() const {
    size_t edges = LoopEdges();
    size_t length = 0;

    for (int i = path_->Size() - edges; i < (int) path_->Size(); ++i) {
        length += g_.length(path_->At(i));
    }

    return length;
}



bool LoopDetector::PathIsLoop() const {
    size_t edges = LoopEdges();

    if (edges <= path_->Size()) {
        return false;
    }

    for (size_t i = 1; i <= edges; ++i) {
        EdgeId e = path_->operator [](path_->Size() - i);
        for (int j = path_->Size() - i - edges; j >= 0; j -= edges) {
            if (path_->operator [](j) != e) {
                return false;
            }
        }
    }
    return true;
}


size_t LoopDetector::LastLoopCount() const {
    size_t edges = LoopEdges();

    if (edges == 0) {
        return 0;
    }

    BidirectionalPath loop = path_->SubPath(path_->Size() - edges);
    //EdgeId e = path_->head();
    size_t count = 0;

    int i = path_->Size() - edges ;
    int delta = -edges;

    while (i >= 0) {
        if (!path_->CompareFrom(i, loop)) {
            break;
        }

        ++count;
        i += delta;
    }

    return count;
}

bool LoopDetector::LoopBecameStable() const {
    EdgeId e = path_->Head();

    if (data_.count(e) < 2) {
        return false;
    }

    auto iter = data_.upper_bound(e);
    auto last = --iter;
    auto prev = --iter;

    return prev->second == last->second;
}


size_t LoopDetector::GetMaxExitIteration(EdgeId loopEdge, EdgeId loopExit, std::pair<size_t, size_t> iterationRange) const {
    auto range = data_.equal_range(loopEdge);

    size_t maxIter = 0;
    double maxWeight = 0;
    for (auto iter = range.first; iter != range.second; ++iter) {
        double w = iter->second->GetAlternatives().find(loopExit)->second;
        if (w > maxWeight &&
                iter->second->GetIteration() >= iterationRange.first && iter->second->GetIteration() <= iterationRange.second) {

            maxIter = iter->second->GetIteration();
            maxWeight = w;
        }
    }
    return maxIter;
}

size_t LoopDetector::GetFirstExitIteration(EdgeId loopEdge, EdgeId loopExit, std::pair<size_t, size_t> iterationRange, double coeff) const {
    auto range = data_.equal_range(loopEdge);

    size_t maxIter = 0;
    for (auto iter = range.first; iter != range.second; ++iter) {
        if (iter->second->GetAlternatives().find(loopExit)->second * coeff > iter->second->GetAlternatives().find(loopEdge)->second && maxIter > iter->second->GetIteration() &&
                iter->second->GetIteration() >= iterationRange.first && iter->second->GetIteration() <= iterationRange.second) {

            maxIter = iter->second->GetIteration();
        }
    }
    return maxIter;
}

bool LoopDetector::IsCycled(size_t loopLimit) const {
    return LastLoopCount() >= loopLimit;
}

size_t LoopDetector::EdgesToRemove(bool fullRemoval) const {
    size_t edges = LoopEdges();
    size_t count = LastLoopCount();
    bool onlyCycle = PathIsLoop();
    int result;

    if (onlyCycle || path_->Size() <= count * edges + 1) {
        result = path_->Size() - edges - 1;
    }
    else if (fullRemoval) {
        result = count * edges - 1;
    } else {
        result = (count - 1) * edges - 1;
    }

    return result < 0 ? 0 : result;
}

void LoopDetector::RemoveLoop(bool fullRemoval) {
    auto toRemove = EdgesToRemove(fullRemoval);
    for(size_t i = 0; i < toRemove; ++i) {
        path_->SafePopBack();
    }
}

bool LoopDetector::EdgeInShortLoop() const {
    EdgeId e = path_->Head();
    VertexId v = g_.EdgeEnd(e);

    if (g_.OutgoingEdgeCount(v) != 2) {
        return false;
    }

    auto edges = g_.OutgoingEdges(v);
    for (auto edge = edges.begin(); edge != edges.end(); ++edge) {
        if (g_.EdgeEnd(*edge) == g_.EdgeStart(e)) {
            return true;
        }
    }

    return false;
}

} // path extend

#endif /* BIDIRECTIONAL_PATH_H_ */<|MERGE_RESOLUTION|>--- conflicted
+++ resolved
@@ -873,21 +873,12 @@
     }
 
     void Print() const {
-<<<<<<< HEAD
-        /*INFO("Path " << id_);
-        INFO("Length " << totalLength_);
-        INFO("#, edge, length, total length");
-        for(size_t i = 0; i < Size(); ++i) {
-            INFO(i << ", " << g_.int_id(At(i)) << ", " << g_.length(At(i)) << ", " << LengthAt(i));
-        }*/
-=======
         DEBUG("Path " << id_);
         DEBUG("Length " << totalLength_);
         DEBUG("#, edge, length, total length");
         for(size_t i = 0; i < Size(); ++i) {
         	DEBUG(i << ", " << g_.int_id(At(i)) << ", " << g_.length(At(i)) << ", " << LengthAt(i));
         }
->>>>>>> ab62ea11
     }
 
     void Print(std::ostream& os) {
