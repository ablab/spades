--- conflicted
+++ resolved
@@ -36,7 +36,7 @@
 
 class BidirectionalPath : public PathListener {
 private:
-    static uint64_t path_id_;
+    static std::atomic<uint64_t> path_id_;
 
 public:
     BidirectionalPath(const Graph& g)
@@ -799,12 +799,7 @@
         }
     };
 
-<<<<<<< HEAD
-    PathContainer()
-            : path_id_(0) {
-=======
     PathContainer() {
->>>>>>> 2bcb5d99
     }
 
     BidirectionalPath& operator[](size_t index) const {
