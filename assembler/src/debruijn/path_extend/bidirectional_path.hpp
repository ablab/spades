//***************************************************************************
//* Copyright (c) 2011-2013 Saint-Petersburg Academic University
//* All Rights Reserved
//* See file LICENSE for details.
//****************************************************************************

/*
 * bidirectional_path.h
 *
 *  Created on: Nov 14, 2011
 *      Author: andrey
 */

#ifndef BIDIRECTIONAL_PATH_H_
#define BIDIRECTIONAL_PATH_H_

#include "../debruijn_graph.hpp"

using debruijn_graph::Graph;
using debruijn_graph::EdgeId;
using debruijn_graph::VertexId;

namespace path_extend {

class BidirectionalPath;

class PathListener {

public:
    virtual void FrontEdgeAdded(EdgeId e, BidirectionalPath * path, int gap = 0) = 0;

    virtual void BackEdgeAdded(EdgeId e, BidirectionalPath * path, int gap = 0) = 0;

    virtual void FrontEdgeRemoved(EdgeId e, BidirectionalPath * path) = 0;

    virtual void BackEdgeRemoved(EdgeId e, BidirectionalPath * path) = 0;

    virtual ~PathListener() {

    }

};


class CoordPair: public PathListener {

protected:
    const static int DEFAULT = -1;

    int start_;
    int end_;

public:

    CoordPair(): start_(DEFAULT), end_(DEFAULT) {
    }

    CoordPair(int s, int e): start_(s), end_(e) {
    }


    bool In(int c) {
        if (start_ == -1 && end_ == -1) {
            return false;
        }
        return c >= start_ && c <= end_;
    }

    void Set(int s, int e) {
        start_ = s;
        end_ = e;
    }

    void Clear() {
        Set(DEFAULT, DEFAULT);
    }

    virtual void FrontEdgeAdded(EdgeId e, BidirectionalPath * path, int gap) {
        ++start_;
        ++end_;
    }

    virtual void BackEdgeAdded(EdgeId e, BidirectionalPath * path, int gap) {

    }

    virtual void FrontEdgeRemoved(EdgeId e, BidirectionalPath * path) {
        --start_;
        --end_;
        if (start_ < 0) {
            start_ = 0;
        }

        if (end_ < 0) {
            Clear();
        }
    }

    virtual void BackEdgeRemoved(EdgeId e, BidirectionalPath * path) {

    }
};


class LoopDetectorData {

public:
    //Edge and its weight
    typedef std::map <EdgeId, double> AltenativeMap;

protected:
    size_t iteration_;

    AltenativeMap alternatives_;

public:
    LoopDetectorData(size_t i): iteration_(i), alternatives_()  {
    }

    LoopDetectorData(): alternatives_(){
    }

    LoopDetectorData(const LoopDetectorData& d) {
        iteration_ = d.iteration_;
        alternatives_.insert(d.alternatives_.begin(), d.alternatives_.end());
    }

    size_t GetIteration() const {
        return iteration_;
    }

    const AltenativeMap& GetAlternatives() const {
        return alternatives_;
    }

    void AddAlternative(EdgeId e, double w = 1) {
        alternatives_.insert(std::make_pair(e, w));
    }

    void Clear() {
        alternatives_.clear();
        iteration_ = 0;
    }

    bool operator==(const LoopDetectorData& d) const {
        if (alternatives_.size() != d.alternatives_.size()) {
            return false;
        }

        auto iter2 = d.alternatives_.begin();
        for (auto iter1 = alternatives_.begin(); iter2 != d.alternatives_.end() && iter1 != alternatives_.end(); ++iter1, ++iter2) {
            if (iter1->first != iter2->first || iter1->second != iter2->second) {
                return false;
            }
        }

        return true;
    }
};


class LoopDetector: public PathListener {

protected:
    Graph& g_;

    size_t currentIteration_;

    LoopDetectorData * current_;

    std::multimap <EdgeId, LoopDetectorData* > data_;

    BidirectionalPath * path_;

public:
    LoopDetector(Graph& g_, BidirectionalPath * p_);

    void Clear();

    virtual void FrontEdgeAdded(EdgeId e, BidirectionalPath * path, int gap);

    virtual void BackEdgeAdded(EdgeId e, BidirectionalPath * path, int gap);

    virtual void FrontEdgeRemoved(EdgeId e, BidirectionalPath * path);

    virtual void BackEdgeRemoved(EdgeId e, BidirectionalPath * path);


    virtual ~LoopDetector();


    void AddAlternative(EdgeId e, double w = 1);

    void SelectEdge(EdgeId e, double weight = 1);

    size_t LoopEdges(size_t skip_identical_edges, size_t min_cycle_appearences) const;

    size_t LoopLength(size_t skip_identical_edges, size_t min_cycle_appearences) const;

    bool PathIsLoop(size_t edges) const;

    size_t LastLoopCount(size_t skip_identical_edges, size_t min_cycle_appearences) const;

    size_t LastLoopCount(size_t edges) const;

    bool LoopBecameStable() const;

    size_t GetMaxExitIteration(EdgeId loopEdge, EdgeId loopExit, std::pair<size_t, size_t> iterationRange) const;

    size_t GetFirstExitIteration(EdgeId loopEdge, EdgeId loopExit, std::pair<size_t, size_t> iterationRange, double coeff) const;

    bool IsCycled(size_t loopLimit, size_t& skip_identical_edges) const;

    size_t EdgesToRemove(size_t skip_identical_edges, bool fullRemoval = false) const;

    void RemoveLoop(size_t skip_identical_edges, bool fullRemoval = true);

    bool EdgeInShortLoop() const;

    void Print() const {
        INFO("== Detector data_ ==");
        for (auto iter = data_.begin(); iter != data_.end(); ++iter) {
            INFO("Edge " << g_.length(iter->first));

            const LoopDetectorData::AltenativeMap& alts = iter->second->GetAlternatives();
            for(auto alt = alts.begin(); alt != alts.end(); ++alt) {
                INFO("Edge " << g_.length(alt->first) << ", weight " << alt->second);
            }
        }
    }

};

class BidirectionalPath: public PathListener {

protected:
	Graph& g_;

	//Unique ID
	size_t id_;

	EdgeId prev_, now_;

	// Edges: e1 e2 ... eN
	std::deque <EdgeId> data_;

	set<BidirectionalPath*> overlaped_begin;
	set<BidirectionalPath*> overlaped_end;
	bool overlap;

	BidirectionalPath* conj_path;

	// Length from beginning of i-th edge to path end for forward directed path:
	// L(e2 + ... + eN) ... L(eN), 0
	// Length from beginning of the path to the end of i-th edge
	// L(e1), L(e1 + e2) ... L(e1 + ... + eN)
	std::deque <size_t> cumulativeLength_;

	// e1 - gap2 - e2 - ... - gapN - eN
	std::deque <int> gapLength_;

	// L(e1 + ... + eN)
	size_t totalLength_;

	// Cycle analyzer
	LoopDetector loopDetector_;

	CoordPair seedCoords_;

	//Path listeners
	std::vector <PathListener *> listeners_;

	double weight;

protected:
	void Verify() {
	    if (cumulativeLength_.empty() && totalLength_ != 0) {
	        INFO("---" << totalLength_);
	    }
	    else if (!cumulativeLength_.empty() && cumulativeLength_[0] != totalLength_) {
	        INFO("|||" << totalLength_);
	    }
	}

    void RecountLengths() {

        cumulativeLength_.clear();
        size_t currentLength = 0;

        for(auto iter = data_.rbegin(); iter != data_.rend(); ++iter) {
            currentLength += g_.length(*iter);
            cumulativeLength_.push_front(currentLength);
        }

        totalLength_ = currentLength;
        Verify();
    }

    void IncreaseLengths(size_t length) {
        Verify();
        for(auto iter = cumulativeLength_.begin(); iter != cumulativeLength_.end(); ++iter) {
            *iter += length;
        }

        cumulativeLength_.push_back(length);
        totalLength_ += length;
        Verify();
    }

    void DecreaseLengths() {
        size_t length = g_.length(data_.back());
        for(auto iter = cumulativeLength_.begin(); iter != cumulativeLength_.end(); ++iter) {
            *iter -= length;
        }

        cumulativeLength_.pop_back();
        totalLength_ -= length;
        Verify();
    }

    void NotifyFrontEdgeAdded(EdgeId e, int gap) {
        for (size_t i = 0; i < listeners_.size(); ++i) {
            listeners_[i]->FrontEdgeAdded(e, this, gap);
        }
    }

    void NotifyBackEdgeAdded(EdgeId e, int gap) {
        for (size_t i = 0; i < listeners_.size(); ++i) {
            listeners_[i]->BackEdgeAdded(e, this, gap);
        }
    }

    void NotifyFrontEdgeRemoved(EdgeId e) {
        for (size_t i = 0; i < listeners_.size(); ++i) {
            listeners_[i]->FrontEdgeRemoved(e, this);
        }
    }

    void NotifyBackEdgeRemoved(EdgeId e) {
        for (size_t i = 0; i < listeners_.size(); ++i) {
            listeners_[i]->BackEdgeRemoved(e, this);
        }
    }

public:
    void PushFront(EdgeId e, int gap = 0) {
        data_.push_front(e);
        gapLength_.push_front(gap);

        int length = g_.length(e);
        if (cumulativeLength_.empty()) {
            cumulativeLength_.push_front(length);
        } else {
            cumulativeLength_.push_front(length + cumulativeLength_.front());
        }
        totalLength_ += length;
        now_ = data_.back();
        NotifyFrontEdgeAdded(e, gap);
        Verify();
    }
protected:
    void PopFront() {
        EdgeId e = data_.front();
        data_.pop_front();
        gapLength_.pop_front();

        cumulativeLength_.pop_front();
        totalLength_ -= g_.length(e);

        if (data_.size() > 0) {
			now_ = data_.back();
		}else{
			now_ = prev_;
		}
        NotifyFrontEdgeRemoved(e);
        Verify();
    }

    void SafePopFront() {
        if (seedCoords_.In(0)) {
            DEBUG("Cannot remove front edge due to seed restrictions");
            return;
        }

        PopFront();
    }

public:
    void Subscribe(PathListener * listener) {
        listeners_.push_back(listener);
    }

    BidirectionalPath(Graph& g): g_(g), data_(), cumulativeLength_(), gapLength_(), totalLength_(0), loopDetector_(g_, this), seedCoords_(), listeners_(){
	    Subscribe(&loopDetector_);
	    Subscribe(&seedCoords_);
	    overlap = false;
	    weight = 1;
	}

	BidirectionalPath(Graph& g, std::vector < EdgeId > path): g_(g), data_(), cumulativeLength_(), gapLength_(), totalLength_(0), loopDetector_(g_, this), seedCoords_(), listeners_() {

		Subscribe(&loopDetector_);
		Subscribe(&seedCoords_);
		overlap = false;
		if (path.size() != 0) {
            id_ = g_.int_id(path[0]);
            for (size_t i = 0; i < path.size(); ++i) {
                Push(path[i]);
            }
            prev_ = path[path.size() - 1];
            now_ = path[path.size() - 1];
            RecountLengths();
		}
		weight = 1;
	}

	BidirectionalPath(const BidirectionalPath& path): g_(path.g_), id_(path.id_), data_(path.data_), cumulativeLength_(path.cumulativeLength_), gapLength_(path.gapLength_), totalLength_(path.totalLength_),
	        loopDetector_(g_, this), seedCoords_(), listeners_() {
	    Subscribe(&loopDetector_);
	    Subscribe(&seedCoords_);
	    overlap = false;
	    prev_ = data_.back();
	    now_ = data_.back();
	    weight = path.getWeight();
	}

	void setConjPath(BidirectionalPath* path) {
		conj_path = path;
	}

	BidirectionalPath* getConjPath() {
		return conj_path;
	}

    void setWeight(double w){
    	weight = w;
    }

    double getWeight() const{
    	return weight;
    }

	void clearOverlapedEnd() {
		overlaped_end.clear();
		conj_path->overlaped_begin.clear();
	}

	void clearOverlapedBegin() {
		overlaped_begin.clear();
		conj_path->overlaped_end.clear();
	}
private:
	void removeOverlapedBegin(BidirectionalPath* p) {
		auto iter = overlaped_begin.find(p);
		if (iter != overlaped_begin.end()) {
			overlaped_begin.erase(iter);
			iter = conj_path->overlaped_end.find(p->conj_path);
			conj_path->overlaped_end.erase(iter);
		}
	}

	void changeOverlapedBegin(BidirectionalPath* from, BidirectionalPath* to) {
		removeOverlapedBegin(from);
		overlaped_begin.insert(to);
		conj_path->overlaped_end.insert(to->conj_path);
	}

	void changeAllOverlapedBegin(BidirectionalPath* to) {
		for (auto iter = overlaped_begin.begin(); iter != overlaped_begin.end(); ++iter) {
			(*iter)->changeOverlapedEnd(this, to);
		}
	}

public:
	void changeOverlapedBeginTo(BidirectionalPath* to) {
		changeAllOverlapedBegin(to);
		to->addOverlapedBegin(getOverlapedBegin());
		clearOverlapedBegin();
		addOverlapedBegin(to);
		to->addOverlapedEnd(this);
	}

	void changeOverlapedEndTo(BidirectionalPath* to) {
		changeAllOverlapedEnd(to);
		to->addOverlapedEnd(getOverlapedEnd());
		clearOverlapedEnd();
		addOverlapedEnd(to);
		to->addOverlapedBegin(this);
	}
private:
	void changeAllOverlapedEnd(BidirectionalPath* to) {
		for (auto iter = overlaped_end.begin(); iter != overlaped_end.end(); ++iter) {
			(*iter)->changeOverlapedBegin(this, to);
		}
	}

	void removeOverlapedEnd(BidirectionalPath* p) {
		auto iter = overlaped_end.find(p);
		if (iter != overlaped_end.end()) {
			overlaped_end.erase(iter);
			iter = conj_path->overlaped_begin.find(p->conj_path);
			conj_path->overlaped_begin.erase(iter);
		}
	}

	void changeOverlapedEnd(BidirectionalPath* from, BidirectionalPath* to) {
		removeOverlapedEnd(from);
		overlaped_begin.insert(to);
		conj_path->overlaped_begin.insert(to->conj_path);
	}
	void addOverlapedBegin(BidirectionalPath* begin) {
		overlaped_begin.insert(begin);
		conj_path->overlaped_end.insert(begin->conj_path);
	}
	void addOverlapedEnd(BidirectionalPath* end) {
		overlaped_end.insert(end);
		conj_path->overlaped_begin.insert(end->conj_path);
	}
public:
	void addOverlapedBegin(set<BidirectionalPath*>& begin) {
		for (auto iter = begin.begin(); iter != begin.end(); ++iter) {
			addOverlapedBegin(*iter);
		}
	}
	void addOverlapedEnd(set<BidirectionalPath*>& end) {
		for (auto iter = end.begin(); iter != end.end(); ++iter) {
			addOverlapedEnd(*iter);
		}
	}

	bool hasOverlapedBegin() {
		return getOverlapedBegin().size() != 0;
	}

	set<BidirectionalPath*>& getOverlapedBegin() {
		return overlaped_begin;
	}

	bool hasOverlapedEnd() {
		return getOverlapedEnd().size() != 0;
	}

	set<BidirectionalPath*>& getOverlapedEnd() {
		return overlaped_end;
	}

	void setOverlap(bool isOverlap_ = true) {
		overlap = isOverlap_;
		if (!conj_path->isOverlap() != isOverlap_) {
			conj_path->setOverlap(true);
		}
	}

	bool isOverlap() const {
		return overlap;
	}


	size_t Size() const {
	    return data_.size();
	}

	Graph& graph() const {
	    return g_;
	}

	bool Empty() const {
	    return data_.empty();
	}

	size_t Length() const {
	    return totalLength_;
	}

	//Access methods
	EdgeId operator[](size_t index) const {
	    return data_[index];
	}

	EdgeId At(size_t index) const {
	    return data_[index];
	}

	EdgeId ReverseAt(size_t index) const {
        return data_[data_.size() - index - 1];
    }

	size_t LengthAt(size_t index) const {
	    return cumulativeLength_[index];
	}

	int GapAt(size_t index) const {
	    return gapLength_[index];
	}

	size_t GetId() const {
	    return id_;
	}

	EdgeId Head() const {
	    return data_.back();
	}

	EdgeId Back() const {
	    return data_.back();
	}

	EdgeId Front() const {
	    return data_.front();
	}

	LoopDetector& getLoopDetector() {
	    return loopDetector_;
	}

	//Modification methods
	void SetCurrentPathAsSeed() {
	    seedCoords_.Set(0, Size() - 1);
	}

	void PushBack(EdgeId e, int gap = 0) {
	    data_.push_back(e);
	    gapLength_.push_back(gap);
	    IncreaseLengths(g_.length(e));
        now_ = e;
	    NotifyBackEdgeAdded(e, gap);
	}


	void PopBack() {
        if (data_.empty()) {
            return;
        }

        EdgeId e = data_.back();
        DecreaseLengths();
	    gapLength_.pop_back();
        data_.pop_back();
        if (data_.size() > 0) {
        	now_ = data_.back();
        }else{
        	now_ = prev_;
        }
	    NotifyBackEdgeRemoved(e);
	}

	void PopBack(size_t count) {
		for (size_t i = 0; i < count; ++i) {
			PopBack();
		}
	}

	void SafePopBack() {
        if (seedCoords_.In(Size() - 1)) {
            DEBUG("Cannot remove back edge due to seed restrictions");
            return;
        }

        PopBack();
	}


	void Clear() {
	    seedCoords_.Clear();
	    while (!Empty()) {
	        PopBack();
	    }
	}


	void Push(EdgeId e, int gap = 0) {
        PushBack(e, gap);
	}

	void SetId(size_t uid) {
	    id_ = uid;
	}

    BidirectionalPath(Graph& g_, EdgeId startingEdge): g_(g_), data_(), cumulativeLength_(), gapLength_(), totalLength_(0), loopDetector_(g_, this), seedCoords_(0, 0), listeners_() {
        Subscribe(&loopDetector_);
        Subscribe(&seedCoords_);
        overlap = false;
        Push(startingEdge);
        id_ = g_.int_id(startingEdge);
        prev_ = data_.back();
        now_ = data_.back();
        weight = 1;
    }

    virtual void FrontEdgeAdded(EdgeId e, BidirectionalPath * path, int gap) {
    }

    virtual void BackEdgeAdded(EdgeId e, BidirectionalPath * path, int gap) {
        PushFront(g_.conjugate(e), gap);
    }

    virtual void FrontEdgeRemoved(EdgeId e, BidirectionalPath * path) {
    }

    virtual void BackEdgeRemoved(EdgeId e, BidirectionalPath * path) {
        PopFront();
    }

    bool CompareFrom(size_t from, const BidirectionalPath& sample) const {
        if (from + sample.Size() > Size()) {
            return false;
        }

        for (size_t i = 0; i < sample.Size(); ++i) {
            if (At(from + i) != sample[i]) {
                return false;
            }
        }
        return true;
    }

	size_t CommonEndSize(const BidirectionalPath& sample) const{
		std::vector<size_t> begins;
		for (size_t i = 0; i < Size(); ++i) {
			if (At(i) == sample.At(0)) {
				begins.push_back(i);
			}
		}
		for (size_t i = 0; i < begins.size(); ++i) {
			size_t it1 = begins[i];
			size_t it2 = 0;
			while (it2 < sample.Size() and At(it1) == sample.At(it2)) {
				it1++;
				it2++;
				if (it1 == Size()) {
					return it2;
				}
			}
		}
		return 0;
	}

    int FindFirst(EdgeId e) {
        for (size_t i = 0; i < Size(); ++i) {
            if (data_[i] == e) {
                return i;
            }
        }
        return -1;
    }

    int FindLast(EdgeId e) {
        for (int i = Size(); i > 0; --i) {
            if (data_[i] == e) {
                return i;
            }
        }
        return -1;
    }

    vector<size_t> FindAll(EdgeId e) const{
        vector<size_t> result;
        for (size_t i = 0; i < Size(); ++i) {
            if (data_[i] == e) {
                result.push_back(i);
            }
        }
        return result;
    }

    size_t OverlapEndSize(const BidirectionalPath* path) const {
		if (Size() == 0) {
			return 0;
		}
		int last_index = Size() - 1;
		int max_overlaped_size = 0;
		vector<size_t> begins_in_path = path->FindAll(At(last_index));
		for (size_t begin_index = 0; begin_index < begins_in_path.size(); ++begin_index) {
			int begin_in_path = begins_in_path[begin_index];
			int index_in_current_path = last_index;
			while (begin_in_path > 0 && index_in_current_path > 0
					&& path->At(begin_in_path - 1) == At(index_in_current_path - 1)) {
				index_in_current_path--;
				begin_in_path--;
			}
			int overlaped_size = last_index - index_in_current_path + 1;
			if (begin_in_path == 0) {
				if (index_in_current_path > 0
						&& overlaped_size > max_overlaped_size) {
					max_overlaped_size = overlaped_size;
				}
			}
		}
		return max_overlaped_size;
	}

    bool Contains(const BidirectionalPath& path) const {
        if (path.Size() > Size()) {
            return false;
        }

        for (size_t i = 0; i <= Size() - path.Size(); ++i) {
            if (CompareFrom(i, path)) {
                return true;
            }
        }
        return true;
    }

    bool StartsWith(const BidirectionalPath& path) const {
        return CompareFrom(0, path);
    }

    bool EndsWith(const BidirectionalPath& path) const {
        if (Size() < path.Size()){
            return false;
        }
        return CompareFrom(Size() - path.Size(), path);
    }

    bool operator==(const BidirectionalPath& path) const {
        return Size() == path.Size() && CompareFrom(0, path);
    }

    bool operator!=(const BidirectionalPath& path) const {
        return !operator==(path);
    }

    void CheckConjugateEnd(){
    	size_t begin = 0;
    	size_t end = Size() - 1;
    	while (begin < end && At(begin) == g_.conjugate(At(end))){
    		begin++;
    		end--;
    	}
    	for (size_t i = 0; i < begin ; ++i){
    		PopBack();
    	}
    }

    void CheckGrow()
    {
    	prev_ = data_.back();
    	now_ = data_.back();
    }

    bool CheckPrevious()
	{
	    return prev_ != now_;
	}

    BidirectionalPath SubPath(size_t from, size_t to) const {
        BidirectionalPath result(g_);

        for (size_t i = from; i < to; ++i) {
            result.Push(data_[i], gapLength_[i]);
        }
        return result;
    }

    BidirectionalPath SubPath(size_t from) const {
        return SubPath(from, Size());
    }

    double Coverage() const {
        double cov = 0.0;

        for (size_t i = 0; i < Size(); ++i) {
            cov += g_.coverage(data_[i]) * g_.length(data_[i]);
        }
        return cov / Length();
    }

    BidirectionalPath Conjugate() const {
        BidirectionalPath result(g_);
        for (size_t i = 0; i < Size(); ++i) {
            result.PushFront(g_.conjugate(data_[i]));
        }
        return result;
    }

    vector<EdgeId> ToVector() const {
        return vector<EdgeId>(data_.begin(), data_.end());
    }

    void Print() const {
        DEBUG("Path " << id_);
        DEBUG("Length " << totalLength_);
        DEBUG("#, edge, length, total length");
        for(size_t i = 0; i < Size(); ++i) {
        	DEBUG(i << ", " << g_.int_id(At(i)) << ", " << g_.length(At(i)) << ", " << LengthAt(i));
        }
    }

    void PrintInfo() const {
        INFO("Path " << id_);
        INFO("Length " << totalLength_);
        INFO("#, edge, length, total length");
        for(size_t i = 0; i < Size(); ++i) {
            INFO(i << ", " << g_.int_id(At(i)) << ", " << g_.length(At(i)) << ", " << GapAt(i));
        }
    }

    void Print(std::ostream& os) {
<<<<<<< HEAD
        /*os << "Path " << GetId() << endl;
=======
        if (Empty()) {
            return;
        }
        os << "Path " << GetId() << endl;
>>>>>>> 54ee05b5
        os << "Length " << Length() << endl;
        os << "#, edge, length, total length" << endl;
        for(size_t i = 0; i < Size(); ++i) {
            os << i << ", " << g_.int_id(At(i)) << ", " << g_.length(At(i)) << ", " << LengthAt(i) << endl;
        }
	*/
    }
};






class PathContainer {

public:

    typedef std::pair<BidirectionalPath*, BidirectionalPath*> PathPair;

    typedef std::vector < PathPair > PathContainerT;

public:

    class Iterator: public PathContainerT::iterator {

    public:
        Iterator(const PathContainerT::iterator& iter): PathContainerT::iterator(iter) {
        }

        BidirectionalPath* get() const {
            return this->operator *().first;
        }

        BidirectionalPath* getConjugate() const {
            return this->operator *().second;
        }
    };

private:
	std::vector < PathPair > data_;

	class PathPairComparator {
	public:

	    bool operator() (const PathPair& p1, const PathPair& p2) const {
	        return p1.first->Length() > p2.first->Length();
	    }

	    bool operator() (const PathPair* p1, const PathPair* p2) const {
	        return p1->first->Length() > p2->first->Length();
	    }
	};

public:
	PathContainer() {
	}

    BidirectionalPath& operator[](size_t index) const {
        return *(data_[index].first);
    }

    BidirectionalPath* Get(size_t index) const {
        return data_[index].first;
    }

    BidirectionalPath* GetConjugate(size_t index) const {
        return data_[index].second;
    }

    size_t size() const {
        return data_.size();
    }

    void clear() {
        data_.clear();
    }

    void reserve(size_t size) {
        data_.reserve(size);
    }

    BidirectionalPath* FindConjugate(BidirectionalPath* p) {
		return p->getConjPath();
	}

    bool AddPair(BidirectionalPath* p, BidirectionalPath* cp) {
    	p->setConjPath(cp);
    	cp->setConjPath(p);
    	p->Subscribe(cp);
        cp->Subscribe(p);

        data_.push_back(std::make_pair(p, cp));
        return true;
    }

    void SortByLength() {
        std::stable_sort(data_.begin(), data_.end(), PathPairComparator());
    }

    Iterator begin(){
        return Iterator(data_.begin());
    }

    Iterator end(){
        return Iterator(data_.end());
    }

    Iterator erase(Iterator iter) {
        return Iterator(data_.erase(iter));
    }

    void SubscribeAll(PathListener * listener) {
        for (auto iter = begin(); iter != end(); ++iter) {
            iter.get()->Subscribe(listener);
            iter.getConjugate()->Subscribe(listener);
        }
    }


    void print() const {
        for (size_t i = 0; i < size(); ++i) {
            Get(i)->Print();
            GetConjugate(i)->Print();
        }
    }

    void CheckSymmetry() const {
        DEBUG("Checking symmetry");
        for (size_t i = 0; i < size(); ++i) {
            if (Get(i)->Conjugate() != *GetConjugate(i)) {
                Get(i)->Print();
                GetConjugate(i)->Print();
            }
        }
    }
};



LoopDetector::LoopDetector(Graph& g_, BidirectionalPath * p_): g_(g_), currentIteration_(0), data_(), path_(p_) {
    current_ = new LoopDetectorData(currentIteration_);
}

void LoopDetector::AddAlternative(EdgeId e, double w) {
    current_->AddAlternative(e, w);
}

void LoopDetector::FrontEdgeAdded(EdgeId e, BidirectionalPath * path, int gap) {

}

void LoopDetector::BackEdgeAdded(EdgeId e, BidirectionalPath * path, int gap) {
    current_->AddAlternative(e, 1);
    SelectEdge(e);
}

void LoopDetector::FrontEdgeRemoved(EdgeId e, BidirectionalPath * path) {

}

void LoopDetector::BackEdgeRemoved(EdgeId e, BidirectionalPath * path) {
    auto iter = data_.find(e);

    if (iter != data_.end()) {
        iter = data_.upper_bound(e);
        --iter;
        data_.erase(iter);
    }
}

void LoopDetector::SelectEdge(EdgeId e, double weight) {
    data_.insert(std::make_pair(e, current_));
    current_ = new LoopDetectorData(++currentIteration_);
}


void LoopDetector::Clear() {
    for (auto iter = data_.begin(); iter != data_.end(); ++iter) {
      delete iter->second;
    }

    data_.clear();
    current_->Clear();
}


LoopDetector::~LoopDetector() {
    Clear();
    delete current_;
}


size_t LoopDetector::LoopEdges(size_t skip_identical_edges, size_t min_cycle_appearences) const {
    EdgeId e = path_->Head();

    size_t count = data_.count(e);
    if (count <= 1 || count < min_cycle_appearences * (skip_identical_edges + 1)) {
        return 0;
    }

    auto iter = data_.upper_bound(e);
    --iter;
    size_t loopSize = iter->second->GetIteration();
    for (size_t i = 0; i < skip_identical_edges + 1; ++i) {
        --iter;
    }
    loopSize -= iter->second->GetIteration();

    return loopSize;
}

//size_t LoopDetector::LoopLength(size_t skip_identical_edges, size_t min_cycle_appearences) const {
//    if (skip_identical_edges > 0) {
//        INFO("loop length " << skip_identical_edges);
//    }
//    size_t edges = LoopEdges(skip_identical_edges, min_cycle_appearences);
//    size_t length = 0;
//
//    for (int i = path_->Size() - edges; i < (int) path_->Size(); ++i) {
//        length += g_.length(path_->At(i));
//    }
//
//    return length;
//}


bool LoopDetector::PathIsLoop(size_t edges) const {
    for (size_t i = 1; i <= edges; ++i) {
        EdgeId e = path_->operator [](path_->Size() - i);
        for (int j = path_->Size() - i - edges; j >= 0; j -= edges) {
            if (path_->operator [](j) != e) {
                return false;
            }
        }
    }
    return true;
}


size_t LoopDetector::LastLoopCount(size_t skip_identical_edges, size_t min_cycle_appearences) const {
    size_t edges = LoopEdges(skip_identical_edges, min_cycle_appearences);
    return LastLoopCount(edges);
}

size_t LoopDetector::LastLoopCount(size_t edges) const {
    if (edges == 0) {
        return 0;
    }

    BidirectionalPath loop = path_->SubPath(path_->Size() - edges);
    size_t count = 0;
    int i = path_->Size() - edges ;
    int delta = -edges;

    while (i >= 0) {
        if (!path_->CompareFrom(i, loop)) {
            break;
        }
        ++count;
        i += delta;
    }

    return count;
}

bool LoopDetector::IsCycled(size_t loopLimit, size_t& skip_identical_edges) const {
    skip_identical_edges = 0;
    size_t loop_count = LastLoopCount(skip_identical_edges, loopLimit);

    while (loop_count > 0) {
        if (loop_count >= loopLimit) {
            return true;
        }
        loop_count = LastLoopCount(++skip_identical_edges, loopLimit);
    }
    return false;
}

size_t LoopDetector::EdgesToRemove(size_t skip_identical_edges, bool fullRemoval) const {
    size_t edges = LoopEdges(skip_identical_edges, 1);
    size_t count = LastLoopCount(edges);
    bool onlyCycle = PathIsLoop(edges);
    int result;

    if (onlyCycle || path_->Size() <= count * edges + 1) {
        result = path_->Size() - edges - 1;
    }
    else if (fullRemoval) {
        result = count * edges - 1;
    } else {
        result = (count - 1) * edges - 1;
    }

    return result < 0 ? 0 : result;
}

void LoopDetector::RemoveLoop(size_t skip_identical_edges, bool fullRemoval) {
    auto toRemove = EdgesToRemove(skip_identical_edges, fullRemoval);
    for(size_t i = 0; i < toRemove; ++i) {
        path_->SafePopBack();
    }
}


bool LoopDetector::LoopBecameStable() const {
    EdgeId e = path_->Head();

    if (data_.count(e) < 2) {
        return false;
    }

    auto iter = data_.upper_bound(e);
    auto last = --iter;
    auto prev = --iter;

    return prev->second == last->second;
}


size_t LoopDetector::GetMaxExitIteration(EdgeId loopEdge, EdgeId loopExit, std::pair<size_t, size_t> iterationRange) const {
    auto range = data_.equal_range(loopEdge);

    size_t maxIter = 0;
    double maxWeight = 0;
    for (auto iter = range.first; iter != range.second; ++iter) {
        double w = iter->second->GetAlternatives().find(loopExit)->second;
        if (w > maxWeight &&
                iter->second->GetIteration() >= iterationRange.first && iter->second->GetIteration() <= iterationRange.second) {

            maxIter = iter->second->GetIteration();
            maxWeight = w;
        }
    }
    return maxIter;
}

size_t LoopDetector::GetFirstExitIteration(EdgeId loopEdge, EdgeId loopExit, std::pair<size_t, size_t> iterationRange, double coeff) const {
    auto range = data_.equal_range(loopEdge);

    size_t maxIter = 0;
    for (auto iter = range.first; iter != range.second; ++iter) {
        if (iter->second->GetAlternatives().find(loopExit)->second * coeff > iter->second->GetAlternatives().find(loopEdge)->second && maxIter > iter->second->GetIteration() &&
                iter->second->GetIteration() >= iterationRange.first && iter->second->GetIteration() <= iterationRange.second) {

            maxIter = iter->second->GetIteration();
        }
    }
    return maxIter;
}

bool LoopDetector::EdgeInShortLoop() const {
    EdgeId e = path_->Head();
    VertexId v = g_.EdgeEnd(e);

    if (g_.OutgoingEdgeCount(v) != 2) {
        return false;
    }

    auto edges = g_.OutgoingEdges(v);
    for (auto edge = edges.begin(); edge != edges.end(); ++edge) {
        if (g_.EdgeEnd(*edge) == g_.EdgeStart(e)) {
            return true;
        }
    }

    return false;
}

} // path extend

#endif /* BIDIRECTIONAL_PATH_H_ */<|MERGE_RESOLUTION|>--- conflicted
+++ resolved
@@ -897,20 +897,18 @@
     }
 
     void Print(std::ostream& os) {
-<<<<<<< HEAD
-        /*os << "Path " << GetId() << endl;
-=======
+
+        os << "Path " << GetId() << endl;
+
         if (Empty()) {
             return;
         }
         os << "Path " << GetId() << endl;
->>>>>>> 54ee05b5
         os << "Length " << Length() << endl;
         os << "#, edge, length, total length" << endl;
         for(size_t i = 0; i < Size(); ++i) {
             os << i << ", " << g_.int_id(At(i)) << ", " << g_.length(At(i)) << ", " << LengthAt(i) << endl;
         }
-	*/
     }
 };
 
