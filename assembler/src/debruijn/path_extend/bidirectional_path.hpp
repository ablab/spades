//***************************************************************************
//* Copyright (c) 2011-2013 Saint-Petersburg Academic University
//* All Rights Reserved
//* See file LICENSE for details.
//****************************************************************************

/*
 * bidirectional_path.h
 *
 *  Created on: Nov 14, 2011
 *      Author: andrey
 */

#ifndef BIDIRECTIONAL_PATH_H_
#define BIDIRECTIONAL_PATH_H_

#include "../debruijn_graph.hpp"

using debruijn_graph::Graph;
using debruijn_graph::EdgeId;
using debruijn_graph::VertexId;

namespace path_extend {

class BidirectionalPath;

class PathListener {

public:
    virtual void FrontEdgeAdded(EdgeId e, BidirectionalPath * path, int gap = 0) = 0;

    virtual void BackEdgeAdded(EdgeId e, BidirectionalPath * path, int gap = 0) = 0;

    virtual void FrontEdgeRemoved(EdgeId e, BidirectionalPath * path) = 0;

    virtual void BackEdgeRemoved(EdgeId e, BidirectionalPath * path) = 0;

    virtual ~PathListener() {

    }

};

class LoopDetectorData {

public:
    //Edge and its weight
    typedef std::map <EdgeId, double> AltenativeMap;

protected:
    size_t iteration_;

    AltenativeMap alternatives_;

public:
    LoopDetectorData(size_t i): iteration_(i), alternatives_()  {
    }

    LoopDetectorData(): alternatives_(){
    }

    LoopDetectorData(const LoopDetectorData& d) {
        iteration_ = d.iteration_;
        alternatives_.insert(d.alternatives_.begin(), d.alternatives_.end());
    }

    size_t GetIteration() const {
        return iteration_;
    }

    const AltenativeMap& GetAlternatives() const {
        return alternatives_;
    }

    void AddAlternative(EdgeId e, double w = 1) {
        alternatives_.insert(std::make_pair(e, w));
    }

    void Clear() {
        alternatives_.clear();
        iteration_ = 0;
    }

    bool operator==(const LoopDetectorData& d) const {
        if (alternatives_.size() != d.alternatives_.size()) {
            return false;
        }

        auto iter2 = d.alternatives_.begin();
        for (auto iter1 = alternatives_.begin(); iter2 != d.alternatives_.end() && iter1 != alternatives_.end(); ++iter1, ++iter2) {
            if (iter1->first != iter2->first || iter1->second != iter2->second) {
                return false;
            }
        }

        return true;
    }
};


class LoopDetector: public PathListener {

protected:
    const Graph& g_;

    size_t currentIteration_;

    LoopDetectorData * current_;

    std::multimap <EdgeId, LoopDetectorData* > data_;

    BidirectionalPath * path_;

public:
    LoopDetector(const Graph& g_, BidirectionalPath * p_);

    void Clear();

    virtual void FrontEdgeAdded(EdgeId e, BidirectionalPath * path, int gap);

    virtual void BackEdgeAdded(EdgeId e, BidirectionalPath * path, int gap);

    virtual void FrontEdgeRemoved(EdgeId e, BidirectionalPath * path);

    virtual void BackEdgeRemoved(EdgeId e, BidirectionalPath * path);


    virtual ~LoopDetector();


    void AddAlternative(EdgeId e, double w = 1);

    void SelectEdge(EdgeId e, double weight = 1);

    size_t LoopEdges(size_t skip_identical_edges, size_t min_cycle_appearences) const;

    size_t LoopLength(size_t skip_identical_edges, size_t min_cycle_appearences) const;

    bool PathIsLoop(size_t edges) const;

    size_t LastLoopCount(size_t skip_identical_edges, size_t min_cycle_appearences) const;

    size_t LastLoopCount(size_t edges) const;

    bool LoopBecameStable() const;

    size_t GetMaxExitIteration(EdgeId loopEdge, EdgeId loopExit, std::pair<size_t, size_t> iterationRange) const;

    size_t GetFirstExitIteration(EdgeId loopEdge, EdgeId loopExit, std::pair<size_t, size_t> iterationRange, double coeff) const;

    bool IsCycled(size_t loopLimit, size_t& skip_identical_edges) const;

    size_t EdgesToRemove(size_t skip_identical_edges, bool fullRemoval = false) const;

    void RemoveLoop(size_t skip_identical_edges, bool fullRemoval = true);

    bool EdgeInShortLoop(EdgeId e) const;
    bool PrevEdgeInShortLoop() const;

    void Print() const {
        INFO("== Detector data_ ==");
        for (auto iter = data_.begin(); iter != data_.end(); ++iter) {
            INFO("Edge " << g_.length(iter->first));

            const LoopDetectorData::AltenativeMap& alts = iter->second->GetAlternatives();
            for(auto alt = alts.begin(); alt != alts.end(); ++alt) {
                INFO("Edge " << g_.length(alt->first) << ", weight " << alt->second);
            }
        }
    }

};

class BidirectionalPath: public PathListener {

public:
    BidirectionalPath(const Graph& g)
            : g_(g),
              data_(),
              cumulativeLength_(),
              gapLength_(),
              totalLength_(0),
              loopDetector_(g_, this),
              listeners_(),
              weight_(1.0) {
        Init();
    }

<<<<<<< HEAD
    BidirectionalPath(const Graph& g, const std::vector<EdgeId>& path)
=======
    BidirectionalPath(const Graph& g, std::vector<EdgeId> path)
>>>>>>> edf14938
            : g_(g),
              data_(),
              cumulativeLength_(),
              gapLength_(),
              totalLength_(0),
              loopDetector_(g_, this),
              listeners_(),
              weight_(1.0) {
        Init();
        if (path.size() != 0) {
            for (size_t i = 0; i < path.size(); ++i) {
<<<<<<< HEAD
                PushBack(path[i]);
=======
                Push(path[i]);
>>>>>>> edf14938
            }
            prev_ = path[path.size() - 1];
            now_ = path[path.size() - 1];
            RecountLengths();
        }
    }

    BidirectionalPath(const Graph& g_, EdgeId startingEdge)
            : g_(g_),
              data_(),
              cumulativeLength_(),
              gapLength_(),
              totalLength_(0),
              loopDetector_(g_, this),
              listeners_(),
              weight_(1.0) {
        Init();
<<<<<<< HEAD
        PushBack(startingEdge);
=======
        Push(startingEdge);
>>>>>>> edf14938
        prev_ = data_.back();
        now_ = data_.back();
    }

    BidirectionalPath(const BidirectionalPath& path)
            : g_(path.g_),
              data_(path.data_),
              cumulativeLength_(path.cumulativeLength_),
              gapLength_(path.gapLength_),
              totalLength_(path.totalLength_),
              loopDetector_(g_, this),
              listeners_(),
              id_(path.id_),
              weight_(path.weight_) {
        Init();
        overlap_ = path.overlap_;
        has_overlaped_begin_ = path.has_overlaped_begin_;
        has_overlaped_end_ = path.has_overlaped_end_;
        prev_ = data_.back();
        now_ = data_.back();
    }

protected:
	const Graph& g_;

	EdgeId prev_, now_;

	// Edges: e1 e2 ... eN
	std::deque <EdgeId> data_;

	BidirectionalPath* conj_path;

	// Length from beginning of i-th edge to path end for forward directed path:
	// L(e2 + ... + eN) ... L(eN), 0
	// Length from beginning of the path to the end of i-th edge
	// L(e1), L(e1 + e2) ... L(e1 + ... + eN)
	std::deque <size_t> cumulativeLength_;

	// e1 - gap2 - e2 - ... - gapN - eN
	std::deque <int> gapLength_;

	// L(e1 + ... + eN)
	size_t totalLength_;

	// Cycle analyzer
	LoopDetector loopDetector_;

	//Path listeners
<<<<<<< HEAD
	std::set <PathListener *> listeners_;
=======
	std::vector <PathListener *> listeners_;
>>>>>>> edf14938
    size_t id_;//Unique ID in PathContainer
	double weight_;

protected:
	void Verify() {
	    if (cumulativeLength_.empty() && totalLength_ != 0) {
	        INFO("---" << totalLength_);
	    }
	    else if (!cumulativeLength_.empty() && cumulativeLength_[0] != totalLength_) {
	        INFO("|||" << totalLength_);
	    }
	}

    void RecountLengths() {
        cumulativeLength_.clear();
        size_t currentLength = 0;
        for(auto iter = data_.rbegin(); iter != data_.rend(); ++iter) {
            currentLength += g_.length((EdgeId)*iter);
            cumulativeLength_.push_front(currentLength);
        }

        totalLength_ = currentLength;
        Verify();
    }

    void IncreaseLengths(size_t length) {
        Verify();
        for(auto iter = cumulativeLength_.begin(); iter != cumulativeLength_.end(); ++iter) {
            *iter += length;
        }

        cumulativeLength_.push_back(length);
        totalLength_ += length;
        Verify();
    }

    void DecreaseLengths() {
        size_t length = g_.length(data_.back()) + gapLength_.back();
        for(auto iter = cumulativeLength_.begin(); iter != cumulativeLength_.end(); ++iter) {
            *iter -= length;
        }

        cumulativeLength_.pop_back();
        totalLength_ -= length;
        Verify();
    }

    void NotifyFrontEdgeAdded(EdgeId e, int gap) {
        for (auto i = listeners_.begin(); i != listeners_.end(); ++i) {
            (*i)->FrontEdgeAdded(e, this, gap);
        }
    }

    void NotifyBackEdgeAdded(EdgeId e, int gap) {
        for (auto i = listeners_.begin(); i != listeners_.end(); ++i) {
            (*i)->BackEdgeAdded(e, this, gap);
        }
    }

    void NotifyFrontEdgeRemoved(EdgeId e) {
        for (auto i = listeners_.begin(); i != listeners_.end(); ++i) {
            (*i)->FrontEdgeRemoved(e, this);
        }
    }

    void NotifyBackEdgeRemoved(EdgeId e) {
        for (auto i = listeners_.begin(); i != listeners_.end(); ++i) {
            (*i)->BackEdgeRemoved(e, this);
        }
    }

public:
    void PushFront(EdgeId e, int gap = 0) {
        data_.push_front(e);
        gapLength_.push_front(gap);

        int length = (int) g_.length(e) + gap;
        if (cumulativeLength_.empty()) {
            cumulativeLength_.push_front(length);
        } else {
            cumulativeLength_.push_front(length + cumulativeLength_.front());
        }
        totalLength_ += length;
        now_ = data_.back();
        NotifyFrontEdgeAdded(e, gap);
        Verify();
    }
protected:
    void PopFront() {
        EdgeId e = data_.front();
        int cur_gap = gapLength_.front();
        data_.pop_front();
        gapLength_.pop_front();

        cumulativeLength_.pop_front();
        totalLength_ -= (g_.length(e) + cur_gap);
        if (data_.size() > 0) {
			now_ = data_.back();
		}else{
			now_ = prev_;
		}
        NotifyFrontEdgeRemoved(e);
        Verify();
    }

    void SafePopFront() {
        PopFront();
    }

public:
    void Subscribe(PathListener * listener) {
        listeners_.insert(listener);
    }

	void SetConjPath(BidirectionalPath* path) {
		conj_path = path;
	}

	BidirectionalPath* GetConjPath() {
		return conj_path;
	}

<<<<<<< HEAD
    const BidirectionalPath* GetConstConjPath() const {
        return conj_path;
    }

    void SetWeight(double w){
    	weight_ = w;
    }

    double GetWeight() const{
    	return weight_;
    }

=======
    void SetWeight(double w){
    	weight_ = w;
    }

    double GetWeight() const{
    	return weight_;
    }

>>>>>>> edf14938
	size_t Size() const {
	    return data_.size();
	}

	const Graph& graph() const {
	    return g_;
	}

	bool Empty() const {
	    return data_.empty();
	}

	size_t Length() const {
	    return totalLength_;
	}

	//Access methods
	EdgeId operator[](size_t index) const {
	    return data_[index];
	}

	EdgeId At(size_t index) const {
	    if (index >= data_.size()) {
	        INFO("no data for position " << index << " size " << data_.size());
	    }
	    return data_[index];
	}

	EdgeId ReverseAt(size_t index) const {
        return data_[data_.size() - index - 1];
    }

	size_t LengthAt(size_t index) const {
	    if (index >= cumulativeLength_.size()){
	        INFO("no length for position " << index <<" size " << cumulativeLength_.size());
	    }
	    return cumulativeLength_[index];
	}

	int GapAt(size_t index) const {
	    if (index >= gapLength_.size()) {
	        INFO("no gap for position " << index << " size " << gapLength_.size());
	    }
	    return gapLength_[index];
	}

	size_t GetId() const {
	    return id_;
	}

	EdgeId Head() const {
	    return data_.back();
	}

	EdgeId Back() const {
	    return data_.back();
	}

	EdgeId Front() const {
	    return data_.front();
	}

	LoopDetector& getLoopDetector() {
	    return loopDetector_;
	}

	void PushBack(EdgeId e, int gap = 0) {
	    data_.push_back(e);
	    gapLength_.push_back(gap);
	    IncreaseLengths(g_.length(e) + gap);
        now_ = e;
	    NotifyBackEdgeAdded(e, gap);
	}


	void PopBack() {
        if (data_.empty()) {
            return;
        }

        EdgeId e = data_.back();
        DecreaseLengths();
	    gapLength_.pop_back();
        data_.pop_back();
        if (data_.size() > 0) {
        	now_ = data_.back();
        }else{
        	now_ = prev_;
        }
	    NotifyBackEdgeRemoved(e);
	}

	void PopBack(size_t count) {
		for (size_t i = 0; i < count; ++i) {
			PopBack();
		}
	}

<<<<<<< HEAD
	void PushBack(const BidirectionalPath& path) {
	    for (size_t i = 0; i < path.Size(); ++i) {
	        PushBack(path.At(i));
	    }
	}

=======
>>>>>>> edf14938
	void SafePopBack() {
	    PopBack();
	}


	void Clear() {
	    while (!Empty()) {
	        PopBack();
	    }
	}

	void SetId(size_t uid) {
	    id_ = uid;
	}

    virtual void FrontEdgeAdded(EdgeId /*e*/, BidirectionalPath * /*path*/, int /*gap*/) {
    }

    virtual void BackEdgeAdded(EdgeId e, BidirectionalPath * /*path*/, int gap) {
        PushFront(g_.conjugate(e), gap);
    }

    virtual void FrontEdgeRemoved(EdgeId /*e*/, BidirectionalPath * /*path*/) {
    }

    virtual void BackEdgeRemoved(EdgeId /*e*/, BidirectionalPath * /*path*/) {
        PopFront();
    }

    bool CompareFrom(size_t from, const BidirectionalPath& sample) const {
        if (from + sample.Size() > Size()) {
            return false;
        }

        for (size_t i = 0; i < sample.Size(); ++i) {
            if (At(from + i) != sample[i]) {
                return false;
            }
        }
        return true;
    }

	size_t CommonEndSize(const BidirectionalPath& sample) const{
		std::vector<size_t> begins;
		for (size_t i = 0; i < Size(); ++i) {
			if (At(i) == sample.At(0)) {
				begins.push_back(i);
			}
		}
		for (size_t i = 0; i < begins.size(); ++i) {
			size_t it1 = begins[i];
			size_t it2 = 0;
			while (it2 < sample.Size() and At(it1) == sample.At(it2)) {
				it1++;
				it2++;
				if (it1 == Size()) {
					return it2;
				}
			}
		}
		return 0;
	}

    int FindFirst(EdgeId e) {
        for (size_t i = 0; i < Size(); ++i) {
            if (data_[i] == e) {
                return (int) i;
            }
        }
        return -1;
    }

    int FindLast(EdgeId e) {
        for (int i = (int) Size(); i > 0; --i) {
            if (data_[i] == e) {
                return i;
            }
        }
        return -1;
    }

    vector<size_t> FindAll(EdgeId e) const{
        vector<size_t> result;
        for (size_t i = 0; i < Size(); ++i) {
            if (data_[i] == e) {
                result.push_back(i);
            }
        }
        return result;
    }

	size_t OverlapEndSize(const BidirectionalPath* path2) const {
		if (Size() == 0) {
			return 0;
		}
		int last1 = (int) Size() - 1;
		int max_over = 0;
		vector<size_t> begins2 = path2->FindAll(At(last1));
		for (size_t begin_i = 0; begin_i < begins2.size(); ++begin_i) {
			int begin2 = (int) begins2[begin_i];
			int cur1 = last1;
			while (begin2 > 0 && cur1 > 0
					&& path2->At(begin2 - 1) == At(cur1 - 1)) {
				cur1--;
				begin2--;
			}
			int over = last1 - cur1 + 1;
			if (begin2 == 0 && cur1 > 0 && over > max_over) {
				max_over = over;
			}
		}
		return max_over;
	}

    bool Contains(const BidirectionalPath& path) const {
        if (path.Size() > Size()) {
            return false;
        }
        for (size_t i = 0; i <= Size() - path.Size(); ++i) {
            if (CompareFrom(i, path)) {
                return true;
            }
        }
        return false;
    }

<<<<<<< HEAD
    bool Equal(const BidirectionalPath& path) const {
        return operator==(path);
    }

=======
>>>>>>> edf14938
    bool operator==(const BidirectionalPath& path) const {
        return Size() == path.Size() && CompareFrom(0, path);
    }

    bool operator!=(const BidirectionalPath& path) const {
        return !operator==(path);
    }

    void CheckConjugateEnd() {
        /*DEBUG("check conj end");
        size_t begin = 0;
        size_t end = Size() - 1;
        while (begin < end && At(begin) == g_.conjugate(At(end))) {
            begin++;
            end--;
        }
        if (begin > 0) {
            DEBUG("conjugate end " << begin);
        }
        PopBack(begin);*/
        FindConjEdges();
        GetConjPath()->FindConjEdges();
    }

    void FindConjEdges() {
        vector<size_t> conj_pos = FindAll(g_.conjugate(At(0)));
        for (size_t j = 0; j < conj_pos.size(); ++j) {
            int begin = 0;
            int end = (int) conj_pos[j];
            DEBUG("conj pos " << begin << " " << end);
            if (end == 0) {
                continue;
            }
            size_t conj_len = 0;
            while (begin < end && At(begin) == g_.conjugate(At(end))) {
                conj_len += g_.length(At(begin));
                begin++;
                end--;
            }
            if (begin >= end) {
                DEBUG("conj_len " << conj_len << " pop back " << Size() - end - 1)
                PopBack(Size() - end - 1);
            }
        }
    }

    void CheckGrow()
    {
    	prev_ = data_.back();
    	now_ = data_.back();
    }

    bool CheckPrevious()
	{
	    return prev_ != now_;
	}

    BidirectionalPath SubPath(size_t from, size_t to) const {
        BidirectionalPath result(g_);
        for (size_t i = from; i < to; ++i) {
            result.PushBack(data_[i], gapLength_[i]);
        }
        return result;
    }

    BidirectionalPath SubPath(size_t from) const {
        return SubPath(from, Size());
    }

    double Coverage() const {
        double cov = 0.0;

        for (size_t i = 0; i < Size(); ++i) {
            cov += g_.coverage(data_[i]) * (double) g_.length(data_[i]);
        }
        return cov / (double) Length();
    }

    BidirectionalPath Conjugate(size_t id = 0) const {
        BidirectionalPath result(g_);
        if (id == 0) {
            result.SetId(id_ % 2 == 0 ? id_ + 1 : id_ - 1);
        } else {
            result.SetId(id);
        }
        for (size_t i = 0; i < Size(); ++i) {
            result.PushFront(g_.conjugate(data_[i]));
        }
        return result;
    }

    vector<EdgeId> ToVector() const {
        return vector<EdgeId>(data_.begin(), data_.end());
    }

    //Poor fix
    bool CameToInterstrandBulge() const {
        EdgeId lastEdge = Back();
        VertexId lastVertex = g_.EdgeEnd(lastEdge);

        if (g_.OutgoingEdgeCount(lastVertex) == 2) {
            vector<EdgeId> bulgeEdges(g_.out_begin(lastVertex), g_.out_end(lastVertex));
            VertexId nextVertex = g_.EdgeEnd(bulgeEdges[0]);

            if (bulgeEdges[0] == g_.conjugate(bulgeEdges[1]) &&
                    nextVertex == g_.EdgeEnd(bulgeEdges[1]) &&
                    g_.CheckUniqueOutgoingEdge(nextVertex) &&
                    *(g_.out_begin(nextVertex)) == g_.conjugate(lastEdge)) {

                DEBUG("Came to interstrand bulge " << g_.int_id(lastEdge));
                return true;
            }
        }
        return false;
    }

    bool IsInterstrandBulge() const {
        EdgeId lastEdge = Back();
        VertexId lastVertex = g_.EdgeEnd(lastEdge);
        VertexId prevVertex = g_.EdgeStart(lastEdge);

        if (g_.OutgoingEdgeCount(prevVertex) == 2 && g_.IncomingEdgeCount(lastVertex) == 2 &&
                g_.CheckUniqueOutgoingEdge(lastVertex) && g_.CheckUniqueIncomingEdge(prevVertex) &&
                *(g_.in_begin(prevVertex)) == g_.conjugate(*(g_.out_begin(lastVertex)))) {

            vector<EdgeId> bulgeEdges(g_.out_begin(prevVertex), g_.out_end(prevVertex));
            EdgeId bulgeEdge = bulgeEdges[0] == lastEdge ? bulgeEdges[1] : bulgeEdges[0];

            if (bulgeEdge == g_.conjugate(lastEdge)) {
                DEBUG("In interstrand bulge " << g_.int_id(lastEdge));
                return true;
            }
        }
        return false;
    }

    void Print() const {
        DEBUG("Path " << id_);
        DEBUG("Length " << totalLength_);
        DEBUG("Weight " << weight_);
<<<<<<< HEAD
        DEBUG("#, edge, length, gap length, total length");
=======
        DEBUG("#, edge, length, total length");
>>>>>>> edf14938

        for(size_t i = 0; i < Size(); ++i) {
        	DEBUG(i << ", " << g_.int_id(At(i)) << ", " << g_.length(At(i)) << ", " << GapAt(i) << ", " << LengthAt(i));
        }
    }

    void PrintInfo() const {
        INFO("Path " << id_);
        INFO("Length " << totalLength_);
        INFO("Weight " << weight_);
<<<<<<< HEAD
        INFO("#, edge, length, gap length, total length");
=======
        INFO("#, edge, length, total length");
>>>>>>> edf14938
        for(size_t i = 0; i < Size(); ++i) {
            INFO(i << ", " << g_.int_id(At(i)) << ", " << g_.length(At(i)) << ", " << GapAt(i) << ", " << LengthAt(i));
        }
    }

    void Print(std::ostream& os) {
        if (Empty()) {
            return;
        }
        os << "Path " << GetId() << endl;
        os << "Length " << Length() << endl;
        os << "#, edge, length, total length" << endl;
        for(size_t i = 0; i < Size(); ++i) {
            os << i << ", " << g_.int_id(At(i)) << ", " << g_.length(At(i)) << ", " << LengthAt(i) << endl;
        }
    }

    void SetOverlapedBeginTo(BidirectionalPath* to) {
        if (has_overlaped_begin_) {
<<<<<<< HEAD
            to->SetOverlapBegin();
        }
        SetOverlapBegin();
        to->SetOverlapEnd();
=======
            to->set_overlap_begin();
        }
        set_overlap_begin();
        to->set_overlap_end();
>>>>>>> edf14938
    }

    void SetOverlapedEndTo(BidirectionalPath* to) {
        if (has_overlaped_end_) {
<<<<<<< HEAD
            to->SetOverlapEnd();
        }
        SetOverlapEnd();
        to->SetOverlapBegin();
=======
            to->set_overlap_end();
        }
        set_overlap_end();
        to->set_overlap_begin();
>>>>>>> edf14938
    }

    void SetOverlap(bool overlap = true) {
        overlap_ = overlap;
        conj_path->overlap_ = overlap;
    }

    bool HasOverlapedBegin() const {
        return has_overlaped_begin_;
    }

    bool HasOverlapedEnd() const {
        return has_overlaped_end_;
    }

    bool IsOverlap() const {
        return overlap_;
    }

private:

<<<<<<< HEAD
    void SetOverlapBegin(bool overlap = true) {
=======
    void set_overlap_begin(bool overlap = true) {
>>>>>>> edf14938
        if (has_overlaped_begin_ != overlap) {
            has_overlaped_begin_ = overlap;
        }
        if (GetConjPath()->has_overlaped_end_ != overlap) {
            GetConjPath()->has_overlaped_end_ = overlap;
        }
    }

<<<<<<< HEAD
    void SetOverlapEnd(bool overlap = true) {
        GetConjPath()->SetOverlapBegin(overlap);
=======
    void set_overlap_end(bool overlap = true) {
        GetConjPath()->set_overlap_begin(overlap);
>>>>>>> edf14938
    }

    void Init() {
        Subscribe(&loopDetector_);
        InitOverlapes();
        id_ = 0;
    }

    void InitOverlapes() {
        has_overlaped_begin_ = false;
        has_overlaped_end_ = false;
        overlap_ = false;
    }

    bool has_overlaped_begin_;
    bool has_overlaped_end_;
    bool overlap_;

};

<<<<<<< HEAD
int FirstNotEqualPosition(const BidirectionalPath& path1, int pos1,
                       const BidirectionalPath& path2, int pos2) {
    int cur_pos1 = pos1;
    int cur_pos2 = pos2;
=======
int FirstNotEqualPosition(const BidirectionalPath& path1, size_t pos1,
                       const BidirectionalPath& path2, size_t pos2) {
    int cur_pos1 = (int) pos1;
    int cur_pos2 = (int) pos2;
>>>>>>> edf14938
    while (cur_pos1 >= 0 && cur_pos2 >= 0) {
        if (path1.At(cur_pos1) == path2.At(cur_pos2)) {
            cur_pos1--;
            cur_pos2--;
        } else {
            return cur_pos1;
        }
    }
    return -1;
}
<<<<<<< HEAD
bool EqualBegins(const BidirectionalPath& path1, int pos1,
                 const BidirectionalPath& path2, int pos2) {
    return FirstNotEqualPosition(path1, pos1, path2, pos2) == -1;
}
int LastNotEqualPosition(const BidirectionalPath& path1, int pos1,
                      const BidirectionalPath& path2, int pos2) {
    int cur_pos1 = pos1;
    int cur_pos2 = pos2;
    while (cur_pos1 < (int) path1.Size() && cur_pos2 < (int) path2.Size()) {
=======
bool EqualBegins(const BidirectionalPath& path1, size_t pos1,
                 const BidirectionalPath& path2, size_t pos2) {
    return FirstNotEqualPosition(path1, pos1, path2, pos2) == -1;
}

size_t LastNotEqualPosition(const BidirectionalPath& path1, size_t pos1,
                      const BidirectionalPath& path2, size_t pos2) {
    size_t cur_pos1 = pos1;
    size_t cur_pos2 = pos2;
    while (cur_pos1 < path1.Size() && cur_pos2 < path2.Size()) {
>>>>>>> edf14938
        if (path1.At(cur_pos1) == path2.At(cur_pos2)) {
            cur_pos1++;
            cur_pos2++;
        } else {
            return cur_pos1;
        }
    }
<<<<<<< HEAD
    return -1;
}
bool EqualEnds(const BidirectionalPath& path1, int pos1,
               const BidirectionalPath& path2, int pos2) {
    return LastNotEqualPosition(path1, pos1, path2, pos2) == -1;
=======
    return -1UL;
}
bool EqualEnds(const BidirectionalPath& path1, size_t pos1,
               const BidirectionalPath& path2, size_t pos2) {
    return LastNotEqualPosition(path1, pos1, path2, pos2) == -1UL;
>>>>>>> edf14938
}
bool PathIdCompare(const BidirectionalPath* p1, const BidirectionalPath* p2) {
    return p1->GetId() < p2->GetId();
}

class PathContainer {

public:

    typedef std::pair<BidirectionalPath*, BidirectionalPath*> PathPair;

    typedef std::vector < PathPair > PathContainerT;

    class Iterator : public PathContainerT::iterator {
    public:
        Iterator(const PathContainerT::iterator& iter)
                : PathContainerT::iterator(iter) {
        }
        BidirectionalPath* get() const {
            return this->operator *().first;
        }
        BidirectionalPath* getConjugate() const {
            return this->operator *().second;
        }
    };

    PathContainer()
            : path_id_(0) {
    }

    BidirectionalPath& operator[](size_t index) const {
        return *(data_[index].first);
    }

    BidirectionalPath* Get(size_t index) const {
        return data_[index].first;
    }

    BidirectionalPath* GetConjugate(size_t index) const {
        return data_[index].second;
    }

    size_t size() const {
        return data_.size();
    }

    void clear() {
        data_.clear();
    }

    void reserve(size_t size) {
        data_.reserve(size);
    }

    BidirectionalPath* FindConjugate(BidirectionalPath* p) const {
		return p->GetConjPath();
	}

    bool AddPair(BidirectionalPath* p, BidirectionalPath* cp) {
        p->SetConjPath(cp);
        cp->SetConjPath(p);
        p->Subscribe(cp);
        cp->Subscribe(p);
        p->SetId(++path_id_);
        cp->SetId(++path_id_);
        data_.push_back(std::make_pair(p, cp));
        return true;
    }

    void SortByLength() {
        std::stable_sort(data_.begin(), data_.end(), PathPairComparator());
    }

    Iterator begin(){
        return Iterator(data_.begin());
    }

    Iterator end(){
        return Iterator(data_.end());
    }

    Iterator erase(Iterator iter) {
        return Iterator(data_.erase(iter));
    }

    void print() const {
        for (size_t i = 0; i < size(); ++i) {
            Get(i)->Print();
            GetConjugate(i)->Print();
        }
    }

    void CheckSymmetry() const {
        DEBUG("Checking symmetry");
        for (size_t i = 0; i < size(); ++i) {
            if (Get(i)->Conjugate() != *GetConjugate(i)) {
                Get(i)->Print();
                GetConjugate(i)->Print();
            }
        }
    }

    void FilterEmptyPaths(){
    	DEBUG ("try to delete empty paths");
    	for (Iterator iter = begin(); iter != end(); ){
    		if (iter.get()->Size() == 0){
    			iter = erase(iter);
    		} else {
    			++iter;
    		}
    	}
    	DEBUG("empty paths are removed");
    }

    void ResetPathsId() {
        path_id_ = 0;
        for (size_t i = 0; i < data_.size(); ++i) {
            data_[i].first->SetId(++path_id_);
            data_[i].second->SetId(++path_id_);
        }
    }

private:

    class PathPairComparator {
    public:

        bool operator()(const PathPair& p1, const PathPair& p2) const {
            return p1.first->Length() > p2.first->Length();
        }

        bool operator()(const PathPair* p1, const PathPair* p2) const {
            return p1->first->Length() > p2->first->Length();
        }
    };

    std::vector<PathPair> data_;
    size_t path_id_;

};



LoopDetector::LoopDetector(const Graph& g_, BidirectionalPath * p_): g_(g_), currentIteration_(0), data_(), path_(p_) {
    current_ = new LoopDetectorData(currentIteration_);
}

void LoopDetector::AddAlternative(EdgeId e, double w) {
    current_->AddAlternative(e, w);
}

void LoopDetector::FrontEdgeAdded(EdgeId /*e*/, BidirectionalPath * /*path*/, int /*gap*/) {

}

void LoopDetector::BackEdgeAdded(EdgeId e, BidirectionalPath * /*path*/, int /*gap*/) {
    current_->AddAlternative(e, 1);
    SelectEdge(e);
}

void LoopDetector::FrontEdgeRemoved(EdgeId /*e*/, BidirectionalPath * /*path*/) {

}

void LoopDetector::BackEdgeRemoved(EdgeId e, BidirectionalPath * /*path*/) {
    auto iter = data_.find(e);

    if (iter != data_.end()) {
        iter = data_.upper_bound(e);
        --iter;
        data_.erase(iter);
    }
}

void LoopDetector::SelectEdge(EdgeId e, double /*weight*/) {
    data_.insert(std::make_pair(e, current_));
    current_ = new LoopDetectorData(++currentIteration_);
}


void LoopDetector::Clear() {
    for (auto iter = data_.begin(); iter != data_.end(); ++iter) {
      delete iter->second;
    }

    data_.clear();
    current_->Clear();
}


LoopDetector::~LoopDetector() {
    Clear();
    delete current_;
}


size_t LoopDetector::LoopEdges(size_t skip_identical_edges, size_t min_cycle_appearences) const {
    EdgeId e = path_->Head();

    size_t count = data_.count(e);
    if (count <= 1 || count < min_cycle_appearences * (skip_identical_edges + 1)) {
        return 0;
    }

    auto iter = data_.upper_bound(e);
    --iter;
    size_t loopSize = iter->second->GetIteration();
    for (size_t i = 0; i < skip_identical_edges + 1; ++i) {
        --iter;
    }
    loopSize -= iter->second->GetIteration();

    return loopSize;
}

//size_t LoopDetector::LoopLength(size_t skip_identical_edges, size_t min_cycle_appearences) const {
//    if (skip_identical_edges > 0) {
//        INFO("loop length " << skip_identical_edges);
//    }
//    size_t edges = LoopEdges(skip_identical_edges, min_cycle_appearences);
//    size_t length = 0;
//
//    for (int i = path_->Size() - edges; i < (int) path_->Size(); ++i) {
//        length += g_.length(path_->At(i));
//    }
//
//    return length;
//}


bool LoopDetector::PathIsLoop(size_t edges) const {
    for (size_t i = 0; i < edges; ++i) {
        EdgeId e = path_->At(i);
<<<<<<< HEAD
        for (int j = (int) path_->Size() - (edges - (int) i); j >= 0; j -=
                (int) edges) {
=======
        for (int j = (int) path_->Size() - ((int) edges - (int) i); j >= 0; j -= (int) edges) {
>>>>>>> edf14938
            if (path_->operator [](j) != e) {
                return false;
            }
        }
    }
    return true;
}


size_t LoopDetector::LastLoopCount(size_t skip_identical_edges, size_t min_cycle_appearences) const {
    size_t edges = LoopEdges(skip_identical_edges, min_cycle_appearences);
    return LastLoopCount(edges);
}

size_t LoopDetector::LastLoopCount(size_t edges) const {
    if (edges == 0) {
        return 0;
    }

    BidirectionalPath loop = path_->SubPath(path_->Size() - edges);
    size_t count = 0;
    int i = (int) path_->Size() - (int) edges ;
    int delta = - (int) edges;

    while (i >= 0) {
        if (!path_->CompareFrom(i, loop)) {
            break;
        }
        ++count;
        i += delta;
    }

    return count;
}

bool LoopDetector::IsCycled(size_t loopLimit, size_t& skip_identical_edges) const {
    skip_identical_edges = 0;
    size_t loop_count = LastLoopCount(skip_identical_edges, loopLimit);

    while (loop_count > 0) {
        if (loop_count >= loopLimit) {
            return true;
        }
        loop_count = LastLoopCount(++skip_identical_edges, loopLimit);
    }
    return false;
}

size_t LoopDetector::EdgesToRemove(size_t skip_identical_edges,
                                   bool fullRemoval) const {
    DEBUG("Edges To Remove");
    size_t edges = LoopEdges(skip_identical_edges, 1);
    DEBUG("loop edges count " << edges);
    size_t count = LastLoopCount(edges);
    DEBUG("last loop count " << count);
    bool onlyCycle = PathIsLoop(edges);
    int result;

    if (onlyCycle || path_->Size() <= count * edges) {
        result = (int) path_->Size() - (int) edges;
        DEBUG("on cycle " << result);
    } else if (fullRemoval) {
        result = (int) count * (int) edges;
    } else {
        result = (int) (count - 1) * (int) edges;
        DEBUG("don't remove all " << result);
    }

    return result < 0 ? 0 : result;
}

void LoopDetector::RemoveLoop(size_t skip_identical_edges, bool fullRemoval) {
    auto toRemove = EdgesToRemove(skip_identical_edges, fullRemoval);
    for(size_t i = 0; i < toRemove; ++i) {
        path_->SafePopBack();
    }
}


bool LoopDetector::LoopBecameStable() const {
    EdgeId e = path_->Head();

    if (data_.count(e) < 2) {
        return false;
    }

    auto iter = data_.upper_bound(e);
    auto last = --iter;
    auto prev = --iter;

    return prev->second == last->second;
}


size_t LoopDetector::GetMaxExitIteration(EdgeId loopEdge, EdgeId loopExit, std::pair<size_t, size_t> iterationRange) const {
    auto range = data_.equal_range(loopEdge);

    size_t maxIter = 0;
    double maxWeight = 0;
    for (auto iter = range.first; iter != range.second; ++iter) {
        double w = iter->second->GetAlternatives().find(loopExit)->second;
        if (w > maxWeight &&
                iter->second->GetIteration() >= iterationRange.first && iter->second->GetIteration() <= iterationRange.second) {

            maxIter = iter->second->GetIteration();
            maxWeight = w;
        }
    }
    return maxIter;
}

size_t LoopDetector::GetFirstExitIteration(EdgeId loopEdge, EdgeId loopExit, std::pair<size_t, size_t> iterationRange, double coeff) const {
    auto range = data_.equal_range(loopEdge);

    size_t maxIter = 0;
    for (auto iter = range.first; iter != range.second; ++iter) {
        if (iter->second->GetAlternatives().find(loopExit)->second * coeff > iter->second->GetAlternatives().find(loopEdge)->second && maxIter > iter->second->GetIteration() &&
                iter->second->GetIteration() >= iterationRange.first && iter->second->GetIteration() <= iterationRange.second) {

            maxIter = iter->second->GetIteration();
        }
    }
    return maxIter;
}

bool LoopDetector::EdgeInShortLoop(EdgeId e) const {
<<<<<<< HEAD
	VertexId v = g_.EdgeEnd(e);
	if (g_.OutgoingEdgeCount(v) != 2) {
		return false;
	}
	auto edges = g_.OutgoingEdges(v);
	bool loop_found = false;
	bool exit_found = false;
	for (auto edge = edges.begin(); edge != edges.end(); ++edge) {
		if (g_.EdgeEnd(*edge) == g_.EdgeStart(e)) {
			loop_found = true;
		} else {
			exit_found = true;
		}
	}
	return loop_found && exit_found;
}
=======
    VertexId v = g_.EdgeEnd(e);
>>>>>>> edf14938

bool LoopDetector::PrevEdgeInShortLoop() const {
    if (path_->Size() <= 1){
    	return false;
    }
<<<<<<< HEAD
	EdgeId e2 = path_->At(path_->Size() - 1);
    EdgeId e1 = path_->At(path_->Size() - 2);
    VertexId v2 = g_.EdgeEnd(e1);
    if (g_.OutgoingEdgeCount(v2) == 2 && g_.EdgeEnd(e2)== g_.EdgeStart(e1) && g_.EdgeEnd(e1)== g_.EdgeStart(e2)) {
        return EdgeInShortLoop(e1);
    }
=======
    auto edges = g_.OutgoingEdges(v);
    for (auto edge = edges.begin(); edge != edges.end(); ++edge) {
        if (g_.EdgeEnd(*edge) == g_.EdgeStart(e)) {
            return true;
        }
    }
    return false;
}

bool LoopDetector::PrevEdgeInShortLoop() const {
    if (path_->Size() <= 1){
    	return false;
    }
	EdgeId e2 = path_->At(path_->Size() - 1);
    EdgeId e1 = path_->At(path_->Size() - 2);
    VertexId v2 = g_.EdgeEnd(e1);
    if (g_.OutgoingEdgeCount(v2) == 2 && g_.EdgeEnd(e2)== g_.EdgeStart(e1) && g_.EdgeEnd(e1)== g_.EdgeStart(e2)) {
        return true;
    }
>>>>>>> edf14938
    return false;
}

} // path extend

#endif /* BIDIRECTIONAL_PATH_H_ */<|MERGE_RESOLUTION|>--- conflicted
+++ resolved
@@ -186,11 +186,7 @@
         Init();
     }
 
-<<<<<<< HEAD
     BidirectionalPath(const Graph& g, const std::vector<EdgeId>& path)
-=======
-    BidirectionalPath(const Graph& g, std::vector<EdgeId> path)
->>>>>>> edf14938
             : g_(g),
               data_(),
               cumulativeLength_(),
@@ -202,11 +198,7 @@
         Init();
         if (path.size() != 0) {
             for (size_t i = 0; i < path.size(); ++i) {
-<<<<<<< HEAD
                 PushBack(path[i]);
-=======
-                Push(path[i]);
->>>>>>> edf14938
             }
             prev_ = path[path.size() - 1];
             now_ = path[path.size() - 1];
@@ -224,11 +216,7 @@
               listeners_(),
               weight_(1.0) {
         Init();
-<<<<<<< HEAD
         PushBack(startingEdge);
-=======
-        Push(startingEdge);
->>>>>>> edf14938
         prev_ = data_.back();
         now_ = data_.back();
     }
@@ -277,11 +265,7 @@
 	LoopDetector loopDetector_;
 
 	//Path listeners
-<<<<<<< HEAD
 	std::set <PathListener *> listeners_;
-=======
-	std::vector <PathListener *> listeners_;
->>>>>>> edf14938
     size_t id_;//Unique ID in PathContainer
 	double weight_;
 
@@ -404,7 +388,6 @@
 		return conj_path;
 	}
 
-<<<<<<< HEAD
     const BidirectionalPath* GetConstConjPath() const {
         return conj_path;
     }
@@ -417,16 +400,6 @@
     	return weight_;
     }
 
-=======
-    void SetWeight(double w){
-    	weight_ = w;
-    }
-
-    double GetWeight() const{
-    	return weight_;
-    }
-
->>>>>>> edf14938
 	size_t Size() const {
 	    return data_.size();
 	}
@@ -525,15 +498,12 @@
 		}
 	}
 
-<<<<<<< HEAD
 	void PushBack(const BidirectionalPath& path) {
 	    for (size_t i = 0; i < path.Size(); ++i) {
 	        PushBack(path.At(i));
 	    }
 	}
 
-=======
->>>>>>> edf14938
 	void SafePopBack() {
 	    PopBack();
 	}
@@ -660,13 +630,10 @@
         return false;
     }
 
-<<<<<<< HEAD
     bool Equal(const BidirectionalPath& path) const {
         return operator==(path);
     }
 
-=======
->>>>>>> edf14938
     bool operator==(const BidirectionalPath& path) const {
         return Size() == path.Size() && CompareFrom(0, path);
     }
@@ -807,11 +774,7 @@
         DEBUG("Path " << id_);
         DEBUG("Length " << totalLength_);
         DEBUG("Weight " << weight_);
-<<<<<<< HEAD
         DEBUG("#, edge, length, gap length, total length");
-=======
-        DEBUG("#, edge, length, total length");
->>>>>>> edf14938
 
         for(size_t i = 0; i < Size(); ++i) {
         	DEBUG(i << ", " << g_.int_id(At(i)) << ", " << g_.length(At(i)) << ", " << GapAt(i) << ", " << LengthAt(i));
@@ -822,11 +785,7 @@
         INFO("Path " << id_);
         INFO("Length " << totalLength_);
         INFO("Weight " << weight_);
-<<<<<<< HEAD
         INFO("#, edge, length, gap length, total length");
-=======
-        INFO("#, edge, length, total length");
->>>>>>> edf14938
         for(size_t i = 0; i < Size(); ++i) {
             INFO(i << ", " << g_.int_id(At(i)) << ", " << g_.length(At(i)) << ", " << GapAt(i) << ", " << LengthAt(i));
         }
@@ -846,32 +805,18 @@
 
     void SetOverlapedBeginTo(BidirectionalPath* to) {
         if (has_overlaped_begin_) {
-<<<<<<< HEAD
             to->SetOverlapBegin();
         }
         SetOverlapBegin();
         to->SetOverlapEnd();
-=======
-            to->set_overlap_begin();
-        }
-        set_overlap_begin();
-        to->set_overlap_end();
->>>>>>> edf14938
     }
 
     void SetOverlapedEndTo(BidirectionalPath* to) {
         if (has_overlaped_end_) {
-<<<<<<< HEAD
             to->SetOverlapEnd();
         }
         SetOverlapEnd();
         to->SetOverlapBegin();
-=======
-            to->set_overlap_end();
-        }
-        set_overlap_end();
-        to->set_overlap_begin();
->>>>>>> edf14938
     }
 
     void SetOverlap(bool overlap = true) {
@@ -893,11 +838,7 @@
 
 private:
 
-<<<<<<< HEAD
     void SetOverlapBegin(bool overlap = true) {
-=======
-    void set_overlap_begin(bool overlap = true) {
->>>>>>> edf14938
         if (has_overlaped_begin_ != overlap) {
             has_overlaped_begin_ = overlap;
         }
@@ -906,13 +847,8 @@
         }
     }
 
-<<<<<<< HEAD
     void SetOverlapEnd(bool overlap = true) {
         GetConjPath()->SetOverlapBegin(overlap);
-=======
-    void set_overlap_end(bool overlap = true) {
-        GetConjPath()->set_overlap_begin(overlap);
->>>>>>> edf14938
     }
 
     void Init() {
@@ -933,17 +869,10 @@
 
 };
 
-<<<<<<< HEAD
-int FirstNotEqualPosition(const BidirectionalPath& path1, int pos1,
-                       const BidirectionalPath& path2, int pos2) {
-    int cur_pos1 = pos1;
-    int cur_pos2 = pos2;
-=======
 int FirstNotEqualPosition(const BidirectionalPath& path1, size_t pos1,
                        const BidirectionalPath& path2, size_t pos2) {
     int cur_pos1 = (int) pos1;
     int cur_pos2 = (int) pos2;
->>>>>>> edf14938
     while (cur_pos1 >= 0 && cur_pos2 >= 0) {
         if (path1.At(cur_pos1) == path2.At(cur_pos2)) {
             cur_pos1--;
@@ -954,17 +883,6 @@
     }
     return -1;
 }
-<<<<<<< HEAD
-bool EqualBegins(const BidirectionalPath& path1, int pos1,
-                 const BidirectionalPath& path2, int pos2) {
-    return FirstNotEqualPosition(path1, pos1, path2, pos2) == -1;
-}
-int LastNotEqualPosition(const BidirectionalPath& path1, int pos1,
-                      const BidirectionalPath& path2, int pos2) {
-    int cur_pos1 = pos1;
-    int cur_pos2 = pos2;
-    while (cur_pos1 < (int) path1.Size() && cur_pos2 < (int) path2.Size()) {
-=======
 bool EqualBegins(const BidirectionalPath& path1, size_t pos1,
                  const BidirectionalPath& path2, size_t pos2) {
     return FirstNotEqualPosition(path1, pos1, path2, pos2) == -1;
@@ -975,7 +893,6 @@
     size_t cur_pos1 = pos1;
     size_t cur_pos2 = pos2;
     while (cur_pos1 < path1.Size() && cur_pos2 < path2.Size()) {
->>>>>>> edf14938
         if (path1.At(cur_pos1) == path2.At(cur_pos2)) {
             cur_pos1++;
             cur_pos2++;
@@ -983,19 +900,11 @@
             return cur_pos1;
         }
     }
-<<<<<<< HEAD
-    return -1;
-}
-bool EqualEnds(const BidirectionalPath& path1, int pos1,
-               const BidirectionalPath& path2, int pos2) {
-    return LastNotEqualPosition(path1, pos1, path2, pos2) == -1;
-=======
     return -1UL;
 }
 bool EqualEnds(const BidirectionalPath& path1, size_t pos1,
                const BidirectionalPath& path2, size_t pos2) {
     return LastNotEqualPosition(path1, pos1, path2, pos2) == -1UL;
->>>>>>> edf14938
 }
 bool PathIdCompare(const BidirectionalPath* p1, const BidirectionalPath* p2) {
     return p1->GetId() < p2->GetId();
@@ -1229,12 +1138,7 @@
 bool LoopDetector::PathIsLoop(size_t edges) const {
     for (size_t i = 0; i < edges; ++i) {
         EdgeId e = path_->At(i);
-<<<<<<< HEAD
-        for (int j = (int) path_->Size() - (edges - (int) i); j >= 0; j -=
-                (int) edges) {
-=======
         for (int j = (int) path_->Size() - ((int) edges - (int) i); j >= 0; j -= (int) edges) {
->>>>>>> edf14938
             if (path_->operator [](j) != e) {
                 return false;
             }
@@ -1361,7 +1265,6 @@
 }
 
 bool LoopDetector::EdgeInShortLoop(EdgeId e) const {
-<<<<<<< HEAD
 	VertexId v = g_.EdgeEnd(e);
 	if (g_.OutgoingEdgeCount(v) != 2) {
 		return false;
@@ -1378,45 +1281,20 @@
 	}
 	return loop_found && exit_found;
 }
-=======
-    VertexId v = g_.EdgeEnd(e);
->>>>>>> edf14938
 
 bool LoopDetector::PrevEdgeInShortLoop() const {
     if (path_->Size() <= 1){
     	return false;
     }
-<<<<<<< HEAD
 	EdgeId e2 = path_->At(path_->Size() - 1);
     EdgeId e1 = path_->At(path_->Size() - 2);
     VertexId v2 = g_.EdgeEnd(e1);
     if (g_.OutgoingEdgeCount(v2) == 2 && g_.EdgeEnd(e2)== g_.EdgeStart(e1) && g_.EdgeEnd(e1)== g_.EdgeStart(e2)) {
         return EdgeInShortLoop(e1);
     }
-=======
-    auto edges = g_.OutgoingEdges(v);
-    for (auto edge = edges.begin(); edge != edges.end(); ++edge) {
-        if (g_.EdgeEnd(*edge) == g_.EdgeStart(e)) {
-            return true;
-        }
-    }
     return false;
 }
 
-bool LoopDetector::PrevEdgeInShortLoop() const {
-    if (path_->Size() <= 1){
-    	return false;
-    }
-	EdgeId e2 = path_->At(path_->Size() - 1);
-    EdgeId e1 = path_->At(path_->Size() - 2);
-    VertexId v2 = g_.EdgeEnd(e1);
-    if (g_.OutgoingEdgeCount(v2) == 2 && g_.EdgeEnd(e2)== g_.EdgeStart(e1) && g_.EdgeEnd(e1)== g_.EdgeStart(e2)) {
-        return true;
-    }
->>>>>>> edf14938
-    return false;
-}
-
 } // path extend
 
 #endif /* BIDIRECTIONAL_PATH_H_ */