--- conflicted
+++ resolved
@@ -24,7 +24,7 @@
     }
 }
 
-void load(pe_config::ScaffoldGraphParamsT& sg, boost::property_tree::ptree const& pt, bool /*complete*/) {
+void load(pe_config::ParamSetT::ScaffoldGraphParamsT& sg, boost::property_tree::ptree const& pt, bool /*complete*/) {
     using config_common::load;
     load(sg.construct,          pt, "construct"         );
     load(sg.output,             pt, "output"            );
@@ -94,22 +94,8 @@
 }
 
 void load(pe_config::ParamSetT& p, boost::property_tree::ptree const& pt, bool complete) {
-
-<<<<<<< HEAD
-  using config_common::load;
-  load(p.sm, pt, "scaffolding_mode");
-  load(p.normalize_weight, pt,  "normalize_weight");
-  load(p.cut_all_overlaps, pt, "cut_all_overlaps");
-  load(p.split_edge_length, pt, "split_edge_length");
-  load(p.extension_options, pt, "extension_options");
-  load(p.mate_pair_options, pt, "mate_pair_options");
-  load(p.scaffolder_options, pt, "scaffolder");
-    load(p.loop_removal, pt, "loop_removal");
-    load(p.coordinated_coverage, pt, "coordinated_coverage");
-    load(p.remove_overlaps, pt, "remove_overlaps");
-    load(p.use_coordinated_coverage, pt, "use_coordinated_coverage");
-=======
     using config_common::load;
+    load(p.sm, pt, "scaffolding_mode", complete);
     load(p.normalize_weight, pt,  "normalize_weight", complete);
     load(p.cut_all_overlaps, pt, "cut_all_overlaps", complete);
     load(p.split_edge_length, pt, "split_edge_length", complete);
@@ -120,8 +106,10 @@
     load(p.coordinated_coverage, pt, "coordinated_coverage", complete);
     load(p.remove_overlaps, pt, "remove_overlaps", complete);
     load(p.use_coordinated_coverage, pt, "use_coordinated_coverage", complete);
->>>>>>> bcbccec4
+    load(p.scaffolding2015, pt, "scaffolding2015", complete);
+    load(p.scaffold_graph_params, pt, "scaffold_graph", complete);
 }
+
 
 void load(pe_config::LongReads& p, boost::property_tree::ptree const& pt,
           bool complete) {
@@ -131,7 +119,7 @@
     load(p.unique_edge_priority, pt, "unique_edge_priority", complete);
 }
 
-void load(pe_config::Scaffolding2015& p, boost::property_tree::ptree const& pt,
+void load(pe_config::ParamSetT::Scaffolding2015& p, boost::property_tree::ptree const& pt,
           bool) {
     using config_common::load;
     load(p.autodetect, pt, "autodetect");
@@ -150,29 +138,16 @@
 void load(pe_config::MainPEParamsT& p, boost::property_tree::ptree const& pt,
           bool complete) {
     using config_common::load;
-<<<<<<< HEAD
-    load(p.debug_output, pt, "debug_output");
-    load(p.finalize_paths, pt, "finalize_paths");
-    load(p.output, pt, "output");
-    load(p.viz, pt, "visualize");
-    load(p.param_set, pt, p.name.c_str());
-    load(p.obs, pt, "output_broken_scaffolds");
-
-    load(p.long_reads, pt, "long_reads");
-=======
     load(p.debug_output, pt, "debug_output", complete);
     load(p.output, pt, "output", complete);
     load(p.viz, pt, "visualize", complete);
     load(p.obs, pt, "output_broken_scaffolds", complete);
     load(p.param_set, pt, "params", complete);
     load(p.long_reads, pt, "long_reads", complete);
->>>>>>> bcbccec4
     if (!p.debug_output) {
         p.output.DisableAll();
         p.viz.DisableAll();
     }
-    load(p.scaffolding2015, pt, "scaffolding2015");
-    load(p.scaffold_graph_params, pt, "scaffold_graph");
     p.etc_dir = "path_extend";
 }
 
