--- conflicted
+++ resolved
@@ -24,8 +24,6 @@
     }
 }
 
-<<<<<<< HEAD
-=======
 void load(pe_config::ParamSetT::ScaffoldGraphParamsT& sg, boost::property_tree::ptree const& pt, bool /*complete*/) {
     using config_common::load;
     load(sg.construct,          pt, "construct"         );
@@ -35,7 +33,6 @@
     load(sg.max_path_length,    pt, "max_path_length"   );
 }
 
->>>>>>> 839cc059
 void load(pe_config::OutputParamsT& o, boost::property_tree::ptree const& pt, bool complete) {
   using config_common::load;
 
@@ -85,10 +82,7 @@
   load(so.cl_threshold      , pt, "cl_threshold", complete);
 
   load(so.fix_gaps      , pt, "fix_gaps", complete);
-<<<<<<< HEAD
-=======
   load(so.use_la_gap_joiner      , pt, "use_la_gap_joiner", complete);
->>>>>>> 839cc059
   load(so.min_gap_score      , pt, "min_gap_score", complete);
   load(so.max_must_overlap      , pt, "max_must_overlap", complete);
   load(so.max_can_overlap      , pt, "max_can_overlap", complete);
@@ -101,13 +95,8 @@
 }
 
 void load(pe_config::ParamSetT& p, boost::property_tree::ptree const& pt, bool complete) {
-<<<<<<< HEAD
-
-    using config_common::load;
-=======
     using config_common::load;
     load(p.sm, pt, "scaffolding_mode", complete);
->>>>>>> 839cc059
     load(p.normalize_weight, pt,  "normalize_weight", complete);
     load(p.cut_all_overlaps, pt, "cut_all_overlaps", complete);
     load(p.split_edge_length, pt, "split_edge_length", complete);
@@ -118,22 +107,13 @@
     load(p.coordinated_coverage, pt, "coordinated_coverage", complete);
     load(p.remove_overlaps, pt, "remove_overlaps", complete);
     load(p.use_coordinated_coverage, pt, "use_coordinated_coverage", complete);
-<<<<<<< HEAD
-=======
     load(p.scaffolding2015, pt, "scaffolding2015", complete);
     load(p.scaffold_graph_params, pt, "scaffold_graph", complete);
->>>>>>> 839cc059
 }
 
 
 void load(pe_config::LongReads& p, boost::property_tree::ptree const& pt,
           bool complete) {
-<<<<<<< HEAD
-    using config_common::load;
-    load(p.filtering, pt, "filtering", complete);
-    load(p.weight_priority, pt, "weight_priority", complete);
-    load(p.unique_edge_priority, pt, "unique_edge_priority", complete);
-=======
     using config_common::load;
     load(p.filtering, pt, "filtering", complete);
     load(p.weight_priority, pt, "weight_priority", complete);
@@ -146,7 +126,6 @@
     load(p.autodetect, pt, "autodetect");
     load(p.min_unique_length, pt, "min_unique_length");
     load(p.unique_coverage_variation, pt, "unique_coverage_variation");
->>>>>>> 839cc059
 }
 
 void load(pe_config::AllLongReads& p, boost::property_tree::ptree const& pt,
