--- conflicted
+++ resolved
@@ -168,8 +168,6 @@
         return math::gr(w, 0.0) ? w : 0.0;
     }
 
-<<<<<<< HEAD
-=======
     double IdealPairedInfo2(size_t length1, size_t length2, int distance) {
             double w = 0.;
             if (distance == 0) {
@@ -195,7 +193,6 @@
             return math::gr(w, 0.0) ? w : 0.0;
     }
 
->>>>>>> e708a89c
     double IdealPairedInfo(size_t length1, size_t length2, int distance) {
 		double w = 0.;
 		if (distance == 0) {
