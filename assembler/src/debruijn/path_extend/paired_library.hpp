//***************************************************************************
//* Copyright (c) 2015 Saint Petersburg State University
//* Copyright (c) 2011-2014 Saint Petersburg Academic University
//* All Rights Reserved
//* See file LICENSE for details.
//***************************************************************************

/*
 * paired_library.hpp
 *
 *  Created on: Feb 19, 2012
 *      Author: andrey
 */

#ifndef PAIRED_LIBRARY_HPP_
#define PAIRED_LIBRARY_HPP_

#include "graph_pack.hpp"
#include "de/paired_info.hpp"
#include "ideal_pair_info.hpp"

#include "xmath.h"

namespace path_extend {

using debruijn_graph::Graph;
using debruijn_graph::EdgeId;

using omnigraph::de::PairedInfoIndexT;
typedef omnigraph::de::PairInfo<EdgeId> DePairInfo;
using omnigraph::de::Point;

struct PairedInfoLibrary {
    PairedInfoLibrary(size_t k, const Graph& g, size_t readS, size_t is,
                      size_t is_min, size_t is_max, size_t is_var,
                      bool is_mp,
                      const std::map<int, size_t>& is_distribution)
            : g_(g),
              k_(k),
              read_size_(readS),
              is_(is),
              is_min_(is_min),
              is_max_(is_max),
              is_var_(is_var),
              is_mp_(is_mp),
              single_threshold_(-1.0),
              coverage_coeff_(1.0),
              ideal_pi_counter_(g, (int) is_min, (int) is_max, readS, is_distribution) {
    }

    virtual ~PairedInfoLibrary() {}

    void SetCoverage(double cov) { coverage_coeff_ = cov; }
    void SetSingleThreshold(double threshold) { single_threshold_ = threshold; }

    virtual size_t FindJumpEdges(EdgeId e, set<EdgeId>& result, int min_dist, int max_dist, size_t min_len = 0) const = 0;
    virtual void CountDistances(EdgeId e1, EdgeId e2, vector<int>& dist, vector<double>& w) const = 0;
    virtual double CountPairedInfo(EdgeId e1, EdgeId e2, int distance, bool from_interval = false) const = 0;
    virtual double CountPairedInfo(EdgeId e1, EdgeId e2, int dist_min, int dist_max) const = 0;

    double IdealPairedInfo(EdgeId e1, EdgeId e2, int distance, bool additive = false) const {
        return ideal_pi_counter_.IdealPairedInfo(e1, e2, distance, additive);
    }

    size_t GetISMin() const { return is_min_; }
    double GetSingleThreshold() const { return single_threshold_; }
    double GetCoverageCoeff() const { return coverage_coeff_; }
    size_t GetISMax() const { return is_max_; }
    size_t GetIsVar() const { return is_var_; }
    size_t GetLeftVar() const { return is_ - is_min_; }
    size_t GetRightVar() const { return is_max_ - is_; }
    size_t GetReadSize() const { return read_size_; }
    bool IsMp() const { return is_mp_; }

    const Graph& g_;
    size_t k_;
    size_t read_size_;
    size_t is_;
    size_t is_min_;
    size_t is_max_;
    size_t is_var_;
    bool is_mp_;
    double single_threshold_;
    double coverage_coeff_;
    IdealPairInfoCounter ideal_pi_counter_;
protected:
    DECL_LOGGER("PathExtendPI");
};

template<class Index>
struct PairedInfoLibraryWithIndex : public PairedInfoLibrary {

private:
/* Only information from e is taken in account. No info from conjugate(e) is used. bool conj is used to check whether
 * the dist should be recount or not.
 */

    void FindJumpEdgesNoConj(EdgeId e, std::set<EdgeId>& result, int min_dist, int max_dist, size_t min_len, bool conj) const {
        if (index_.contains(e)) {
            const auto &infos = index_.GetEdgeInfoMap(e);
            // We do not care about iteration order here - all the edges collected
            // will be inside std::set<EdgeId>
            for (const auto &it : infos) {
                EdgeId e2 = it.first;
                if (e2 == e)
                    continue;
                if (g_.length(e2) < min_len)
                    continue;

                for (const auto &point : it.second) {
                    int dist = rounded_d(point);
                    if (conj) {
                        dist =  - dist + (int) g_.length(e) - (int) g_.length(e2);
                        if (dist >= min_dist&& dist <= max_dist)
                            result.insert(g_.conjugate(e2));
                    }
                    else {
                        if (dist >= min_dist && dist <= max_dist)
                            result.insert(e2);
                    }
                }
            }
        }
    }

public:

    PairedInfoLibraryWithIndex(size_t k, const Graph& g, size_t readS, size_t is, size_t is_min, size_t is_max, size_t is_div,
                               const Index& index, bool is_mp,
                               const std::map<int, size_t>& is_distribution)
        : PairedInfoLibrary(k, g, readS, is, is_min, is_max, is_div, is_mp, is_distribution),
          index_(index) {}

<<<<<<< HEAD
    virtual size_t FindJumpEdges(EdgeId e, std::set<EdgeId>& result, int min_dist = 0, int max_dist = 100000000, size_t min_len = 0) const {
        VERIFY(index_.size() > 0);
        result.clear();

        auto infos = index_.Get(e);
        // We do not care about iteration order here - all the edges collected
        // will be inside std::set<EdgeId>
        for (auto it : infos) {
            EdgeId e2 = it.first;
            if (e2 == e)
                continue;
            if (g_.length(e2) < min_len)
                continue;
            for (auto point : it.second) {
                omnigraph::de::DEDistance dist = point.d;
                if (math::le(dist, (omnigraph::de::DEDistance) max_dist) &&
                    math::ge(dist, (omnigraph::de::DEDistance) min_dist)) {
                    result.insert(e2);
                }
            }
        }
=======
    size_t FindJumpEdges(EdgeId e,
                                 std::set<EdgeId>& result,
                                 int min_dist, int max_dist,
                                 size_t min_len = 0) const override{
        VERIFY(index_.Size() != 0);
        result.clear();

        FindJumpEdgesNoConj(e, result, min_dist, max_dist, min_len, false);
//Collecting the information saved from conjugate edge
        FindJumpEdgesNoConj(g_.conjugate(e), result, min_dist, max_dist, min_len, true);

>>>>>>> 9f93181d
        return result.size();
    }


    virtual void CountDistances(EdgeId e1, EdgeId e2, vector<int>& dist, vector<double>& w) const {
        VERIFY(index_.size() > 0);
        if (e1 == e2)
            return;

<<<<<<< HEAD
        for (auto point : index_.Get(e1, e2)) {
            int pairedDistance = rounded_d(point);
            if (pairedDistance >= 0) {
                dist.push_back(pairedDistance);
                w.push_back(point.weight);
            }
=======
        auto pairs = index_.GetEdgePairInfo(e1, e2);
        if (!index_.conj_symmetry()) {
            auto cpairs = index_.GetEdgePairInfo(g_.conjugate(e2), g_.conjugate(e1));
            for (auto entry : cpairs) {
                Point cp = ConjugatePoint(g_.length(e2), g_.length(e1), entry);
                auto it = pairs.find(cp);
                if (it != pairs.end())
                    it->weight += cp.weight;
                else
                    pairs.insert(cp);
            }
        }
        for (auto pointIter = pairs.begin(); pointIter != pairs.end(); ++pointIter) {
            int pairedDistance = rounded_d(*pointIter);
            //if (pairedDistance >= 0) {
                dist.push_back(pairedDistance);
                w.push_back(pointIter->weight);
            //}
>>>>>>> 9f93181d
        }
    }

    virtual double CountPairedInfo(EdgeId e1, EdgeId e2, int distance,
                                   bool from_interval = false) const {
        VERIFY(index_.size() > 0);
        double weight = 0.0;

        for (auto point : index_.Get(e1, e2)) {
            int pairedDistance = rounded_d(point);
            int distanceDev = (int) point.variation();  //max((int) pointIter->var, (int) is_variation_);
            //Can be modified according to distance comparison
            int d_min = distance - distanceDev;
            int d_max = distance + distanceDev;

            if (from_interval) {
                d_min -= (int) (is_ - is_min_);
                d_max += (int) (is_max_ - is_);
            }
            if (pairedDistance >= d_min && pairedDistance <= d_max) {
                weight += point.weight;
            }
        }
        return weight;
    }

<<<<<<< HEAD
    virtual double CountPairedInfo(EdgeId e1, EdgeId e2, size_t dist_min, size_t dist_max) const {
        VERIFY(index_.size() > 0);
        double weight = 0.0;

        for (auto point : index_.Get(e1, e2)) {
            int dist = rounded_d(point);
            if (dist > 0 and (size_t)dist >= dist_min and (size_t)dist <= dist_max)
                weight += point.weight;
=======
    virtual double CountPairedInfo(EdgeId e1, EdgeId e2, int dist_min, int dist_max) const {
        VERIFY(index_.Size() != 0);
        double weight = 0.0;
        auto pairs = index_.GetEdgePairInfo(e1, e2);
        if (!index_.conj_symmetry()) {
            auto cpairs = index_.GetEdgePairInfo(g_.conjugate(e2), g_.conjugate(e1));
            for (auto entry : cpairs) {
                Point cp = ConjugatePoint(g_.length(e2), g_.length(e1), entry);
                auto it = pairs.find(cp);
                if (it != pairs.end())
                    it->weight += cp.weight;
                else
                    pairs.insert(cp);
            }
        }
        for (auto pointIter = pairs.begin(); pointIter != pairs.end(); ++pointIter) {
            int dist = rounded_d(*pointIter);
            if (dist >= dist_min and dist <= dist_max)
                weight += pointIter->weight;
>>>>>>> 9f93181d
        }
        return weight;
    }

    const Index& index_;
protected:
    DECL_LOGGER("PathExtendPI");
};

typedef std::vector<shared_ptr<PairedInfoLibrary> > PairedInfoLibraries;

}  // path extend

#endif /* PAIRED_LIBRARY_HPP_ */<|MERGE_RESOLUTION|>--- conflicted
+++ resolved
@@ -131,8 +131,7 @@
         : PairedInfoLibrary(k, g, readS, is, is_min, is_max, is_div, is_mp, is_distribution),
           index_(index) {}
 
-<<<<<<< HEAD
-    virtual size_t FindJumpEdges(EdgeId e, std::set<EdgeId>& result, int min_dist = 0, int max_dist = 100000000, size_t min_len = 0) const {
+    virtual size_t FindJumpEdges(EdgeId e, std::set<EdgeId>& result, int min_dist = 0, int max_dist, size_t min_len = 0) const {
         VERIFY(index_.size() > 0);
         result.clear();
 
@@ -153,19 +152,6 @@
                 }
             }
         }
-=======
-    size_t FindJumpEdges(EdgeId e,
-                                 std::set<EdgeId>& result,
-                                 int min_dist, int max_dist,
-                                 size_t min_len = 0) const override{
-        VERIFY(index_.Size() != 0);
-        result.clear();
-
-        FindJumpEdgesNoConj(e, result, min_dist, max_dist, min_len, false);
-//Collecting the information saved from conjugate edge
-        FindJumpEdgesNoConj(g_.conjugate(e), result, min_dist, max_dist, min_len, true);
-
->>>>>>> 9f93181d
         return result.size();
     }
 
@@ -175,33 +161,12 @@
         if (e1 == e2)
             return;
 
-<<<<<<< HEAD
         for (auto point : index_.Get(e1, e2)) {
             int pairedDistance = rounded_d(point);
             if (pairedDistance >= 0) {
                 dist.push_back(pairedDistance);
                 w.push_back(point.weight);
             }
-=======
-        auto pairs = index_.GetEdgePairInfo(e1, e2);
-        if (!index_.conj_symmetry()) {
-            auto cpairs = index_.GetEdgePairInfo(g_.conjugate(e2), g_.conjugate(e1));
-            for (auto entry : cpairs) {
-                Point cp = ConjugatePoint(g_.length(e2), g_.length(e1), entry);
-                auto it = pairs.find(cp);
-                if (it != pairs.end())
-                    it->weight += cp.weight;
-                else
-                    pairs.insert(cp);
-            }
-        }
-        for (auto pointIter = pairs.begin(); pointIter != pairs.end(); ++pointIter) {
-            int pairedDistance = rounded_d(*pointIter);
-            //if (pairedDistance >= 0) {
-                dist.push_back(pairedDistance);
-                w.push_back(pointIter->weight);
-            //}
->>>>>>> 9f93181d
         }
     }
 
@@ -228,8 +193,7 @@
         return weight;
     }
 
-<<<<<<< HEAD
-    virtual double CountPairedInfo(EdgeId e1, EdgeId e2, size_t dist_min, size_t dist_max) const {
+    virtual double CountPairedInfo(EdgeId e1, EdgeId e2, int dist_min, int dist_max) const {
         VERIFY(index_.size() > 0);
         double weight = 0.0;
 
@@ -237,27 +201,6 @@
             int dist = rounded_d(point);
             if (dist > 0 and (size_t)dist >= dist_min and (size_t)dist <= dist_max)
                 weight += point.weight;
-=======
-    virtual double CountPairedInfo(EdgeId e1, EdgeId e2, int dist_min, int dist_max) const {
-        VERIFY(index_.Size() != 0);
-        double weight = 0.0;
-        auto pairs = index_.GetEdgePairInfo(e1, e2);
-        if (!index_.conj_symmetry()) {
-            auto cpairs = index_.GetEdgePairInfo(g_.conjugate(e2), g_.conjugate(e1));
-            for (auto entry : cpairs) {
-                Point cp = ConjugatePoint(g_.length(e2), g_.length(e1), entry);
-                auto it = pairs.find(cp);
-                if (it != pairs.end())
-                    it->weight += cp.weight;
-                else
-                    pairs.insert(cp);
-            }
-        }
-        for (auto pointIter = pairs.begin(); pointIter != pairs.end(); ++pointIter) {
-            int dist = rounded_d(*pointIter);
-            if (dist >= dist_min and dist <= dist_max)
-                weight += pointIter->weight;
->>>>>>> 9f93181d
         }
         return weight;
     }
