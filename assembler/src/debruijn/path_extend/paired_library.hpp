//***************************************************************************
//* Copyright (c) 2011-2013 Saint-Petersburg Academic University
//* All Rights Reserved
//* See file LICENSE for details.
//****************************************************************************

/*
 * paired_library.hpp
 *
 *  Created on: Feb 19, 2012
 *      Author: andrey
 */

#ifndef PAIRED_LIBRARY_HPP_
#define PAIRED_LIBRARY_HPP_

#include "debruijn_graph.hpp"
<<<<<<< HEAD
#include "de/paired_info.hpp"
=======
#include "graph_pack.hpp"
#include "de/paired_info.hpp"

>>>>>>> d1e0dc0f
#include "xmath.h"

using debruijn_graph::Graph;
using debruijn_graph::EdgeId;
using debruijn_graph::VertexId;
using debruijn_graph::PairedIndexT;

using omnigraph::de::PairedInfoIndex;
using omnigraph::de::PairedInfoIndexT;
using omnigraph::de::PairInfo;
<<<<<<< HEAD
using omnigraph::de::PairedInfoIndexT;
=======
>>>>>>> d1e0dc0f
using omnigraph::de::Point;

namespace path_extend {

struct PairedInfoLibrary {

	Graph& g_;

	size_t k_;
	size_t read_size_;
	size_t insert_size_;
	size_t is_variation_;
	bool is_mate_pair_;

	double single_threshold_;
	double coverage_coeff_;

	PairedInfoIndexT<Graph>& index_;
	PairedInfoIndexT<Graph>& index_not_cl_;

	PairedInfoLibrary(size_t k, Graph& g, size_t readS, size_t insS, size_t var,
                      PairedIndexT& index, bool is_mate_pair_ = false)
            : g_(g),
              k_(k),
              read_size_(readS),
              insert_size_(insS),
              is_variation_(var),
              is_mate_pair_(is_mate_pair_),
              index_(index),
              index_not_cl_(index_) {
        setDefault();
    }

	PairedInfoLibrary(size_t k, Graph& g, size_t readS, size_t insS, size_t var,
			PairedIndexT& index, PairedIndexT& index_not_cl, bool is_mate_pair_ = false) :
			g_(g), k_(k), read_size_(readS), insert_size_(insS), is_variation_(var),
			is_mate_pair_(is_mate_pair_), index_(index), index_not_cl_(index_not_cl) {
		setDefault();
	}

	void setDefault(){
		coverage_coeff_ = 1.0;
		single_threshold_ = -1.0;
	}

	PairedInfoLibrary(const PairedInfoLibrary& lib) :
			g_(lib.g_), k_(lib.k_), read_size_(lib.read_size_), insert_size_(lib.insert_size_), is_variation_(lib.is_variation_),
					is_mate_pair_(lib.is_mate_pair_), single_threshold_(lib.single_threshold_), coverage_coeff_(lib.coverage_coeff_),
					index_(lib.index_), index_not_cl_(lib.index_not_cl_) {

	}

    void SetCoverage(double cov) {
        coverage_coeff_ = cov;
    }

    void SetSingleThreshold(double threshold){
    	single_threshold_ = threshold;
    }

    set<EdgeId> GetEdges(EdgeId e) {
        set<EdgeId> res;
        auto pairs = index_.GetEdgeInfo(e, 0); // map[second_edge -> histogram]
        for (auto pairIter = pairs.begin(); pairIter != pairs.end(); ++pairIter)
          res.insert(pairIter->first);
        return res;
    }

    void CountDistances(EdgeId e1, EdgeId e2, vector<int>& dist, vector<double>& w) {
    	if (e1 != e2) {
        de::Histogram histogram = index_.GetEdgePairInfo(e1, e2);
        for (auto pointIter = histogram.begin(); pointIter != histogram.end(); ++pointIter) {
          int pairedDistance = rounded_d(*pointIter);
          if (pairedDistance >= 0) {
            dist.push_back(pairedDistance);
            w.push_back(pointIter->weight);
          }
        }
    	}
	}

    double CountPairedInfo(EdgeId e1, EdgeId e2, int distance) {
      double weight = 0.0;
      de::Histogram pairs =  index_.GetEdgePairInfo(e1, e2);

      for (auto pointIter = pairs.begin(); pointIter != pairs.end(); ++pointIter) {
        int pairedDistance = rounded_d(*pointIter);

        int distanceDev = (int) pointIter->var; //max((int) pointIter->var, (int) is_variation_);

        //Can be modified according to distance comparison
        if (pairedDistance >= distance - distanceDev  && pairedDistance <= distance + distanceDev) {
          weight += pointIter->weight;
        }

      }
      return weight;
    }


    double IdealPairedInfo2(EdgeId e1, EdgeId e2, int distance) const{
            double w = 0.;
            if (distance == 0 && e1 == e2) {
                w = 0. + (double) (g_.length(e1) - insert_size_ + 2 * read_size_ + 1 - k_);
            }
            else {
                if (distance < 0) {
                    EdgeId tmp = e1;
                    e1 = e2;
                    e2 = tmp;
                    distance = -distance;
                }
                size_t len1 = g_.length(e1) + k_;
                size_t len2 = g_.length(e2) + k_;

                int gap_len = distance - (int) len1;

                int right = std::min(gap_len + (int) len2, (int) (insert_size_ - read_size_ + is_variation_)) - (int) k_ + (int) len1;
                int left = std::max((int) (len1 - read_size_ + k_) + gap_len, (int) (insert_size_ - 2 * read_size_ + k_ - is_variation_));
                w = 0. + right - left + 1;
            }
            DEBUG("distance " << distance << " " << w);
            return math::gr(w, 0.0) ? w : 0.0;
    }

    double IdealPairedInfo(EdgeId e1, EdgeId e2, int distance) const {
        double w = 0.;
        if (distance == 0 && e1 == e2) {
            w = 0.
                    + (double) (g_.length(e1) - insert_size_ + 2 * read_size_
                            + 1 - k_);
        } else {
            if (distance < 0) {
                EdgeId tmp = e1;
                e1 = e2;
                e2 = tmp;
                distance = -distance;
            }
            int gap_len = distance - (int) g_.length(e1);
            int right = std::min((int) insert_size_,
                                 gap_len + (int) (g_.length(e2) + read_size_));
            int left = std::max(
                    gap_len,
                    int(insert_size_) - int(read_size_) - int(g_.length(e1)));
            w = 0.
                    + (double) (right - left + 1 - (int) (k_)
                            + (int) is_variation_);
        }
        return math::gr(w, 0.0) ? w : 0.0;
    }

    double IdealPairedInfo2(size_t length1, size_t length2, int distance) {
            double w = 0.;
            if (distance == 0) {
                w = 0. + (double) (length1 - insert_size_ + 2 * read_size_ + 1 - k_);
            }
            else {
                if (distance < 0) {
                    size_t tmp = length1;
                    length1 = length2;
                    length2 = tmp;
                    distance = -distance;
                }
                size_t len1 = length1 + k_;
                size_t len2 = length2 + k_;

                int gap_len = distance - (int) len1;

                int right = std::min(gap_len + (int) len2, (int) (insert_size_ - read_size_ + is_variation_)) - (int) (k_) + (int) (len1);
                int left = std::max((int) (len1 - read_size_ + k_) + gap_len, (int) (insert_size_ - 2 * read_size_ + k_ - is_variation_));
                w = 0. + right - left + 1;
            }
            DEBUG("distance " << distance << " " << w);
            return math::gr(w, 0.0) ? w : 0.0;
    }



    double NormalizeWeight(const PairInfo<EdgeId>& pair_info) {
        double w = IdealPairedInfo(pair_info.first, pair_info.second, rounded_d(pair_info));

        double result_weight = pair_info.weight();
        if (math::gr(w, 0.)) {
            result_weight /= w;
        } else {
            result_weight = 0.0;
        }

        return result_weight;
    }

    double normalizeByCoverage(double weight) {
        VERIFY(coverage_coeff_ != 0);
        return weight / coverage_coeff_;
    }

	double get_all_pi_count(EdgeId e, bool first) {
		vector<PairInfo<EdgeId> > all_pi = index_not_cl_.GetEdgeInfo(e);
		double result = 0;
		for (size_t i = 0; i < all_pi.size(); ++i) {
			if ((all_pi[i].point.d > 0 and first)
					or (all_pi[i].point.d < 0 and !first)) {
				result += all_pi[i].point.weight;
			}
		}
		return result;
	}

	double get_all_norm_pi(EdgeId e, bool first) {
		return get_all_norm_pi_and_size(e, first, index_not_cl_).first;
	}

	double get_all_norm_pi_cl(EdgeId e, bool first) {
		return get_all_norm_pi_and_size(e, first, index_).first;
	}

	pair<double, size_t> get_all_norm_pi_and_size(EdgeId e, bool first, PairedInfoIndexT<Graph>& index) {
			vector<PairInfo<EdgeId> > all_pi = index.GetEdgeInfo(e);
			map<PairInfo<EdgeId>, double> result_pi;
			clust_pi(all_pi, result_pi);
			double result = 0;
			size_t size = 0;
			for (auto iter = result_pi.begin(); iter != result_pi.end(); ++iter) {
				if (math::gr(iter->second, 0.)
						and ((iter->first.point.d > 0 and first)
								or (iter->first.point.d < 0 and !first))) {
					result += iter->first.weight() / iter->second;
					size += 1;
				}
			}
			return make_pair(result, size);
		}

	double get_all_norm_pi_aver(EdgeId e, bool first) {
		pair<double, size_t> res = get_all_norm_pi_and_size(e, first, index_not_cl_);
		return res.first / (double)res.second;
	}

	double get_all_norm_pi_aver_cl(EdgeId e, bool first) {
		pair<double, size_t> res = get_all_norm_pi_and_size(e, first, index_);
		return res.first / (double) res.second;
	}

	void clust_pi(vector<PairInfo<EdgeId> >& pair_edges,
			map<PairInfo<EdgeId>, double>& result) {
		map<pair<EdgeId, EdgeId>, vector<Point> > pi_map;
		for (auto iter = pair_edges.begin(); iter != pair_edges.end(); ++iter) {
			pair<EdgeId, EdgeId> pi(iter->first, iter->second);
			if (pi_map.find(pi) == pi_map.end()) {
				pi_map.insert(make_pair(pi, vector<Point>()));
			}
			pi_map[pi].push_back(iter->point);
		}
		clust_pi(pi_map, result);
	}

	void clust_pi(map<pair<EdgeId, EdgeId>, vector<Point> >& pi_map,
			map<PairInfo<EdgeId>, double>& result) {
		for (auto iter = pi_map.begin(); iter != pi_map.end(); ++iter) {
			std::sort((iter->second).begin(), (iter->second).end());
			double d = iter->second[iter->second.size() / 2].d;
			double w = find_weight(iter->second);
			PairInfo<EdgeId> pi((*iter).first.first, (*iter).first.second,
					Point(d, w, 0));
			result[pi] = IdealPairedInfo((*iter).first.first,
					(*iter).first.second, (int) d);
		}
	}

	double find_weight(vector<Point>& points) {
		double w = 0;
		for (auto point = points.begin(); point != points.end(); ++point) {
			w += (*point).weight;
		}
		return w;
	}
};
double IdealPairedInfo(size_t len1, size_t len2, int dist, size_t is,
                       size_t read_size, size_t is_var, size_t k) {
    double w = 0.;
    if (dist == 0) {
        w = 0. + (double) (len1 - is + 2 * read_size + 1 - k);
    } else {
        if (dist < 0) {
            size_t tmp = len1;
            len1 = len2;
            len2 = tmp;
            dist = -dist;
        }
        int gap_len = dist - (int) len1;
        int right = std::min((int) is, gap_len + (int) (len2 + read_size));
        int left = std::max(gap_len, int(is) - int(read_size) - int(len1));
        w = 0. + (double) (right - left + 1 - k + is_var);
    }
    return math::gr(w, 0.0) ? w : 0.0;
}
typedef std::vector<PairedInfoLibrary *> PairedInfoLibraries;

} // path extend


#endif /* PAIRED_LIBRARY_HPP_ */<|MERGE_RESOLUTION|>--- conflicted
+++ resolved
@@ -14,14 +14,9 @@
 #ifndef PAIRED_LIBRARY_HPP_
 #define PAIRED_LIBRARY_HPP_
 
-#include "debruijn_graph.hpp"
-<<<<<<< HEAD
-#include "de/paired_info.hpp"
-=======
 #include "graph_pack.hpp"
 #include "de/paired_info.hpp"
 
->>>>>>> d1e0dc0f
 #include "xmath.h"
 
 using debruijn_graph::Graph;
@@ -32,10 +27,6 @@
 using omnigraph::de::PairedInfoIndex;
 using omnigraph::de::PairedInfoIndexT;
 using omnigraph::de::PairInfo;
-<<<<<<< HEAD
-using omnigraph::de::PairedInfoIndexT;
-=======
->>>>>>> d1e0dc0f
 using omnigraph::de::Point;
 
 namespace path_extend {
@@ -313,25 +304,7 @@
 		return w;
 	}
 };
-double IdealPairedInfo(size_t len1, size_t len2, int dist, size_t is,
-                       size_t read_size, size_t is_var, size_t k) {
-    double w = 0.;
-    if (dist == 0) {
-        w = 0. + (double) (len1 - is + 2 * read_size + 1 - k);
-    } else {
-        if (dist < 0) {
-            size_t tmp = len1;
-            len1 = len2;
-            len2 = tmp;
-            dist = -dist;
-        }
-        int gap_len = dist - (int) len1;
-        int right = std::min((int) is, gap_len + (int) (len2 + read_size));
-        int left = std::max(gap_len, int(is) - int(read_size) - int(len1));
-        w = 0. + (double) (right - left + 1 - k + is_var);
-    }
-    return math::gr(w, 0.0) ? w : 0.0;
-}
+
 typedef std::vector<PairedInfoLibrary *> PairedInfoLibraries;
 
 } // path extend
