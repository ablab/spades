--- conflicted
+++ resolved
@@ -250,12 +250,7 @@
     DECL_LOGGER("PathExtendPI");
 };
 
-<<<<<<< HEAD
-
-typedef std::vector<PairedInfoLibrary *> PairedInfoLibraries;
-=======
 typedef std::vector<shared_ptr<PairedInfoLibrary> > PairedInfoLibraries;
->>>>>>> a674432f
 
 }  // path extend
 
