--- conflicted
+++ resolved
@@ -174,7 +174,6 @@
             vector<size_t> poses2 = path2.FindAll(e);
             bool found = false;
             for (size_t pos2 = 0; pos2 < poses2.size(); ++pos2) {
-<<<<<<< HEAD
                 if (poses2[pos2] > last2) {
                     if (path2.LengthAt(last2) - path2.LengthAt(poses2[pos2])
                             - g_.length(path2.At(last2)) - path2.GapAt(poses2[pos2]) > max_overlap) {
@@ -182,15 +181,6 @@
                     }
                     last2 = poses2[pos2];
                     last1 = cur_pos;
-=======
-                if (poses2[pos2] > lastPos2) {
-                    if (path2.LengthAt(lastPos2) - path2.LengthAt(poses2[pos2])
-                              - g_.length(path2.At(lastPos2)) - path2.GapAt(poses2[pos2]) > maxOverlap) {
-                        break;
-                    }
-                    lastPos2 = poses2[pos2];
-                    lastPos1 = curPos;
->>>>>>> 08f19cfe
                     found = true;
                     break;
                 }
@@ -402,20 +392,11 @@
 		std::set<EdgeId> included;
 		PathContainer edges;
 		for (auto iter = g_.ConstEdgeBegin(); !iter.IsEnd(); ++iter) {
-<<<<<<< HEAD
 			if (g_.int_id(*iter) <= 0 or InCycle(*iter, g_))
 				continue;
-
-			if (included.count(*iter) == 0) {
-				edges.AddPair(new BidirectionalPath(g_, *iter), new BidirectionalPath(g_, g_.conjugate(*iter)));
-=======
-			if (g_.int_id(*iter) <= 0 or InCycle(*iter))
-				continue;
-
             if (included.count(*iter) == 0) {
 				edges.AddPair(new BidirectionalPath(g_, *iter),
                               new BidirectionalPath(g_, g_.conjugate(*iter)));
->>>>>>> 08f19cfe
 				included.insert(*iter);
 				included.insert(g_.conjugate(*iter));
 			}
