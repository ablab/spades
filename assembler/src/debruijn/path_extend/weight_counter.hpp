//***************************************************************************
//* Copyright (c) 2011-2014 Saint-Petersburg Academic University
//* All Rights Reserved
//* See file LICENSE for details.
//****************************************************************************

/*
 * weight_counter.hpp
 *
 *  Created on: Feb 19, 2012
 *      Author: andrey
 */

#ifndef WEIGHT_COUNTER_HPP_
#define WEIGHT_COUNTER_HPP_

#include "bidirectional_path.hpp"
#include "paired_library.hpp"
#include <algorithm>
#include <boost/math/special_functions/fpclassify.hpp>

namespace path_extend {

inline int median(const vector<int>& dist, const vector<double>& w, int min, int max) {
    VERIFY(dist.size() == w.size());
    double S = 0;
    for (size_t i = 0; i < w.size(); ++i) {
        if (dist[i] >= min && dist[i] <= max)
            S += w[i];
    }
    if (S == 0) {
        DEBUG("Empty histogram");
        return 0;
    }

    double sum = S;
    for (size_t i = 0; i < w.size(); ++i) {
        if (dist[i] >= min && dist[i] <= max) {
            sum -= w[i];
            if (sum <= S / 2) {
                return dist[i];
            }
        }
    }
    assert(false);
    return -1;
}

struct EdgeWithPairedInfo {
	size_t e_;
	double pi_;

	EdgeWithPairedInfo(size_t e_, double pi) :
			e_(e_), pi_(pi) {

	}
protected:
    DECL_LOGGER("WeightCounter");
};

struct EdgeWithDistance {
	EdgeId e_;
	int d_;

	EdgeWithDistance(EdgeId e, size_t d) :
			e_(e), d_((int) d) {
	}

	struct DistanceComparator {
	    bool operator()(const EdgeWithDistance& e1, const EdgeWithDistance& e2) {
	        if (e1.d_ == e2.d_)
	            return e1.e_ < e2.e_;
	        return e1.d_ > e2.d_;
	    }
	};

	static DistanceComparator comparator;
protected:
    DECL_LOGGER("WeightCounter");
};

class ExtentionAnalyzer {

protected:
	const Graph& g_;
	PairedInfoLibrary& lib_;

public:
	ExtentionAnalyzer(const Graph& g, PairedInfoLibrary& l) :
			g_(g), lib_(l) {
	}

	PairedInfoLibrary& getLib() {
		return lib_;
	}

	void FindCoveredEdges(const BidirectionalPath& path, EdgeId candidate,
                          std::vector<EdgeWithPairedInfo>& edges) {
        edges.clear();
        for (int i = (int) path.Size() - 1; i >= 0; --i) {
            double w = lib_.IdealPairedInfo(path[i], candidate,
                                            (int) path.LengthAt(i));
            if (math::gr(w, 0.)) {
                edges.push_back(EdgeWithPairedInfo(i, w));
            }
        }
    }

	void FindForwardEdges(const BidirectionalPath& /*path*/, EdgeId candidate,
			std::vector<EdgeWithDistance>& edges) {
		edges.clear();
		edges.push_back(EdgeWithDistance(candidate, 0));

		size_t i = 0;
		while (i < edges.size()) {
			size_t currentDistance = edges[i].d_ + g_.length(edges[i].e_);
			auto nextEdges = g_.OutgoingEdges(g_.EdgeEnd(edges[i].e_));

			if (edges[i].d_ < (int) lib_.GetISMax()) {
				for (auto edge = nextEdges.begin(); edge != nextEdges.end();
						++edge) {
					edges.push_back(EdgeWithDistance(*edge, currentDistance));
				}
			}
			++i;
		}
	}
protected:
    DECL_LOGGER("WeightCounter");
};

class WeightCounter {

protected:
	const Graph& g_;
	PairedInfoLibraries libs_;
	std::vector<shared_ptr<ExtentionAnalyzer> > analyzers_;
	double avrageLibWeight_;

	double threshold_;
	bool normalizeWeight_;

	std::map<size_t, double> excluded_edges_;

public:

	WeightCounter(const Graph& g, PairedInfoLibraries& libs, double threshold = 0.0) :
			g_(g), libs_(libs), threshold_(threshold), normalizeWeight_(true), excluded_edges_() {
	    InitAnalyzers();
	}

    WeightCounter(const Graph& g, shared_ptr<PairedInfoLibrary> lib, double threshold = 0.0) :
            g_(g), libs_(), threshold_(threshold), normalizeWeight_(true), excluded_edges_() {
        libs_.push_back(lib);
        InitAnalyzers();
    }


	virtual ~WeightCounter() {
		/*for (auto iter = analyzers_.begin(); iter != analyzers_.end(); ++iter) {
			delete *iter;
		}*/
		analyzers_.clear();
	}

	virtual bool PairInfoExist(EdgeId first, EdgeId second, int distance) = 0;

	virtual double CountWeight(BidirectionalPath& path, EdgeId e,
			int gapLength = 0) = 0;

	virtual void GetDistances(EdgeId e1, EdgeId e2, std::vector<int>& dist,
			std::vector<double>& w) = 0;

	virtual double CountIdealInfo(EdgeId e1, EdgeId e2, size_t dist) = 0;

	virtual double CountIdealInfo(const BidirectionalPath& p, EdgeId e,
			size_t gap) = 0;

	virtual bool IsExtensionPossible(BidirectionalPath& path, EdgeId e) {
		return IsExtensionPossible(CountWeight(path, e)) ? true : false;
	}

	virtual bool IsExtensionPossible(double weight) const {
		return math::ge(weight, threshold_) ? true : false;
	}

	std::map<size_t, double>& GetExcludedEdges() {
		return excluded_edges_;
	}

	double getThreshold() const {
		return threshold_;
	}

	bool isNormalizeWeight() const {
		return normalizeWeight_;
	}

	void setNormalizeWeight(bool normalizeWeight) {
		this->normalizeWeight_ = normalizeWeight;
	}

	void setThreshold(double threshold) {
		this->threshold_ = threshold;
	}

	PairedInfoLibraries& getLibs() {
		return libs_;
	}
protected:
    DECL_LOGGER("WeightCounter");

private:
    void InitAnalyzers() {
        avrageLibWeight_ = 0.0;
        analyzers_.reserve(libs_.size());
        for (auto iter = libs_.begin(); iter != libs_.end(); ++iter) {
            analyzers_.push_back(std::make_shared<ExtentionAnalyzer>(g_, **iter));
            avrageLibWeight_ += (*iter)->GetCoverageCoeff();
        }
        avrageLibWeight_ /= (double) max(libs_.size(), (size_t) 1);
    }
};

class ReadCountWeightCounter: public WeightCounter {

protected:

	double CountSingleLib(int libIndex, BidirectionalPath& path, EdgeId e,
			int additionalGapLength = 0.0) {

		double weight = 0.0;

		std::vector<EdgeWithPairedInfo> coveredEdges;
		analyzers_[libIndex]->FindCoveredEdges(path, e, coveredEdges);

		for (auto iter = coveredEdges.begin(); iter != coveredEdges.end();
				++iter) {
			if (excluded_edges_.find((int) iter->e_) != excluded_edges_.end()) {
				continue;
			}
			double w = libs_[libIndex]->CountPairedInfo(path[iter->e_], e,
					(int) path.LengthAt(iter->e_) + additionalGapLength);

			if (normalizeWeight_) {
				w /= iter->pi_;
			}
			weight += w;

		}

		return weight;
	}

public:

	ReadCountWeightCounter(const Graph& g_, PairedInfoLibraries& libs,
			double threshold_ = 0.0) :
			WeightCounter(g_, libs, threshold_) {
	}

    ReadCountWeightCounter(const Graph& g_, shared_ptr<PairedInfoLibrary> lib,
            double threshold_ = 0.0) :
            WeightCounter(g_, lib, threshold_) {
    }

	virtual void GetDistances(EdgeId e1, EdgeId e2, std::vector<int>& dist,
			std::vector<double>& w) {
		for (size_t i = 0; i < libs_.size(); ++i) {
			libs_[i]->CountDistances(e1, e2, dist, w);
		}
	}

	virtual double CountIdealInfo(EdgeId e1, EdgeId e2, size_t dist) {
		double res = 0.0;
		for (size_t i = 0; i < libs_.size(); ++i) {
			res += libs_[i]->IdealPairedInfo(e1, e2, (int) dist);
		}
		return res;
	}

	virtual double CountIdealInfo(const BidirectionalPath& p, EdgeId e,
			size_t gap) {
		double w = 0.0;
		for (int i = (int) p.Size() - 1; i >= 0; --i) {
			w += CountIdealInfo(p[i], e, gap + p.LengthAt(i));
		}
		return w;
	}

	virtual double CountWeight(BidirectionalPath& path, EdgeId e,
			int gapLength = 0) {
		double weight = 0.0;
		std::vector<EdgeWithDistance> edges;

		for (size_t i = 0; i < libs_.size(); ++i) {
			weight += CountSingleLib((int) i, path, e, gapLength);
		}

		return weight;
	}

	virtual bool PairInfoExist(EdgeId first, EdgeId second, int distance) {
		for (size_t libIndex = 0; libIndex < libs_.size(); ++libIndex) {
			double w = libs_[libIndex]->CountPairedInfo(first, second,
					distance);
			double w_ideal = libs_[libIndex]->IdealPairedInfo(first, second,
					distance);
			if (w_ideal == 0) {
				continue;
			}
			if (normalizeWeight_) {
				w /= w_ideal;
			}
			if (w > 0) {
				return true;
			}
		}
		return false;
	}

};

class PathCoverWeightCounter: public WeightCounter {
	double single_threshold_;
    double correction_coeff_;
protected:

	double CountSingleLib(int libIndex, BidirectionalPath& path, EdgeId e,
			int additionalGapLength = 0.0) {
		PairedInfoLibrary& pairedInfoLibrary = *libs_[libIndex];
		double weight = 0.0;
		double idealWeight = 0.0;

		std::vector<EdgeWithPairedInfo> coveredEdges;
		analyzers_[libIndex]->FindCoveredEdges(path, e, coveredEdges);
		for (auto iter = coveredEdges.begin(); iter != coveredEdges.end();
				++iter) {
			double ideal_weight = iter->pi_;
			if (excluded_edges_.find(iter->e_) != excluded_edges_.end()) {
				if (!math::gr(excluded_edges_[iter->e_], 0.0) or !math::gr(ideal_weight, 0.0)) {
				    continue;
				} else {
					ideal_weight = excluded_edges_[iter->e_];
				}
			}
			double threshold =
					pairedInfoLibrary.GetSingleThreshold() >= 0.0 ?
							pairedInfoLibrary.GetSingleThreshold() :
							single_threshold_;

            threshold *= correction_coeff_;
			TRACE("Threshold: " << threshold);

			double singleWeight = libs_[libIndex]->CountPairedInfo(
					path[iter->e_], e,
					(int) path.LengthAt(iter->e_) + additionalGapLength);
			/*DEBUG("weight edge " << iter->e_ <<
			      " weight " << singleWeight
			      << " norm " <<singleWeight / ideal_weight
			      <<" threshold " << threshold
			      <<" used " << math::ge(singleWeight, threshold));*/

			if (normalizeWeight_) {
				singleWeight /= ideal_weight;
			}
			if (math::ge(singleWeight, threshold)) {
				weight += ideal_weight;
			}
			idealWeight += ideal_weight;
		}

		return math::gr(idealWeight, 0.0) ? weight / idealWeight : 0.0;
	}

public:

<<<<<<< HEAD
	PathCoverWeightCounter(const Graph& g_, PairedInfoLibraries& libs_,
			double threshold_ = 0.0, double singleThreshold_ = 0.0,
			double correction_coeff = 1.0) :
			WeightCounter(g_, libs_, threshold_),
			single_threshold_(singleThreshold_),
			correction_coeff_(correction_coeff) {

	}

	PathCoverWeightCounter(const Graph& g_, PairedInfoLibrary* lib,
                           double threshold_ = 0.0, double singleThreshold_ = 0.0,
                           double correction_coeff = 1.0)
=======
	PathCoverWeightCounter(const Graph& g_, PairedInfoLibraries& libs,
			double threshold_ = 0.0, double singleThreshold_ = 0.0) :
			WeightCounter(g_, libs, threshold_), singleThreshold(singleThreshold_) {

	}

	PathCoverWeightCounter(const Graph& g_, shared_ptr<PairedInfoLibrary> lib,
                           double threshold_ = 0.0, double singleThreshold_ = 0.0)
>>>>>>> 8701cee9
            : WeightCounter(g_, lib, threshold_),
              single_threshold_(singleThreshold_),
              correction_coeff_(correction_coeff) {

    }


	virtual void GetDistances(EdgeId e1, EdgeId e2, std::vector<int>& dist,
			std::vector<double>& w) {
		for (size_t i = 0; i < libs_.size(); ++i) {
			libs_[i]->CountDistances(e1, e2, dist, w);
		}
	}

	virtual double CountIdealInfo(EdgeId e1, EdgeId e2, size_t dist) {
		double res = 0.0;
		for (size_t i = 0; i < libs_.size(); ++i) {
			res += libs_[i]->IdealPairedInfo(e1, e2, (int) dist);
		}
		return res;
	}

	virtual double CountIdealInfo(const BidirectionalPath& p, EdgeId e,
			size_t gap) {
		double w = 0.0;
		for (int i = (int) p.Size() - 1; i >= 0; --i) {
			w += g_.length(p[i]) ?
					CountIdealInfo(p[i], e, gap + p.LengthAt(i)) > 0 : 0;
		}
		return w;
	}

	virtual double CountWeight(BidirectionalPath& path, EdgeId e,
			int gapLength = 0) {
		double weight = 0.0;
		for (size_t i = 0; i < libs_.size(); ++i) {
			weight += CountSingleLib((int) i, path, e, gapLength);
		}

		return weight / (double) max(libs_.size(), (size_t) 1);
	}

	virtual bool PairInfoExist(EdgeId first, EdgeId second, int distance) {
		for (size_t libIndex = 0; libIndex < libs_.size(); ++libIndex) {
			double w = libs_[libIndex]->CountPairedInfo(first, second,
					distance);
			double w_ideal = libs_[libIndex]->IdealPairedInfo(first, second,
					distance);
			if (w_ideal == 0.0) {
				continue;
			}
			if (normalizeWeight_) {
				w /= w_ideal;
			}
			double threshold =
					libs_[libIndex]->GetSingleThreshold() >= 0.0 ?
							libs_[libIndex]->GetSingleThreshold() :
							single_threshold_;
			if (w > threshold) {
				return true;
			}
		}
		return false;
	}

};
struct PathsPairIndexInfo {
    PathsPairIndexInfo(size_t edge1_, size_t edge2_, double w_, double dist_)
            : edge1(edge1_),
              edge2(edge2_),
              w(w_),
              dist(dist_) {

    }
    size_t edge1;
    size_t edge2;
    double w;
    double dist;
};
class PathsWeightCounter {
public:
    PathsWeightCounter(const Graph& g, shared_ptr<PairedInfoLibrary> lib, size_t min_read_count);
    PathsWeightCounter(const PathsWeightCounter& w);
    map<size_t, double> FindPairInfoFromPath(
            const BidirectionalPath& path1, size_t from1, size_t to1,
            const BidirectionalPath& path2, size_t from2, size_t to2) const;
    double CountPairInfo(const BidirectionalPath& path1, size_t from1,
                         size_t to1, const BidirectionalPath& path2,
                         size_t from2, size_t to2, bool normalize = true) const;
    double CountPairInfo(const BidirectionalPath& path1, size_t from1,
                         size_t to1, EdgeId edge, size_t gap) const;
    void SetCommonWeightFrom(size_t iedge, double weight);
    void ClearCommonWeight();
    void FindJumpCandidates(EdgeId e, int min_dist, int max_dist, size_t min_len, set<EdgeId>& result);
    void FindJumpEdges(EdgeId e, set<EdgeId>& candidates, int min_dist, int max_dist, vector<EdgeWithDistance>& result);
    const shared_ptr<PairedInfoLibrary> GetLib() const {
        return lib_;
    }
    bool HasPI(EdgeId e1, EdgeId e2, int dist) const;
    bool HasPI(EdgeId e1, EdgeId e2, size_t dist_min, size_t dist_max) const;
    double PI(EdgeId e1, EdgeId e2, int dist) const;
    bool HasIdealPI(EdgeId e1, EdgeId e2, int dist) const;
    double IdealPI(EdgeId e1, EdgeId e2, int dist) const;

private:
    void FindPairInfo(const BidirectionalPath& path1, size_t from1, size_t to1,
                      const BidirectionalPath& path2, size_t from2, size_t to2,
                      map<size_t, double>& pi, double& ideal_pi) const;
    void FindPairInfo(EdgeId e1, EdgeId e2, size_t dist, double& ideal_w,
                      double& result_w) const;

    const Graph& g_;
    shared_ptr<PairedInfoLibrary> lib_;
    std::map<size_t, double> common_w_;
    size_t min_read_count_;
protected:
    DECL_LOGGER("WeightCounter");
};
inline PathsWeightCounter::PathsWeightCounter(const Graph& g, shared_ptr<PairedInfoLibrary>lib, size_t min_read_count):g_(g), lib_(lib), min_read_count_(min_read_count){

}

inline PathsWeightCounter::PathsWeightCounter(const PathsWeightCounter& w): g_(w.g_), lib_(w.lib_), min_read_count_(w.min_read_count_) {

}

inline double PathsWeightCounter::CountPairInfo(const BidirectionalPath& path1,
                                         size_t from1, size_t to1,
                                         const BidirectionalPath& path2,
                                         size_t from2, size_t to2, bool normalize) const {
    map<size_t, double> pi;
    double ideal_pi = 0.0;
    FindPairInfo(path1, from1, to1, path2, from2, to2,
                                          pi, ideal_pi);
    double result = 0.0;
    double all_common = 0.0;
    for (size_t i = from1; i < to1; ++i) {
        if (common_w_.find(i) != common_w_.end()) {
            all_common += common_w_.at(i);
        }
        result += pi[i];
    }
    DEBUG("ideal _pi " << ideal_pi << " common " << all_common << " result " << result);
    ideal_pi -= all_common;
    result -= all_common;
    double total_result = math::gr(ideal_pi, 0.0) ? result / ideal_pi : 0.0;
    total_result = math::gr(total_result, 0.0) ? total_result : 0.0;
    DEBUG("ideal _pi " << ideal_pi << " result " << result << " total_result " << total_result);
    return normalize ? total_result : result;
}

inline double PathsWeightCounter::CountPairInfo(const BidirectionalPath& path1,
                                         size_t from1, size_t to1, EdgeId edge,
                                         size_t gap) const {
    double result = 0.0;
    for (size_t i1 = from1; i1 < to1; ++i1) {
        double ideal_w, w;
        FindPairInfo(path1.At(i1), edge, gap + path1.LengthAt(i1), ideal_w, w);
        result += w;
    }
    return result;
}

inline void PathsWeightCounter::FindPairInfo(const BidirectionalPath& path1,
                                      size_t from1, size_t to1,
                                      const BidirectionalPath& path2,
                                      size_t from2, size_t to2,
                                      map<size_t, double>& pi,
                                      double& ideal_pi) const {
    stringstream str;
    for (size_t i = 0; i < path2.Size(); ++i) {
        str << g_.int_id(path2.At(i)) << " ";
    }
    DEBUG("pair info for path " << str.str());
    for (size_t i1 = from1; i1 < to1; ++i1) {
        for (size_t i2 = from2; i2 < to2; ++i2) {
            size_t dist = path1.LengthAt(i1) + path2.Length()
                    - path2.LengthAt(i2);
            double ideal_w = 0.0;
            double w = 0.0;
            FindPairInfo(path1.At(i1), path2.At(i2), dist, ideal_w, w);
            ideal_pi += ideal_w;
            if (pi.find(i1) == pi.end()) {
                pi[i1] = 0;
            }
            pi[i1] += w;
        }
    }
}

inline void PathsWeightCounter::FindPairInfo(EdgeId e1, EdgeId e2, size_t dist,
                                      double& ideal_w, double& result_w) const {
    ideal_w = lib_->IdealPairedInfo(e1, e2, (int) dist, true);
    result_w = 0.0;
    if (ideal_w == 0.0) {
        return;
    }
    if (HasPI(e1, e2, (int) dist)) {
        result_w = ideal_w;
    }
}
inline map<size_t, double> PathsWeightCounter::FindPairInfoFromPath(
        const BidirectionalPath& path1, size_t from1, size_t to1,
        const BidirectionalPath& path2, size_t from2, size_t to2) const {
    map<size_t, double> pi;
    double ideal_pi = 0;
    FindPairInfo(path1, from1, to1, path2, from2, to2, pi, ideal_pi);
    return pi;
}
inline void PathsWeightCounter::FindJumpCandidates(EdgeId e, int min_dist, int max_dist, size_t min_len, set<EdgeId>& result) {
    result.clear();
    lib_->FindJumpEdges(e, result, min_dist, max_dist, min_len);
}
inline void PathsWeightCounter::FindJumpEdges(EdgeId e, set<EdgeId>& edges, int min_dist, int max_dist, vector<EdgeWithDistance>& result) {
    result.clear();

    for (auto e2 = edges.begin(); e2 != edges.end(); ++e2) {
        vector<int> distances;
        vector<double> weights;
        lib_->CountDistances(e, *e2, distances, weights);
        int median_distance = median(distances, weights, min_dist, max_dist);

        if (HasPI(e, *e2, median_distance)) {
            result.push_back(EdgeWithDistance(*e2, median_distance));
        }
    }
}
inline void PathsWeightCounter::SetCommonWeightFrom(size_t iedge, double weight) {
	common_w_[iedge] = weight;
}
inline void PathsWeightCounter::ClearCommonWeight() {
	common_w_.clear();
}

inline double PathsWeightCounter::PI(EdgeId e1, EdgeId e2, int dist) const {
	double w = lib_->CountPairedInfo(e1, e2, dist, true);
	return w > (double) min_read_count_ ? w : 0.0;
}

inline bool PathsWeightCounter::HasPI(EdgeId e1, EdgeId e2, int dist) const {
    return lib_->CountPairedInfo(e1, e2, dist, true) > (double)  min_read_count_;
}

inline bool PathsWeightCounter::HasIdealPI(EdgeId e1, EdgeId e2, int dist) const {
    return lib_->IdealPairedInfo(e1, e2, dist, true) > 0.0;
}

inline double PathsWeightCounter::IdealPI(EdgeId e1, EdgeId e2, int dist) const {
    return lib_->IdealPairedInfo(e1, e2, dist, true);
}

inline bool PathsWeightCounter::HasPI(EdgeId e1, EdgeId e2, size_t dist_min, size_t dist_max) const {
    return lib_->CountPairedInfo(e1, e2, dist_min, dist_max) > min_read_count_;
}
};

#endif /* WEIGHT_COUNTER_HPP_ */<|MERGE_RESOLUTION|>--- conflicted
+++ resolved
@@ -375,31 +375,20 @@
 
 public:
 
-<<<<<<< HEAD
-	PathCoverWeightCounter(const Graph& g_, PairedInfoLibraries& libs_,
-			double threshold_ = 0.0, double singleThreshold_ = 0.0,
+	PathCoverWeightCounter(const Graph& g, PairedInfoLibraries& libs,
+			double threshold_ = 0.0, double single_threshold = 0.0,
 			double correction_coeff = 1.0) :
-			WeightCounter(g_, libs_, threshold_),
-			single_threshold_(singleThreshold_),
+			WeightCounter(g, libs, threshold_), 
+            single_threshold_(single_threshold),
 			correction_coeff_(correction_coeff) {
 
 	}
 
-	PathCoverWeightCounter(const Graph& g_, PairedInfoLibrary* lib,
-                           double threshold_ = 0.0, double singleThreshold_ = 0.0,
+	PathCoverWeightCounter(const Graph& g, shared_ptr<PairedInfoLibrary> lib,
+                           double threshold = 0.0, double single_threshold = 0.0,
                            double correction_coeff = 1.0)
-=======
-	PathCoverWeightCounter(const Graph& g_, PairedInfoLibraries& libs,
-			double threshold_ = 0.0, double singleThreshold_ = 0.0) :
-			WeightCounter(g_, libs, threshold_), singleThreshold(singleThreshold_) {
-
-	}
-
-	PathCoverWeightCounter(const Graph& g_, shared_ptr<PairedInfoLibrary> lib,
-                           double threshold_ = 0.0, double singleThreshold_ = 0.0)
->>>>>>> 8701cee9
-            : WeightCounter(g_, lib, threshold_),
-              single_threshold_(singleThreshold_),
+            : WeightCounter(g, lib, threshold),
+              single_threshold_(single_threshold),
               correction_coeff_(correction_coeff) {
 
     }
