--- conflicted
+++ resolved
@@ -115,19 +115,14 @@
 
         INFO("Writing contigs to " << filename);
         osequencestream_with_data_for_scaffold oss(filename);
-//        int i = 0;
+        int i = 0;
         for (auto iter = paths.begin(); iter != paths.end(); ++iter) {
 
         	if (iter.get()->Length() < k_){
         		continue;
         	}
-<<<<<<< HEAD
-        	//INFO("NODE " << ++i);
-        	iter.get()->Print();
-=======
         	DEBUG("NODE " << ++i);
         	//iter.get()->Print();
->>>>>>> ab62ea11
         	oss.setID(iter.get()->GetId());
             oss.setCoverage(iter.get()->Coverage());
             //INFO("toString");
