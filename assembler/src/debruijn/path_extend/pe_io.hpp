--- conflicted
+++ resolved
@@ -125,13 +125,6 @@
         		continue;
         	}
         	DEBUG("NODE " << ++i);
-<<<<<<< HEAD
-        	//iter.get()->Print();
-        	oss.setID(iter.get()->GetId());
-            oss.setCoverage(iter.get()->Coverage());
-            //INFO("toString");
-            oss << ToString(*iter.get());
-=======
             BidirectionalPath* path = iter.get();
             if (path->GetId() % 2 != 0) {
                 path = path->getConjPath();
@@ -140,7 +133,6 @@
         	oss.setID(path->GetId());
             oss.setCoverage(path->Coverage());
             oss << ToString(*path);
->>>>>>> 54ee05b5
         }
         INFO("Contigs written");
     }
