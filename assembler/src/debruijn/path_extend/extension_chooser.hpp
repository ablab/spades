//***************************************************************************
//* Copyright (c) 2011-2013 Saint-Petersburg Academic University
//* All Rights Reserved
//* See file LICENSE for details.
//****************************************************************************

/*
 * extension.hpp
 *
 *  Created on: Mar 5, 2012
 *      Author: andrey
 */

#ifndef EXTENSION_HPP_
#define EXTENSION_HPP_

#include "weight_counter.hpp"
#include "pe_utils.hpp"
#include <iostream>
#include <fstream>

namespace path_extend {

typedef std::multimap<double, EdgeWithDistance> AlternativeConteiner;


class PathAnalyzer {

protected:
    Graph& g_;

public:
    PathAnalyzer(Graph& g): g_(g) {
    }

    int ExcludeTrivial(const BidirectionalPath& path, std::set<int>& edges, int from = -1) {
        int edgeIndex = (from == -1) ? path.Size() - 1 : from;
        if ((int) path.Size() <= from) {
            return edgeIndex;
        }
        VertexId currentVertex = g_.EdgeEnd(path[edgeIndex]);
        while (edgeIndex >= 0 && g_.CheckUniqueIncomingEdge(currentVertex)) {
            EdgeId e = g_.GetUniqueIncomingEdge(currentVertex);
            currentVertex = g_.EdgeStart(e);

            edges.insert(edgeIndex);
            --edgeIndex;
        }
        return edgeIndex;
    }

    int ExcludeTrivialWithBulges(const BidirectionalPath& path, std::set<int>& edges) {
        edges.clear();

        if (path.Empty()) {
            return 0;
        }

        int lastEdge = path.Size() - 1;
        do {
            lastEdge = ExcludeTrivial(path, edges, lastEdge);

            if (lastEdge >= 0) {
                VertexId v = g_.EdgeEnd(path[lastEdge]);
                VertexId u = g_.EdgeStart(path[lastEdge]);
                auto bulgeCandidates = g_.IncomingEdges(v);
                bool bulge = true;

                for (auto iter = bulgeCandidates.begin(); iter != bulgeCandidates.end(); ++iter) {
                    if (g_.EdgeStart(*iter) != u) {
                        bulge = false;
                        break;
                    }
                }

                if (!bulge) {
                    break;
                }

                --lastEdge;
            }
        } while (lastEdge >= 0);

        return lastEdge;
    }
};


class ExtensionChooserListener {

public:

    virtual void ExtensionChosen(double weight) = 0;

    virtual void ExtensionChosen(AlternativeConteiner& alts) = 0;

    virtual ~ExtensionChooserListener() {

    }
};


class ExtensionChooser {

public:
    typedef std::vector<EdgeWithDistance> EdgeContainer;

protected:
    Graph& g_;

    WeightCounter * wc_;

    PathAnalyzer analyzer_;

    double priorityCoefficient_;

    bool excludeTrivial_;
    bool excludeTrivialWithBulges_;

    std::vector<ExtensionChooserListener *> listeners_;

public:
    ExtensionChooser(Graph& g, WeightCounter * wc = 0, double priority = 0.0): g_(g), wc_(wc), analyzer_(g), priorityCoefficient_(priority),
        excludeTrivial_(true), excludeTrivialWithBulges_(true), listeners_() {
    }

    virtual ~ExtensionChooser() {

    }

    virtual EdgeContainer Filter(BidirectionalPath& path, EdgeContainer& edges) = 0;

    bool isExcludeTrivial() const
    {
        return excludeTrivial_;
    }

    double CountWeight(BidirectionalPath& path, EdgeId e) {
        return wc_->CountWeight(path, e);
    }

    bool isExcludeTrivialWithBulges() const
    {
        return excludeTrivialWithBulges_;
    }

    void setExcludeTrivial(bool excludeTrivial)
    {
        this->excludeTrivial_ = excludeTrivial;
    }

    void setExcludeTrivialWithBulges(bool excludeTrivialWithBulges)
    {
        this->excludeTrivialWithBulges_ = excludeTrivialWithBulges;
    }

    PairedInfoLibraries& getLibs() {
        return wc_->getLibs();
    }

    void Subscribe(ExtensionChooserListener * listener) {
        listeners_.push_back(listener);
    }

    void NotifyAll(double weight) {
        for (auto iter = listeners_.begin(); iter != listeners_.end(); ++iter) {
            (*iter)->ExtensionChosen(weight);
        }
    }

    void NotifyAll(AlternativeConteiner& alts) {
        for (auto iter = listeners_.begin(); iter != listeners_.end(); ++iter) {
            (*iter)->ExtensionChosen(alts);
        }
    }

    bool WeighConterBased() const {
        return wc_ != 0;
    }

};


class JointExtensionChooser: public ExtensionChooser {

protected:
    ExtensionChooser * first_;

    ExtensionChooser * second_;

public:
    JointExtensionChooser(Graph& g, ExtensionChooser * first, ExtensionChooser * second): ExtensionChooser(g),
        first_(first), second_(second)
    {
    }

    virtual EdgeContainer Filter(BidirectionalPath& path, EdgeContainer& edges) {
        EdgeContainer e1 = first_->Filter(path, edges);
        return second_->Filter(path, e1);
    }
};


class TrivialExtensionChooser: public ExtensionChooser {

public:
    TrivialExtensionChooser(Graph& g): ExtensionChooser(g)  {
    }

    virtual EdgeContainer Filter(BidirectionalPath& path, EdgeContainer& edges) {
        if (edges.size() == 1) {
             return edges;
        }
        return EdgeContainer();
    }
};


class TrivialExtensionChooserWithPI: public ExtensionChooser {

public:
    TrivialExtensionChooserWithPI(Graph& g, WeightCounter * wc): ExtensionChooser(g, wc) {
    }

    virtual EdgeContainer Filter(BidirectionalPath& path, EdgeContainer& edges) {
        wc_->GetExcludedEdges().clear();
        if (edges.size() == 1) {
                double weight = wc_->CountWeight(path, edges.back().e_);
                NotifyAll(weight);

                if (wc_->IsExtensionPossible(weight)) {
                    return edges;
                }
        }
        return EdgeContainer();
    }
};


class SimpleExtensionChooser: public ExtensionChooser {

protected:
    bool print_;

    void RemoveTrivial(BidirectionalPath& path) {
        wc_->GetExcludedEdges().clear();

        if (excludeTrivialWithBulges_) {
            analyzer_.ExcludeTrivialWithBulges(path, wc_->GetExcludedEdges());
        }
        else if (excludeTrivial_) {
            analyzer_.ExcludeTrivial(path, wc_->GetExcludedEdges());
        }
    }

    void RemoveTrivialAndCommon(BidirectionalPath& path, EdgeId first, EdgeId second){
    	RemoveTrivial(path);
    	for (size_t index = 0; index < path.Size(); ++index){
<<<<<<< HEAD
//    		EdgeId current_edge = path.At(index);
=======
    		//EdgeId current_edge = path.At(index);
>>>>>>> ab62ea11
    		bool first_exist = wc_->PairInfoExist(path[index], first, path.LengthAt(index));
    		bool second_exist = wc_->PairInfoExist(path[index], second, path.LengthAt(index));
    		if (first_exist and second_exist){
    			wc_->GetExcludedEdges().insert(index);
    		}

    	}
    }

	void find_weights(BidirectionalPath& path, EdgeContainer& edges, AlternativeConteiner& weights) {
		for (auto iter = edges.begin(); iter != edges.end(); ++iter) {
			double weight = wc_->CountWeight(path, iter->e_);
			weights.insert(std::make_pair(weight, *iter));
			DEBUG("Candidate " << g_.int_id(iter->e_) << " weight " << weight);
			path.getLoopDetector().AddAlternative(iter->e_, weight);

		}
		NotifyAll(weights);
	}

	void find_possible_edges(AlternativeConteiner& weights, EdgeContainer& top, double maxWeight) {
		auto possibleEdge = weights.lower_bound(maxWeight / priorityCoefficient_);
		for (auto iter = possibleEdge; iter != weights.end(); ++iter) {
			top.push_back(iter->second);
		}
	}

	EdgeContainer find_result(BidirectionalPath& path, EdgeContainer& edges) {
		AlternativeConteiner weights;
		find_weights(path, edges, weights);
		EdgeContainer top;
		auto maxWeight = (--weights.end())->first;
		find_possible_edges(weights, top, maxWeight);
		EdgeContainer result;
		if (top.size() >= 1 && wc_->IsExtensionPossible(maxWeight)) {
			result = top;
		}
		return result;
	}
public:
    SimpleExtensionChooser(Graph& g, WeightCounter * wc, double priority, bool dbg = false): ExtensionChooser(g, wc, priority), print_(dbg) {

    }

    virtual EdgeContainer Filter(BidirectionalPath& path, EdgeContainer& edges) {
        if (edges.empty()) {
            return edges;
        }
        RemoveTrivial(path);
        path.Print();
        EdgeContainer result = find_result(path, edges);
        if (result.size() > 1){
        	DEBUG("result size MORE 1");
        	EdgeId first = result.at(0).e_;
        	EdgeId second = result.at(1).e_;
        	RemoveTrivialAndCommon(path, first, second);
        	result = find_result(path, edges);
        	if (result.size() == 1){
        		DEBUG("CHANGE RESULT");
        	}
        }
        return result;
    }

};



class ScaffoldingExtensionChooser: public ExtensionChooser {

    bool print_;

    static bool compare(pair<int,double> a, pair<int,double> b)
    {
        if (a.first < b.first) return true;
        else return false;
    }

public:
	ScaffoldingExtensionChooser(Graph& g, WeightCounter * wc, double priority, bool dbg = false): ExtensionChooser(g, wc, priority), print_(dbg) {

    }

	double AddInfoFromEdge(const std::vector<int>& distances, const std::vector<double>& weights, std::vector<pair<int,double> >& histogram, const BidirectionalPath& path, size_t j, double threshold)
	{
		double mean = 0.0;
		double sum  = 0.0;

		for (size_t l = 0; l < distances.size(); ++ l){
			if (distances[l] > max(0, (int) path.LengthAt(j) - (int) g_.k()) && weights[l] >= threshold) {
                mean += ((distances[l] - (int) path.LengthAt(j)) * weights[l]);
                sum += weights[l];
                histogram.push_back(make_pair(distances[l] - path.LengthAt(j), weights[l]));
			}
		}
		return mean / sum;
	}


    int CountMean(vector< pair<int,double> >& histogram)
    {
        double dist = 0.0;
        double sum = 0;
        for (size_t i = 0; i < histogram.size(); ++ i) {
			 sum += histogram[i].second;
		}
        for (size_t i = 0; i < histogram.size(); ++ i) {
			 dist += (histogram[i].first * histogram[i].second / sum);
		}
        return round(dist);
    }

    int CountDev(vector< pair<int,double> >& histogram, int avg)
    {
        double dev = 0.0;
        double sum = 0;
        for (size_t i = 0; i < histogram.size(); ++ i) {
             sum += histogram[i].second;
        }
        for (size_t i = 0; i < histogram.size(); ++ i) {
             dev += (((double) (histogram[i].first - avg)) * ((double) (histogram[i].first - avg)) * ((double) histogram[i].second));
        }
        return round(sqrt(dev / sum));
    }

    vector< pair<int,double> > FilterHistogram(vector< pair<int,double> >& histogram, int start, int end, int threshold)
    {
        vector< pair<int,double> > res;

        for (size_t i = 0; i < histogram.size(); ++i){
            if (histogram[i].first >= start && histogram[i].first <= end && histogram[i].second >= threshold) {
                res.push_back(histogram[i]);
            }
        }

        return res;
    }

    double CountAvrgDists(BidirectionalPath& path, EdgeId e, std::vector<pair<int,double> > & histogram)
    {
		std::vector<int> distances;
		std::vector<double> weights;

		double max_weight = 0.0;
		//bool print = true;
		for (size_t j = 0; j < path.Size(); ++ j) {
			wc_->GetDistances(path.At(j), e, distances, weights);

			for (size_t l = 0; l < weights.size(); ++ l){
				if (weights[l] > max_weight) {
				    max_weight = weights[l];
				}
			}

			if (distances.size() > 0) {
				AddInfoFromEdge(distances, weights, histogram, path, j, 0);

//				if (histogram.size() > 0) {
//					if (print) {
//						out << "\n************************" << endl;
//						out << "New pair :" << path.GetId() << " (" << g_.length(path[j])<< ")" << " - " <<  g_.int_id(e) << " (" << g_.length(e)<< ")" << endl;
//					}
//					out << "Mean = " << mean << endl;
//					print = false;
//				}
			}
			distances.clear();
		}
		return max_weight;
    }

    void FindBestFittedEdges(BidirectionalPath& path, EdgeContainer& edges, EdgeContainer& result)
    {
        ofstream out("./scaffolder.log", ostream::app);
        if (print_) {
            out << "\n#########################################" << endl;
            out << "Another path :" << path.GetId() << endl;
            out << "Candidates:" << edges.size() << endl;
        }

		std::vector<pair<int,double> > histogram;
		for (size_t i = 0; i < edges.size(); ++i){
			histogram.clear();
			double max_w = CountAvrgDists(path, edges[i].e_, histogram);

			for (int j = 0; j < 2; ++j) {
                int mean = CountMean(histogram);
                int dev = CountDev(histogram, mean);
                double cutoff = min(max_w * cfg::get().pe_params.param_set.scaffolder_options.rel_cutoff, (double) cfg::get().pe_params.param_set.scaffolder_options.cutoff);
//                if (mean != 0)
//                    out << "Mean: " << mean << " " << dev << endl;
                histogram = FilterHistogram(histogram, mean - (5 - j)  * dev, mean + (5 - j) * dev, cutoff);
			}

			double sum = 0.0;
			for (size_t j = 0; j < histogram.size(); ++j) {
			    sum += histogram[j].second;
			}

			if (sum > cfg::get().pe_params.param_set.scaffolder_options.sum_threshold) {
				sort(histogram.begin(), histogram.end(), compare);
				int gap = CountMean(histogram);

		        if (print_) {
                    out << "SUM: " << sum << endl;
                    out << "Histogram size: " << histogram.size() << endl;
                    out << "Avr gap value: " << gap << endl;
                    out << "weightI: " << wc_->CountIdealInfo(path, edges[i].e_, gap) << endl;
                    out << "weight1: " << wc_->CountWeight(path, edges[i].e_, gap) << endl;
                    out << "Histogram: \n";
                    for (size_t  ii = 0; ii < histogram.size(); ++ ii) {
                        out << histogram[ii].first << " " << histogram[ii].second << endl;
                    }
		        }

                if (wc_->CountIdealInfo(path, edges[i].e_, gap) > 0.0) {
					result.push_back(EdgeWithDistance(edges[i].e_, gap));

			        if (print_) {
			            out << "Added" << endl;
			        }
                }
			}
		}
		out.close();
    }


    void FindBestFittedEdgesForClustered(BidirectionalPath& path, EdgeContainer& edges, EdgeContainer& result)
    {
        std::vector<pair<int,double> > histogram;
        for (size_t i = 0; i < edges.size(); ++i){
            histogram.clear();
            CountAvrgDists(path, edges[i].e_, histogram);

            double sum = 0.0;
            for (size_t j = 0; j < histogram.size(); ++j) {
                sum += histogram[j].second;
            }

            if (sum > cfg::get().pe_params.param_set.scaffolder_options.cl_threshold) {
                sort(histogram.begin(), histogram.end(), compare);
                int gap = CountMean(histogram);

                if (wc_->CountIdealInfo(path, edges[i].e_, gap) > 0.0) {
                    result.push_back(EdgeWithDistance(edges[i].e_, gap));
                }
            }
        }
    }

    virtual EdgeContainer Filter(BidirectionalPath& path, EdgeContainer& edges) {
        if (edges.empty()) {
            return edges;
        }
        EdgeContainer result;

        if (cfg::get().pe_params.param_set.scaffolder_options.cluster_info) {
            FindBestFittedEdgesForClustered(path, edges, result);
        } else {
            FindBestFittedEdges(path, edges, result);
        }

        return result;
    }
};


bool ReverseComparePairBySecond(const boost::tuple<EdgeId, int,int> & a, const boost::tuple<EdgeId, int, int>& b) {
    return get<1>(a) > get<1>(b);
}
//
//class PathsDrivenExtensionChooser: public ExtensionChooser {
//
//protected:
//
//    GraphCoverageMap coverageMap_;
//
//public:
//    PathsDrivenExtensionChooser(Graph& g, PathContainer& pc): ExtensionChooser(g, 0, .0), coverageMap_(g, pc) {
//
//    }
//
//    virtual EdgeContainer Filter(BidirectionalPath& path, EdgeContainer& edges) {
//        if (edges.empty()) {
//            return edges;
//        }
//        DEBUG("We in Filter of PathsDrivenExtension");
//        set<EdgeId> candidatesSet;
//        for (auto it = edges.begin(); it != edges.end(); ++it) {
//            candidatesSet.insert(it->e_);
//        }
//
//        auto supportingPaths = coverageMap_.GetCoveringPaths(path.Back());
//        vector<pair<BidirectionalPath*, size_t> > supportPathCandidates;
//        set<EdgeId> filteredCandidatesSet;
//        EdgeId nullEdge;
//        for (auto it = supportingPaths.begin(); it != supportingPaths.end(); ++it) {
//            auto positions = (*it)->FindAll(path.Back());
//            for (size_t i = 0; i < positions.size(); ++i) {
//                if (positions[i] < (*it)->Size() - 1 && candidatesSet.count((*it)->At(positions[i] + 1)) > 0) {
//                    supportPathCandidates.push_back(make_pair(*it, positions[i]));
//                    filteredCandidatesSet.insert((*it)->At(positions[i] + 1));
//                } else if (positions[i] == (*it)->Size() - 1){
//                	supportPathCandidates.push_back(make_pair(*it, positions[i]));
//                	filteredCandidatesSet.insert(nullEdge);
//
//                }
//            }
//        }
//
//        if (filteredCandidatesSet.size() > 1) {
//            DEBUG("Several extensions are supported, calculating scores now");
//
//            vector< boost::tuple<EdgeId, int, int > > trustedCandidates;
//            for (size_t i = 0; i < supportPathCandidates.size(); ++i) {
//                int coveredEdges = 0;
//                BidirectionalPath * supportingPath = supportPathCandidates[i].first;
//                int backPos =  supportPathCandidates[i].second;
//                DEBUG("Supporting path #" << i);
//                supportingPath->Print();
//
//                while ((int) path.Size() - 1 - coveredEdges >= 0 && backPos - coveredEdges  >= 0) {
//                    if (path[(int) path.Size() - 1 - coveredEdges] != supportingPath->At(backPos - coveredEdges)) {
//                        break;
//                    }
//                    ++coveredEdges;
//                }
//                if (backPos < (int)supportingPath->Size() - 1){
//                	int unCoveredEdges = std::min((int)path.Size() - 1 - coveredEdges, backPos - coveredEdges);
//                	trustedCandidates.push_back(boost::make_tuple(supportingPath->At(backPos + 1), coveredEdges, unCoveredEdges));
//                	DEBUG("This path supports " << g_.int_id(supportingPath->At(backPos + 1)) <<
//                        " by " << coveredEdges << " edges");
//                } else {
//                	trustedCandidates.push_back(boost::make_tuple(nullEdge, coveredEdges, 0));
//                	DEBUG("This path supports end "  <<
//                	                        " by " << coveredEdges << " edges");
//                }
//            }
//
//            sort(trustedCandidates.begin(), trustedCandidates.end(), ReverseComparePairBySecond);
//            filteredCandidatesSet.clear();
//            size_t i = 0;
//            while (i < trustedCandidates.size() &&
//                    get<1>(trustedCandidates[0]) == get<1>(trustedCandidates[i])) {
//                filteredCandidatesSet.insert(get<0>(trustedCandidates[i]));
//                ++i;
//            }
//            if (get<0>(trustedCandidates[0]).get() == 0){
//            	filteredCandidatesSet.clear();
//            	size_t index = 0;
//            	while (get<0>(trustedCandidates[index]).get() == 0 or get<2>(trustedCandidates[index]) >= 0){
//            		index++;
//            	}//TODO: if not one variant:unCovered =0 and not null should return two ore more version
//            	if (index < trustedCandidates.size()){
//            		int first_good_index = index;
//            		while (index < trustedCandidates.size() and (get<1>(trustedCandidates[index]) == get<1>(trustedCandidates[first_good_index]))){
//            			if (get<0>(trustedCandidates[index]).get() != 0 or get<2>(trustedCandidates[index]) < 0){
//            				filteredCandidatesSet.insert(get<0>(trustedCandidates[index]));
//            			}
//            			index++;
//            		}
//            		DEBUG("NEW filterefCandidate " << get<1>(trustedCandidates[index]) << " "<<get<2>(trustedCandidates[index]));
//            	}
//            	DEBUG("ONLY with END PATH, trustedCandidates "<< trustedCandidates.size());
//            }
//            DEBUG("Found " << filteredCandidatesSet.size() << " trusted extension(s), supported paths " << i << " best score " << get<1>(trustedCandidates[0]));
//        } else if (filteredCandidatesSet.size() == 1){
//            DEBUG("Only one extension is supported: " << g_.int_id(*(filteredCandidatesSet.begin())));
//        } else {
//            DEBUG("NO extensions is supported" );
//        }
//
//        EdgeContainer result;
//        for (auto it = edges.begin(); it != edges.end(); ++it) {
//            if (filteredCandidatesSet.count(it->e_) > 0) {
//                result.push_back(*it);
//            }
//        }
//        DEBUG("result size " << result.size());
//        return result;
//    }
//};

class LongReadsExtensionChooser: public ExtensionChooser {

protected:

    GraphCoverageMap coverageMap_;


public:
    LongReadsExtensionChooser(Graph& g, PathContainer& pc): ExtensionChooser(g, 0, .0), coverageMap_(g, pc) {

    }

    virtual EdgeContainer Filter(BidirectionalPath& path, EdgeContainer& edges) {
        if (edges.empty()) {
            return edges;
        }
        DEBUG("We in Filter of PathsDrivenExtension");
        map<EdgeId, double> weights_cands;
        for (auto it = edges.begin(); it != edges.end(); ++it) {
            weights_cands.insert(make_pair(it->e_, 0));
        }
        set<EdgeId> filtered_cands;
        auto supporting_paths = coverageMap_.GetCoveringPaths(path.Back());
        for (auto it = supporting_paths.begin(); it != supporting_paths.end(); ++it) {
        	auto positions = (*it)->FindAll(path.Back());
            for (size_t i = 0; i < positions.size(); ++i) {
            	if (positions[i] < (*it)->Size() - 1 && covered_path(path, **it, positions[i])){
            		EdgeId next = (*it)->At(positions[i] + 1);
            		weights_cands[next] = weights_cands[next] + (*it)->getWeight();
            		filtered_cands.insert(next);
            	}
            }
        }

        if (filtered_cands.size() > 1) {
        	vector<pair<EdgeId, double> > sorted_candidates = to_vector(weights_cands);
        	DEBUG("First extension is supported" <<g_.int_id(sorted_candidates[0].first) << " weight " << sorted_candidates[0].second);
        	DEBUG("First extension is supported" <<g_.int_id(sorted_candidates[1].first) << " weight " << sorted_candidates[1].second);
        	if (sorted_candidates[0].second > 1.5 * sorted_candidates[1].second){
        		filtered_cands.clear();
        		filtered_cands.insert(sorted_candidates[0].first);
        	}
        } else if (filtered_cands.size() == 1){
        	EdgeId candidate = *(filtered_cands.begin());
            DEBUG("Only one extension is supported: " << g_.int_id(candidate) << " with weight " << weights_cands[candidate]);
        } else {
            DEBUG("NO extensions is supported" );
        }
        EdgeContainer result;
        for (auto it = edges.begin(); it != edges.end(); ++it) {
            if (filtered_cands.find(it->e_) != filtered_cands.end()) {
                result.push_back(*it);
            }
        }
        DEBUG("result size " << result.size());
        return result;
    }

private:
    bool covered_path(BidirectionalPath& path, BidirectionalPath& cov_path, size_t pos){
    	int cur_pos1 = path.Size() - 1;
    	int cur_pos2 = pos;
    	while (cur_pos1 >= 0 && cur_pos2 >=0){
    		if (path.At(cur_pos1) == cov_path.At(cur_pos2)){
    			cur_pos1--;
    			cur_pos2--;
    		} else {
    			return false;
    		}
    	}
    	return true;
    }

    vector<pair<EdgeId, double> > to_vector(map<EdgeId, double>& candidates){
    	vector<pair<EdgeId, double> > result;
    	while (candidates.size() > 0){
    		double max = 0;
    		EdgeId max_edge = candidates.begin()->first;
    		for (auto iter = candidates.begin(); iter != candidates.end(); ++iter){
    			if (iter->second > max){
    				max = iter->second;
    				max_edge = iter->first;
    			}
    		}
    		result.push_back(make_pair(max_edge, max));
    		candidates.erase(max_edge);
    	}
    	return result;
    }
};


}


#endif /* EXTENSION_HPP_ */<|MERGE_RESOLUTION|>--- conflicted
+++ resolved
@@ -256,11 +256,7 @@
     void RemoveTrivialAndCommon(BidirectionalPath& path, EdgeId first, EdgeId second){
     	RemoveTrivial(path);
     	for (size_t index = 0; index < path.Size(); ++index){
-<<<<<<< HEAD
-//    		EdgeId current_edge = path.At(index);
-=======
     		//EdgeId current_edge = path.At(index);
->>>>>>> ab62ea11
     		bool first_exist = wc_->PairInfoExist(path[index], first, path.LengthAt(index));
     		bool second_exist = wc_->PairInfoExist(path[index], second, path.LengthAt(index));
     		if (first_exist and second_exist){
