--- conflicted
+++ resolved
@@ -24,11 +24,8 @@
 
 #include "scaff_supplementary.hpp"
 
-<<<<<<< HEAD
 namespace path_extend {
 
-=======
->>>>>>> 47486cf0
 typedef std::multimap<double, EdgeWithDistance> AlternativeContainer;
 
 class PathAnalyzer {
@@ -198,7 +195,6 @@
     bool HasIdealInfo(EdgeId e1, EdgeId e2, size_t dist) const {
         return math::gr(wc_->lib().IdealPairedInfo(e1, e2, (int) dist), 0.);
 	}
-<<<<<<< HEAD
 
 	bool HasIdealInfo(const BidirectionalPath& p, EdgeId e, size_t gap) const {
         for (int i = (int) p.Size() - 1; i >= 0; --i)
@@ -207,16 +203,6 @@
         return false;
 	}
 
-=======
-
-	bool HasIdealInfo(const BidirectionalPath& p, EdgeId e, size_t gap) const {
-        for (int i = (int) p.Size() - 1; i >= 0; --i)
-			if (HasIdealInfo(p[i], e, gap + p.LengthAt(i)))
-                return true;
-        return false;
-	}
-
->>>>>>> 47486cf0
 private:
     DECL_LOGGER("ExtensionChooser");
 };
@@ -264,11 +250,7 @@
             ExtensionChooser(g, wc, weight_threshold) {
     }
 
-<<<<<<< HEAD
-    virtual EdgeContainer Filter(BidirectionalPath& path, EdgeContainer& edges) {
-=======
     EdgeContainer Filter(const BidirectionalPath& path, const EdgeContainer& edges) const override {
->>>>>>> 47486cf0
         if (edges.size() == 1) {
             double weight = wc_->CountWeight(path, edges.back().e_, std::set<size_t>());
             NotifyAll(weight);
@@ -428,11 +410,8 @@
 };
 
 class ScaffoldingExtensionChooser : public ExtensionChooser {
-<<<<<<< HEAD
 
 protected:
-=======
->>>>>>> 47486cf0
     typedef ExtensionChooser base;
     double raw_weight_threshold_;
     double cl_weight_threshold_;
@@ -464,11 +443,7 @@
 		wc_->lib().CountDistances(e1, e2, dist, w);
 	}
 
-<<<<<<< HEAD
-    virtual void CountAvrgDists(const BidirectionalPath& path, EdgeId e, std::vector<pair<int, double>> & histogram) const {
-=======
     void CountAvrgDists(const BidirectionalPath& path, EdgeId e, std::vector<pair<int, double>> & histogram) const {
->>>>>>> 47486cf0
         for (size_t j = 0; j < path.Size(); ++j) {
             std::vector<int> distances;
             std::vector<double> weights;
@@ -531,11 +506,7 @@
         is_scatter_coeff_(is_scatter_coeff) {
     }
 
-<<<<<<< HEAD
-    virtual EdgeContainer Filter(const BidirectionalPath& path, const EdgeContainer& edges) const override {
-=======
     EdgeContainer Filter(const BidirectionalPath& path, const EdgeContainer& edges) const override {
->>>>>>> 47486cf0
         if (edges.empty()) {
             return edges;
         }
@@ -553,14 +524,9 @@
     return p1.second > p2.second;
 }
 
-<<<<<<< HEAD
 class LongReadsUniqueEdgeAnalyzer {
 private:
     DECL_LOGGER("LongReadsUniqueEdgeAnalyzer")
-
-=======
-class UniqueEdgeAnalyzer {
->>>>>>> 47486cf0
 public:
     LongReadsUniqueEdgeAnalyzer(const Graph& g, const GraphCoverageMap& cov_map,
                        double filter_threshold, double prior_threshold)
@@ -734,10 +700,6 @@
     double prior_threshold_;
     std::set<EdgeId> unique_edges_;
 
-<<<<<<< HEAD
-=======
-    DECL_LOGGER("UniqueEdgeAnalyzer")
->>>>>>> 47486cf0
 };
 
 class SimpleScaffolding {
@@ -1333,8 +1295,6 @@
     SimpleScaffolding simple_scaffolder_;
 
     DECL_LOGGER("MatePairExtensionChooser");
-<<<<<<< HEAD
-=======
 };
 
 class CoordinatedCoverageExtensionChooser: public ExtensionChooser {
@@ -1471,7 +1431,6 @@
     const double delta_;
 protected:
     DECL_LOGGER("CoordCoverageExtensionChooser");
->>>>>>> 47486cf0
 };
 
 }
