--- conflicted
+++ resolved
@@ -565,53 +565,8 @@
         if (!unique_edges_founded_) {
             FindAllUniqueEdges();
         }
-
-<<<<<<< HEAD
         unique_edges_founded_ = true;
         return unique_edges_.count(e) > 0;
-=======
-private:
-    void FindAllUniqueCoverageEdges(){
-        if (cfg::get().ds.single_cell) {
-            return;
-        }
-        double sum_cov = 0;
-        size_t sum_len = 0;
-        size_t total_len = 0;
-        for (auto iter = g_.ConstEdgeBegin(); !iter.IsEnd(); ++iter) {
-            total_len += g_.length(*iter);
-            if (g_.length(*iter) >= cfg::get().max_repeat_length) {
-                sum_cov += g_.coverage(*iter) * (double)g_.length(*iter);
-                sum_len += g_.length(*iter);
-            }
-        }
-        if ((double)sum_len < 0.25 * total_len) return;
-        sum_cov /= (double)sum_len;
-        INFO("average coverage of long edges: " << sum_cov) ;
-        for (auto iter = g_.ConstEdgeBegin(); !iter.IsEnd(); ++iter) {
-            if (g_.length(*iter) > 500 && (double)g_.coverage(*iter) < 1.2 * sum_cov) {
-                if (unique_edges_.find(*iter) == unique_edges_.end()) {
-                    unique_edges_.insert(*iter);
-                    unique_edges_.insert(g_.conjugate(*iter));
-                    DEBUG("Added coverage based unique edge " << g_.int_id(*iter) << " len "<< g_.length(*iter) << " " << g_.coverage(*iter));
-                }
-            }
-        }
-    }
-
-    void FindAllUniqueEdges() {
-        DEBUG("Looking for unique edges");
-        for (auto iter = g_.ConstEdgeBegin(); !iter.IsEnd(); ++iter) {
-            if (UniqueEdge(*iter)) {
-                unique_edges_.insert(*iter);
-                unique_edges_.insert(g_.conjugate(*iter));
-            }
-        }
-        unique_edges_founded_ = true;
-        DEBUG("coverage based uniqueness started");
-        FindAllUniqueCoverageEdges();
-        DEBUG("Unique edges are found");
->>>>>>> 89f347f7
     }
 
 private:
