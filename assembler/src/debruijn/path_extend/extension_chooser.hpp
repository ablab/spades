--- conflicted
+++ resolved
@@ -543,8 +543,8 @@
         for (auto it = support_paths.begin(); it != support_paths.end(); ++it) {
             auto positions = (*it)->FindAll(path.Back());
             for (size_t i = 0; i < positions.size(); ++i) {
-                if (positions[i] < (*it)->Size() - 1
-                        && EqualBegins(path, path.Size() - 1, **it, positions[i])) {
+                if ((int) positions[i] < (int)(*it)->Size() - 1
+                        && EqualBegins(path, (int)path.Size() - 1, **it, positions[i])) {
                     if (UniqueBackPath(**it, positions[i])) {
                         EdgeId next = (*it)->At(positions[i] + 1);
                         weights_cands[next] += (*it)->GetWeight();
@@ -576,7 +576,6 @@
     }
 
 private:
-<<<<<<< HEAD
     void FindAllUniqueEdges() {
         for (auto iter = g_.SmartEdgeBegin(); !iter.IsEnd(); ++iter) {
             if (UniqueEdge(*iter)) {
@@ -629,37 +628,6 @@
         vector<pair<EdgeId, double> > result1(map.begin(), map.end());
         std::sort(result1.begin(), result1.end(), EdgeWithWeightCompareReverse);
         return result1;
-=======
-    bool covered_path(BidirectionalPath& path, BidirectionalPath& cov_path, size_t pos){
-    	int cur_pos1 = (int) path.Size() - 1;
-    	int cur_pos2 = (int) pos;
-    	while (cur_pos1 >= 0 && cur_pos2 >=0){
-    		if (path.At(cur_pos1) == cov_path.At(cur_pos2)){
-    			cur_pos1--;
-    			cur_pos2--;
-    		} else {
-    			return false;
-    		}
-    	}
-    	return true;
-    }
-
-    vector<pair<EdgeId, double> > to_vector(map<EdgeId, double>& candidates){
-    	vector<pair<EdgeId, double> > result;
-    	while (candidates.size() > 0){
-    		double max = 0;
-    		EdgeId max_edge = candidates.begin()->first;
-    		for (auto iter = candidates.begin(); iter != candidates.end(); ++iter){
-    			if (iter->second > max){
-    				max = iter->second;
-    				max_edge = iter->first;
-    			}
-    		}
-    		result.push_back(make_pair(max_edge, max));
-    		candidates.erase(max_edge);
-    	}
-    	return result;
->>>>>>> 95ac5947
     }
 
     double filtering_threshold_;
