--- conflicted
+++ resolved
@@ -86,13 +86,8 @@
         CompositeLabeler<Graph> composite_labeler(str_labeler, cov_labler, path_labeler, pos_labeler);
         shared_ptr<omnigraph::visualization::GraphColorer<Graph>> colorer;
         if (gp.index.IsAttached()) {
-<<<<<<< HEAD
-             colorer = omnigraph::visualization::DefaultColorer(gp.g, stats::FindGenomePath(gp.genome, gp.g, gp.index, k_)
-                 , stats::FindGenomePath(!gp.genome, gp.g, gp.index, k_));
-=======
-             colorer = omnigraph::visualization::DefaultColorer(gp.g, FindGenomePath(gp.genome, gp.g, gp.index),
-                                                                FindGenomePath(!gp.genome, gp.g, gp.index));
->>>>>>> cf44f73a
+             colorer = omnigraph::visualization::DefaultColorer(gp.g, stats::FindGenomePath(gp.genome, gp.g, gp.index)
+                 , stats::FindGenomePath(!gp.genome, gp.g, gp.index));
         } else {
             Path<EdgeId> empty;
             colorer = omnigraph::visualization::DefaultColorer(gp.g, empty, empty);
@@ -118,13 +113,8 @@
         shared_ptr<omnigraph::visualization::GraphColorer<Graph>> colorer;
 
         if (gp.index.IsAttached()) {
-<<<<<<< HEAD
-             colorer = omnigraph::visualization::DefaultColorer(gp.g, stats::FindGenomePath(gp.genome, gp.g, gp.index, k_)
-                 , stats::FindGenomePath(!gp.genome, gp.g, gp.index, k_));
-=======
-             colorer = omnigraph::visualization::DefaultColorer(gp.g, FindGenomePath(gp.genome, gp.g, gp.index),
-                                                                FindGenomePath(!gp.genome, gp.g, gp.index));
->>>>>>> cf44f73a
+             colorer = omnigraph::visualization::DefaultColorer(gp.g, stats::FindGenomePath(gp.genome, gp.g, gp.index)
+                 , stats::FindGenomePath(!gp.genome, gp.g, gp.index));
         } else {
             Path<EdgeId> empty;
             colorer = omnigraph::visualization::DefaultColorer(gp.g, empty, empty);
