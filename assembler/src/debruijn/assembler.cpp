--- conflicted
+++ resolved
@@ -3,151 +3,6 @@
  */
 #include "launch.hpp"
 #include "config.hpp"
-<<<<<<< HEAD
-#include "visualization_utils.hpp"
-#include "ireadstream.hpp"
-
-#include "paired_info.hpp"
-#include "repeat_resolver.hpp"
-#include "edge_graph_constructor.hpp"
-#include "tip_clipper.hpp"
-#include "bulge_remover.hpp"
-#include "coverage_handler.hpp"
-
-
-/*
- * EdgeGraphTool
- */
-
-namespace edge_graph {
-
-typedef de_bruijn::DeBruijnPlus<K + 1, EdgeId> DeBruijn;
-typedef de_bruijn::DeBruijnPlus<K + 1, EdgeId> Index;
-typedef de_bruijn::Path<EdgeId> Path;
-typedef de_bruijn::PairedInfoIndex<EdgeGraph> PairedIndex;
-
-void CountStats(const EdgeGraph& g) {
-	INFO("Counting stats");
-	de_bruijn::DFS<EdgeGraph> dfs(g);
-	de_bruijn::SimpleStatCounter<EdgeGraph> stat_c;
-	dfs.Traverse(&stat_c);
-	INFO("Vertex count=" << stat_c.v_count() << "; Edge count="
-			<< stat_c.e_count());
-	INFO("Stats counted");
-}
-
-void WriteToDotFile(const EdgeGraph &g, const string& file_name,
-		string graph_name,
-		de_bruijn::Path<EdgeId> path = de_bruijn::Path<EdgeId>()) {
-	INFO("Writing graph '" << graph_name << "' to file " << file_name);
-	WriteToFile(DE_BRUIJN_DATA_FOLDER + file_name, graph_name, g, path);
-	INFO("Graph '" << graph_name << "' written to file " << file_name);
-}
-
-Path FindGenomePath(const string &genome, const EdgeGraph& g,
-		const Index& index) {
-	de_bruijn::SimpleSequenceMapper<K, EdgeGraph> srt(g, index);
-	return srt.MapSequence(Sequence(genome));
-}
-
-void ProduceInfo(const EdgeGraph& g, const Index& index, const string& genome,
-		const string& file_name, const string& graph_name) {
-	CountStats(g);
-	Path path = FindGenomePath(genome, g, index);
-	WriteToDotFile(g, file_name, graph_name, path);
-}
-
-/*template<class ReadStream>
- void ConstructUncondensedGraph(DeBruijn& debruijn, ReadStream& stream) {
- INFO("Constructing DeBruijn graph");
- debruijn.ConstructGraphFromStream(stream);
- INFO("DeBruijn graph constructed");
- }*/
-
-template<class ReadStream>
-void CondenseGraph(DeBruijn& debruijn, EdgeGraph& g, Index& index,
-		ReadStream& stream, const string& genome) {
-	INFO("Condensing graph");
-	EdgeGraphConstructor<K> g_c(debruijn);
-	g_c.ConstructGraph(g, index);
-	INFO("Graph condensed");
-
-	INFO("Counting coverage");
-	CoverageCounter<K, EdgeGraph> cc(g, index);
-	typedef SimpleReaderWrapper<ReadStream> SimpleRCStream;
-	SimpleRCStream unitedStream(stream);
-	cc.CountCoverage(unitedStream);
-	INFO("Coverage counted");
-
-	ProduceInfo(g, index, genome, "edge_graph.dot", "edge_graph");
-}
-
-void ClipTips(EdgeGraph &g, Index &index, const string& genome,
-		string dotFileName) {
-	INFO("Clipping tips");
-	TipComparator<EdgeGraph> comparator(g);
-	TipClipper<EdgeGraph, TipComparator<EdgeGraph> > tc(comparator);
-	tc.ClipTips(g);
-	INFO("Tips clipped");
-
-	ProduceInfo(g, index, genome, dotFileName, "no_tip_graph");
-}
-
-void RemoveBulges(EdgeGraph &g, Index &index, const string& genome,
-		string dotFileName) {
-	INFO("Removing bulges");
-	de_bruijn::BulgeRemover<EdgeGraph> bulge_remover;
-	bulge_remover.RemoveBulges(g);
-	INFO("Bulges removed");
-
-	ProduceInfo(g, index, genome, dotFileName, "no_bulge_graph");
-}
-
-template<class ReadStream>
-void FillPairedIndex(PairedIndex& paired_info_index, ReadStream& stream,
-		Index& index) {
-	INFO("Counting paired info");
-	paired_info_index.FillIndex<K, ReadStream> (index, stream);
-	INFO("Paired info counted");
-}
-
-template<class ReadStream>
-void EdgeGraphTool(ReadStream& stream, const string& genome) { // actually, it's assembler :)
-	INFO("Edge graph construction tool started");
-
-	INFO("Constructing DeBruijn graph");
-	SimpleReaderWrapper<ReadStream> unitedStream(stream);
-	DeBruijn debruijn(unitedStream);
-	INFO("DeBruijn graph constructed");
-
-	EdgeGraph g(K);
-	de_bruijn::DeBruijnPlus<K + 1, EdgeId> &index = debruijn;
-	EdgeHashRenewer<K + 1, EdgeGraph> index_handler(g, index);
-	g.AddActionHandler(&index_handler);
-
-	de_bruijn::CoverageHandler<EdgeGraph> coverageHandler(g);
-	g.AddActionHandler(&coverageHandler);
-
-	stream.reset();
-	CondenseGraph<ReadStream> (debruijn, g, index, stream, genome);
-
-	stream.reset();
-	PairedIndex paired_info_index(g, I);
-
-	FillPairedIndex(paired_info_index, stream, index);
-	ClipTips(g, index, genome, "tips_clipped.dot");
-
-//	paired_info_index.OutputData();
-
-	RemoveBulges(g, index, genome, "bulges_removed.dot");
-
-	g.RemoveActionHandler(&index_handler);
-	g.RemoveActionHandler(&coverageHandler);
-
-	INFO("Tool finished")
-}
-=======
->>>>>>> 122cd4e7
 
 void RunEdgeGraphTool() {
 	typedef StrobeReader<2, Read, ireadstream> ReadStream;
