/*
 * assembler.cpp
 *
 *  Created on: 02.03.2011
 *      Author: vyahhi
 */

#include "ireadstream.hpp"
#include "condensedGraph.hpp"
//#include "debruijn.hpp"
#include <cassert>
#include <iostream>
#include <cstdio>
#include <vector>
#include <ctime>
#include <string>
#include <stdio.h>

using namespace std;

// read size:
#define R 100

// k-mer size:
//#define K 11

// input files:
#define filename1 "./data/MG1655-K12_emul1.fasta.gz"
#define filename2 "./data/MG1655-K12_emul2.fasta.gz"
//#define filename1 "./test/data/s_6_1.fastq.gz"
//#define filename2 "./test/data/s_6_2.fastq.gz"

int main(int argc, char *argv[]) {
	cerr << "Hello, I am assembler!" << endl;
	time_t now = time(NULL);

	// read all 'read's

	cerr << "Reading " << filename1 << " and " << filename2 << "..." << endl;
	ireadstream<R,2,int> irs(filename1, filename2);
	vector<mate_read<R,int>::type> *v = irs.readAll(1000000); // read not all `reads` (for faster debug)
	irs.close();
	cerr << "Total reads (mate, without Ns): " << v->size() << endl;
	cerr << "Current time: " << (time(NULL) - now) << " sec." << endl;

	// construct graph

	time_t now2 = time(NULL);
	condensed_graph::Graph g;
	for (size_t i = 0; i < v->size(); ++i) {
<<<<<<< HEAD
		if (i % 500 == 0) {
			cout << i * 2 << " reads processed" << endl;
		}
		g.ThreadRead(v->operator [](i)[0]);
		g.ThreadRead(v->operator [](i)[1]);
=======
		if (i % 10000 == 0) {
			cerr << "reads: " << i << ", time: " << (time(NULL) - now2) << endl;
		}
		g.ThreadRead((*v)[i][0]);
		g.ThreadRead((*v)[i][1]);
>>>>>>> 3576edd2
	}

	/*
	 * Simple de Bruijn graph construction:
	 */
	/*cerr << "Constructing de Bruijn graph..." << endl;
	DeBruijn<K> *graph = new DeBruijn<K>();
	for (size_t i = 0; i < v->size(); ++i) {
		for (size_t r = 0; r < 2; ++r) {
			Seq<R> read = v->operator[](i)[r];
			Seq<K> head = Seq<K>(read);
			for (size_t j = K; j < R; ++j) {
				Seq<K> tail = head << read[j];
				graph->addEdge(head, tail);
				head = tail;
			}
		}
	}
	cerr << "Total nodes: " << graph->size() << endl;*/
	cerr << "Current time: " << (time(NULL) - now) << " sec." << endl;

	// simplify graph

	// TODO
	cerr << "Current time: " << (time(NULL) - now) << " sec." << endl;

	// output graph

	cerr << "Total Time: " << (time(NULL) - now) << " sec." << endl;
	return 0;
}<|MERGE_RESOLUTION|>--- conflicted
+++ resolved
@@ -48,19 +48,11 @@
 	time_t now2 = time(NULL);
 	condensed_graph::Graph g;
 	for (size_t i = 0; i < v->size(); ++i) {
-<<<<<<< HEAD
-		if (i % 500 == 0) {
-			cout << i * 2 << " reads processed" << endl;
-		}
-		g.ThreadRead(v->operator [](i)[0]);
-		g.ThreadRead(v->operator [](i)[1]);
-=======
 		if (i % 10000 == 0) {
 			cerr << "reads: " << i << ", time: " << (time(NULL) - now2) << endl;
 		}
 		g.ThreadRead((*v)[i][0]);
 		g.ThreadRead((*v)[i][1]);
->>>>>>> 3576edd2
 	}
 
 	/*
