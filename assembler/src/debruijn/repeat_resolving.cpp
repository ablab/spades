--- conflicted
+++ resolved
@@ -14,11 +14,7 @@
 #include "omni/omni_utils.hpp"
 #include "path_extend/path_extend_launch.hpp"
 #include "contig_output.hpp"
-<<<<<<< HEAD
 #include "positions.hpp"
-
-=======
->>>>>>> cf44f73a
 #include "long_read_storage.hpp"
 #include "repeat_resolving.hpp"
 
@@ -51,13 +47,7 @@
     }
 }
 
-<<<<<<< HEAD
-void pe_resolving(conj_graph_pack& gp) {
-    vector<PairedIndexT*> pe_indexes;
-    vector<PairedIndexT*> pe_scaf_indices;
-=======
 void PEResolving(conj_graph_pack& gp) {
->>>>>>> cf44f73a
     vector<size_t> indexes;
     vector<PathStorageInfo<Graph> > long_reads_libs;
     ConvertLongReads(gp.single_long_reads, long_reads_libs);
@@ -75,39 +65,13 @@
 void RepeatResolution::run(conj_graph_pack &gp, const char*) {
     OutputContigs(gp.g, cfg::get().output_dir + "simplified_contigs", true, cfg::get().use_unipaths,
                   cfg::get().simp.tec.plausibility_length);
-<<<<<<< HEAD
-    OutputContigs(gp.g, cfg::get().output_dir + "before_rr.fasta");
-
-    //What is this?
-//    if (cfg::get().developer_mode && cfg::get().pos.late_threading) {
-//        FillPos(gp, gp.genome, "10");
-//        FillPos(gp, !gp.genome, "11");
-//        if (!cfg::get().pos.contigs_for_threading.empty() &&
-//            FileExists(cfg::get().pos.contigs_for_threading))
-//          FillPosWithRC(gp, cfg::get().pos.contigs_for_threading, "thr_");
-//
-//        if (!cfg::get().pos.contigs_to_analyze.empty() &&
-//            FileExists(cfg::get().pos.contigs_to_analyze))
-//          FillPosWithRC(gp, cfg::get().pos.contigs_to_analyze, "anlz_");
-//    }
-
-    //todo refactor labeler creation -- and what's that?
-    //fixme all this only to draw pictures that might be disabled!!!
-    total_labeler_graph_struct graph_struct(gp.g, &gp.int_ids,
-                                            &gp.edge_pos);
-    total_labeler tot_lab(&graph_struct);
-    gp.ClearQuality();
-    gp.FillQuality();
-    CompositeLabeler<Graph> labeler(tot_lab, gp.edge_qual);
-    stats::detail_info_printer printer(gp, labeler, cfg::get().output_dir);
-    printer(ipp_before_repeat_resolution);
-=======
     OutputContigs(gp.g, cfg::get().output_dir + "before_rr", true);
     if (cfg::get().developer_mode) {
         FillPos(gp, gp.genome, "ref0");
         FillPos(gp, !gp.genome, "ref1");
+//        gp.ClearQuality();
+//        gp.FillQuality();
     }
->>>>>>> cf44f73a
 
     bool no_valid_libs = true;
     for (size_t i = 0; i < cfg::get().ds.reads.lib_count(); ++i) {
@@ -133,11 +97,7 @@
     // Repeat resolving begins
     if (cfg::get().rm == debruijn_graph::resolving_mode::rm_path_extend) {
         INFO("Path-Extend repeat resolving");
-<<<<<<< HEAD
-        pe_resolving(gp);
-=======
         PEResolving(gp);
->>>>>>> cf44f73a
     } else {
         INFO("Unsupported repeat resolver");
         OutputContigs(gp.g, cfg::get().output_dir + "final_contigs", true);
