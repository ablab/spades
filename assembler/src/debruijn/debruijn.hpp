--- conflicted
+++ resolved
@@ -73,10 +73,9 @@
 
 	void CountRead(Read read) {
 		if (read.isValid()) {
-			Sequence *s = read.createSequence();
-			CountSequence(*s);
-			CountSequence(!(*s));
-			delete s;
+			Sequence s = read.getSequence();
+			CountSequence(s);
+			CountSequence(!s);
 		}
 	}
 
@@ -191,15 +190,6 @@
 	//template<size_t size2_, size_t count_>
 	void ConstructGraph(const vector<Read> &v) {
 		for (size_t i = 0; i < v.size(); ++i) {
-<<<<<<< HEAD
-			if (v[i].isValid()) {
-				Sequence s = v[i].getSequence();
-				CountRead(s);
-				CountRead(!s);
-			}
-			//for (size_t r = 0; r < count_; ++r) {
-			//}
-=======
 			CountRead(v[i]);
 		}
 	}
@@ -210,7 +200,6 @@
 			Read r;
 			stream >> r;
 			CountRead(r);
->>>>>>> 08321170
 		}
 	}
 
