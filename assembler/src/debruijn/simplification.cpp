//****************************************************************************
//* Copyright (c) 2011-2013 Saint-Petersburg Academic University
//* All Rights Reserved
//* See file LICENSE for details.
//****************************************************************************

#include "standard.hpp"
#include "graph_simplification.hpp"
#include "omni_labelers.hpp"
#include "io/single_read.hpp"
#include "positions.hpp"

#include "simplification.hpp"

namespace debruijn_graph {
void CollectPositions(conj_graph_pack &gp) {
    gp.edge_pos.clear();
    if (gp.genome.size() > 0) {
        FillPos(gp, gp.genome, "ref0");
        FillPos(gp, !gp.genome, "ref1");
    }

    if (!cfg::get().pos.contigs_for_threading.empty() &&
        path::FileExists(cfg::get().pos.contigs_for_threading))
      FillPosWithRC(gp, cfg::get().pos.contigs_for_threading, "thr_");

<<<<<<< HEAD
    //fixme carefully think about quality
    VERIFY(cfg::get().developer_mode);
    gp.ClearQuality();
    gp.FillQuality();
=======
    if (!cfg::get().pos.contigs_to_analyze.empty() &&
        path::FileExists(cfg::get().pos.contigs_to_analyze))
      FillPosWithRC(gp, cfg::get().pos.contigs_to_analyze, "anlz_");
}
>>>>>>> 13e9b1bd

void Simplification::run(conj_graph_pack &gp, const char*) {
    using namespace omnigraph;
    if (cfg::get().developer_mode) {
        CollectPositions(gp);
    }

    total_labeler_graph_struct graph_struct(gp.g, &gp.int_ids, &gp.edge_pos);
    total_labeler tot_lab(&graph_struct);

    CompositeLabeler<Graph> labeler(tot_lab, gp.edge_qual);

    stats::detail_info_printer printer(gp, labeler, cfg::get().output_dir);
    printer(ipp_before_first_gap_closer);

    //  QualityLoggingRemovalHandler<Graph> qual_removal_handler(gp.g, edge_qual);
    QualityEdgeLocalityPrintingRH < Graph
            > qual_removal_handler(gp.g, gp.edge_qual, boost::ref(labeler),
                                   cfg::get().output_dir);

    //positive quality edges removed (folder colored_edges_deleted)
    boost::function<void(EdgeId)> removal_handler_f = boost::bind(
            //            &QualityLoggingRemovalHandler<Graph>::HandleDelete,
            &QualityEdgeLocalityPrintingRH < Graph > ::HandleDelete,
            boost::ref(qual_removal_handler), _1);

    SimplifyGraph(gp, /*boost::function<void(EdgeId)>(0)*/removal_handler_f,
                  labeler, printer, /*iteration count*/3
                  /*, etalon_paired_index*/);


    AvgCovereageCounter<Graph> cov_counter(gp.g);
    cfg::get_writable().ds.set_avg_coverage(cov_counter.Count());
}

void SimplificationCleanup::run(conj_graph_pack &gp, const char*) {
    total_labeler_graph_struct graph_struct(gp.g, &gp.int_ids, &gp.edge_pos);
    total_labeler labeler/*tot_lab*/(&graph_struct);

    stats::detail_info_printer printer(gp, labeler, cfg::get().output_dir);

    printer(ipp_removing_isolated_edges);

    {
        INFO("Final isolated edges removal:");
        size_t max_length = std::max(cfg::get().ds.RL(), cfg::get().simp.ier.max_length_any_cov);
        INFO("All edges of length smaller than " << max_length << " will be removed");
        size_t removed = IsolatedEdgeRemover<Graph>(gp.g, cfg::get().simp.ier.max_length,
                                                    cfg::get().simp.ier.max_coverage,
                                                    max_length).RemoveIsolatedEdges();
        INFO("Removed " << removed << " edges");
    }

    size_t low_threshold = gp.ginfo.trusted_bound();
    if (low_threshold) {
      EdgeRemover<Graph> remover(gp.g);
      INFO("Removing all the edges having coverage " << low_threshold << " and less");
      size_t cnt = 0;
      for (auto it = gp.g.SmartEdgeBegin(); !it.IsEnd(); ++it)
        if (math::le(gp.g.coverage(*it), (double)low_threshold)) {
          remover.DeleteEdge(*it);
          cnt += 1;
        }
      INFO("Deleted " << cnt << " edges");
    }

    printer(ipp_final_simplified);

    // FIXME: Get rid of this
    if (cfg::get().correct_mismatches || cfg::get().rr_enable) {
        INFO("Final index refill");
        gp.index.Refill();
        INFO("Final index refill finished");
        if (!gp.index.IsAttached())
            gp.index.Attach();
    }

    DEBUG("Graph simplification finished");

    INFO("Counting average coverage");
    AvgCovereageCounter<Graph> cov_counter(gp.g);
    cfg::get_writable().ds.set_avg_coverage(cov_counter.Count());
    INFO("Average coverage = " << cfg::get().ds.avg_coverage());
}


#if 0
void corrected_and_save_reads(const conj_graph_pack& gp) {
    //saving corrected reads
    //todo read input files, correct, save and use on the next iteration

    auto_ptr<io::IReader<io::PairedReadSeq>> paired_stream =
            paired_binary_multireader(false, /*insert_size*/0);
    io::ModifyingWrapper<io::PairedReadSeq> refined_paired_stream(
        *paired_stream,
        GraphReadCorrectorInstance(gp.g, *MapperInstance(gp)));

    auto_ptr<io::IReader<io::SingleReadSeq>> single_stream =
            single_binary_multireader(false, /*include_paired_reads*/false);
    io::ModifyingWrapper<io::SingleReadSeq> refined_single_stream(
        *single_stream,
        GraphReadCorrectorInstance(gp.g, *MapperInstance(gp)));

    if (cfg::get().graph_read_corr.binary) {
        INFO("Correcting paired reads");

        io::BinaryWriter paired_converter(
            cfg::get().paired_read_prefix + "_cor", cfg::get().max_threads,
            cfg::get().buffer_size);
        paired_converter.ToBinary(refined_paired_stream);

        INFO("Correcting single reads");
        io::BinaryWriter single_converter(
            cfg::get().single_read_prefix + "_cor", cfg::get().max_threads,
            cfg::get().buffer_size);
        single_converter.ToBinary(refined_single_stream);
    } else {
        //save in fasta
        VERIFY(false);
    }

    INFO("Error correction done");
}

void correct_mismatches(conj_graph_pack &gp) {
    INFO("Correcting mismatches");
    auto_ptr<io::IReader<io::SingleReadSeq>> stream = single_binary_multireader(true, true);
    size_t corrected = MismatchShallNotPass<conj_graph_pack, io::SingleReadSeq>(gp, 2).StopAllMismatches(*stream, 1);
    INFO("Corrected " << corrected << " nucleotides");
}

void parallel_correct_mismatches(conj_graph_pack &gp) {
    INFO("Correcting mismatches");
    auto streams = single_binary_readers(true,  true);
    size_t corrected = MismatchShallNotPass<conj_graph_pack, io::SingleReadSeq>(gp, 2).ParallelStopAllMismatches(*streams, 1);
    INFO("Corrected " << corrected << " nucleotides");
}

void exec_simplification(conj_graph_pack& gp) {
    simplify_graph(gp);

    if (cfg::get().correct_mismatches)
    {
        parallel_correct_mismatches(gp);
        }
    save_simplification(gp);
    if (cfg::get().graph_read_corr.enable) {
        //			corrected_and_save_reads(gp);
    }

    } else {
        INFO("Loading Simplification");

        path::files_t used_files;
        load_simplification(gp, &used_files);
        link_files_by_prefix(used_files, cfg::get().output_saves);
        //		if (cfg::get().correct_mismatches) {
        //			parallel_correct_mismatches(gp);
        //		}
    }
}
#endif

} //debruijn_graph<|MERGE_RESOLUTION|>--- conflicted
+++ resolved
@@ -24,17 +24,10 @@
         path::FileExists(cfg::get().pos.contigs_for_threading))
       FillPosWithRC(gp, cfg::get().pos.contigs_for_threading, "thr_");
 
-<<<<<<< HEAD
-    //fixme carefully think about quality
-    VERIFY(cfg::get().developer_mode);
-    gp.ClearQuality();
-    gp.FillQuality();
-=======
     if (!cfg::get().pos.contigs_to_analyze.empty() &&
         path::FileExists(cfg::get().pos.contigs_to_analyze))
       FillPosWithRC(gp, cfg::get().pos.contigs_to_analyze, "anlz_");
 }
->>>>>>> 13e9b1bd
 
 void Simplification::run(conj_graph_pack &gp, const char*) {
     using namespace omnigraph;
