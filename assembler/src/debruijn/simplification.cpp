--- conflicted
+++ resolved
@@ -16,7 +16,6 @@
 
 void Simplification::run(conj_graph_pack &gp, const char*) {
     using namespace omnigraph;
-<<<<<<< HEAD
 
     //no other handlers here, todo change with DetachAll
     gp.index.Detach();
@@ -24,39 +23,23 @@
 
     omnigraph::DefaultLabeler<Graph> labeler(gp.g, gp.edge_pos);
     
-=======
-    
-    if (!cfg::get().developer_mode && gp.index.IsAttached())
-        gp.index.Detach();
-    
-    boost::function<void(EdgeId)> removal_handler_f (0);
-
-    if (cfg::get().developer_mode) {
-        CollectPositions(gp);
-        gp.ClearQuality();
-        gp.FillQuality();
-        
-        QualityLoggingRemovalHandler<Graph> qual_removal_handler(gp.g, gp.edge_qual);
-
-//        auto colorer = debruijn_graph::DefaultGPColorer(gp);
-//        QualityEdgeLocalityPrintingRH<Graph> qual_removal_handler(gp.g, gp.edge_qual, labeler, colorer,
-//                                       cfg::get().output_dir + "pictures/colored_edges_deleted/");
-//
-//        //positive quality edges removed (folder colored_edges_deleted)
-        removal_handler_f = //0
-            boost::bind(
-            &QualityLoggingRemovalHandler<Graph>::HandleDelete,
-//                &QualityEdgeLocalityPrintingRH<Graph>::HandleDelete,
-                boost::ref(qual_removal_handler), _1);
-
-    }
-
-    omnigraph::DefaultLabeler<Graph> labeler(gp.g, gp.edge_pos);
->>>>>>> 863dc08c
     stats::detail_info_printer printer(gp, labeler, cfg::get().output_dir);
 
-    debruijn::simplification::SimplifyGraph(gp, removal_handler_f,
-                  printer, /*iteration count*/10);
+    //  QualityLoggingRemovalHandler<Graph> qual_removal_handler(gp.g, edge_qual);
+//    auto colorer = debruijn_graph::DefaultGPColorer(gp);
+//    QualityEdgeLocalityPrintingRH<Graph> qual_removal_handler(gp.g, gp.edge_qual, labeler, colorer,
+//                                   cfg::get().output_dir + "pictures/colored_edges_deleted/");
+//
+//    //positive quality edges removed (folder colored_edges_deleted)
+//    boost::function<void(EdgeId)> removal_handler_f = boost::bind(
+//            //            &QualityLoggingRemovalHandler<Graph>::HandleDelete,
+//            &QualityEdgeLocalityPrintingRH<Graph>::HandleDelete,
+//            boost::ref(qual_removal_handler), _1);
+
+    debruijn::simplification::SimplifyGraph(gp, 0/*removal_handler_f*/,
+                  printer, /*iteration count*/10
+                  /*, etalon_paired_index*/);
+
 
     AvgCovereageCounter<Graph> cov_counter(gp.g);
     cfg::get_writable().ds.set_avg_coverage(cov_counter.Count());
