; input options:

dataset 	      QUAKE_CROPPED_1K

input_dir	      ./data/input/E.Coli.K12.MG1655/
output_base	      ./data/debruijn/

reference_genome  MG1655-K12.fasta.gz

;additional_contigs	tmp_contigs.fasta  

load_from         latest_try/saves/ ; tmp or latest 

 entry_point construction
;entry_point paired_info_count
;entry_point simplification    
;entry_point distance_estimation
;entry_point repeats_resolving	
;entry_point n50_enlargement

; paired (1) or unpaired (0, for quick debug and algorithms testing) mode
paired_mode false

; rectangle_mode (1) or not (0)
rectangle_mode	false

; use advanced distance estimation or not
advanced_estimator_mode true

; set to true to obtain paired info from genome mapping rather than from paired reads
etalon_info_mode  false

; Collect paired information before or after graph simplification
late_paired_info true

; tip clipper:

tc
{
   max_tip_length_div_K	   4.0
	max_coverage			   1000.0
	max_relative_coverage	100.0   ; tip_cov < this * not_tip_cov
}

; bulge remover:

br
{
	max_length_div_K	      5
	max_coverage			   1000.0
	max_relative_coverage	100.0 	; bulge_cov < this * not_bulge_cov
	max_delta				   2.1
	max_relative_delta		0.1
}

; erroneous connections remover:

ec
{
	max_coverage		20.0
	max_length_div_K	3
}

cec
{
	max_length		100
	coverage_gap		5.0
	sufficient_neighbour_length 1000		
}

; distance estimator:

de
{
	delta			      10
	linkage_distance	10
	max_distance		75
}

; advanced distance estimator:

ade
{
    ;data dividing
	threshold          20 ;maximal distance between two points in cluster
    
    ;local maximum seeking
	range_coeff          0.2 ;data_length*range_coeff := width of the averaging window
	delta_coeff          0.4 ;data_length*delta_coeff := maximal difference between possible distance and real peak on the graph 

    ;fft smoothing
	percentage          0.01 ;percent of data for baseline subraction
	cutoff	            3 ;the number of the lowest freqs in fourier decomp being taken
    
    ;other
   	minpeakpoints       3 ;the minimal number of points in cluster to be considered
	inv_density         5.0 ;maximal inverse density of points in cluster to be considered

    ;hard_mode arguments
	derivative_threshold  0.1 ;threshold for derivative in hard mode

}

;repeat_resolving 

rr
{
	mode		3	
	near_vertex  30
}

; consensus
need_consensus  false ; output is VERY large(gigabytes).
uncorrected_reads	none

; different datasets:

ECOLI_EMUL
{
	first 	EAS20_8/emul/MG1655-K12_emul1.fastq.gz
	second	EAS20_8/emul/MG1655-K12_emul2.fastq.gz
	RL		100		; read length
	IS 	   220 	; insert size
	LEN	   4639675 ; total size
}
 
QUAKE_CROPPED_1K
{
	first	EAS20_8/quaked/cropped/s_6.first1000_1.fastq.gz
	second	EAS20_8/quaked/cropped/s_6.first1000_2.fastq.gz
	RL		100		; read length
	IS	      220 	; insert size
	LEN	   1000 	; total size
}

QUAKE_CROPPED_10K
{
	first	EAS20_8/quaked/cropped/s_6.first10000_1.fastq.gz
	second	EAS20_8/quaked/cropped/s_6.first10000_2.fastq.gz
	RL		100		; read length
	IS		220 	; insert size
	LEN		10000 	; total size
}

QUAKE_CROPPED_100K
{
	first	EAS20_8/quaked/cropped/s_6.first100000_1.fastq.gz
	second	EAS20_8/quaked/cropped/s_6.first100000_2.fastq.gz
	RL		100		; read length
	IS		220 	; insert size
	LEN		100000 	; total size
}

QUAKE_CROPPED_400K
{
	first	EAS20_8/quaked/cropped/s_6.first400000_1.fastq.gz
	second	EAS20_8/quaked/cropped/s_6.first400000_2.fastq.gz
	RL		100		; read length
	IS		220 	; insert size
	LEN		400000 	; total size
}

QUAKE_FULL
{
	first	EAS20_8/quaked/s_6_1.cor.fastq.gz
	second	EAS20_8/quaked/s_6_2.cor.fastq.gz
	RL		100		; read length
	IS		220 	; insert size
	LEN		4639675 ; total size
}

EAS600_QUAKE_CROPPED_1K
{
	first	EAS600_70/quaked/cropped/E.Coli_600.first1000_1.fastq.gz
	second	EAS600_70/quaked/cropped/E.Coli_600.first1000_2.fastq.gz
	RL		100		; read length
	IS		480 	; insert size
	LEN		1000 	; total size
}

EAS600_QUAKE_CROPPED_10K
{
	first	EAS600_70/quaked/cropped/E.Coli_600.first10000_1.fastq.gz
	second	EAS600_70/quaked/cropped/E.Coli_600.first10000_2.fastq.gz
	RL		100		; read length
	IS		480 	; insert size
	LEN		10000 	; total size
}

EAS600_QUAKE_CROPPED_100K
{
	first	EAS600_70/quaked/cropped/E.Coli_600.first100000_1.fastq.gz
	second	EAS600_70/quaked/cropped/E.Coli_600.first100000_2.fastq.gz
	RL		100		; read length
	IS		480 	; insert size
	LEN		100000 	; total size
}

EAS600_QUAKE_CROPPED_400K
{
	first	EAS600_70/quaked/cropped/E.Coli_600.first400000_1.fastq.gz
	second	EAS600_70/quaked/cropped/E.Coli_600.first400000_2.fastq.gz
	RL		100		; read length
	IS		480 	; insert size
	LEN		400000 	; total size
}

EAS600_QUAKE_FULL
{
	first	EAS600_70/quaked/ERR022075_1.cor.fastq.gz
	second	EAS600_70/quaked/ERR022075_2.cor.fastq.gz
	RL		100		; read length
	IS		480 	; insert size
	LEN		4639675	; total size
}

<<<<<<< HEAD
EAS600_EMUL_FULL
{
	first	EAS600_70/emulation/reads_1.fastq
	second	EAS600_70/emulation/reads_2.fastq
	RL		100		; read length
	IS		500 	; insert size
	LEN		4639675	; total size
}

SC_FULL
=======
SC_NEW_1
{
	first	SC/2908_tau1_00_left.fastq.gz
	second	SC/2908_tau1_00_right.fastq.gz
	RL		100	; read length
	IS		270 	; insert size
	LEN		4639675	; total size
}

SC_NEW_2
{
	first	SC/2908_tau1_02_left.fastq.gz
	second	SC/2908_tau1_02_right.fastq.gz
	RL		100	; read length
	IS		270 	; insert size
	LEN		4639675	; total size
}

SC_NEW_3
{
	first	SC/3008_tau1_095_02_left.fastq.gz
	second	SC/3008_tau1_095_02_right.fastq.gz
	RL		100	; read length
	IS		270 	; insert size
}

SC_K35
>>>>>>> 56c749a1
{
	first	SC/0209_tau1_095_K35_02_left.fastq.gz
	second	SC/0209_tau1_095_K35_02_right.fastq.gz
	RL		100	; read length
	IS		270 	; insert size
}

EAS600_EMUL_FULL
{
	first	EAS600_70/emulation/reads_1.fastq
	second	EAS600_70/emulation/reads_2.fastq
	RL		100		; read length
	IS		500 	; insert size
	LEN		4639675	; total size
}

SC_FULL
{
	first	SC_OLD/left.fastq.gz
	second	SC_OLD/right.fastq.gz
	RL		100	; read length
	IS		270 	; insert size
	LEN		4639675	; total size
}

SC_EULER_FULL
{
	first	SC_EULER/sc_1.cor.fasta.gz
	second	SC_EULER/sc_2.cor.fasta.gz
	RL		100	; read length
	IS		270 	; insert size
	LEN		4639675	; total size
}<|MERGE_RESOLUTION|>--- conflicted
+++ resolved
@@ -214,7 +214,40 @@
 	LEN		4639675	; total size
 }
 
-<<<<<<< HEAD
+SC_NEW_1
+{
+	first	SC/2908_tau1_00_left.fastq.gz
+	second	SC/2908_tau1_00_right.fastq.gz
+	RL		100	; read length
+	IS		270 	; insert size
+	LEN		4639675	; total size
+}
+
+SC_NEW_2
+{
+	first	SC/2908_tau1_02_left.fastq.gz
+	second	SC/2908_tau1_02_right.fastq.gz
+	RL		100	; read length
+	IS		270 	; insert size
+	LEN		4639675	; total size
+}
+
+SC_NEW_3
+{
+	first	SC/3008_tau1_095_02_left.fastq.gz
+	second	SC/3008_tau1_095_02_right.fastq.gz
+	RL		100	; read length
+	IS		270 	; insert size
+}
+
+SC_K35
+{
+	first	SC/0209_tau1_095_K35_02_left.fastq.gz
+	second	SC/0209_tau1_095_K35_02_right.fastq.gz
+	RL		100	; read length
+	IS		270 	; insert size
+}
+
 EAS600_EMUL_FULL
 {
 	first	EAS600_70/emulation/reads_1.fastq
@@ -225,52 +258,6 @@
 }
 
 SC_FULL
-=======
-SC_NEW_1
-{
-	first	SC/2908_tau1_00_left.fastq.gz
-	second	SC/2908_tau1_00_right.fastq.gz
-	RL		100	; read length
-	IS		270 	; insert size
-	LEN		4639675	; total size
-}
-
-SC_NEW_2
-{
-	first	SC/2908_tau1_02_left.fastq.gz
-	second	SC/2908_tau1_02_right.fastq.gz
-	RL		100	; read length
-	IS		270 	; insert size
-	LEN		4639675	; total size
-}
-
-SC_NEW_3
-{
-	first	SC/3008_tau1_095_02_left.fastq.gz
-	second	SC/3008_tau1_095_02_right.fastq.gz
-	RL		100	; read length
-	IS		270 	; insert size
-}
-
-SC_K35
->>>>>>> 56c749a1
-{
-	first	SC/0209_tau1_095_K35_02_left.fastq.gz
-	second	SC/0209_tau1_095_K35_02_right.fastq.gz
-	RL		100	; read length
-	IS		270 	; insert size
-}
-
-EAS600_EMUL_FULL
-{
-	first	EAS600_70/emulation/reads_1.fastq
-	second	EAS600_70/emulation/reads_2.fastq
-	RL		100		; read length
-	IS		500 	; insert size
-	LEN		4639675	; total size
-}
-
-SC_FULL
 {
 	first	SC_OLD/left.fastq.gz
 	second	SC_OLD/right.fastq.gz
