--- conflicted
+++ resolved
@@ -6,13 +6,8 @@
 dataset 	      QUAKE_CROPPED_1K
 
 input_dir	      ./data/input/E.Coli.K12.MG1655/
-<<<<<<< HEAD
 output_base	      ./data/debruijn/
 
-=======
-output_dir	      ./data/debruijn/
-dataset 	      EAS600_QUAKE_CROPPED_400K
->>>>>>> 77028519
 reference_genome  MG1655-K12.fasta.gz
 
 ;additional_contigs	tmp_contigs.fasta  
@@ -41,43 +36,8 @@
 ; set to true to obtain paired info from genome mapping rather than from paired reads
 etalon_info_mode  false
 
-<<<<<<< HEAD
 ; Collect paired information before or after graph simplification
 late_paired_info true
-=======
-;start_from begin   ; Full run.
-start_from after_filling  ; Run with previous constructed graph.
-;start_from after_simplify  ; Run with previous constructed and simplified graph.
-;start_from before_resolve  ; Same as previous but without loading conjugate graph
-
-; tip clipper:
-
-tc
-{
-   	max_tip_length_div_K	2.5
-	max_coverage			1000
-	max_relative_coverage	2.0   ; tip_cov < this * not_tip_cov
-}
-
-; bulge remover:
-
-br
-{
-	max_length_div_K	    5
-	max_coverage			1000.0
-	max_relative_coverage	1.1 	; bulge_cov < this * not_bulge_cov
-	max_delta				4.0
-	max_relative_delta		0.1
-}
-
-; erroneous connections remover:
-
-ec
-{
-	max_coverage		20.0 ; erroneous_connection < this * not_erroneous_connection_cov
-	max_length_div_K	5
-}
->>>>>>> 77028519
 
 ; distance estimator:
 
