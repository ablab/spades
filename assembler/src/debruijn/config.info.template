; input options:

input_dir	      ./data/input/E.Coli.K12.MG1655/
output_dir	      ./data/debruijn/
dataset 	      EAS600_QUAKE_CROPPED_400K
reference_genome  MG1655-K12.fasta.gz

; paired (1) or unpaired (0, for quick debug and algorithms testing) mode
paired_mode true

; rectangle_mode (1) or not (0)
rectangle_mode	false

; use advanced distance estimation or not
advanced_estimator_mode false

; set to true to obtain paired info from genome mapping rather than from paired reads
etalon_info_mode  false

;start_from begin   ; Full run.
start_from after_filling  ; Run with previous constructed graph.
;start_from after_simplify  ; Run with previous constructed and simplified graph.
;start_from before_resolve  ; Same as previous but without loading conjugate graph

; tip clipper:

tc
{
   	max_tip_length_div_K	2.5
	max_coverage			1000
	max_relative_coverage	2.0   ; tip_cov < this * not_tip_cov
}

; bulge remover:

br
{
	max_length_div_K	    5
	max_coverage			1000.0
	max_relative_coverage	1.1 	; bulge_cov < this * not_bulge_cov
	max_delta				4.0
	max_relative_delta		0.1
}

; erroneous connections remover:

ec
{
	max_coverage		20.0 ; erroneous_connection < this * not_erroneous_connection_cov
	max_length_div_K	5
}

; distance estimator:

de
{
	delta			      10
	linkage_distance	10
	max_distance		75
}

; advanced distance estimator:

ade
{
    ;data dividing
	threshold          20 ;maximal distance between two points in cluster
    
    ;local maximum seeking
<<<<<<< HEAD
    range_coeff          0.33 ;data_length*range_coeff := width of the averaging window
	delta_coeff          0.5 ;data_length*delta_coeff := maximal difference between possible distance and real peak on the graph 

    ;fft smoothing
    percentage          0.01 ;percent of data for baseline subraction
	cutoff	            3 ;the number of the lowest freqs in fourier decomp being taken
    
    ;other
    minpeakpoints       2 ;the minimal number of points in cluster to be considered
	inv_density         5.0 ;maximal inverse density of points in cluster to be considered

	; hard_mode arguments
=======
	range_coeff          0.33 ;data_length*range_coeff := width of the averaging window
	delta_coeff          0.25 ;data_length*delta_coeff := maximal difference between possible distance and real peak on the graph 

    ;fft smoothing
	percentage          0.01 ;percent of data for baseline subraction
	cutoff	            3 ;the number of the lowest freqs in fourier decomp being taken
    
    ;other
   	minpeakpoints       3 ;the minimal number of points in cluster to be considered
	inv_density         5.0 ;maximal inverse density of points in cluster to be considered

    ;hard_mode arguments
>>>>>>> bd86944a
	derivative_threshold  0.1 ;threshold for derivative in hard mode

}

;repeat_resolving 

rr
{
	mode		3	
	near_vertex  30
}


;position handling

pos
{
	max_single_gap 500
	contigs_for_threading ./data/debruijn/contigs.fasta
}





; consensus
need_consensus  false ; output is VERY large(gigabytes).
uncorrected_reads	none

; different datasets:

ECOLI_EMUL
{
	first 	EAS20_8/emul/MG1655-K12_emul1.fastq.gz
	second	EAS20_8/emul/MG1655-K12_emul2.fastq.gz
	RL		100		; read length
	IS 	   220 	; insert size
	LEN	   4639675 ; total size
}
 
QUAKE_CROPPED_1K
{
	first	EAS20_8/quaked/cropped/s_6.first1000_1.fastq.gz
	second	EAS20_8/quaked/cropped/s_6.first1000_2.fastq.gz
	RL		100		; read length
	IS	      220 	; insert size
	LEN	   1000 	; total size
}

QUAKE_CROPPED_10K
{
	first	EAS20_8/quaked/cropped/s_6.first10000_1.fastq.gz
	second	EAS20_8/quaked/cropped/s_6.first10000_2.fastq.gz
	RL		100		; read length
	IS		220 	; insert size
	LEN		10000 	; total size
}

QUAKE_CROPPED_100K
{
	first	EAS20_8/quaked/cropped/s_6.first100000_1.fastq.gz
	second	EAS20_8/quaked/cropped/s_6.first100000_2.fastq.gz
	RL		100		; read length
	IS		220 	; insert size
	LEN		100000 	; total size
}

QUAKE_CROPPED_400K
{
	first	EAS20_8/quaked/cropped/s_6.first400000_1.fastq.gz
	second	EAS20_8/quaked/cropped/s_6.first400000_2.fastq.gz
	RL		100		; read length
	IS		220 	; insert size
	LEN		400000 	; total size
}

QUAKE_FULL
{
	first	EAS20_8/quaked/s_6_1.cor.fastq.gz
	second	EAS20_8/quaked/s_6_2.cor.fastq.gz
	RL		100		; read length
	IS		220 	; insert size
	LEN		4639675 ; total size
}

EAS600_QUAKE_CROPPED_1K
{
	first	EAS600_70/quaked/cropped/E.Coli_600.first1000_1.fastq.gz
	second	EAS600_70/quaked/cropped/E.Coli_600.first1000_2.fastq.gz
	RL		100		; read length
	IS		480 	; insert size
	LEN		1000 	; total size
}

EAS600_QUAKE_CROPPED_10K
{
	first	EAS600_70/quaked/cropped/E.Coli_600.first10000_1.fastq.gz
	second	EAS600_70/quaked/cropped/E.Coli_600.first10000_2.fastq.gz
	RL		100		; read length
	IS		480 	; insert size
	LEN		10000 	; total size
}

EAS600_QUAKE_CROPPED_100K
{
	first	EAS600_70/quaked/cropped/E.Coli_600.first100000_1.fastq.gz
	second	EAS600_70/quaked/cropped/E.Coli_600.first100000_2.fastq.gz
	RL		100		; read length
	IS		480 	; insert size
	LEN		100000 	; total size
}

EAS600_QUAKE_CROPPED_400K
{
	first	EAS600_70/quaked/cropped/E.Coli_600.first400000_1.fastq.gz
	second	EAS600_70/quaked/cropped/E.Coli_600.first400000_2.fastq.gz
	RL		100		; read length
	IS		480 	; insert size
	LEN		400000 	; total size
}

EAS600_QUAKE_FULL
{
	first	EAS600_70/quaked/ERR022075_1.cor.fastq.gz
	second	EAS600_70/quaked/ERR022075_2.cor.fastq.gz
	RL		100		; read length
	IS		480 	; insert size
	LEN		4639675	; total size
}

EAS600_EMUL_FULL
{
	first	EAS600_70/emulation/reads_1.fastq
	second	EAS600_70/emulation/reads_2.fastq
	RL		100		; read length
	IS		500 	; insert size
	LEN		4639675	; total size
}

SC_FULL
{
	first	SC/left.fastq.gz
	second	SC/right.fastq.gz
	RL		100		; read length
	IS		600 	; insert size
	LEN		4639675	; total size
}<|MERGE_RESOLUTION|>--- conflicted
+++ resolved
@@ -67,20 +67,6 @@
 	threshold          20 ;maximal distance between two points in cluster
     
     ;local maximum seeking
-<<<<<<< HEAD
-    range_coeff          0.33 ;data_length*range_coeff := width of the averaging window
-	delta_coeff          0.5 ;data_length*delta_coeff := maximal difference between possible distance and real peak on the graph 
-
-    ;fft smoothing
-    percentage          0.01 ;percent of data for baseline subraction
-	cutoff	            3 ;the number of the lowest freqs in fourier decomp being taken
-    
-    ;other
-    minpeakpoints       2 ;the minimal number of points in cluster to be considered
-	inv_density         5.0 ;maximal inverse density of points in cluster to be considered
-
-	; hard_mode arguments
-=======
 	range_coeff          0.33 ;data_length*range_coeff := width of the averaging window
 	delta_coeff          0.25 ;data_length*delta_coeff := maximal difference between possible distance and real peak on the graph 
 
@@ -93,7 +79,6 @@
 	inv_density         5.0 ;maximal inverse density of points in cluster to be considered
 
     ;hard_mode arguments
->>>>>>> bd86944a
 	derivative_threshold  0.1 ;threshold for derivative in hard mode
 
 }
