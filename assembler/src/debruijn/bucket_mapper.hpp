--- conflicted
+++ resolved
@@ -249,13 +249,8 @@
 
 		public:
 
-<<<<<<< HEAD
-		BucketMapper( const Graph& g, const DeBruijnEdgeIndex<Graph>& kmer_index, unsigned K, unsigned bucketNum ) : g_(g), kmer_index_(kmer_index), K_(K), bucketNum_(bucketNum) {
-		
-		}
-=======
-		BucketMapper( const Graph& g, const DeBruijnEdgeIndex<EdgeId>& kmer_index, unsigned K, unsigned bucketNum ) : g_(g), kmer_index_(kmer_index), K_(K), number_of_buckets_(bucketNum) {}
->>>>>>> 8e7f4e89
+		BucketMapper( const Graph& g, const DeBruijnEdgeIndex<Graph>& kmer_index, unsigned K, unsigned bucketNum ) : g_(g), kmer_index_(kmer_index), K_(K), number_of_buckets_(bucketNum) {}
+
 
 		~BucketMapper() {
 			if (file_ != NULL)
@@ -447,10 +442,6 @@
 		void InitBuckets( ) {
 
 			file_ = fopen("/home/ksenia/probabilities.store", "aw");
-<<<<<<< HEAD
-			//LoadProbabilities();
-
-=======
 		//	LoadProbabilities();
 		/*	int dim = 10;
 			INFO("Initializing markov chain..");
@@ -464,7 +455,6 @@
 				printf("%d %4.10f\n", i, mc.CheckChiSquare(i));
 			}
 		*/
->>>>>>> 8e7f4e89
 			double kmer_counter = UpdateCoverageCounters( );
 			DEBUG("kmer_counter: " << kmer_counter << "\n");
 			CountBuckets( kmer_counter / number_of_buckets_ );
@@ -478,16 +468,9 @@
 			for (unsigned i = 0; i < number_of_buckets_; ++i) {
 				printf("%d %4.10f\n", i, CheckChiSquare( i, distance ));
 			}*/
-<<<<<<< HEAD
-
-			/*for ( int distance = 500; distance <= 500; distance += 1) {
-			cout << distance << endl;
-			std::vector< std::vector<double> > bucketToBucket;
-			for ( unsigned id = 0; id < bucketNum_; ++id ) {
-=======
 		/*	std::vector< std::vector<double> > bucket_to_bucket;
 			for ( unsigned id = 0; id < number_of_buckets_; ++id ) {
->>>>>>> 8e7f4e89
+
 			
 				std::vector<double> histogram(number_of_buckets_,0);
 				SetBucketsForDistance (  id, distance, histogram );
@@ -501,14 +484,8 @@
 					std::cout << std::endl;
 				}
 
-<<<<<<< HEAD
-				std::cout << std::endl;
-			}*/
-		
-=======
 			std::cout << std::endl;
 			*/
->>>>>>> 8e7f4e89
 		}
 		
 		int GetKmerBucket( const runtime_k::RtSeq& kmer ) const {
@@ -532,13 +509,8 @@
 			return number_of_kmers_[id];
 
 		}
-<<<<<<< HEAD
-
-		void SetBucketsForDistance ( bucket_id id, int distance, std::vector<double>& histogram ) {
-
-=======
 		void SetBucketsForDistance ( int id, int distance, vector<double>& histogram ) const {
->>>>>>> 8e7f4e89
+
 			for (auto e = g_.SmartEdgeBegin(); !e.IsEnd(); ++e) {
 				if (g_.length(*e) >= cfg::get().rr.max_repeat_length) {
 					Sequence seq =  g_.EdgeNucls(*e) ;
