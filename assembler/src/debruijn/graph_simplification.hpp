--- conflicted
+++ resolved
@@ -688,12 +688,7 @@
 
 inline
 void PostSimplification(conj_graph_pack& gp,
-<<<<<<< HEAD
                         boost::function<void(EdgeId)> &removal_handler,
-=======
-                        boost::function<void(EdgeId)> removal_handler,
-                        detail_info_printer & /*printer*/,
->>>>>>> 13e9b1bd
                         double determined_coverage_threshold) {
 
     INFO("PROCEDURE == Post simplification");
