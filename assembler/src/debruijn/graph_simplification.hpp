--- conflicted
+++ resolved
@@ -740,18 +740,18 @@
 //    }
 //	VERIFY(gp.kmer_mapper.IsAttached());
 
+    if (!cfg::get().simp.stats_mode) {
 //todo remove magic constants
-    if (cfg::get().ds.single_cell)
-        PreSimplification(gp, removal_handler, determined_coverage_threshold);
-
-    for (size_t i = 0; i < iteration_count; i++) {
-        SimplificationCycle(gp, removal_handler, labeler, printer,
-                            iteration_count, i, determined_coverage_threshold);
-        printer(ipp_err_con_removal,
-                str(format("_%d") % (i + iteration_count)));
-    }
-
-    if (!cfg::get().simp.stats_mode) {
+        if (cfg::get().ds.single_cell)
+            PreSimplification(gp, removal_handler, determined_coverage_threshold);
+
+        for (size_t i = 0; i < iteration_count; i++) {
+            SimplificationCycle(gp, removal_handler, labeler, printer,
+                                iteration_count, i, determined_coverage_threshold);
+            printer(ipp_err_con_removal,
+                    str(format("_%d") % (i + iteration_count)));
+        }
+
         printer(ipp_before_post_simplification);
         //todo enable for comparison with current version
         PostSimplification(gp, removal_handler,
@@ -772,11 +772,7 @@
     }
 
     // This should be put into PostSimplification when(if) flanking coverage will be rewritten.
-<<<<<<< HEAD
-    if (cfg::get().topology_simplif_enabled && cfg::get().simp.her.enabled && cfg::get().developer_mode) {
-=======
     if (cfg::get().topology_simplif_enabled && cfg::get().simp.her.enabled) {
->>>>>>> 0955f579
         HiddenECRemover<Graph>(gp.g, cfg::get().simp.her.uniqueness_length, gp.flanking_cov,
                                cfg::get().simp.her.unreliability_threshold, determined_coverage_threshold, cfg::get().simp.her.relative_threshold,
                                removal_handler).Process();
