--- conflicted
+++ resolved
@@ -373,11 +373,7 @@
         INFO("Removing hidden erroneous connections");
         return HiddenECRemover<Graph>(g, her_config.uniqueness_length, flanking_cov,
                                her_config.unreliability_threshold, determined_coverage_threshold,
-<<<<<<< HEAD
-                               her_config.relative_threshold, removal_handler).Process();
-=======
-                               cfg::get().simp.her.relative_threshold, removal_handler).Run();
->>>>>>> 8701cee9
+                               her_config.relative_threshold, removal_handler).Run();
     }
     return false;
 }
@@ -465,50 +461,6 @@
 //    std::function<void(EdgeId)> cnt_handler = boost::bind(&CountingCallback<Graph>::HandleDelete, cnt_callback_ptr, _1);
 //    return func::Composition<EdgeId>(handler, cnt_handler);
 //}
-
-<<<<<<< HEAD
-=======
-template<class gp_t>
-bool FinalRemoveErroneousEdges(
-    gp_t &gp,
-    std::function<void(typename gp_t::graph_t::EdgeId)> removal_handler,
-    const SimplifInfoContainer& info,
-    size_t iteration) {
-
-//    gp.ClearQuality();
-//    gp.FillQuality();
-//    auto colorer = debruijn_graph::DefaultGPColorer(gp);
-//    omnigraph::DefaultLabeler<typename gp_t::graph_t> labeler(gp.g, gp.edge_pos);
-//    QualityEdgeLocalityPrintingRH<Graph> qual_removal_handler(gp.g, gp.edge_qual, labeler, colorer,
-//                                   cfg::get().output_dir + "pictures/colored_edges_deleted/");
-//
-//    //positive quality edges removed (folder colored_edges_deleted)
-//    std::function<void(EdgeId)> qual_removal_handler_f = boost::bind(
-//            //            &QualityLoggingRemovalHandler<Graph>::HandleDelete,
-//            &QualityEdgeLocalityPrintingRH<Graph>::HandleDelete,
-//            boost::ref(qual_removal_handler), _1);
-//
-//    std::function<void(set<EdgeId>)> set_removal_handler_f = boost::bind(
-//                &omnigraph::simplification::SingleEdgeAdapter<set<EdgeId>>, _1, qual_removal_handler_f);
-//
-
-    std::function<void(std::set<typename gp_t::graph_t::EdgeId>)> set_removal_handler_f;
-    if (removal_handler) {
-        set_removal_handler_f = std::bind(
-            &omnigraph::simplification::SingleEdgeAdapter<set<typename gp_t::graph_t::EdgeId>>, std::placeholders::_1, removal_handler);
-    }
-
-    bool changed = RemoveRelativelyLowCoverageComponents(gp.g, gp.flanking_cov,
-                                          cfg::get().simp.rcc, info, set_removal_handler_f);
-
-    if (cfg::get().simp.topology_simplif_enabled && cfg::get().main_iteration) {
-        changed |= AllTopology(gp.g, removal_handler, iteration);
-        changed |= MaxFlowRemoveErroneousEdges(gp.g, cfg::get().simp.mfec,
-                                               removal_handler);
-    }
-    return changed;
-}
->>>>>>> 8701cee9
 
 template<class Graph>
 void ParallelCompress(Graph& g, size_t chunk_cnt, bool loop_post_compression = true) {
