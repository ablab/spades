/*
 * graph_simplification.hpp
 *
 *  Created on: Aug 12, 2011
 *      Author: sergey
 */

#ifndef GRAPH_SIMPLIFICATION_HPP_
#define GRAPH_SIMPLIFICATION_HPP_

#include "config_struct.hpp"
#include "new_debruijn.hpp"
#include "debruijn_stats.hpp"
#include "omni/omni_utils.hpp"
#include "omni/tip_clipper.hpp"
#include "omni/bulge_remover.hpp"
#include "omni/erroneous_connection_remover.hpp"

namespace debruijn_graph {

template<class Graph>
void ClipTips(Graph &g, size_t iteration_count = 1, size_t i = 0) {
	assert(i < iteration_count);
	INFO("-----------------------------------------");
	INFO("Clipping tips");
	omnigraph::LengthComparator<Graph> comparator(g);
	size_t max_tip_length = cfg::get().tc.max_tip_length_div_K * g.k();
	size_t max_coverage = cfg::get().tc.max_coverage;
	double max_relative_coverage = cfg::get().tc.max_relative_coverage;
	omnigraph::TipClipper<Graph, LengthComparator<Graph>> tc(
			g,
			comparator,
			(size_t) math::round(
					(double) max_tip_length / 2
							* (1 + (i + 1.) / iteration_count)), max_coverage,
			max_relative_coverage);
	tc.ClipTips();
	INFO("Clipping tips finished");
}

void ClipTipsForResolver(NCGraph &g) {
	INFO("-----------------------------------------");
	INFO("Clipping tips");
	omnigraph::LengthComparator<NCGraph> comparator(g);
	//	size_t max_tip_length = CONFIG.read<size_t> ("tc_max_tip_length");
	size_t max_coverage = cfg::get().tc.max_coverage;
	double max_relative_coverage = cfg::get().tc.max_relative_coverage;
	omnigraph::TipClipper<NCGraph, LengthComparator<NCGraph>> tc(g, comparator,
			400, max_coverage, max_relative_coverage * 1.2);

	tc.ClipTips();
	INFO("Clipping tips finished");
}

void RemoveBulges(Graph &g) {
	INFO("-----------------------------------------");
	INFO("Removing bulges");
	double max_coverage = cfg::get().br.max_coverage;
	double max_relative_coverage = cfg::get().br.max_relative_coverage;
	double max_delta = cfg::get().br.max_delta;
	double max_relative_delta = cfg::get().br.max_relative_delta;
	size_t max_length_div_K = cfg::get().br.max_length_div_K;
	omnigraph::SimplePathCondition<Graph> simple_path_condition(g);
	omnigraph::BulgeRemover<Graph, omnigraph::SimplePathCondition<Graph>> bulge_remover(
			g, max_length_div_K * g.k(), max_coverage, max_relative_coverage,
			max_delta, max_relative_delta, simple_path_condition);
	bulge_remover.RemoveBulges();
	Cleaner<Graph> cleaner(g);
	cleaner.Clean();
	INFO("Bulges removed");
}

void RemoveBulges2(NCGraph &g) {
	INFO("-----------------------------------------");
	INFO("Removing bulges");
	double max_coverage = cfg::get().br.max_coverage;
	double max_relative_coverage = cfg::get().br.max_relative_coverage;
	double max_delta = cfg::get().br.max_delta;
	double max_relative_delta = cfg::get().br.max_relative_delta;
	size_t max_length_div_K = cfg::get().br.max_length_div_K;
	omnigraph::TrivialCondition<NCGraph> trivial_condition;
	omnigraph::BulgeRemover<NCGraph, omnigraph::TrivialCondition<NCGraph>> bulge_remover(
			g, max_length_div_K * g.k(), max_coverage, max_relative_coverage,
			max_delta, max_relative_delta, trivial_condition);
	bulge_remover.RemoveBulges();
	INFO("Bulges removed");
}

template<class Graph>
void RemoveLowCoverageEdges(Graph &g, size_t iteration_count, size_t i) {
	INFO("-----------------------------------------");
	INFO("Removing low coverage edges");
	double max_coverage = cfg::get().ec.max_coverage;
	int max_length_div_K = cfg::get().ec.max_length_div_K;
<<<<<<< HEAD
//	omnigraph::IterativeLowCoverageEdgeRemover<Graph> erroneous_edge_remover(
//			max_length_div_K * g.k(), max_coverage);
	omnigraph::LowCoverageEdgeRemover<Graph> erroneous_edge_remover(
			max_length_div_K * g.k(), max_coverage);
	erroneous_edge_remover.RemoveEdges(g);
=======
	omnigraph::IterativeLowCoverageEdgeRemover<Graph> erroneous_edge_remover(g,
			max_length_div_K * g.k(), max_coverage / iteration_count * (i + 1));
	//	omnigraph::LowCoverageEdgeRemover<Graph> erroneous_edge_remover(
	//			max_length_div_K * g.k(), max_coverage);
	erroneous_edge_remover.RemoveEdges();
>>>>>>> 56c749a1
	INFO("Low coverage edges removed");
}

template<class Graph>
void RemoveRelativelyLowCoverageEdges(Graph &g) {
	INFO("Hard removing low coverage edges");
	size_t max_length = cfg::get().cec.max_length;
	double coverage_gap = cfg::get().cec.coverage_gap;
	size_t sufficient_neighbour_length =
			cfg::get().cec.sufficient_neighbour_length;
	omnigraph::RelativelyLowCoverageEdgeRemover<Graph> erroneous_edge_remover(g,
			max_length, coverage_gap, sufficient_neighbour_length);
	//	omnigraph::LowCoverageEdgeRemover<Graph> erroneous_edge_remover(
	//			max_length_div_K * g.k(), max_coverage);
	erroneous_edge_remover.RemoveEdges();
	INFO("Hard low coverage edges removed");
}

template<class Graph>
void RemoveLowCoverageEdgesForResolver(Graph &g) {
	INFO("-----------------------------------------");
	INFO("Removing low coverage edges");
	double max_coverage = cfg::get().ec.max_coverage;
	//	int max_length_div_K = CONFIG.read<int> ("ec_max_length_div_K");
	omnigraph::LowCoverageEdgeRemover<Graph> erroneous_edge_remover(g,
			10000000 * g.k(), max_coverage * 4);
	erroneous_edge_remover.RemoveEdges();
	INFO("Low coverage edges removed");
}

template<size_t k, class Graph>
void OutputWrongContigs(const Graph& g, const EdgeIndex<k + 1, Graph>& index,
const Sequence& genome, size_t bound, const string &file_name) {
	SimpleSequenceMapper<k + 1, Graph> sequence_mapper(g, index);
	Path<EdgeId> path1 = sequence_mapper.MapSequence(Sequence(genome));
	Path<EdgeId> path2 = sequence_mapper.MapSequence(!Sequence(genome));
	set<EdgeId> path_set;
	path_set.insert(path1.begin(), path1.end());
	path_set.insert(path2.begin(), path2.end());
	osequencestream os((cfg::get().output_dir + "/" + file_name).c_str());
	for (auto it = g.SmartEdgeBegin(); !it.IsEnd(); ++it) {
		if (path_set.count(*it) == 0 && g.length(*it) > 1000) {
			const Sequence &nucls = g.EdgeNucls(*it);
			os << nucls;
		}
	}
}

template<size_t k>
void SimplifyGraph(Graph& g, const EdgeIndex<k + 1, Graph>& index,
const omnigraph::GraphLabeler<Graph>& labeler, size_t iteration_count,
const Sequence& genome, const string& output_folder) {
	INFO("-----------------------------------------");
	INFO("Graph simplification started");

	CountStats<k>(g, index, genome);
	//ProduceDetailedInfo<k>(g, index, labeler, genome, output_folder + "before_simplification/", "graph.dot", "non_simplified_graph");
	for (size_t i = 0; i < iteration_count; i++) {
		INFO("-----------------------------------------");
		INFO("Iteration " << i);

		INFO(i << " TipClipping");
		ClipTips(g, iteration_count, i);

		INFO(i << " TipClipping stats");
		CountStats<k>(g, index, genome);
		//ProduceDetailedInfo<k>(g, index, labeler, genome, output_folder + "tips_clipped_" + ToString(i) + "/", "graph.dot", "no_tip_graph");

		INFO(i << " BulgeRemoval");
		RemoveBulges(g);

		INFO(i << " BulgeRemoval stats");
		CountStats<k>(g, index, genome);
		//ProduceDetailedInfo<k>(g, index, labeler, genome, output_folder + "bulges_removed_" + ToString(i) + "/", "graph.dot", "no_bulge_graph");

		INFO(i << " ErroneousConnectionsRemoval");
		RemoveLowCoverageEdges(g, iteration_count, i);
		INFO(i << " ErroneousConnectionsRemoval stats");
		CountStats<k>(g, index, genome);
		//ProduceDetailedInfo<k>(g, index, labeler, genome, output_folder + "erroneous_edges_removed_" + ToString(i) + "/", "graph.dot", "no_erroneous_edges_graph");
	}

	INFO("Cheating ErroneousConnectionsRemoval");
	RemoveRelativelyLowCoverageEdges(g);

	INFO("Cheating ErroneousConnectionsRemoval stats");
	CountStats<k>(g, index, genome);
	//ProduceDetailedInfo<k>(g, index, labeler, genome, output_folder + "final_erroneous_edges_removed/",	"graph.dot", "no_erroneous_edges_graph");

	INFO("Final TipClipping");
	ClipTips(g);
	INFO("Final TipClipping stats");
	CountStats<k>(g, index, genome);
	//ProduceDetailedInfo<k>(g, index, labeler, genome,	output_folder + "final_tips_clipped/", "graph.dot", "no_tip_graph");

	INFO("Final BulgeRemoval");
	RemoveBulges(g);
	//		etalon_paired_index.Check();
	INFO("Final BulgeRemoval stats");
	CountStats<k>(g, index, genome);
	//ProduceDetailedInfo<k>(g, index, labeler, genome, output_folder + "final_bulges_removed/", "graph.dot",	"no_bulge_graph");

	INFO("Simplified graph stats");
	CountStats<k>(g, index, genome);

	OutputWrongContigs<k, Graph>(g, index, genome, 1000, "long_contigs.fasta");
	INFO("Graph simplification finished");
}

}
#endif /* GRAPH_SIMPLIFICATION_HPP_ */<|MERGE_RESOLUTION|>--- conflicted
+++ resolved
@@ -92,19 +92,11 @@
 	INFO("Removing low coverage edges");
 	double max_coverage = cfg::get().ec.max_coverage;
 	int max_length_div_K = cfg::get().ec.max_length_div_K;
-<<<<<<< HEAD
-//	omnigraph::IterativeLowCoverageEdgeRemover<Graph> erroneous_edge_remover(
-//			max_length_div_K * g.k(), max_coverage);
-	omnigraph::LowCoverageEdgeRemover<Graph> erroneous_edge_remover(
-			max_length_div_K * g.k(), max_coverage);
-	erroneous_edge_remover.RemoveEdges(g);
-=======
 	omnigraph::IterativeLowCoverageEdgeRemover<Graph> erroneous_edge_remover(g,
 			max_length_div_K * g.k(), max_coverage / iteration_count * (i + 1));
 	//	omnigraph::LowCoverageEdgeRemover<Graph> erroneous_edge_remover(
 	//			max_length_div_K * g.k(), max_coverage);
 	erroneous_edge_remover.RemoveEdges();
->>>>>>> 56c749a1
 	INFO("Low coverage edges removed");
 }
 
@@ -161,7 +153,7 @@
 	INFO("Graph simplification started");
 
 	CountStats<k>(g, index, genome);
-	//ProduceDetailedInfo<k>(g, index, labeler, genome, output_folder + "before_simplification/", "graph.dot", "non_simplified_graph");
+	ProduceDetailedInfo<k>(g, index, labeler, genome, output_folder + "before_simplification/", "graph.dot", "non_simplified_graph");
 	for (size_t i = 0; i < iteration_count; i++) {
 		INFO("-----------------------------------------");
 		INFO("Iteration " << i);
@@ -171,20 +163,20 @@
 
 		INFO(i << " TipClipping stats");
 		CountStats<k>(g, index, genome);
-		//ProduceDetailedInfo<k>(g, index, labeler, genome, output_folder + "tips_clipped_" + ToString(i) + "/", "graph.dot", "no_tip_graph");
+		ProduceDetailedInfo<k>(g, index, labeler, genome, output_folder + "tips_clipped_" + ToString(i) + "/", "graph.dot", "no_tip_graph");
 
 		INFO(i << " BulgeRemoval");
 		RemoveBulges(g);
 
 		INFO(i << " BulgeRemoval stats");
 		CountStats<k>(g, index, genome);
-		//ProduceDetailedInfo<k>(g, index, labeler, genome, output_folder + "bulges_removed_" + ToString(i) + "/", "graph.dot", "no_bulge_graph");
+		ProduceDetailedInfo<k>(g, index, labeler, genome, output_folder + "bulges_removed_" + ToString(i) + "/", "graph.dot", "no_bulge_graph");
 
 		INFO(i << " ErroneousConnectionsRemoval");
 		RemoveLowCoverageEdges(g, iteration_count, i);
 		INFO(i << " ErroneousConnectionsRemoval stats");
 		CountStats<k>(g, index, genome);
-		//ProduceDetailedInfo<k>(g, index, labeler, genome, output_folder + "erroneous_edges_removed_" + ToString(i) + "/", "graph.dot", "no_erroneous_edges_graph");
+		ProduceDetailedInfo<k>(g, index, labeler, genome, output_folder + "erroneous_edges_removed_" + ToString(i) + "/", "graph.dot", "no_erroneous_edges_graph");
 	}
 
 	INFO("Cheating ErroneousConnectionsRemoval");
@@ -192,20 +184,20 @@
 
 	INFO("Cheating ErroneousConnectionsRemoval stats");
 	CountStats<k>(g, index, genome);
-	//ProduceDetailedInfo<k>(g, index, labeler, genome, output_folder + "final_erroneous_edges_removed/",	"graph.dot", "no_erroneous_edges_graph");
+	ProduceDetailedInfo<k>(g, index, labeler, genome, output_folder + "final_erroneous_edges_removed/",	"graph.dot", "no_erroneous_edges_graph");
 
 	INFO("Final TipClipping");
 	ClipTips(g);
 	INFO("Final TipClipping stats");
 	CountStats<k>(g, index, genome);
-	//ProduceDetailedInfo<k>(g, index, labeler, genome,	output_folder + "final_tips_clipped/", "graph.dot", "no_tip_graph");
+	ProduceDetailedInfo<k>(g, index, labeler, genome,	output_folder + "final_tips_clipped/", "graph.dot", "no_tip_graph");
 
 	INFO("Final BulgeRemoval");
 	RemoveBulges(g);
 	//		etalon_paired_index.Check();
 	INFO("Final BulgeRemoval stats");
 	CountStats<k>(g, index, genome);
-	//ProduceDetailedInfo<k>(g, index, labeler, genome, output_folder + "final_bulges_removed/", "graph.dot",	"no_bulge_graph");
+	ProduceDetailedInfo<k>(g, index, labeler, genome, output_folder + "final_bulges_removed/", "graph.dot",	"no_bulge_graph");
 
 	INFO("Simplified graph stats");
 	CountStats<k>(g, index, genome);
