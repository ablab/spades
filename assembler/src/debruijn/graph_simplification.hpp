//***************************************************************************
//* Copyright (c) 2011-2013 Saint-Petersburg Academic University
//* All Rights Reserved
//* See file LICENSE for details.
//****************************************************************************

/*
 * graph_simplification.hpp
 *
 *  Created on: Aug 12, 2011
 *      Author: sergey
 */

#pragma once

#include "standard_base.hpp"
#include "config_struct.hpp"
#include "debruijn_graph.hpp"
#include "debruijn_stats.hpp"

#include "omni/visualization/graph_colorer.hpp"
#include "omni/omni_utils.hpp"
#include "omni/omni_tools.hpp"
#include "omni/tip_clipper.hpp"
#include "omni/bulge_remover.hpp"
#include "omni/complex_bulge_remover.hpp"
#include "omni/erroneous_connection_remover.hpp"
#include "omni/relative_coverage_remover.hpp"
#include "omni/mf_ec_remover.hpp"
#include "utils.hpp"

#include "detail_coverage.hpp"
#include "gap_closer.hpp"
#include "graph_read_correction.hpp"
#include "ec_threshold_finder.hpp"
#include "detail_coverage.hpp"

namespace debruijn_graph {

//todo move to visualization
template<class graph_pack>
shared_ptr<omnigraph::visualization::GraphColorer<typename graph_pack::graph_t>> DefaultGPColorer(
        const graph_pack& gp) {
    typedef typename graph_pack::graph_t Graph;
    typedef typename Graph::EdgeId EdgeId;

    auto mapper = MapperInstance(gp);
    auto path1 = mapper->MapSequence(gp.genome).simple_path();
    auto path2 = mapper->MapSequence(!gp.genome).simple_path();
    return omnigraph::visualization::DefaultColorer(gp.g, path1, path2);
}

class LengthThresholdFinder {
public:
    static size_t MaxTipLength(size_t read_length, size_t k, double coeff) {
        return std::max((size_t) math::round((double)std::min(k, read_length / 2) * coeff),
                        read_length);
    }

    static size_t MaxBulgeLength(size_t k, double coeff,
                                 size_t additive_coeff) {
        return std::max((size_t) math::round((double)k * coeff), k + additive_coeff);
    }

    static size_t MaxErroneousConnectionLength(size_t k, size_t param) {
        return k + param;
    }

    static size_t MaxTipOriginatedECLength(size_t read_length, size_t k,
                                           double coeff) {
        return 2 * MaxTipLength(read_length, k, coeff) - 1;
    }
};

template<class Graph>
class ConditionParser {
private:
    typedef typename Graph::EdgeId EdgeId;

    const Graph& g_;
    string next_token_;
    string input_;
    queue<string> tokenized_input_;

    size_t read_length_;
    double detected_coverage_bound_;

    size_t iteration_count_;
    size_t iteration_;

    size_t max_length_bound_;
    double max_coverage_bound_;

    string ReadNext() {
        if (!tokenized_input_.empty()) {
            next_token_ = tokenized_input_.front();
            tokenized_input_.pop();
        } else {
            next_token_ = "";
        }
        return next_token_;
    }

    template<typename T>
    bool RelaxMax(T& cur_max, T t) {
        if (t > cur_max) {
            cur_max = t;
            return true;
        }
        return false;
    }

    template<typename T>
    bool RelaxMin(T& cur_min, T t) {
        if (t < cur_min) {
            cur_min = t;
            return true;
        }
        return false;
    }

    double GetCoverageBound() {
        if (next_token_ == "auto") {
            return detected_coverage_bound_;
        } else {
            return lexical_cast<double>(next_token_);
        }
    }

    shared_ptr<Predicate<EdgeId>> ParseCondition(size_t& min_length_bound,
                                                 double& min_coverage_bound) {
        if (next_token_ == "tc_lb") {
            double length_coeff = lexical_cast<double>(ReadNext());

            DEBUG("Creating tip length bound. Coeff " << length_coeff);
            size_t length_bound = LengthThresholdFinder::MaxTipLength(
                    read_length_, g_.k(), length_coeff);

            DEBUG("Length bound" << length_bound);

            RelaxMin(min_length_bound, length_bound);
            return make_shared<LengthUpperBound<Graph>>(g_, length_bound);
        } else if (next_token_ == "to_ec_lb") {
            double length_coeff = lexical_cast<double>(ReadNext());

            DEBUG( "Creating length bound for erroneous connections originated from tip merging. Coeff " << length_coeff);
            size_t length_bound =
                    LengthThresholdFinder::MaxTipOriginatedECLength(
                            read_length_, g_.k(), length_coeff);

            DEBUG("Length bound" << length_bound);

            RelaxMin(min_length_bound, length_bound);
            return make_shared<LengthUpperBound<Graph>>(g_, length_bound);
        } else if (next_token_ == "ec_lb") {
            size_t length_coeff = lexical_cast<size_t>(ReadNext());

            DEBUG("Creating ec length bound. Coeff " << length_coeff);
            size_t length_bound =
                    LengthThresholdFinder::MaxErroneousConnectionLength(
                            g_.k(), length_coeff);

            RelaxMin(min_length_bound, length_bound);
            return make_shared<LengthUpperBound<Graph>>(g_, length_bound);
        } else if (next_token_ == "lb") {
            size_t length_bound = lexical_cast<size_t>(ReadNext());

            DEBUG("Creating length bound. Value " << length_bound);

            RelaxMin(min_length_bound, length_bound);
            return make_shared<LengthUpperBound<Graph>>(g_, length_bound);
        } else if (next_token_ == "cb") {
            ReadNext();
            double cov_bound = GetCoverageBound();
            DEBUG("Creating coverage upper bound " << cov_bound);
            RelaxMin(min_coverage_bound, cov_bound);
            return make_shared<CoverageUpperBound<Graph>>(g_, cov_bound);
        } else if (next_token_ == "icb") {
            ReadNext();
            double cov_bound = GetCoverageBound();
            cov_bound = cov_bound / (double) iteration_count_ * (double) (iteration_ + 1);
            DEBUG("Creating iterative coverage upper bound " << cov_bound);
            RelaxMin(min_coverage_bound, cov_bound);
            return make_shared<CoverageUpperBound<Graph>>(g_, cov_bound);
        } else if (next_token_ == "rctc") {
            ReadNext();
            DEBUG("Creating relative cov tip cond " << next_token_);
            return make_shared<RelativeCoverageTipCondition<Graph>>(
                    g_, lexical_cast<double>(next_token_));
        } else {
            VERIFY(false);
            return make_shared<AlwaysTrue<EdgeId>>();
        }
    }

    shared_ptr<Predicate<EdgeId>> ParseConjunction(size_t& min_length_bound,
                                                   double& min_coverage_bound) {
        shared_ptr<Predicate<EdgeId>> answer =
                make_shared<AlwaysTrue<EdgeId>>();
        VERIFY(next_token_ == "{");
        ReadNext();
        while (next_token_ != "}") {
            answer = make_shared<AndOperator<EdgeId>>(
                    answer,
                    ParseCondition(min_length_bound, min_coverage_bound));
            ReadNext();
        }
        return answer;
    }

public:

    ConditionParser(const Graph& g, string input, size_t read_length,
                    double max_coverage, size_t iteration_count = 1,
                    size_t iteration = 0)
            : g_(g),
              input_(input),
              read_length_(read_length),
              detected_coverage_bound_(max_coverage),
              iteration_count_(iteration_count),
              iteration_(iteration),
              max_length_bound_(0),
              max_coverage_bound_(0.) {
        DEBUG("Creating parser for string " << input);
        using namespace boost;
        vector<string> tmp_tokenized_input;
        split(tmp_tokenized_input, input_, is_any_of(" ,;"), token_compress_on);
        for (auto it = tmp_tokenized_input.begin();
                it != tmp_tokenized_input.end(); ++it) {
            tokenized_input_.push(*it);
        }
        ReadNext();
    }

    shared_ptr<Predicate<EdgeId>> operator()() {
        DEBUG("Parsing");
        shared_ptr<Predicate<EdgeId>> answer = make_shared<NotOperator<EdgeId>>(
                make_shared<AlwaysTrue<EdgeId>>());
        VERIFY(next_token_ == "{");
        while (next_token_ == "{") {
            size_t min_length_bound = numeric_limits<size_t>::max();
            double min_coverage_bound = numeric_limits<double>::max();
            answer = make_shared<OrOperator<EdgeId>>(
                    answer,
                    ParseConjunction(min_length_bound, min_coverage_bound));
            RelaxMax(max_length_bound_, min_length_bound);
            RelaxMax(max_coverage_bound_, min_coverage_bound);
            ReadNext();
        }
        return answer;
    }

    size_t max_length_bound() const {
        return max_length_bound_;
    }

    double max_coverage_bound() const {
        return max_coverage_bound_;
    }

private:
    DECL_LOGGER("ConditionParser")
    ;
};

template<class Graph>
class EditDistanceTrackingCallback {
    typedef typename Graph::EdgeId EdgeId;
    typedef typename Graph::EdgeData EdgeData;
    const Graph& g_;

public:
    EditDistanceTrackingCallback(const Graph& g)
            : g_(g) {
    }

    bool operator()(EdgeId edge, const vector<EdgeId>& path) const {
        vector<Sequence> path_sequences;
        for (auto it = path.begin(); it != path.end(); ++it) {
            path_sequences.push_back(g_.EdgeNucls(*it));
        }
        Sequence path_sequence(
                MergeOverlappingSequences(path_sequences, g_.k()));
        size_t dist = EditDistance(g_.EdgeNucls(edge), path_sequence);
        TRACE( "Bulge sequences with distance " << dist << " were " << g_.EdgeNucls(edge) << " and " << path_sequence);
        return true;
    }

private:
    DECL_LOGGER("EditDistanceTrackingCallback")
    ;
};

template<class Graph>
<<<<<<< HEAD
bool ClipTips(
        Graph& graph, size_t max_tip_length,
        const shared_ptr<Predicate<typename Graph::EdgeId>>& condition,
        boost::function<void(typename Graph::EdgeId)> raw_removal_handler = 0) {

    DEBUG("Max tip length: " << max_tip_length);

    omnigraph::TipClipper<Graph> tc(graph, max_tip_length, condition,
                                    raw_removal_handler);

    return tc.ClipTips();
}

template<class Graph>
=======
>>>>>>> 324b9028
bool ClipTips(Graph& g,
              const debruijn_config::simplification::tip_clipper& tc_config,
              size_t read_length = 0, double detected_coverage_threshold = 0.,
              boost::function<void(typename Graph::EdgeId)> removal_handler = 0,
              size_t iteration_count = 1, size_t iteration = 0) {

    string condition_str = tc_config.condition;

    ConditionParser<Graph> parser(g, condition_str, read_length,
                                  detected_coverage_threshold, iteration_count,
                                  iteration);

    auto condition = parser();

    INFO("Clipping tips");
    return ClipTips(g, parser.max_length_bound(), condition, removal_handler);
}

//enabling tip projection, todo optimize if hotspot
template<class gp_t>
boost::function<void(typename Graph::EdgeId)> EnableProjection(
        gp_t& gp,
        boost::function<void(typename Graph::EdgeId)> removal_handler_f) {
    typedef typename Graph::EdgeId EdgeId;
    typedef boost::function<void(EdgeId)> HandlerF;
    TipsProjector<gp_t> tip_projector(gp);

    HandlerF projecting_callback = boost::bind(&TipsProjector<gp_t>::ProjectTip,
                                               tip_projector, _1);

    return boost::bind(func::Composition<EdgeId>, _1,
                       boost::ref(removal_handler_f), projecting_callback);
}

template<class gp_t>
bool ClipTipsWithProjection(
        gp_t& gp,
        const debruijn_config::simplification::tip_clipper& tc_config,
        bool enable_projection = true,
        size_t read_length = 0,
        double detected_coverage_threshold = 0.,
        boost::function<void(typename gp_t::graph_t::EdgeId)> removal_handler_f =
                0,
        size_t iteration_count = 1, size_t iteration = 0) {
    return ClipTips(
            gp.g,
            tc_config,
            read_length,
            detected_coverage_threshold,
            enable_projection ?
                    EnableProjection(gp, removal_handler_f) : removal_handler_f,
            iteration_count, iteration);
}

//todo optimize if hotspot
template<class Graph>
typename omnigraph::BulgeRemover<Graph>::BulgeCallbackBoolF GetBulgeCondition(
        ConjugateDeBruijnGraph &graph) {
    return boost::bind(
            &omnigraph::SimplePathCondition<ConjugateDeBruijnGraph>::operator(),
            omnigraph::SimplePathCondition<ConjugateDeBruijnGraph>(graph), _1,
            _2);
}

template<class Graph>
bool RemoveBulges(
        Graph& g,
        const debruijn_config::simplification::bulge_remover& br_config,
        boost::function<void(EdgeId, const std::vector<EdgeId> &)> opt_handler = 0,
        boost::function<void(EdgeId)> removal_handler = 0,
        size_t additional_length_bound = 0) {

    INFO("Removing bulges");
    size_t max_length = LengthThresholdFinder::MaxBulgeLength(
            g.k(), br_config.max_bulge_length_coefficient,
            br_config.max_additive_length_coefficient);

    DEBUG("Max bulge length " << max_length);

    if (additional_length_bound != 0 && additional_length_bound < max_length) {
        DEBUG("Setting additional bound " << additional_length_bound);
        max_length = additional_length_bound;
    }

    BulgeRemover<Graph> br(g, max_length, br_config.max_coverage,
                           br_config.max_relative_coverage, br_config.max_delta,
                           br_config.max_relative_delta,
                           GetBulgeCondition<Graph>(g), opt_handler, removal_handler);

    return br.RemoveBulges();
}

template<class Graph>
void RemoveLowCoverageEdges(
        Graph &g,
        const debruijn_config::simplification::erroneous_connections_remover& ec_config,
        boost::function<void(typename Graph::EdgeId)> removal_handler = 0,
        size_t read_length = 0, double detected_coverage_threshold = 0.,
        size_t iteration_count = 1, size_t i = 0) {
    INFO("Removing low covered connections");
    //double max_coverage = cfg::get().simp.ec.max_coverage;
    ConditionParser<Graph> parser(g, ec_config.condition, read_length,
                                  detected_coverage_threshold, iteration_count,
                                  i);

    auto condition = parser();

    omnigraph::IterativeLowCoverageEdgeRemover<Graph> erroneous_edge_remover(
            g, parser.max_coverage_bound(), condition, removal_handler);
    erroneous_edge_remover.Process();

    DEBUG("Low coverage edges removed");
}

//template<class Graph>
//bool RemoveRelativelyLowCoverageEdges(
//    Graph &g,
//    const debruijn_config::simplification::relative_coverage_ec_remover& rec_config,
//    boost::function<void(typename Graph::EdgeId)> removal_handler,
//    double determined_coverage_threshold) {
//  INFO("Removing relatively low covered connections");
//
//  size_t max_length = LengthThresholdFinder::MaxErroneousConnectionLength(
//      g.k(), rec_config.max_ec_length_coefficient);
//  omnigraph::RelativeLowCoverageEdgeRemover<Graph> erroneous_edge_remover(
//      g, max_length,
//      determined_coverage_threshold * rec_config.max_coverage_coeff,
//      rec_config.coverage_gap, removal_handler);
//
//  bool changed = erroneous_edge_remover.Process();
//
//  DEBUG("Relatively Low coverage edges removed");
//  return changed;
//}

template<class Graph, class FlankingCoverage>
bool RemoveRelativelyLowCoverageComponents(
        Graph &g,
        const FlankingCoverage& flanking_cov,
//    const debruijn_config::simplification::relative_coverage_ec_remover& rec_config,
        typename ComponentRemover<Graph>::HandlerF removal_handler,
        double coverage_gap, size_t read_length = 0,
        boost::function<bool(typename Graph::EdgeId)> edge_classifier = 0) {
    //todo use iteration numbers
    INFO("Removing relatively low covered connections");

    //todo remove magic constants
    omnigraph::RelativeCoverageComponentRemover<Graph> rel_rem(
            g,
            boost::bind(&FlankingCoverage::LocalCoverage,
                        boost::cref(flanking_cov), _1, _2),
            200, coverage_gap, 200, std::numeric_limits<size_t>::max(),
            removal_handler, 10, edge_classifier);
    return rel_rem.Process();
}

template<class Graph>
bool TopologyRemoveErroneousEdges(
        Graph &g,
        const debruijn_config::simplification::topology_based_ec_remover& tec_config,
        boost::function<void(typename Graph::EdgeId)> removal_handler) {
    INFO("Removing connections based on topology");
    size_t max_length = LengthThresholdFinder::MaxErroneousConnectionLength(
            g.k(), tec_config.max_ec_length_coefficient);
    return omnigraph::TopologyChimericEdgeRemover<Graph>(
            g, max_length, tec_config.uniqueness_length,
            tec_config.plausibility_length, removal_handler).Process();
}

template<class Graph>
bool TopologyClipTips(
        Graph &g,
        const debruijn_config::simplification::topology_tip_clipper& ttc_config,
        size_t read_length,
        boost::function<void(typename Graph::EdgeId)> removal_handler) {
    INFO("Clipping tips based on topology");

    size_t max_length = LengthThresholdFinder::MaxTipLength(
            read_length, g.k(), ttc_config.length_coeff);

    return TopologyTipClipper<Graph>(g, max_length,
                                     ttc_config.uniqueness_length,
                                     ttc_config.plausibility_length,
                                     removal_handler).Process();
}

template<class Graph>
bool MultiplicityCountingRemoveErroneousEdges(
        Graph &g,
        const debruijn_config::simplification::topology_based_ec_remover& tec_config,
        boost::function<void(typename Graph::EdgeId)> removal_handler) {
    INFO("Removing connections based on topological multiplicity counting");
    size_t max_length = LengthThresholdFinder::MaxErroneousConnectionLength(
            g.k(), tec_config.max_ec_length_coefficient);
    return omnigraph::SimpleMultiplicityCountingChimericEdgeRemover<Graph>(
            g, max_length, tec_config.uniqueness_length,
            tec_config.plausibility_length, removal_handler).Process();
}

template<class Graph>
bool RemoveThorns(
        Graph &g,
        const debruijn_config::simplification::interstrand_ec_remover& isec_config,
        boost::function<void(typename Graph::EdgeId)> removal_handler) {
    INFO("Removing interstrand connections");
    size_t max_unr_length = LengthThresholdFinder::MaxErroneousConnectionLength(
            g.k(), isec_config.max_ec_length_coefficient);
    return ThornRemover<Graph>(g, max_unr_length, isec_config.uniqueness_length,
                               isec_config.span_distance, removal_handler)
            .Process();
}

template<class Graph>
bool TopologyReliabilityRemoveErroneousEdges(
        Graph &g,
        const debruijn_config::simplification::tr_based_ec_remover& trec_config,
        boost::function<void(typename Graph::EdgeId)> removal_handler) {
    INFO("Removing connections based on topology and reliable coverage");
    size_t max_unr_length = LengthThresholdFinder::MaxErroneousConnectionLength(
            g.k(), trec_config.max_ec_length_coefficient);
    return TopologyAndReliablityBasedChimericEdgeRemover<Graph>(
            g, max_unr_length, trec_config.uniqueness_length,
            trec_config.unreliable_coverage, removal_handler).Process();
}

template<class Graph>
bool MaxFlowRemoveErroneousEdges(
        Graph &g,
        const debruijn_config::simplification::max_flow_ec_remover& mfec_config,
        boost::function<void(typename Graph::EdgeId)> removal_handler = 0) {
    if (!mfec_config.enabled)
        return false;
    INFO("Removing connections based on max flow strategy");
    size_t max_length = LengthThresholdFinder::MaxErroneousConnectionLength(
            g.k(), (size_t) mfec_config.max_ec_length_coefficient);
    omnigraph::MaxFlowECRemover<Graph> erroneous_edge_remover(
            g, max_length, mfec_config.uniqueness_length,
            mfec_config.plausibility_length, removal_handler);
    return erroneous_edge_remover.Process();
}

template<class Graph>
bool RemoveComplexBulges(
        Graph& g,
        const debruijn_config::simplification::complex_bulge_remover& cbr_config,
        size_t iteration = 0) {
    if (!cbr_config.enabled)
        return false;
    INFO("Removing complex bulges");
    size_t max_length = (size_t) ((double) g.k() * cbr_config.max_relative_length);
    size_t max_diff = cbr_config.max_length_difference;
    string output_dir = "";
    if (cbr_config.pics_enabled) {
        output_dir = cbr_config.folder;
        make_dir(output_dir);
        output_dir += ToString(iteration) + "/";
    }
    omnigraph::complex_br::ComplexBulgeRemover<Graph> complex_bulge_remover(
            g, max_length, max_diff, output_dir);
    return complex_bulge_remover.Run();
}

template<class Graph>
bool AllTopology(Graph &g,
                 boost::function<void(typename Graph::EdgeId)> removal_handler,
                 size_t /*iteration*/) {
    bool res = TopologyRemoveErroneousEdges(g, cfg::get().simp.tec,
                                            removal_handler);
    res |= TopologyReliabilityRemoveErroneousEdges(g, cfg::get().simp.trec,
                                                   removal_handler);
    res |= RemoveThorns(g, cfg::get().simp.isec, removal_handler);
    res |= MultiplicityCountingRemoveErroneousEdges(g, cfg::get().simp.tec,
                                                    removal_handler);
    return res;
}

template<class Graph>
bool FinalRemoveErroneousEdges(
        Graph &g, boost::function<void(typename Graph::EdgeId)> removal_handler,
        double determined_coverage_threshold, size_t iteration) {

    bool changed = false;

    changed |= AllTopology(g, removal_handler, iteration);
    changed |= MaxFlowRemoveErroneousEdges(g, cfg::get().simp.mfec,
                                           removal_handler);
    return changed;
}

void PreSimplification(conj_graph_pack& gp,
                       const FlankingCoverage<Graph, Index::InnerIndexT>& flanking_cov,
                       boost::function<void(EdgeId)> removal_handler,
                       detail_info_printer & /*printer*/, size_t /*iteration_count*/,
                       double determined_coverage_threshold) {
    INFO("PROCEDURE == Presimplification");
    INFO("Early tip clipping");
    ClipTipsWithProjection(gp, cfg::get().simp.tc,
                           cfg::get().graph_read_corr.enable, cfg::get().ds.RL(),
                           determined_coverage_threshold, removal_handler);

    INFO("Early bulge removal");
    RemoveBulges(gp.g, cfg::get().simp.br, 0, removal_handler, gp.g.k() + 1);
}

void SimplificationCycle(conj_graph_pack& gp,
                         const FlankingCoverage<Graph, Index::InnerIndexT>& flanking_cov,
                         boost::function<void(EdgeId)> removal_handler,
                         detail_info_printer &printer, size_t iteration_count,
                         size_t iteration, double max_coverage) {
    INFO("PROCEDURE == Simplification cycle, iteration " << (iteration + 1));

    DEBUG(iteration << " TipClipping");
    ClipTipsWithProjection(gp, cfg::get().simp.tc,
                           cfg::get().graph_read_corr.enable, cfg::get().ds.RL(),
                           max_coverage, removal_handler);
    DEBUG(iteration << " TipClipping stats");
    printer(ipp_tip_clipping, str(format("_%d") % iteration));

    //todo temporary disabled completely
    DEBUG(iteration << " ErroneousConnectionsRemoval");
    RemoveLowCoverageEdges(gp.g, cfg::get().simp.ec, /*todo return, removal_handler*/
                           removal_handler, cfg::get().ds.RL(), max_coverage,
                           iteration_count, iteration);
    DEBUG(iteration << " ErroneousConnectionsRemoval stats");
    printer(ipp_err_con_removal, str(format("_%d") % iteration));

    //todo temporary! relative coverage remover
    auto colorer = DefaultGPColorer(gp);

    //todo make this procedure easier
    EdgeQuality<Graph, Index> edge_qual(gp.g, gp.index, gp.kmer_mapper, gp.genome);
    total_labeler_graph_struct graph_struct(gp.g, &gp.int_ids, &gp.edge_pos);
    total_labeler tot_lab(&graph_struct);
    CompositeLabeler<Graph> labeler(tot_lab, edge_qual);

    //  QualityLoggingRemovalHandler<Graph> qual_removal_handler(gp.g, edge_qual);
    QualityEdgeLocalityPrintingRH<Graph, Index> qual_removal_handler(
            gp.g, edge_qual, labeler, *colorer, cfg::get().output_dir);

    const string folder = cfg::get().output_dir + "low_cov_components/";
    make_dir(folder);

    boost::function<void(set<EdgeId>)> removal_handler_f_1 = boost::bind(
            &VisualizeNontrivialComponentAutoInc<Graph>, boost::ref(gp.g), _1,
            folder, boost::ref(labeler), boost::ref(*colorer));

    boost::function<void(EdgeId)> raw_removal_handler_f_2 = boost::bind(
            //            &QualityLoggingRemovalHandler<Graph>::HandleDelete,
            &QualityEdgeLocalityPrintingRH<Graph, Index>::HandleDelete,
            boost::ref(qual_removal_handler), _1);

    boost::function<void(set<EdgeId>)> removal_handler_f_2 = boost::bind(
            &SingleEdgeAdapter<set<EdgeId>>, _1, raw_removal_handler_f_2);

    boost::function<void(set<EdgeId>)> rel_removal_handler = boost::bind(
            &func::Composition<set<EdgeId>>, _1, removal_handler_f_1,
            removal_handler_f_2);

    ChimericEdgeClassifier<Graph, Index> edge_classifier(gp.g, edge_qual);

    boost::function<bool(EdgeId)> edge_classifier_f = boost::bind(
            &ChimericEdgeClassifier<Graph, Index>::IsTrivialChimeric, edge_classifier,
            _1);

    RemoveRelativelyLowCoverageComponents(gp.g, flanking_cov,
                                          rel_removal_handler, 10.,
                                          cfg::get().ds.RL(), edge_classifier_f);

    //todo end of temporary

    DEBUG(iteration << " BulgeRemoval");
    RemoveBulges(gp.g, cfg::get().simp.br, 0, removal_handler);
    DEBUG(iteration << " BulgeRemoval stats");
    printer(ipp_bulge_removal, str(format("_%d") % iteration));

}

void PostSimplification(conj_graph_pack& gp,
                        const FlankingCoverage<Graph, Index::InnerIndexT>& flanking_cov,
                        boost::function<void(EdgeId)> &removal_handler,
                        detail_info_printer & /*printer*/,
                        double determined_coverage_threshold) {
  INFO("PROCEDURE == Post simplification");
  size_t iteration = 0;
  bool enable_flag = true;
  while (enable_flag) {
    //todo was it disabled long ago?!
    enable_flag |= false;/*RemoveRelativelyLowCoverageEdges(
     g, cfg::get().simp.rec, removal_handler, determined_coverage_threshold);*/

    INFO("Iteration " << iteration);
    if (cfg::get().topology_simplif_enabled) {
      enable_flag |= TopologyClipTips(gp.g, cfg::get().simp.ttc, cfg::get().ds.RL(),
                                      removal_handler);

      enable_flag |= FinalRemoveErroneousEdges(gp.g, removal_handler,
                                               determined_coverage_threshold,
                                               iteration);
    }


    enable_flag |= ClipTipsWithProjection(gp, cfg::get().simp.tc,
                                          cfg::get().graph_read_corr.enable,
                                          cfg::get().ds.RL(), determined_coverage_threshold,
                                          removal_handler);
        //todo enable_flag |=
    RemoveBulges(gp.g, cfg::get().simp.br, 0, removal_handler);

    enable_flag |= RemoveComplexBulges(gp.g, cfg::get().simp.cbr, iteration);

    iteration++;

//    printer(ipp_before_final_err_con_removal);
//        printer(ipp_final_tip_clipping, str(format("_%d") % iteration));
//        printer(ipp_final_err_con_removal, str(format("_%d") % iteration));
//        printer(ipp_final_bulge_removal, str(format("_%d") % iteration));
  }
}

template<class Graph, class KmerIndex>
double FindErroneousConnectionsCoverageThreshold(
        const Graph &graph,
        const KmerIndex &index) {
    return cfg::get().ds.single_cell ?
            ErroneousConnectionThresholdFinder<Graph>(graph).FindThreshold() :
            MCErroneousConnectionThresholdFinder<Graph, KmerIndex>(index).FindThreshold();
}

void IdealSimplification(Graph& graph, Compressor<Graph>& compressor,
                         boost::function<double(EdgeId)> quality_handler_f) {
    for (auto iterator = graph.SmartEdgeBegin(); !iterator.IsEnd();
            ++iterator) {
        if (math::eq(quality_handler_f(*iterator), 0.))
            graph.DeleteEdge(*iterator);
    }
    compressor.CompressAllVertices();
}

void SimplifyGraph(conj_graph_pack &gp,
                   boost::function<void(EdgeId)> removal_handler,
                   omnigraph::GraphLabeler<Graph>& /*labeler*/,
                   detail_info_printer& printer, size_t iteration_count) {
    //ec auto threshold
    double determined_coverage_threshold =
            FindErroneousConnectionsCoverageThreshold(gp.g,
                                                      gp.index.inner_index());
    INFO( "Coverage threshold value was calculated as " << determined_coverage_threshold);

    if (cfg::get().gap_closer_enable && cfg::get().gc.before_simplify)
        CloseGaps(gp);

    printer(ipp_before_simplification);
    DEBUG("Graph simplification started");

    if (!cfg::get().developer_mode) {
        INFO("Detaching and clearing index");
        gp.index.Detach();
        gp.index.clear();
        INFO("Index clearing finished");
    }
//	VERIFY(gp.kmer_mapper.IsAttached());

//todo remove magic constants
    FlankingCoverage<Graph, Index::InnerIndexT> flanking_cov(gp.g, gp.index.inner_index(), 50);

//  if (cfg::get().ds.single_cell)
//    PreSimplification(gp, flanking_cov, removal_handler, printer,
//                      iteration_count, determined_coverage_threshold);

    for (size_t i = 0; i < iteration_count; i++) {
        if ((cfg::get().gap_closer_enable) && (cfg::get().gc.in_simplify)) {
            CloseGaps(gp);
        }

        SimplificationCycle(gp, flanking_cov, removal_handler, printer,
                            iteration_count, i, determined_coverage_threshold);
        printer(ipp_err_con_removal,
                str(format("_%d") % (i + iteration_count)));
    }

    PostSimplification(gp, flanking_cov, removal_handler, printer,
                       determined_coverage_threshold);
//    typedef typename EdgeIndexHelper<typename conj_graph_pack::index_t>::GraphPositionFillingIndexBuilderT IndexBuilder;
//    IndexBuilder index_builder;
    if (!cfg::get().developer_mode) {
        INFO("Refilling index");
//        index_builder.BuildIndexFromGraph(gp.index.inner_index(), gp.g);
        gp.index.Refill();
        INFO("Index refilled");
        INFO("Attaching index");
        gp.index.Attach();
        INFO("Index attached");
    }

    if (cfg::get().gap_closer_enable && cfg::get().gc.after_simplify)
        CloseGaps(gp);

    INFO("Final index refill");
    //todo second refill in ten lines!!!
//    index_builder.BuildIndexFromGraph(gp.index.inner_index(), gp.g);
    gp.index.Refill();
    INFO("Final index refill finished");

    INFO("Final isolated edges removal:");
    size_t max_length = std::max(cfg::get().ds.RL(), cfg::get().simp.ier.max_length_any_cov);
    INFO("All edges of length smaller than " << max_length << " will be removed");
    IsolatedEdgeRemover<Graph>(gp.g, cfg::get().simp.ier.max_length,
                               cfg::get().simp.ier.max_coverage, max_length)
            .RemoveIsolatedEdges();
    printer(ipp_removing_isolated_edges);
    printer(ipp_final_simplified);

    DEBUG("Graph simplification finished");

    INFO("Counting average coverage");
    AvgCovereageCounter<Graph> cov_counter(gp.g);
    cfg::get_writable().ds.set_avg_coverage(cov_counter.Count());
    INFO("Average coverage = " << cfg::get().ds.avg_coverage());
}

}<|MERGE_RESOLUTION|>--- conflicted
+++ resolved
@@ -292,23 +292,6 @@
 };
 
 template<class Graph>
-<<<<<<< HEAD
-bool ClipTips(
-        Graph& graph, size_t max_tip_length,
-        const shared_ptr<Predicate<typename Graph::EdgeId>>& condition,
-        boost::function<void(typename Graph::EdgeId)> raw_removal_handler = 0) {
-
-    DEBUG("Max tip length: " << max_tip_length);
-
-    omnigraph::TipClipper<Graph> tc(graph, max_tip_length, condition,
-                                    raw_removal_handler);
-
-    return tc.ClipTips();
-}
-
-template<class Graph>
-=======
->>>>>>> 324b9028
 bool ClipTips(Graph& g,
               const debruijn_config::simplification::tip_clipper& tc_config,
               size_t read_length = 0, double detected_coverage_threshold = 0.,
