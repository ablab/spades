--- conflicted
+++ resolved
@@ -582,33 +582,11 @@
                          boost::function<void(EdgeId)> removal_handler,
                          detail_info_printer &printer, size_t iteration_count,
                          size_t iteration, double max_coverage) {
-<<<<<<< HEAD
-  INFO("PROCEDURE == Simplification cycle, iteration " << (iteration + 1));
-
-  DEBUG(iteration << " TipClipping");
-  ClipTipsWithProjection(gp, cfg::get().simp.tc,
-                         cfg::get().graph_read_corr.enable, cfg::get().ds.RL(),
-                         max_coverage, removal_handler);
-  DEBUG(iteration << " TipClipping stats");
-  printer(ipp_tip_clipping, str(format("_%d") % iteration));
-
-  DEBUG(iteration << " BulgeRemoval");
-  RemoveBulges(gp.g, cfg::get().simp.br, removal_handler);
-  DEBUG(iteration << " BulgeRemoval stats");
-  printer(ipp_bulge_removal, str(format("_%d") % iteration));
-
-  DEBUG(iteration << " ErroneousConnectionsRemoval");
-  RemoveLowCoverageEdges(gp.g, cfg::get().simp.ec, removal_handler,
-                         cfg::get().ds.RL(), max_coverage, iteration_count,
-                         iteration);
-  DEBUG(iteration << " ErroneousConnectionsRemoval stats");
-  printer(ipp_err_con_removal, str(format("_%d") % iteration));
-=======
     INFO("PROCEDURE == Simplification cycle, iteration " << (iteration + 1));
 
     DEBUG(iteration << " TipClipping");
     ClipTipsWithProjection(gp, cfg::get().simp.tc,
-                           cfg::get().graph_read_corr.enable, *cfg::get().ds.RL,
+                           cfg::get().graph_read_corr.enable, cfg::get().ds.RL(),
                            max_coverage, removal_handler);
     DEBUG(iteration << " TipClipping stats");
     printer(ipp_tip_clipping, str(format("_%d") % iteration));
@@ -620,12 +598,11 @@
 
     DEBUG(iteration << " ErroneousConnectionsRemoval");
     RemoveLowCoverageEdges(gp.g, cfg::get().simp.ec, removal_handler,
-                           *cfg::get().ds.RL, max_coverage, iteration_count,
+                           cfg::get().ds.RL(), max_coverage, iteration_count,
                            iteration);
     DEBUG(iteration << " ErroneousConnectionsRemoval stats");
     printer(ipp_err_con_removal, str(format("_%d") % iteration));
 
->>>>>>> 0058280f
 }
 
 void PostSimplification(conj_graph_pack& gp,
@@ -653,11 +630,7 @@
                                           cfg::get().ds.RL(), determined_coverage_threshold,
                                           removal_handler);
         //todo enable_flag |= 
-<<<<<<< HEAD
-    RemoveBulges(gp.g, cfg::get().simp.br, removal_handler);
-=======
-        RemoveBulges(gp.g, cfg::get().simp.br, 0, removal_handler);
->>>>>>> 0058280f
+    RemoveBulges(gp.g, cfg::get().simp.br, 0, removal_handler);
 
     enable_flag |= RemoveComplexBulges(gp.g, cfg::get().simp.cbr, iteration);
 
