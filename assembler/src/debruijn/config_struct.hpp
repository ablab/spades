//***************************************************************************
//* Copyright (c) 2011-2013 Saint-Petersburg Academic University
//* All Rights Reserved
//* See file LICENSE for details.
//****************************************************************************

#ifndef CONFIG_STRUCT_HDIP_
#define CONFIG_STRUCT_HDIP_

#include "config_singl.hpp"
#include "cpp_utils.hpp"
#include "sequence/sequence.hpp"
#include "path_extend/pe_config_struct.hpp"

#include "io/library.hpp"
#include "io/binary_streams.hpp"
#include "io/rc_reader_wrapper.hpp"
#include "io/read_stream_vector.hpp"

#include <boost/bimap.hpp>
#include "xmath.h"

namespace debruijn_graph {

enum construction_mode {
    con_old, con_extention
};

enum estimation_mode {
    em_simple, em_weighted, em_extensive, em_smoothing
};

enum resolving_mode {
    rm_none,
    rm_path_extend,
};

enum info_printer_pos {
    ipp_default = 0,
    ipp_before_first_gap_closer,
    ipp_before_simplification,
    ipp_tip_clipping,
    ipp_bulge_removal,
    ipp_err_con_removal,
    ipp_before_final_err_con_removal,
    ipp_final_err_con_removal,
    ipp_final_tip_clipping,
    ipp_final_bulge_removal,
    ipp_removing_isolated_edges,
    ipp_final_simplified,
    ipp_final_gap_closed,
    ipp_before_repeat_resolution,

    ipp_total
};

namespace details {

inline const char* info_printer_pos_name(size_t pos) {
    const char* names[] = { "default", "before_first_gap_closer",
                            "before_simplification", "tip_clipping", "bulge_removal",
                            "err_con_removal", "before_final_err_con_removal",
                            "final_err_con_removal", "final_tip_clipping",
                            "final_bulge_removal", "removing_isolated_edges",
                            "final_simplified","final_gap_closed", "before_repeat_resolution" };

    utils::check_array_size < ipp_total > (names);
    return names[pos];
}

} // namespace details

// struct for debruijn project's configuration file
struct debruijn_config {
    typedef boost::bimap<std::string, construction_mode> construction_mode_id_mapping;
    typedef boost::bimap<std::string, estimation_mode> estimation_mode_id_mapping;
    typedef boost::bimap<std::string, resolving_mode> resolve_mode_id_mapping;

    //  bad fix, it is to be removed! To determine is it started from run.sh or from spades.py
    bool run_mode;

    bool developer_mode;

    static const construction_mode_id_mapping FillConstructionModeInfo() {
        construction_mode_id_mapping::value_type info[] = {
            construction_mode_id_mapping::value_type("old", con_old),
            construction_mode_id_mapping::value_type("extension", con_extention), };
        return construction_mode_id_mapping(info, utils::array_end(info));
    }

    static const estimation_mode_id_mapping FillEstimationModeInfo() {
        estimation_mode_id_mapping::value_type info[] = {
            estimation_mode_id_mapping::value_type("simple", em_simple),
            estimation_mode_id_mapping::value_type("weighted", em_weighted),
            estimation_mode_id_mapping::value_type("extensive", em_extensive),
            estimation_mode_id_mapping::value_type("smoothing", em_smoothing)
        };
        return estimation_mode_id_mapping(info, utils::array_end(info));
    }

    static const resolve_mode_id_mapping FillResolveModeInfo() {
        resolve_mode_id_mapping::value_type info[] = {
            resolve_mode_id_mapping::value_type("none", rm_none),
            resolve_mode_id_mapping::value_type("path_extend", rm_path_extend),
        };

        return resolve_mode_id_mapping(info, utils::array_end(info));
    }

    static const construction_mode_id_mapping& construction_mode_info() {
        static construction_mode_id_mapping con_mode_info =
                FillConstructionModeInfo();
        return con_mode_info;
    }

    static const estimation_mode_id_mapping& estimation_mode_info() {
        static estimation_mode_id_mapping est_mode_info = FillEstimationModeInfo();
        return est_mode_info;
    }

    static const resolve_mode_id_mapping& resolve_mode_info() {
        static resolve_mode_id_mapping info = FillResolveModeInfo();
        return info;
    }

    static const std::string& construction_mode_name(construction_mode con_id) {
        auto it = construction_mode_info().right.find(con_id);
        VERIFY_MSG(it != construction_mode_info().right.end(),
                   "No name for construction mode id = " << con_id);
        return it->second;
    }

    static construction_mode construction_mode_id(std::string name) {
        auto it = construction_mode_info().left.find(name);
        VERIFY_MSG(it != construction_mode_info().left.end(),
                   "There is no construction mode with name = " << name);

        return it->second;
    }

    static const std::string& estimation_mode_name(estimation_mode est_id) {
        auto it = estimation_mode_info().right.find(est_id);
        VERIFY_MSG(it != estimation_mode_info().right.end(),
                   "No name for estimation mode id = " << est_id);
        return it->second;
    }

    static estimation_mode estimation_mode_id(std::string name) {
        auto it = estimation_mode_info().left.find(name);
        VERIFY_MSG(it != estimation_mode_info().left.end(),
                   "There is no estimation mode with name = " << name);

        return it->second;
    }

    static const std::string& resolving_mode_name(resolving_mode mode_id) {
        auto it = resolve_mode_info().right.find(mode_id);
        VERIFY_MSG(it != resolve_mode_info().right.end(),
                   "No name for resolving mode id = " << mode_id);

        return it->second;
    }

    static resolving_mode resolving_mode_id(std::string name) {
        auto it = resolve_mode_info().left.find(name);
        VERIFY_MSG(it != resolve_mode_info().left.end(),
                   "There is no resolving mode with name = " << name);

        return it->second;
    }

    struct simplification {
        struct tip_clipper {
            std::string condition;
        };

        struct topology_tip_clipper {
            double length_coeff;
            size_t uniqueness_length;
            size_t plausibility_length;
        };

        struct bulge_remover {
            double max_bulge_length_coefficient;
            size_t max_additive_length_coefficient;
            double max_coverage;
            double max_relative_coverage;
            double max_delta;
            double max_relative_delta;
        };

        struct erroneous_connections_remover {
            std::string condition;
        };

        struct relative_coverage_ec_remover {
            size_t max_ec_length_coefficient;
            double max_coverage_coeff;
            double coverage_gap;
        };

        struct topology_based_ec_remover {
            size_t max_ec_length_coefficient;
            size_t uniqueness_length;
            size_t plausibility_length;
        };

        struct tr_based_ec_remover {
            size_t max_ec_length_coefficient;
            size_t uniqueness_length;
            double unreliable_coverage;
        };

        struct interstrand_ec_remover {
            size_t max_ec_length_coefficient;
            size_t uniqueness_length;
            size_t span_distance;
        };

        struct max_flow_ec_remover {
            bool enabled;
            double max_ec_length_coefficient;
            size_t uniqueness_length;
            size_t plausibility_length;
        };

        struct isolated_edges_remover {
            size_t max_length;
            double max_coverage;
            size_t max_length_any_cov;
        };

        struct complex_bulge_remover {
            bool enabled;
            bool pics_enabled;
            std::string folder;
            double max_relative_length;
            size_t max_length_difference;
        };

        struct hidden_ec_remover {
            bool enabled;
            size_t uniqueness_length;
            double unreliability_threshold;
            double relative_threshold;
        };

        tip_clipper tc;
        topology_tip_clipper ttc;
        bulge_remover br;
        erroneous_connections_remover ec;
        relative_coverage_ec_remover rec;
        topology_based_ec_remover tec;
        tr_based_ec_remover trec;
        interstrand_ec_remover isec;
        max_flow_ec_remover mfec;
        isolated_edges_remover ier;
        complex_bulge_remover cbr;
        hidden_ec_remover her;
    };

    struct construction {
        struct early_tip_clipper {
            bool enable;
            boost::optional<size_t> length_bound;
        };

        construction_mode con_mode;
        early_tip_clipper early_tc;
        bool keep_perfect_loops;
    };

    std::string uncorrected_reads;
    bool need_consensus;
    double mismatch_ratio;
    simplification simp;

    struct distance_estimator {
        double linkage_distance_coeff;
        double max_distance_coeff;
        double max_distance_coeff_scaff;
        double filter_threshold;
    };

    struct smoothing_distance_estimator {
        size_t threshold;
        double range_coeff;
        double delta_coeff;
        double percentage;
        size_t cutoff;
        size_t min_peak_points;
        double inv_density;
        double derivative_threshold;
    };

    struct pacbio_processor {
  //align and traverse.
      size_t  pacbio_k; //13
      bool additional_debug_info; //false
      double compression_cutoff;// 0.6
      double domination_cutoff; //1.5
      double path_limit_stretching; //1.3
      double path_limit_pressing;//0.7

  //gap_closer
      size_t long_seq_limit; //400
    };

    struct DataSetData {
        size_t read_length;
        double mean_insert_size;
        double insert_size_deviation;
        double insert_size_left_quantile;
        double insert_size_right_quantile;
        double median_insert_size;
        double insert_size_mad;
        std::map<int, size_t> insert_size_distribution;

        uint64_t total_nucls;
        double average_coverage;
        double pi_threshold;

        std::string paired_read_prefix;
        std::string single_read_prefix;
        size_t thread_num;

<<<<<<< HEAD
        typedef io::IReader<io::SingleReadSeq> SequenceSingleReadStream;
        typedef io::IReader<io::PairedReadSeq> SequencePairedReadStream;

        DataSetData(): read_length(0),
                mean_insert_size(0.0),
                insert_size_deviation(0.0),
                insert_size_left_quantile(0.0),
                insert_size_right_quantile(0.0),
                median_insert_size(0.0),
                insert_size_mad(0.0),
                total_nucls(0),
                average_coverage(0.0),
                pi_threshold(0.0) {
=======
        DataSetData(): read_length(0), mean_insert_size(0.0), insert_size_deviation(0.0), median_insert_size(0.0), insert_size_mad(0.0), total_nucls(0), average_coverage(0.0), pi_threshold(0.0) {
>>>>>>> 08f19cfe
        }
    };

    struct dataset {
        io::DataSet<DataSetData> reads;

        size_t max_read_length;
        double average_coverage;

        size_t RL() const { return max_read_length; }
        void set_RL(size_t RL) {
            max_read_length = RL;
        }

        double avg_coverage() const { return average_coverage; }
        void set_avg_coverage(double avg_coverage) {
            average_coverage = avg_coverage;
            for (size_t i = 0; i < reads.lib_count(); ++i) {
                reads[i].data().average_coverage = avg_coverage;
            }
        }

        bool single_cell;
        std::string reference_genome_filename;
        std::string reads_filename;

        Sequence reference_genome;

        dataset(): max_read_length(0), average_coverage(0.0) {
        }
    };

    struct position_handler {
        int max_single_gap;
        std::string contigs_for_threading;
        std::string contigs_to_analyze;
        bool late_threading;
        bool careful_labeling;
    };

    struct gap_closer {
        int minimal_intersection;
        bool before_simplify;
        bool in_simplify;
        bool after_simplify;
        double weight_threshold;
    };

    struct info_printer {
        bool print_stats;
        bool write_components;
        std::string components_for_kmer;
        std::string components_for_genome_pos;
        bool write_components_along_genome;
        bool write_components_along_contigs;
        bool save_full_graph;
        bool write_error_loc;
        bool write_full_graph;
        bool write_full_nc_graph;
    };

    struct graph_read_corr_cfg {
        bool enable;
        std::string output_dir;
        bool binary;
    };

    typedef std::map<info_printer_pos, info_printer> info_printers_t;

public:
    std::string dataset_file;
    std::string project_name;
    std::string input_dir;
    std::string output_base;
    std::string output_root;
    std::string output_dir;
    std::string output_suffix;
    std::string output_saves;
    std::string final_contigs_file;
    std::string log_filename;

    bool make_saves;
    bool output_pictures;
    bool output_nonfinal_contigs;
    bool compute_paths_number;

    bool use_additional_contigs;
    bool topology_simplif_enabled;
    bool use_unipaths;
    std::string additional_contigs;

    bool pacbio_test_on;
    bool coverage_based_rr_on;
    struct coverage_based_rr {
        double coverage_threshold_one_list;
        double coverage_threshold_match;
        double coverage_threshold_global;
        double tandem_ratio_lower_threshold;
        double tandem_ratio_upper_threshold;
        double repeat_length_upper_threshold;
    };

    coverage_based_rr cbrr;

    std::string load_from;

    std::string entry_point;

    bool rr_enable;
    bool long_single_mode;
    bool divide_clusters;

    bool mismatch_careful;
    bool correct_mismatches;
    bool paired_info_statistics;
    bool paired_info_scaffolder;
    bool cut_bad_connections;
    bool gap_closer_enable;

    size_t max_repeat_length;

    //Convertion options
    size_t buffer_size;
    std::string temp_bin_reads_dir;
    std::string temp_bin_reads_path;
    std::string temp_bin_reads_info;
    std::string paired_read_prefix;
    std::string single_read_prefix;

    size_t K;

    bool use_multithreading;
    size_t max_threads;
    size_t max_memory;

    estimation_mode est_mode;

    resolving_mode rm;
    path_extend::pe_config::MainPEParamsT pe_params;
    bool avoid_rc_connections;

    construction con;
    distance_estimator de;
    smoothing_distance_estimator ade;
    pacbio_processor pb;
    bool use_scaffolder;
    bool mask_all;
    dataset ds;
    position_handler pos;
    gap_closer gc;
    graph_read_corr_cfg graph_read_corr;
    info_printers_t info_printers;

    size_t flanking_range;
};

void load(debruijn_config& cfg, const std::string &filename);
void load_lib_data(const std::string& prefix);
void write_lib_data(const std::string& prefix);
} // debruijn_graph

typedef config_common::config<debruijn_graph::debruijn_config> cfg;

#endif<|MERGE_RESOLUTION|>--- conflicted
+++ resolved
@@ -324,10 +324,6 @@
         std::string single_read_prefix;
         size_t thread_num;
 
-<<<<<<< HEAD
-        typedef io::IReader<io::SingleReadSeq> SequenceSingleReadStream;
-        typedef io::IReader<io::PairedReadSeq> SequencePairedReadStream;
-
         DataSetData(): read_length(0),
                 mean_insert_size(0.0),
                 insert_size_deviation(0.0),
@@ -338,9 +334,6 @@
                 total_nucls(0),
                 average_coverage(0.0),
                 pi_threshold(0.0) {
-=======
-        DataSetData(): read_length(0), mean_insert_size(0.0), insert_size_deviation(0.0), median_insert_size(0.0), insert_size_mad(0.0), total_nucls(0), average_coverage(0.0), pi_threshold(0.0) {
->>>>>>> 08f19cfe
         }
     };
 
