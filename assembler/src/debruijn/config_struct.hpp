--- conflicted
+++ resolved
@@ -293,11 +293,8 @@
 		load(pt, "de", cfg.de); // distance estimator:
 		load(pt, "ade", cfg.ade); // advanced distance estimator:
 		load(pt, "rr", cfg.rr); // repeat resolver:
-<<<<<<< HEAD
 		load(pt, "pos", cfg.pos); // position handler:
-=======
 		load(pt, "need_consensus", cfg.need_consensus);
->>>>>>> 28d3c472
 		load(pt, "uncorrected_reads", cfg.uncorrected_reads);
 		load(pt, cfg.dataset_name, cfg.ds);
 	}
