--- conflicted
+++ resolved
@@ -128,7 +128,6 @@
 
 	static const stage_name_id_mapping FillStageInfo() {
 		stage_name_id_mapping::value_type info[] = {
-<<<<<<< HEAD
       stage_name_id_mapping::value_type("construction", ws_construction),
       stage_name_id_mapping::value_type("simplification", ws_simplification),
       stage_name_id_mapping::value_type("late_pair_info_count", ws_late_pair_info_count),
@@ -136,21 +135,6 @@
       stage_name_id_mapping::value_type("repeats_resolving", ws_repeats_resolving),
       stage_name_id_mapping::value_type("n50_enlargement", ws_n50_enlargement)
     };
-=======
-				stage_name_id_mapping::value_type("construction",
-						ws_construction), stage_name_id_mapping::value_type(
-						"simplification", ws_simplification),
-				stage_name_id_mapping::value_type("late_pair_info_count",
-						ws_late_pair_info_count),
-				stage_name_id_mapping::value_type("distance_estimation",
-						ws_distance_estimation),
-				stage_name_id_mapping::value_type("repeats_resolving",
-						ws_repeats_resolving),
-				stage_name_id_mapping::value_type("repeats_resolving",
-						ws_repeats_resolving),
-				stage_name_id_mapping::value_type("n50_enlargement",
-						ws_n50_enlargement) };
->>>>>>> 2b86a009
 
 		return stage_name_id_mapping(info, utils::array_end(info));
 	}
@@ -968,12 +952,6 @@
 		cfg.output_base += '/';
 	}
 
-<<<<<<< HEAD
-=======
-	// instead of dataset_name.
-	cfg.dataset_name = path::basename(cfg.dataset_file);
-
->>>>>>> 2b86a009
 	// TODO: remove this shit
 	load(cfg.run_mode, pt, "run_mode");
 
