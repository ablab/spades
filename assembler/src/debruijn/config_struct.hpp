--- conflicted
+++ resolved
@@ -144,19 +144,13 @@
 			int LEN;
 		};
 
-<<<<<<< HEAD
-        std::string dataset_name;
-
-        std::string input_dir;
-
-=======
-		struct position_handler{
+        struct position_handler{
 			int max_single_gap;
 			std::string contigs_for_threading;
 		};
 
-		std::string input_dir;
->>>>>>> 77028519
+        std::string dataset_name;
+        std::string input_dir;
 		std::string output_root;
 		std::string output_dir;
 		std::string output_suffix;
