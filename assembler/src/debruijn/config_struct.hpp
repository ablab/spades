//***************************************************************************
//* Copyright (c) 2011-2013 Saint-Petersburg Academic University
//* All Rights Reserved
//* See file LICENSE for details.
//****************************************************************************

#ifndef CONFIG_STRUCT_HDIP_
#define CONFIG_STRUCT_HDIP_

#include "config_singl.hpp"
#include "cpp_utils.hpp"
#include "sequence/sequence.hpp"
#include "path_extend/pe_config_struct.hpp"

#include "io/library.hpp"
#include "io/binary_streams.hpp"
#include "io/rc_reader_wrapper.hpp"
#include "io/read_stream_vector.hpp"

#include <boost/bimap.hpp>
#include "xmath.h"

namespace debruijn_graph {

enum construction_mode {
    con_old, con_extention
};

enum estimation_mode {
    em_simple, em_weighted, em_extensive, em_smoothing
};

enum resolving_mode {
    rm_none,
    rm_path_extend,
};

enum info_printer_pos {
    ipp_default = 0,
    ipp_before_first_gap_closer,
    ipp_before_simplification,
    ipp_tip_clipping,
    ipp_bulge_removal,
    ipp_err_con_removal,
    ipp_before_final_err_con_removal,
    ipp_final_err_con_removal,
    ipp_final_tip_clipping,
    ipp_final_bulge_removal,
    ipp_removing_isolated_edges,
    ipp_final_simplified,
    ipp_before_repeat_resolution,

    ipp_total
};

namespace details {

inline const char* info_printer_pos_name(size_t pos) {
    const char* names[] = { "default", "before_first_gap_closer",
                            "before_simplification", "tip_clipping", "bulge_removal",
                            "err_con_removal", "before_final_err_con_removal",
                            "final_err_con_removal", "final_tip_clipping",
                            "final_bulge_removal", "removing_isolated_edges",
                            "final_simplified", "before_repeat_resolution" };

    utils::check_array_size < ipp_total > (names);
    return names[pos];
}

} // namespace details

// struct for debruijn project's configuration file
struct debruijn_config {
    typedef boost::bimap<std::string, construction_mode> construction_mode_id_mapping;
    typedef boost::bimap<std::string, estimation_mode> estimation_mode_id_mapping;
    typedef boost::bimap<std::string, resolving_mode> resolve_mode_id_mapping;

    //  bad fix, it is to be removed! To determine is it started from run.sh or from spades.py
    bool run_mode;

    bool developer_mode;

    static const construction_mode_id_mapping FillConstructionModeInfo() {
        construction_mode_id_mapping::value_type info[] = {
            construction_mode_id_mapping::value_type("old", con_old),
            construction_mode_id_mapping::value_type("extension", con_extention), };
        return construction_mode_id_mapping(info, utils::array_end(info));
    }

    static const estimation_mode_id_mapping FillEstimationModeInfo() {
        estimation_mode_id_mapping::value_type info[] = {
            estimation_mode_id_mapping::value_type("simple", em_simple),
            estimation_mode_id_mapping::value_type("weighted", em_weighted),
            estimation_mode_id_mapping::value_type("extensive", em_extensive),
            estimation_mode_id_mapping::value_type("smoothing", em_smoothing)
        };
        return estimation_mode_id_mapping(info, utils::array_end(info));
    }

    static const resolve_mode_id_mapping FillResolveModeInfo() {
        resolve_mode_id_mapping::value_type info[] = {
            resolve_mode_id_mapping::value_type("none", rm_none),
            resolve_mode_id_mapping::value_type("path_extend", rm_path_extend),
        };

        return resolve_mode_id_mapping(info, utils::array_end(info));
    }

    static const construction_mode_id_mapping& construction_mode_info() {
        static construction_mode_id_mapping con_mode_info =
                FillConstructionModeInfo();
        return con_mode_info;
    }

    static const estimation_mode_id_mapping& estimation_mode_info() {
        static estimation_mode_id_mapping est_mode_info = FillEstimationModeInfo();
        return est_mode_info;
    }

    static const resolve_mode_id_mapping& resolve_mode_info() {
        static resolve_mode_id_mapping info = FillResolveModeInfo();
        return info;
    }

    static const std::string& construction_mode_name(construction_mode con_id) {
        auto it = construction_mode_info().right.find(con_id);
        VERIFY_MSG(it != construction_mode_info().right.end(),
                   "No name for construction mode id = " << con_id);
        return it->second;
    }

    static construction_mode construction_mode_id(std::string name) {
        auto it = construction_mode_info().left.find(name);
        VERIFY_MSG(it != construction_mode_info().left.end(),
                   "There is no construction mode with name = " << name);

        return it->second;
    }

    static const std::string& estimation_mode_name(estimation_mode est_id) {
        auto it = estimation_mode_info().right.find(est_id);
        VERIFY_MSG(it != estimation_mode_info().right.end(),
                   "No name for estimation mode id = " << est_id);
        return it->second;
    }

    static estimation_mode estimation_mode_id(std::string name) {
        auto it = estimation_mode_info().left.find(name);
        VERIFY_MSG(it != estimation_mode_info().left.end(),
                   "There is no estimation mode with name = " << name);

        return it->second;
    }

    static const std::string& resolving_mode_name(resolving_mode mode_id) {
        auto it = resolve_mode_info().right.find(mode_id);
        VERIFY_MSG(it != resolve_mode_info().right.end(),
                   "No name for resolving mode id = " << mode_id);

        return it->second;
    }

    static resolving_mode resolving_mode_id(std::string name) {
        auto it = resolve_mode_info().left.find(name);
        VERIFY_MSG(it != resolve_mode_info().left.end(),
                   "There is no resolving mode with name = " << name);

        return it->second;
    }

    struct simplification {
        struct tip_clipper {
            std::string condition;
        };

        struct topology_tip_clipper {
            double length_coeff;
            size_t uniqueness_length;
            size_t plausibility_length;
        };

        struct bulge_remover {
            double max_bulge_length_coefficient;
            size_t max_additive_length_coefficient;
            double max_coverage;
            double max_relative_coverage;
            double max_delta;
            double max_relative_delta;
        };

        struct erroneous_connections_remover {
            std::string condition;
        };

        struct relative_coverage_ec_remover {
            size_t max_ec_length_coefficient;
            double max_coverage_coeff;
            double coverage_gap;
        };

        struct topology_based_ec_remover {
            size_t max_ec_length_coefficient;
            size_t uniqueness_length;
            size_t plausibility_length;
        };

        struct tr_based_ec_remover {
            size_t max_ec_length_coefficient;
            size_t uniqueness_length;
            double unreliable_coverage;
        };

        struct interstrand_ec_remover {
            size_t max_ec_length_coefficient;
            size_t uniqueness_length;
            size_t span_distance;
        };

        struct max_flow_ec_remover {
            bool enabled;
            double max_ec_length_coefficient;
            size_t uniqueness_length;
            size_t plausibility_length;
        };

        struct isolated_edges_remover {
            size_t max_length;
            double max_coverage;
            size_t max_length_any_cov;
        };

        struct complex_bulge_remover {
            bool enabled;
            bool pics_enabled;
            std::string folder;
            double max_relative_length;
            size_t max_length_difference;
        };

        tip_clipper tc;
        topology_tip_clipper ttc;
        bulge_remover br;
        erroneous_connections_remover ec;
        relative_coverage_ec_remover rec;
        topology_based_ec_remover tec;
        tr_based_ec_remover trec;
        interstrand_ec_remover isec;
        max_flow_ec_remover mfec;
        isolated_edges_remover ier;
        complex_bulge_remover cbr;
    };

    struct construction {
        struct early_tip_clipper {
            bool enable;
            boost::optional<size_t> length_bound;
        };

        construction_mode con_mode;
        early_tip_clipper early_tc;
        bool keep_perfect_loops;
    };

    std::string uncorrected_reads;
    bool need_consensus;
    double mismatch_ratio;
    simplification simp;

    struct repeat_resolver {
        bool symmetric_resolve;
        int mode;
        double inresolve_cutoff_proportion;
        int near_vertex;
        int max_distance;
        size_t max_repeat_length;
        bool kill_loops;
    };

    struct distance_estimator {
        double linkage_distance_coeff;
        double max_distance_coeff;
        double filter_threshold;
    };

    struct smoothing_distance_estimator {
        size_t threshold;
        double range_coeff;
        double delta_coeff;
        double percentage;
        size_t cutoff;
        size_t min_peak_points;
        double inv_density;
        double derivative_threshold;
    };

    struct pacbio_processor {
        //align and traverse.
        std::string pacbio_reads;
        size_t  pacbio_k; //13
        bool pacbio_optimized_sw; //false
        double compression_cutoff;// 0.6
        double domination_cutoff; //1.5
        double path_limit_stretching; //1.3
        double path_limit_pressing;//0.7
        //	double gap_closing_relative_iterations; // 20.0
        int gap_closing_iterations; //5000;

        //gap_closer
        size_t long_seq_limit; //400
        int split_cutoff; //100
        int match_value; // 1
        int mismatch_penalty; //1
        int insertion_penalty; //2
        int deletion_penalty; //2
    };

    struct DataSetData {
        size_t read_length;
        double mean_insert_size;
        double insert_size_deviation;
        double median_insert_size;
        double insert_size_mad;
        std::map<int, size_t> insert_size_distribution;

        uint64_t total_nucls;
        double average_coverage;

        std::string paired_read_prefix;
        std::string single_read_prefix;
        size_t thread_num;

        typedef io::IReader<io::SingleReadSeq> SequenceSingleReadStream;
        typedef io::IReader<io::PairedReadSeq> SequencePairedReadStream;

        DataSetData(): read_length(0), mean_insert_size(0.0), insert_size_deviation(0.0), median_insert_size(0.0), insert_size_mad(0.0), total_nucls(0), average_coverage(0.0) {
        }
    };

    struct dataset {
        io::DataSet<DataSetData> reads;

        size_t max_read_length;
        double average_coverage;

        size_t RL() const { return max_read_length; }
        void set_RL(size_t RL) {
            max_read_length = RL;
        }

        double avg_coverage() const { return average_coverage; }
        void set_avg_coverage(double avg_coverage) {
            average_coverage = avg_coverage;
            for (size_t i = 0; i < reads.lib_count(); ++i) {
                reads[i].data().average_coverage = avg_coverage;
            }
        }

        bool single_cell;
        std::string reference_genome_filename;
        std::string reads_filename;

        Sequence reference_genome;

        dataset(): max_read_length(0), average_coverage(0.0) {
        }
    };

    struct position_handler {
        int max_single_gap;
        std::string contigs_for_threading;
        std::string contigs_to_analyze;
        bool late_threading;
        bool careful_labeling;
    };

    struct gap_closer {
        int minimal_intersection;
        bool before_simplify;
        bool in_simplify;
        bool after_simplify;
        double weight_threshold;
    };

<<<<<<< HEAD
    tip_clipper tc;
    topology_tip_clipper ttc;
    bulge_remover br;
    erroneous_connections_remover ec;
    relative_coverage_ec_remover rec;
    topology_based_ec_remover tec;
    tr_based_ec_remover trec;
    interstrand_ec_remover isec;
    max_flow_ec_remover mfec;
    isolated_edges_remover ier;
    complex_bulge_remover cbr;
  };

  struct construction {
      struct early_tip_clipper {
          bool enable;
          boost::optional<size_t> length_bound;
      };

      construction_mode con_mode;
      early_tip_clipper early_tc;
      bool keep_perfect_loops;
  };

  std::string uncorrected_reads;
  bool need_consensus;
  double mismatch_ratio;
  simplification simp;

  struct repeat_resolver {
    bool symmetric_resolve;
    int mode;
    double inresolve_cutoff_proportion;
    int near_vertex;
    int max_distance;
    size_t max_repeat_length;
    bool kill_loops;
  };

  struct distance_estimator {
    double linkage_distance_coeff;
    double max_distance_coeff;
    double filter_threshold;
  };

  struct smoothing_distance_estimator {
    size_t threshold;
    double range_coeff;
    double delta_coeff;
    double percentage;
    size_t cutoff;
    size_t min_peak_points;
    double inv_density;
    double derivative_threshold;
  };

  struct pacbio_processor {
//align and traverse.
	std::string pacbio_reads;

	size_t  pacbio_k; //13
	bool additional_debug_info; //false
	bool pacbio_optimized_sw; //false
	double compression_cutoff;// 0.6
	double domination_cutoff; //1.5
	double path_limit_stretching; //1.3
	double path_limit_pressing;//0.7
//	double gap_closing_relative_iterations; // 20.0
	int gap_closing_iterations; //5000;

//gap_closer
	size_t long_seq_limit; //400
	int split_cutoff; //100
	int match_value; // 1
	int mismatch_penalty; //1
	int insertion_penalty; //2
	int deletion_penalty; //2
  };

  struct DataSetData {
    size_t read_length;
    double mean_insert_size;
    double insert_size_deviation;
    double median_insert_size;
    double insert_size_mad;
    std::map<int, size_t> insert_size_distribution;

    uint64_t total_nucls;
    double average_coverage;
    double pi_threshold;
=======
    struct info_printer {
        bool print_stats;
        bool write_components;
        std::string components_for_kmer;
        std::string components_for_genome_pos;
        bool write_components_along_genome;
        bool write_components_along_contigs;
        bool save_full_graph;
        bool write_error_loc;
        bool write_full_graph;
        bool write_full_nc_graph;
    };
>>>>>>> d1e0dc0f

    struct graph_read_corr_cfg {
        bool enable;
        std::string output_dir;
        bool binary;
    };

    typedef std::map<info_printer_pos, info_printer> info_printers_t;

<<<<<<< HEAD
    DataSetData()
                : read_length(0),
                  mean_insert_size(0.0),
                  insert_size_deviation(0.0),
                  median_insert_size(0.0),
                  insert_size_mad(0.0),
                  total_nucls(0),
                  average_coverage(0.0),
                  pi_threshold(0.0) {
        }
=======
  public:
    std::string dataset_file;
    std::string project_name;
    std::string input_dir;
    std::string output_base;
    std::string output_root;
    std::string output_dir;
    std::string output_suffix;
    std::string output_saves;
    std::string final_contigs_file;
    std::string log_filename;

    bool make_saves;
    bool output_pictures;
    bool output_nonfinal_contigs;
    bool compute_paths_number;

    bool use_additional_contigs;
    bool topology_simplif_enabled;
    bool use_unipaths;
    std::string additional_contigs;

    bool pacbio_test_on;
    bool coverage_based_rr_on;
    struct coverage_based_rr {
        double coverage_threshold_one_list;
        double coverage_threshold_match;
        double coverage_threshold_global;
        double tandem_ratio_lower_threshold;
        double tandem_ratio_upper_threshold;
        double repeat_length_upper_threshold;
>>>>>>> d1e0dc0f
    };

    coverage_based_rr cbrr;

    std::string load_from;

    std::string entry_point;

    bool paired_mode;
    bool divide_clusters;

    bool mismatch_careful;
    bool correct_mismatches;
    bool paired_info_statistics;
    bool paired_info_scaffolder;
    bool cut_bad_connections;
    bool componential_resolve;
    bool gap_closer_enable;

    //Convertion options
    size_t buffer_size;
    std::string temp_bin_reads_dir;
    std::string temp_bin_reads_path;
    std::string temp_bin_reads_info;
    std::string paired_read_prefix;
    std::string single_read_prefix;

<<<<<<< HEAD
    dataset(): max_read_length(0), average_coverage(0.0) {
    }
  };

  struct position_handler {
    int max_single_gap;
    std::string contigs_for_threading;
    std::string contigs_to_analyze;
    bool late_threading;
    bool careful_labeling;
  };

  struct gap_closer {
    int minimal_intersection;
    bool before_simplify;
    bool in_simplify;
    bool after_simplify;
    double weight_threshold;
  };

  struct info_printer {
    bool print_stats;
    bool write_components;
    std::string components_for_kmer;
    std::string components_for_genome_pos;
    bool write_components_along_genome;
    bool write_components_along_contigs;
    bool save_full_graph;
    bool write_error_loc;
    bool write_full_graph;
    bool write_full_nc_graph;
  };

  struct graph_read_corr_cfg {
    bool enable;
    std::string output_dir;
    bool binary;
  };

  typedef std::map<info_printer_pos, info_printer> info_printers_t;

 public:
  std::string dataset_file;
  std::string project_name;
  std::string input_dir;
  std::string output_base;
  std::string output_root;
  std::string output_dir;
  std::string output_suffix;
  std::string output_saves;
  std::string final_contigs_file;
  std::string log_filename;

  bool make_saves;
  bool output_pictures;
  bool output_nonfinal_contigs;
  bool compute_paths_number;

  bool use_additional_contigs;
  bool topology_simplif_enabled;
  bool use_unipaths;
  std::string additional_contigs;


  bool pacbio_test_on;
  bool coverage_based_rr_on;
  struct coverage_based_rr {
  double coverage_threshold_one_list;
  double coverage_threshold_match;
  double coverage_threshold_global;
  double tandem_ratio_lower_threshold;
  double tandem_ratio_upper_threshold;
  double repeat_length_upper_threshold;
 };

  coverage_based_rr cbrr;

  std::string load_from;

  working_stage entry_point;

  bool paired_mode;
  bool long_single_mode;
  bool divide_clusters;

  bool mismatch_careful;
  bool correct_mismatches;
  bool paired_info_statistics;
  bool paired_info_scaffolder;
  bool cut_bad_connections;
  bool componential_resolve;
  bool gap_closer_enable;

  //Convertion options
  size_t buffer_size;
  std::string temp_bin_reads_dir;
  std::string temp_bin_reads_path;
  std::string temp_bin_reads_info;
  std::string paired_read_prefix;
  std::string single_read_prefix;

  size_t K;

  bool use_multithreading;
  size_t max_threads;
  size_t max_memory;

  estimation_mode est_mode;

  resolving_mode rm;
  path_extend::pe_config::MainPEParamsT pe_params;
  bool avoid_rc_connections;

  construction con;
  distance_estimator de;
  smoothing_distance_estimator ade;
  repeat_resolver rr;
  pacbio_processor pb;
  bool use_scaffolder;
  bool mask_all;
  dataset ds;
  position_handler pos;
  gap_closer gc;
  graph_read_corr_cfg graph_read_corr;
  info_printers_t info_printers;
=======
    size_t K;

    bool use_multithreading;
    size_t max_threads;
    size_t max_memory;

    estimation_mode est_mode;

    resolving_mode rm;
    path_extend::pe_config::MainPEParamsT pe_params;
    bool avoid_rc_connections;

    construction con;
    distance_estimator de;
    smoothing_distance_estimator ade;
    repeat_resolver rr;
    pacbio_processor pb;
    bool use_scaffolder;
    bool mask_all;
    dataset ds;
    position_handler pos;
    gap_closer gc;
    graph_read_corr_cfg graph_read_corr;
    info_printers_t info_printers;
>>>>>>> d1e0dc0f
};

void load(debruijn_config& cfg, const std::string &filename);
void load_lib_data(const std::string& prefix);
void write_lib_data(const std::string& prefix);
} // debruijn_graph

typedef config_common::config<debruijn_graph::debruijn_config> cfg;

#endif<|MERGE_RESOLUTION|>--- conflicted
+++ resolved
@@ -266,16 +266,6 @@
     double mismatch_ratio;
     simplification simp;
 
-    struct repeat_resolver {
-        bool symmetric_resolve;
-        int mode;
-        double inresolve_cutoff_proportion;
-        int near_vertex;
-        int max_distance;
-        size_t max_repeat_length;
-        bool kill_loops;
-    };
-
     struct distance_estimator {
         double linkage_distance_coeff;
         double max_distance_coeff;
@@ -294,24 +284,26 @@
     };
 
     struct pacbio_processor {
-        //align and traverse.
-        std::string pacbio_reads;
-        size_t  pacbio_k; //13
-        bool pacbio_optimized_sw; //false
-        double compression_cutoff;// 0.6
-        double domination_cutoff; //1.5
-        double path_limit_stretching; //1.3
-        double path_limit_pressing;//0.7
-        //	double gap_closing_relative_iterations; // 20.0
-        int gap_closing_iterations; //5000;
-
-        //gap_closer
-        size_t long_seq_limit; //400
-        int split_cutoff; //100
-        int match_value; // 1
-        int mismatch_penalty; //1
-        int insertion_penalty; //2
-        int deletion_penalty; //2
+  //align and traverse.
+      std::string pacbio_reads;
+
+      size_t  pacbio_k; //13
+      bool additional_debug_info; //false
+      bool pacbio_optimized_sw; //false
+      double compression_cutoff;// 0.6
+      double domination_cutoff; //1.5
+      double path_limit_stretching; //1.3
+      double path_limit_pressing;//0.7
+  //  double gap_closing_relative_iterations; // 20.0
+      int gap_closing_iterations; //5000;
+
+  //gap_closer
+      size_t long_seq_limit; //400
+      int split_cutoff; //100
+      int match_value; // 1
+      int mismatch_penalty; //1
+      int insertion_penalty; //2
+      int deletion_penalty; //2
     };
 
     struct DataSetData {
@@ -324,6 +316,7 @@
 
         uint64_t total_nucls;
         double average_coverage;
+        double pi_threshold;
 
         std::string paired_read_prefix;
         std::string single_read_prefix;
@@ -332,7 +325,7 @@
         typedef io::IReader<io::SingleReadSeq> SequenceSingleReadStream;
         typedef io::IReader<io::PairedReadSeq> SequencePairedReadStream;
 
-        DataSetData(): read_length(0), mean_insert_size(0.0), insert_size_deviation(0.0), median_insert_size(0.0), insert_size_mad(0.0), total_nucls(0), average_coverage(0.0) {
+        DataSetData(): read_length(0), mean_insert_size(0.0), insert_size_deviation(0.0), median_insert_size(0.0), insert_size_mad(0.0), total_nucls(0), average_coverage(0.0), pi_threshold(0.0) {
         }
     };
 
@@ -381,98 +374,6 @@
         double weight_threshold;
     };
 
-<<<<<<< HEAD
-    tip_clipper tc;
-    topology_tip_clipper ttc;
-    bulge_remover br;
-    erroneous_connections_remover ec;
-    relative_coverage_ec_remover rec;
-    topology_based_ec_remover tec;
-    tr_based_ec_remover trec;
-    interstrand_ec_remover isec;
-    max_flow_ec_remover mfec;
-    isolated_edges_remover ier;
-    complex_bulge_remover cbr;
-  };
-
-  struct construction {
-      struct early_tip_clipper {
-          bool enable;
-          boost::optional<size_t> length_bound;
-      };
-
-      construction_mode con_mode;
-      early_tip_clipper early_tc;
-      bool keep_perfect_loops;
-  };
-
-  std::string uncorrected_reads;
-  bool need_consensus;
-  double mismatch_ratio;
-  simplification simp;
-
-  struct repeat_resolver {
-    bool symmetric_resolve;
-    int mode;
-    double inresolve_cutoff_proportion;
-    int near_vertex;
-    int max_distance;
-    size_t max_repeat_length;
-    bool kill_loops;
-  };
-
-  struct distance_estimator {
-    double linkage_distance_coeff;
-    double max_distance_coeff;
-    double filter_threshold;
-  };
-
-  struct smoothing_distance_estimator {
-    size_t threshold;
-    double range_coeff;
-    double delta_coeff;
-    double percentage;
-    size_t cutoff;
-    size_t min_peak_points;
-    double inv_density;
-    double derivative_threshold;
-  };
-
-  struct pacbio_processor {
-//align and traverse.
-	std::string pacbio_reads;
-
-	size_t  pacbio_k; //13
-	bool additional_debug_info; //false
-	bool pacbio_optimized_sw; //false
-	double compression_cutoff;// 0.6
-	double domination_cutoff; //1.5
-	double path_limit_stretching; //1.3
-	double path_limit_pressing;//0.7
-//	double gap_closing_relative_iterations; // 20.0
-	int gap_closing_iterations; //5000;
-
-//gap_closer
-	size_t long_seq_limit; //400
-	int split_cutoff; //100
-	int match_value; // 1
-	int mismatch_penalty; //1
-	int insertion_penalty; //2
-	int deletion_penalty; //2
-  };
-
-  struct DataSetData {
-    size_t read_length;
-    double mean_insert_size;
-    double insert_size_deviation;
-    double median_insert_size;
-    double insert_size_mad;
-    std::map<int, size_t> insert_size_distribution;
-
-    uint64_t total_nucls;
-    double average_coverage;
-    double pi_threshold;
-=======
     struct info_printer {
         bool print_stats;
         bool write_components;
@@ -485,7 +386,6 @@
         bool write_full_graph;
         bool write_full_nc_graph;
     };
->>>>>>> d1e0dc0f
 
     struct graph_read_corr_cfg {
         bool enable;
@@ -495,19 +395,7 @@
 
     typedef std::map<info_printer_pos, info_printer> info_printers_t;
 
-<<<<<<< HEAD
-    DataSetData()
-                : read_length(0),
-                  mean_insert_size(0.0),
-                  insert_size_deviation(0.0),
-                  median_insert_size(0.0),
-                  insert_size_mad(0.0),
-                  total_nucls(0),
-                  average_coverage(0.0),
-                  pi_threshold(0.0) {
-        }
-=======
-  public:
+public:
     std::string dataset_file;
     std::string project_name;
     std::string input_dir;
@@ -538,7 +426,6 @@
         double tandem_ratio_lower_threshold;
         double tandem_ratio_upper_threshold;
         double repeat_length_upper_threshold;
->>>>>>> d1e0dc0f
     };
 
     coverage_based_rr cbrr;
@@ -548,6 +435,7 @@
     std::string entry_point;
 
     bool paired_mode;
+    bool long_single_mode;
     bool divide_clusters;
 
     bool mismatch_careful;
@@ -555,8 +443,9 @@
     bool paired_info_statistics;
     bool paired_info_scaffolder;
     bool cut_bad_connections;
-    bool componential_resolve;
     bool gap_closer_enable;
+
+    size_t max_repeat_length;
 
     //Convertion options
     size_t buffer_size;
@@ -566,133 +455,6 @@
     std::string paired_read_prefix;
     std::string single_read_prefix;
 
-<<<<<<< HEAD
-    dataset(): max_read_length(0), average_coverage(0.0) {
-    }
-  };
-
-  struct position_handler {
-    int max_single_gap;
-    std::string contigs_for_threading;
-    std::string contigs_to_analyze;
-    bool late_threading;
-    bool careful_labeling;
-  };
-
-  struct gap_closer {
-    int minimal_intersection;
-    bool before_simplify;
-    bool in_simplify;
-    bool after_simplify;
-    double weight_threshold;
-  };
-
-  struct info_printer {
-    bool print_stats;
-    bool write_components;
-    std::string components_for_kmer;
-    std::string components_for_genome_pos;
-    bool write_components_along_genome;
-    bool write_components_along_contigs;
-    bool save_full_graph;
-    bool write_error_loc;
-    bool write_full_graph;
-    bool write_full_nc_graph;
-  };
-
-  struct graph_read_corr_cfg {
-    bool enable;
-    std::string output_dir;
-    bool binary;
-  };
-
-  typedef std::map<info_printer_pos, info_printer> info_printers_t;
-
- public:
-  std::string dataset_file;
-  std::string project_name;
-  std::string input_dir;
-  std::string output_base;
-  std::string output_root;
-  std::string output_dir;
-  std::string output_suffix;
-  std::string output_saves;
-  std::string final_contigs_file;
-  std::string log_filename;
-
-  bool make_saves;
-  bool output_pictures;
-  bool output_nonfinal_contigs;
-  bool compute_paths_number;
-
-  bool use_additional_contigs;
-  bool topology_simplif_enabled;
-  bool use_unipaths;
-  std::string additional_contigs;
-
-
-  bool pacbio_test_on;
-  bool coverage_based_rr_on;
-  struct coverage_based_rr {
-  double coverage_threshold_one_list;
-  double coverage_threshold_match;
-  double coverage_threshold_global;
-  double tandem_ratio_lower_threshold;
-  double tandem_ratio_upper_threshold;
-  double repeat_length_upper_threshold;
- };
-
-  coverage_based_rr cbrr;
-
-  std::string load_from;
-
-  working_stage entry_point;
-
-  bool paired_mode;
-  bool long_single_mode;
-  bool divide_clusters;
-
-  bool mismatch_careful;
-  bool correct_mismatches;
-  bool paired_info_statistics;
-  bool paired_info_scaffolder;
-  bool cut_bad_connections;
-  bool componential_resolve;
-  bool gap_closer_enable;
-
-  //Convertion options
-  size_t buffer_size;
-  std::string temp_bin_reads_dir;
-  std::string temp_bin_reads_path;
-  std::string temp_bin_reads_info;
-  std::string paired_read_prefix;
-  std::string single_read_prefix;
-
-  size_t K;
-
-  bool use_multithreading;
-  size_t max_threads;
-  size_t max_memory;
-
-  estimation_mode est_mode;
-
-  resolving_mode rm;
-  path_extend::pe_config::MainPEParamsT pe_params;
-  bool avoid_rc_connections;
-
-  construction con;
-  distance_estimator de;
-  smoothing_distance_estimator ade;
-  repeat_resolver rr;
-  pacbio_processor pb;
-  bool use_scaffolder;
-  bool mask_all;
-  dataset ds;
-  position_handler pos;
-  gap_closer gc;
-  graph_read_corr_cfg graph_read_corr;
-  info_printers_t info_printers;
-=======
     size_t K;
 
     bool use_multithreading;
@@ -708,7 +470,6 @@
     construction con;
     distance_estimator de;
     smoothing_distance_estimator ade;
-    repeat_resolver rr;
     pacbio_processor pb;
     bool use_scaffolder;
     bool mask_all;
@@ -717,7 +478,6 @@
     gap_closer gc;
     graph_read_corr_cfg graph_read_corr;
     info_printers_t info_printers;
->>>>>>> d1e0dc0f
 };
 
 void load(debruijn_config& cfg, const std::string &filename);
