--- conflicted
+++ resolved
@@ -246,7 +246,6 @@
             double relative_threshold;
         };
 
-<<<<<<< HEAD
         struct relative_coverage_comp_remover {
             double coverage_gap;
             size_t length_bound;
@@ -256,9 +255,7 @@
             size_t vertex_count_limit;
         };
 
-=======
         bool topology_simplif_enabled;
->>>>>>> cf44f73a
         tip_clipper tc;
         topology_tip_clipper ttc;
         bulge_remover br;
