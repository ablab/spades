--- conflicted
+++ resolved
@@ -382,13 +382,17 @@
     typedef io::IReader<io::SingleReadSeq> SequenceSingleReadStream;
     typedef io::IReader<io::PairedReadSeq> SequencePairedReadStream;
 
-<<<<<<< HEAD
-    DataSetData(): read_length(0), mean_insert_size(0.0), insert_size_deviation(0.0), median_insert_size(0.0), insert_size_mad(0.0), average_coverage(0.0), pi_threshold(0.0) {
-=======
-    DataSetData(): read_length(0), mean_insert_size(0.0), insert_size_deviation(0.0), median_insert_size(0.0), insert_size_mad(0.0), total_nucls(0), average_coverage(0.0) {
->>>>>>> 6321cb44
-    }
-  };
+    DataSetData()
+                : read_length(0),
+                  mean_insert_size(0.0),
+                  insert_size_deviation(0.0),
+                  median_insert_size(0.0),
+                  insert_size_mad(0.0),
+                  total_nucls(0),
+                  average_coverage(0.0),
+                  pi_threshold(0.0) {
+        }
+    };
 
   struct dataset {
     size_t count_single_libs;
