//***************************************************************************
//* Copyright (c) 2011-2013 Saint-Petersburg Academic University
//* All Rights Reserved
//* See file LICENSE for details.
//****************************************************************************

#ifndef CONFIG_STRUCT_HDIP_
#define CONFIG_STRUCT_HDIP_

#include "config_singl.hpp"
#include "cpp_utils.hpp"
#include "sequence/sequence.hpp"
#include "path_extend/pe_config_struct.hpp"

#include "io/library.hpp"
#include "io/binary_streams.hpp"
#include "io/rc_reader_wrapper.hpp"
#include "io/read_stream_vector.hpp"

#include <boost/bimap.hpp>
#include "xmath.h"

namespace debruijn_graph {

enum construction_mode {
    con_old, con_extention
};

enum estimation_mode {
    em_simple, em_weighted, em_extensive, em_smoothing
};

enum resolving_mode {
    rm_none,
    rm_path_extend,
};

enum info_printer_pos {
<<<<<<< HEAD
  ipp_default = 0,
  ipp_before_first_gap_closer,
  ipp_before_simplification,
  ipp_tip_clipping,
  ipp_bulge_removal,
  ipp_err_con_removal,
  ipp_before_post_simplification,
  ipp_final_err_con_removal,
  ipp_final_tip_clipping,
  ipp_final_bulge_removal,
  ipp_removing_isolated_edges,
  ipp_final_simplified,
  ipp_before_repeat_resolution,

  ipp_total
=======
    ipp_default = 0,
    ipp_before_first_gap_closer,
    ipp_before_simplification,
    ipp_tip_clipping,
    ipp_bulge_removal,
    ipp_err_con_removal,
    ipp_before_final_err_con_removal,
    ipp_final_err_con_removal,
    ipp_final_tip_clipping,
    ipp_final_bulge_removal,
    ipp_removing_isolated_edges,
    ipp_final_simplified,
    ipp_before_repeat_resolution,

    ipp_total
>>>>>>> b3e4611f
};

namespace details {

inline const char* info_printer_pos_name(size_t pos) {
<<<<<<< HEAD
  const char* names[] = { "default", "before_first_gap_closer",
                          "before_simplification", "tip_clipping", "bulge_removal",
                          "err_con_removal", "before_post_simplification",
                          "final_err_con_removal", "final_tip_clipping",
                          "final_bulge_removal", "removing_isolated_edges",
                          "final_simplified", "before_repeat_resolution" };

  utils::check_array_size < ipp_total > (names);
  return names[pos];
=======
    const char* names[] = { "default", "before_first_gap_closer",
                            "before_simplification", "tip_clipping", "bulge_removal",
                            "err_con_removal", "before_final_err_con_removal",
                            "final_err_con_removal", "final_tip_clipping",
                            "final_bulge_removal", "removing_isolated_edges",
                            "final_simplified", "before_repeat_resolution" };

    utils::check_array_size < ipp_total > (names);
    return names[pos];
>>>>>>> b3e4611f
}

} // namespace details

// struct for debruijn project's configuration file
struct debruijn_config {
    typedef boost::bimap<std::string, construction_mode> construction_mode_id_mapping;
    typedef boost::bimap<std::string, estimation_mode> estimation_mode_id_mapping;
    typedef boost::bimap<std::string, resolving_mode> resolve_mode_id_mapping;

    //  bad fix, it is to be removed! To determine is it started from run.sh or from spades.py
    bool run_mode;

    bool developer_mode;

    static const construction_mode_id_mapping FillConstructionModeInfo() {
        construction_mode_id_mapping::value_type info[] = {
            construction_mode_id_mapping::value_type("old", con_old),
            construction_mode_id_mapping::value_type("extension", con_extention), };
        return construction_mode_id_mapping(info, utils::array_end(info));
    }

    static const estimation_mode_id_mapping FillEstimationModeInfo() {
        estimation_mode_id_mapping::value_type info[] = {
            estimation_mode_id_mapping::value_type("simple", em_simple),
            estimation_mode_id_mapping::value_type("weighted", em_weighted),
            estimation_mode_id_mapping::value_type("extensive", em_extensive),
            estimation_mode_id_mapping::value_type("smoothing", em_smoothing)
        };
        return estimation_mode_id_mapping(info, utils::array_end(info));
    }

    static const resolve_mode_id_mapping FillResolveModeInfo() {
        resolve_mode_id_mapping::value_type info[] = {
            resolve_mode_id_mapping::value_type("none", rm_none),
            resolve_mode_id_mapping::value_type("path_extend", rm_path_extend),
        };

        return resolve_mode_id_mapping(info, utils::array_end(info));
    }

    static const construction_mode_id_mapping& construction_mode_info() {
        static construction_mode_id_mapping con_mode_info =
                FillConstructionModeInfo();
        return con_mode_info;
    }

    static const estimation_mode_id_mapping& estimation_mode_info() {
        static estimation_mode_id_mapping est_mode_info = FillEstimationModeInfo();
        return est_mode_info;
    }

    static const resolve_mode_id_mapping& resolve_mode_info() {
        static resolve_mode_id_mapping info = FillResolveModeInfo();
        return info;
    }

    static const std::string& construction_mode_name(construction_mode con_id) {
        auto it = construction_mode_info().right.find(con_id);
        VERIFY_MSG(it != construction_mode_info().right.end(),
                   "No name for construction mode id = " << con_id);
        return it->second;
    }

    static construction_mode construction_mode_id(std::string name) {
        auto it = construction_mode_info().left.find(name);
        VERIFY_MSG(it != construction_mode_info().left.end(),
                   "There is no construction mode with name = " << name);

        return it->second;
    }

    static const std::string& estimation_mode_name(estimation_mode est_id) {
        auto it = estimation_mode_info().right.find(est_id);
        VERIFY_MSG(it != estimation_mode_info().right.end(),
                   "No name for estimation mode id = " << est_id);
        return it->second;
    }

    static estimation_mode estimation_mode_id(std::string name) {
        auto it = estimation_mode_info().left.find(name);
        VERIFY_MSG(it != estimation_mode_info().left.end(),
                   "There is no estimation mode with name = " << name);

        return it->second;
    }

    static const std::string& resolving_mode_name(resolving_mode mode_id) {
        auto it = resolve_mode_info().right.find(mode_id);
        VERIFY_MSG(it != resolve_mode_info().right.end(),
                   "No name for resolving mode id = " << mode_id);

        return it->second;
    }

    static resolving_mode resolving_mode_id(std::string name) {
        auto it = resolve_mode_info().left.find(name);
        VERIFY_MSG(it != resolve_mode_info().left.end(),
                   "There is no resolving mode with name = " << name);

        return it->second;
    }

    struct simplification {
        struct tip_clipper {
            std::string condition;
        };

        struct topology_tip_clipper {
            double length_coeff;
            size_t uniqueness_length;
            size_t plausibility_length;
        };

        struct bulge_remover {
            double max_bulge_length_coefficient;
            size_t max_additive_length_coefficient;
            double max_coverage;
            double max_relative_coverage;
            double max_delta;
            double max_relative_delta;
        };

        struct erroneous_connections_remover {
            std::string condition;
        };

        struct relative_coverage_ec_remover {
            size_t max_ec_length_coefficient;
            double max_coverage_coeff;
            double coverage_gap;
        };

        struct topology_based_ec_remover {
            size_t max_ec_length_coefficient;
            size_t uniqueness_length;
            size_t plausibility_length;
        };

        struct tr_based_ec_remover {
            size_t max_ec_length_coefficient;
            size_t uniqueness_length;
            double unreliable_coverage;
        };

        struct interstrand_ec_remover {
            size_t max_ec_length_coefficient;
            size_t uniqueness_length;
            size_t span_distance;
        };

        struct max_flow_ec_remover {
            bool enabled;
            double max_ec_length_coefficient;
            size_t uniqueness_length;
            size_t plausibility_length;
        };

        struct isolated_edges_remover {
            size_t max_length;
            double max_coverage;
            size_t max_length_any_cov;
        };

        struct complex_bulge_remover {
            bool enabled;
            bool pics_enabled;
            std::string folder;
            double max_relative_length;
            size_t max_length_difference;
        };

        struct hidden_ec_remover {
            bool enabled;
            size_t uniqueness_length;
            double unreliability_threshold;
            double relative_threshold;
        };

        tip_clipper tc;
        topology_tip_clipper ttc;
        bulge_remover br;
        erroneous_connections_remover ec;
        relative_coverage_ec_remover rec;
        topology_based_ec_remover tec;
        tr_based_ec_remover trec;
        interstrand_ec_remover isec;
        max_flow_ec_remover mfec;
        isolated_edges_remover ier;
        complex_bulge_remover cbr;
        hidden_ec_remover her;
    };

    struct construction {
        struct early_tip_clipper {
            bool enable;
            boost::optional<size_t> length_bound;
        };

        construction_mode con_mode;
        early_tip_clipper early_tc;
        bool keep_perfect_loops;
    };

    std::string uncorrected_reads;
    bool need_consensus;
    double mismatch_ratio;
    simplification simp;

    struct distance_estimator {
        double linkage_distance_coeff;
        double max_distance_coeff;
        double filter_threshold;
    };

    struct smoothing_distance_estimator {
        size_t threshold;
        double range_coeff;
        double delta_coeff;
        double percentage;
        size_t cutoff;
        size_t min_peak_points;
        double inv_density;
        double derivative_threshold;
    };

    struct pacbio_processor {
  //align and traverse.
      std::string pacbio_reads;

      size_t  pacbio_k; //13
      bool additional_debug_info; //false
      bool pacbio_optimized_sw; //false
      double compression_cutoff;// 0.6
      double domination_cutoff; //1.5
      double path_limit_stretching; //1.3
      double path_limit_pressing;//0.7
  //  double gap_closing_relative_iterations; // 20.0
      int gap_closing_iterations; //5000;

  //gap_closer
      size_t long_seq_limit; //400
      int split_cutoff; //100
      int match_value; // 1
      int mismatch_penalty; //1
      int insertion_penalty; //2
      int deletion_penalty; //2
    };

    struct DataSetData {
        size_t read_length;
        double mean_insert_size;
        double insert_size_deviation;
        double median_insert_size;
        double insert_size_mad;
        std::map<int, size_t> insert_size_distribution;

        uint64_t total_nucls;
        double average_coverage;
        double pi_threshold;

        std::string paired_read_prefix;
        std::string single_read_prefix;
        size_t thread_num;

        typedef io::IReader<io::SingleReadSeq> SequenceSingleReadStream;
        typedef io::IReader<io::PairedReadSeq> SequencePairedReadStream;

        DataSetData(): read_length(0), mean_insert_size(0.0), insert_size_deviation(0.0), median_insert_size(0.0), insert_size_mad(0.0), total_nucls(0), average_coverage(0.0), pi_threshold(0.0) {
        }
    };

<<<<<<< HEAD
    struct relative_coverage_comp_remover {
        double coverage_gap;
        size_t length_bound;
        size_t tip_allowing_length_bound;
        size_t longest_connecting_path_bound;
        double max_coverage;
        size_t vertex_count_limit;
    };

    struct topology_based_ec_remover {
      size_t max_ec_length_coefficient;
      size_t uniqueness_length;
      size_t plausibility_length;
=======
    struct dataset {
        io::DataSet<DataSetData> reads;

        size_t max_read_length;
        double average_coverage;

        size_t RL() const { return max_read_length; }
        void set_RL(size_t RL) {
            max_read_length = RL;
        }

        double avg_coverage() const { return average_coverage; }
        void set_avg_coverage(double avg_coverage) {
            average_coverage = avg_coverage;
            for (size_t i = 0; i < reads.lib_count(); ++i) {
                reads[i].data().average_coverage = avg_coverage;
            }
        }

        bool single_cell;
        std::string reference_genome_filename;
        std::string reads_filename;

        Sequence reference_genome;

        dataset(): max_read_length(0), average_coverage(0.0) {
        }
>>>>>>> b3e4611f
    };

    struct position_handler {
        int max_single_gap;
        std::string contigs_for_threading;
        std::string contigs_to_analyze;
        bool late_threading;
        bool careful_labeling;
    };

    struct gap_closer {
        int minimal_intersection;
        bool before_simplify;
        bool in_simplify;
        bool after_simplify;
        double weight_threshold;
    };

    struct info_printer {
        bool print_stats;
        bool write_components;
        std::string components_for_kmer;
        std::string components_for_genome_pos;
        bool write_components_along_genome;
        bool write_components_along_contigs;
        bool save_full_graph;
        bool write_error_loc;
        bool write_full_graph;
        bool write_full_nc_graph;
    };

    struct graph_read_corr_cfg {
        bool enable;
        std::string output_dir;
        bool binary;
    };

    typedef std::map<info_printer_pos, info_printer> info_printers_t;

public:
    std::string dataset_file;
    std::string project_name;
    std::string input_dir;
    std::string output_base;
    std::string output_root;
    std::string output_dir;
    std::string output_suffix;
    std::string output_saves;
    std::string final_contigs_file;
    std::string log_filename;

    bool make_saves;
    bool output_pictures;
    bool output_nonfinal_contigs;
    bool compute_paths_number;

    bool use_additional_contigs;
    bool topology_simplif_enabled;
    bool use_unipaths;
    std::string additional_contigs;

    bool pacbio_test_on;
    bool coverage_based_rr_on;
    struct coverage_based_rr {
        double coverage_threshold_one_list;
        double coverage_threshold_match;
        double coverage_threshold_global;
        double tandem_ratio_lower_threshold;
        double tandem_ratio_upper_threshold;
        double repeat_length_upper_threshold;
    };

<<<<<<< HEAD
    tip_clipper tc;
    topology_tip_clipper ttc;
    bulge_remover br;
    erroneous_connections_remover ec;
    relative_coverage_ec_remover rec;
    relative_coverage_comp_remover rcc;
    topology_based_ec_remover tec;
    tr_based_ec_remover trec;
    interstrand_ec_remover isec;
    max_flow_ec_remover mfec;
    isolated_edges_remover ier;
    complex_bulge_remover cbr;
    bool stats_mode;
  };

  struct construction {
      struct early_tip_clipper {
          bool enable;
          boost::optional<size_t> length_bound;
      };

      construction_mode con_mode;
      early_tip_clipper early_tc;
      bool keep_perfect_loops;
  };

  std::string uncorrected_reads;
  bool need_consensus;
  double mismatch_ratio;
  simplification simp;

  struct repeat_resolver {
    bool symmetric_resolve;
    int mode;
    double inresolve_cutoff_proportion;
    int near_vertex;
    int max_distance;
=======
    coverage_based_rr cbrr;

    std::string load_from;

    std::string entry_point;

    bool rr_enable;
    bool long_single_mode;
    bool divide_clusters;

    bool mismatch_careful;
    bool correct_mismatches;
    bool paired_info_statistics;
    bool paired_info_scaffolder;
    bool cut_bad_connections;
    bool gap_closer_enable;

>>>>>>> b3e4611f
    size_t max_repeat_length;

    //Convertion options
    size_t buffer_size;
    std::string temp_bin_reads_dir;
    std::string temp_bin_reads_path;
    std::string temp_bin_reads_info;
    std::string paired_read_prefix;
    std::string single_read_prefix;

    size_t K;

    bool use_multithreading;
    size_t max_threads;
    size_t max_memory;

    estimation_mode est_mode;

    resolving_mode rm;
    path_extend::pe_config::MainPEParamsT pe_params;
    bool avoid_rc_connections;

    construction con;
    distance_estimator de;
    smoothing_distance_estimator ade;
    pacbio_processor pb;
    bool use_scaffolder;
    bool mask_all;
    dataset ds;
    position_handler pos;
    gap_closer gc;
    graph_read_corr_cfg graph_read_corr;
    info_printers_t info_printers;

    size_t flanking_range;
};

void load(debruijn_config& cfg, const std::string &filename);
void load_lib_data(const std::string& prefix);
void write_lib_data(const std::string& prefix);
} // debruijn_graph

typedef config_common::config<debruijn_graph::debruijn_config> cfg;

#endif<|MERGE_RESOLUTION|>--- conflicted
+++ resolved
@@ -36,30 +36,14 @@
 };
 
 enum info_printer_pos {
-<<<<<<< HEAD
-  ipp_default = 0,
-  ipp_before_first_gap_closer,
-  ipp_before_simplification,
-  ipp_tip_clipping,
-  ipp_bulge_removal,
-  ipp_err_con_removal,
-  ipp_before_post_simplification,
-  ipp_final_err_con_removal,
-  ipp_final_tip_clipping,
-  ipp_final_bulge_removal,
-  ipp_removing_isolated_edges,
-  ipp_final_simplified,
-  ipp_before_repeat_resolution,
-
-  ipp_total
-=======
     ipp_default = 0,
     ipp_before_first_gap_closer,
     ipp_before_simplification,
     ipp_tip_clipping,
     ipp_bulge_removal,
     ipp_err_con_removal,
-    ipp_before_final_err_con_removal,
+    ipp_before_post_simplification,
+//    ipp_before_final_err_con_removal,
     ipp_final_err_con_removal,
     ipp_final_tip_clipping,
     ipp_final_bulge_removal,
@@ -68,33 +52,20 @@
     ipp_before_repeat_resolution,
 
     ipp_total
->>>>>>> b3e4611f
 };
 
 namespace details {
 
 inline const char* info_printer_pos_name(size_t pos) {
-<<<<<<< HEAD
-  const char* names[] = { "default", "before_first_gap_closer",
-                          "before_simplification", "tip_clipping", "bulge_removal",
-                          "err_con_removal", "before_post_simplification",
-                          "final_err_con_removal", "final_tip_clipping",
-                          "final_bulge_removal", "removing_isolated_edges",
-                          "final_simplified", "before_repeat_resolution" };
-
-  utils::check_array_size < ipp_total > (names);
-  return names[pos];
-=======
     const char* names[] = { "default", "before_first_gap_closer",
                             "before_simplification", "tip_clipping", "bulge_removal",
-                            "err_con_removal", "before_final_err_con_removal",
+                            "err_con_removal", "before_post_simplification",
                             "final_err_con_removal", "final_tip_clipping",
                             "final_bulge_removal", "removing_isolated_edges",
                             "final_simplified", "before_repeat_resolution" };
 
     utils::check_array_size < ipp_total > (names);
     return names[pos];
->>>>>>> b3e4611f
 }
 
 } // namespace details
@@ -274,11 +245,21 @@
             double relative_threshold;
         };
 
+        struct relative_coverage_comp_remover {
+            double coverage_gap;
+            size_t length_bound;
+            size_t tip_allowing_length_bound;
+            size_t longest_connecting_path_bound;
+            double max_coverage;
+            size_t vertex_count_limit;
+        };
+
         tip_clipper tc;
         topology_tip_clipper ttc;
         bulge_remover br;
         erroneous_connections_remover ec;
         relative_coverage_ec_remover rec;
+        relative_coverage_comp_remover rcc;
         topology_based_ec_remover tec;
         tr_based_ec_remover trec;
         interstrand_ec_remover isec;
@@ -286,6 +267,7 @@
         isolated_edges_remover ier;
         complex_bulge_remover cbr;
         hidden_ec_remover her;
+        bool stats_mode;
     };
 
     struct construction {
@@ -367,21 +349,6 @@
         }
     };
 
-<<<<<<< HEAD
-    struct relative_coverage_comp_remover {
-        double coverage_gap;
-        size_t length_bound;
-        size_t tip_allowing_length_bound;
-        size_t longest_connecting_path_bound;
-        double max_coverage;
-        size_t vertex_count_limit;
-    };
-
-    struct topology_based_ec_remover {
-      size_t max_ec_length_coefficient;
-      size_t uniqueness_length;
-      size_t plausibility_length;
-=======
     struct dataset {
         io::DataSet<DataSetData> reads;
 
@@ -409,7 +376,6 @@
 
         dataset(): max_read_length(0), average_coverage(0.0) {
         }
->>>>>>> b3e4611f
     };
 
     struct position_handler {
@@ -482,45 +448,6 @@
         double repeat_length_upper_threshold;
     };
 
-<<<<<<< HEAD
-    tip_clipper tc;
-    topology_tip_clipper ttc;
-    bulge_remover br;
-    erroneous_connections_remover ec;
-    relative_coverage_ec_remover rec;
-    relative_coverage_comp_remover rcc;
-    topology_based_ec_remover tec;
-    tr_based_ec_remover trec;
-    interstrand_ec_remover isec;
-    max_flow_ec_remover mfec;
-    isolated_edges_remover ier;
-    complex_bulge_remover cbr;
-    bool stats_mode;
-  };
-
-  struct construction {
-      struct early_tip_clipper {
-          bool enable;
-          boost::optional<size_t> length_bound;
-      };
-
-      construction_mode con_mode;
-      early_tip_clipper early_tc;
-      bool keep_perfect_loops;
-  };
-
-  std::string uncorrected_reads;
-  bool need_consensus;
-  double mismatch_ratio;
-  simplification simp;
-
-  struct repeat_resolver {
-    bool symmetric_resolve;
-    int mode;
-    double inresolve_cutoff_proportion;
-    int near_vertex;
-    int max_distance;
-=======
     coverage_based_rr cbrr;
 
     std::string load_from;
@@ -538,7 +465,6 @@
     bool cut_bad_connections;
     bool gap_closer_enable;
 
->>>>>>> b3e4611f
     size_t max_repeat_length;
 
     //Convertion options
