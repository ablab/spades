--- conflicted
+++ resolved
@@ -595,12 +595,8 @@
 void DeBruijnGraphTool(ReadStream& stream, const Sequence& genome,
 		bool paired_mode, bool rectangle_mode, bool etalon_info_mode,
 		bool from_saved, size_t insert_size, size_t max_read_length,
-<<<<<<< HEAD
 		const string& output_folder, const string& work_tmp_dir, vector<SingleReadStream* > reads) {
-=======
-		const string& output_folder, const string& work_tmp_dir,
-		io::Reader<io::SingleRead>& read1, io::Reader<io::SingleRead>& read2) {
->>>>>>> 6fe320b8
+
 	INFO("Edge graph construction tool started");
 	INFO("Paired mode: " << (paired_mode ? "Yes" : "No"));
 	INFO("Etalon paired info mode: " << (etalon_info_mode ? "Yes" : "No"))INFO(
