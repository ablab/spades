--- conflicted
+++ resolved
@@ -446,13 +446,6 @@
 				(PairedInfoIndex<Graph>*) 0, &EdgePosBefore,
 				(PairedInfoIndex<Graph>*) 0, &new_index);
 
-<<<<<<< HEAD
-
-=======
-		scanNCGraph(new_graph, NewIntIds, work_tmp_dir + "2_simplified_graph",
-				(PairedInfoIndex<NCGraph>*) 0, EdgePosBefore,
-				(PairedInfoIndex<NCGraph>*) 0, &new_index);
->>>>>>> 7f8e164c
 		if (cfg::get().start_from == "after_simplify"
 				|| cfg::get().start_from == "before_resolve") {
 			//todo ask Shurik if graph is not empty here
