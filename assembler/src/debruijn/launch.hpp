--- conflicted
+++ resolved
@@ -31,325 +31,11 @@
 #include "omni/advanced_distance_estimation.hpp"
 #include "omni/loop_resolver.hpp"
 #include "check_tools.hpp"
-<<<<<<< HEAD
 #include "copy_file.hpp"
 
 #include "graph_pack.hpp"
 #include "logging.hpp"
 #include "repeat_resolving_routine.hpp"
-=======
-#include <cstdlib>
-
-#include <boost/optional.hpp>
-#include <boost/utility/in_place_factory.hpp>
-#include <boost/utility/typed_in_place_factory.hpp>
-
-//#include "dijkstra.hpp"
-
-namespace debruijn_graph {
-
-typedef io::IReader<io::SingleRead> SingleReadStream;
-typedef io::IReader<io::PairedRead> PairedReadStream;
-typedef io::ConvertingReaderWrapper UnitedStream;
-
-using namespace omnigraph;
-
-//For future refactoring
-////---Graph Construction---
-//void ConstructGraph();
-//void SaveEnvAfterGC();
-//void LoadEnvAfterGC();
-//void CopyEnvAfterGC();
-//
-//void RunGraphConstruction(GraphPack gp) {
-//	if (cfg::get().entry_point != debruijn::debruijn_config::after_construction) {
-//		ConstructGraph(gp);
-//		SaveEnvAfterGC(gp);
-//	} else {
-//		LoadEnvAfterGC(gp);
-//		CopyEnvAfterGC(files);
-//	}
-//}
-//
-////---Paired Info Counting---
-//void CountPairedInfo();
-//void SaveEnvAfterPIC();
-//void LoadEnvAfterPIC();
-//void CopyEnvAfterPIC();
-//
-//void RunPairedInfoCounting() {
-//	if (cfg::get().entry_point != debruijn::debruijn_config::after_pair_info_counting) {
-//		RunGraphConstruction();
-//		CountPairedInfo();
-//		SaveEnvAfterPIC();
-//	} else {
-//		LoadEnvAfterPIC();
-//		CopyEnvAfterPIC();
-//	}
-//}
-//
-//void Simplify();
-//void SaveEnvAfterSimp();
-//void LoadEnvAfterSimp();
-//void CopyEnvAfterSimp();
-//
-//void RunSimplification() {
-//	if (cfg::get().entry_point != debruijn::debruijn_config::after_simplification) {
-//		RunPairedInfoCounting();
-//		Simplify();
-//		SaveEnvAfterSimp();
-//	} else {
-//		LoadEnvAfterSimp();
-//		CopyEnvAfterSimp();
-//	}
-//}
-//
-//void RunSimplification();
-//void EstimateDistances();
-//void SaveEnvAfterDE();
-//void LoadEnvAfterDE();
-//void CopyEnvAfterDE();
-//
-//void RunDistanceEstimation() {
-//	if (cfg::get().entry_point != debruijn::debruijn_config::after_distance_estimation) {
-//		RunSimplification();
-//		EstimateDistances();
-//		SaveEnvAfterDE();
-//	} else {
-//		LoadEnvAfterDE();
-//		CopyEnvAfterDE();
-//	}
-//}
-//
-//void ResolveRepeats();
-//void SaveEnvAfterRR();
-//void LoadEnvAfterRR();
-//void CopyEnvAfterRR();
-//
-//void RunRepeatResolving() {
-//	if (cfg::get().entry_point != debruijn::debruijn_config::after_repeat_resolving) {
-//		RunDistanceEstimation();
-//		ResolveRepeats();
-//		SaveEnvAfterRR();
-//	} else {
-//		LoadEnvAfterRR();
-//		CopyEnvAfterRR();
-//	}
-//}
-//
-//void RunAssembler() {
-//	RunRepeatResolving();
-//}
-
-/*void FindZeros(PairedInfoIndex<Graph>& etalon_paired_index) {
- for (auto it = etalon_paired_index.begin(); it != etalon_paired_index.end(); ++it) {
- const vector<PairInfo<EdgeId>> infos = *it;
- for (auto it2 = infos.begin(); it2!=infos.end(); ++it2) {
- PairInfo<EdgeId> info = *it2;
- if (info.first == info.second && info.d == 0.) {
- cout << "FOUND ZEROS!!!" << endl;
- return;
- }
- }
- }
- }*/
-//SelectReadsForConsensus<k, NCGraph>(new_graph, resolved_graph, LabelsAfter, new_edge_index, reads, consensus_folder);
-
-template<size_t k, class Graph>
-void SelectReadsForConsensus(
-		Graph& etalon_graph, Graph& cur_graph,
-		EdgeLabelHandler<Graph>& LabelsAfter
-		 , const EdgeIndex<k + 1, Graph>& index , vector<io::Reader<io::SingleRead>*>& reads
-		, string& consensus_output_dir
-
-) {
-	INFO("ReadMapping started");
-	map<typename Graph::EdgeId, int> contigNumbers;
-	int cur_num = 0;
-	for (auto iter = cur_graph.SmartEdgeBegin(); !iter.IsEnd(); ++iter) {
-		contigNumbers[*iter] = cur_num;
-		cur_num++;
-	}INFO(cur_num << "contigs");
-	for (int i = 1; i < 3; i++) {
-		int read_num = 0;
-		osequencestream* mapped_reads[4000];
-		for (int j = 0; j < cur_num; j++) {
-			string output_filename = consensus_output_dir + ToString(j)
-					+ "_reads" + ToString(i) + ".fa";
-			osequencestream* tmp = new osequencestream(output_filename);
-//			mapped_reads.push_back(tmp);
-			mapped_reads[j] = tmp;
-		}
-		SingleReadMapper<k, Graph> rm(etalon_graph, index);
-		while (!reads[i - 1]->eof()) {
-			io::SingleRead cur_read;
-			(*reads[i - 1]) >> cur_read;
-			vector<typename Graph::EdgeId> res = rm.GetContainingEdges(
-					cur_read);
-			read_num++;
-			TRACE(
-					read_num<< " mapped to"<< res.size() <<" contigs :, read"<< cur_read.sequence());
-//			map_quantity += res.size();
-			for (size_t ii = 0; ii < res.size(); ii++) {
-				TRACE("conting number "<< contigNumbers[res[ii]]);
-				set<typename Graph::EdgeId> images =
-						LabelsAfter.edge_inclusions[res[ii]];
-				for (auto iter = images.begin(); iter != images.end(); ++iter)
-					(*mapped_reads[contigNumbers[*iter]])
-							<< cur_read.sequence();
-			}
-		}
-	}
-}
-
-template<size_t k>
-void CreateAndFillGraph(Graph& g, EdgeIndex<k + 1, Graph>& index
-		, omnigraph::GraphLabeler<Graph>& labeler, PairedInfoIndex<Graph>& paired_index,
-		PairedReadStream& stream, const Sequence& genome
-		, EdgesPositionHandler<Graph> &EdgePos,
-		PairedInfoIndex<Graph> &etalon_paired_index) {
-	if (cfg::get().paired_mode) {
-		if (cfg::get().etalon_info_mode) {
-			ConstructGraphWithEtalonPairedInfo<k>(g, index,
-					paired_index, stream, genome);
-		} else {
-			ConstructGraphWithPairedInfo<k>(g, index,
-					paired_index, stream);
-		}
-		FillEtalonPairedIndex<k>(g, etalon_paired_index, index, genome);
-
-	} else {
-		UnitedStream united_stream(stream);
-		ConstructGraphWithCoverage<k>(g, index,
-				united_stream);
-	}
-	ProduceInfo<k>(g, index, labeler, genome,
-			cfg::get().output_dir + "edge_graph.dot", "edge_graph");
-
-}
-
-template<size_t k>
-void DeBruijnGraphTool(PairedReadStream& stream, const Sequence& genome,
-		const string& work_tmp_dir, vector<io::Reader<io::SingleRead>*> reads) {
-
-	using boost::optional;
-	using boost::in_place;
-
-	string output_folder = cfg::get().output_dir;
-
-	INFO("Edge graph construction tool started");
-	INFO("Start from " << cfg::get().start_from);
-	INFO("Paired mode: " << (cfg::get().paired_mode ? "Yes" : "No"));
-	INFO(
-			"Etalon paired info mode: " << (cfg::get().etalon_info_mode ? "Yes" : "No"))
-	mkdir(work_tmp_dir.c_str(),
-			S_IRWXU | S_IRWXG | S_IROTH | S_IXOTH | S_IWOTH);
-
-	string graph_save_path = cfg::get().output_dir + "saves/";
-	mkdir(graph_save_path.c_str(),
-			S_IRWXU | S_IRWXG | S_IROTH | S_IXOTH | S_IWOTH);
-
-	Graph g(k);
-	EdgeIndex<k + 1, Graph> index(g);
-	IdTrackHandler<Graph> int_ids(g);
-	EdgesPositionHandler<Graph> EdgePos(g);
-	EdgesPosGraphLabeler<Graph> EdgePosLab(g, EdgePos);
-	// if it's not paired_mode, then it'll be just unused variable -- takes O(1) to initialize from graph
-	//	PairedInfoIndex<Graph> paired_index(g, 5);
-	PairedInfoIndex<Graph> paired_index(g, 0);
-	PairedInfoIndex<Graph> etalon_paired_index(g, 0);
-
-	PairedInfoIndex<Graph> clustered_index(g);
-
-	//experimental
-	KmerMapper<k + 1, Graph> kmer_mapper(g);
-	PairedInfoIndex<Graph> read_count_weight_paired_index(g, 0);
-	PairedInfoIndex<Graph> read_count_clustered_index(g);
-	//experimental
-
-	int number_of_components = 0;
-	bool graph_loaded = false;
-	optional<TotalLabelerGraphStruct<Graph>> graph_struct;
-	optional<TotalLabeler<Graph>> TotLab;
-
-//	INFO(
-//			"------Starting from: " << debruijn::debruijn_config::working_stage_name(cfg::get().entry_point) << "-----")
-
-	if (cfg::get().start_from == "begin") {
-		INFO("------Starting from Begin-----")
-
-		graph_struct = in_place(boost::ref(g), &int_ids, &EdgePos);
-		TotLab = in_place(&(*graph_struct));
-
-		CreateAndFillGraph<k>(g, index, *TotLab, paired_index,
-				stream, genome, EdgePos, etalon_paired_index);
-		printGraph(g, int_ids, work_tmp_dir + "1_filled_graph", paired_index,
-				EdgePos, &etalon_paired_index);
-		printGraph(g, int_ids, graph_save_path + "1_filled_graph", paired_index,
-				EdgePos, &etalon_paired_index);
-		graph_loaded = true;
-
-
-//		omnigraph::RealIdGraphLabeler<Graph> labeler(g, int_ids);
-
-	}
-
-	if (cfg::get().start_from == "after_filling") {
-		scanConjugateGraph(&g, &int_ids, work_tmp_dir + "1_filled_graph",
-				&paired_index, &EdgePos, &etalon_paired_index);
-		graph_loaded = true;
-		graph_struct = boost::in_place(boost::ref(g), &int_ids, &EdgePos);
-		TotLab = in_place(&(*graph_struct));
-	}
-
-	if (cfg::get().start_from == "after_simplify") {
-		scanConjugateGraph(&g, &int_ids, work_tmp_dir + "2_simplified_graph",
-				&paired_index, &EdgePos, &etalon_paired_index,
-				&clustered_index);
-		graph_loaded = true;
-		graph_struct = boost::in_place(boost::ref(g), &int_ids, &EdgePos);
-		TotLab = in_place(&(*graph_struct));
-		FillEdgesPos<k>(g, index, cfg::get().pos.contigs_for_threading, EdgePos, kmer_mapper, 2000);
-		printGraph(g, int_ids, work_tmp_dir + "2_simplified_graph", paired_index,
-				EdgePos, &etalon_paired_index);
-
-		
-	} else {
-		if (graph_loaded) {
-
-			FillEdgesPos<k>(g, index, genome, EdgePos, kmer_mapper, 0);
-			FillEdgesPos<k>(g, index, !genome, EdgePos, kmer_mapper, 1);
-			FillEdgesPos<k>(g, index, cfg::get().pos.contigs_for_threading, EdgePos, kmer_mapper, 1000);
-			omnigraph::WriteSimple(g, *TotLab, output_folder + "1_initial_graph.dot",
-					"no_repeat_graph");
-
-			SimplifyGraph<k>(g, index, *TotLab, 3, genome,
-					output_folder/*, etalon_paired_index*/);
-  //          FillEdgesPos<k>(g, index, genome, EdgePos, kmer_mapper, 2);
-			ProduceInfo<k>(g, index, *TotLab, genome,
-					output_folder + "simplified_graph.dot", "simplified_graph");
-
-			//experimental
-			//		FillPairedIndexWithReadCountMetric<k, ReadStream>(g, index, kmer_mapper, read_count_weight_paired_index, stream);
-			//experimental
-
-			WriteGraphComponents<k>(g, index, *TotLab, genome,
-					output_folder + "graph_components" + "/", "graph.dot",
-					"graph_component", cfg::get().ds.IS);
-
-			number_of_components = PrintGraphComponents(
-					output_folder + "graph_components/graph", g,
-					cfg::get().ds.IS, int_ids, paired_index, EdgePos);
-
-			INFO("Components printed");
-
-			if (cfg::get().advanced_estimator_mode) {
- 
-                AdvancedDistanceEstimator<Graph> estimator(g, paired_index, int_ids, 
-                        cfg::get().ds.IS, cfg::get().ds.RL, cfg::get().de.delta,
-                        cfg::get().de.linkage_distance, cfg::get().de.max_distance, cfg::get().ade.threshold, cfg::get().ade.range_coeff, cfg::get().ade.delta_coeff, cfg::get().ade.cutoff, cfg::get().ade.minpeakpoints, cfg::get().ade.inv_density, cfg::get().ade.percentage, cfg::get().ade.derivative_threshold);
-                estimator.Estimate(clustered_index);
->>>>>>> 77028519
 
 #include "omni_labelers.hpp"
 
@@ -363,229 +49,6 @@
 
     exec_repeat_resolving(stream, genome);
 
-<<<<<<< HEAD
     INFO("Genome Assembling Finished");
-=======
-                printGraph(g, int_ids, graph_save_path + "a_repeats_resolved_before",
-                        paired_index, EdgePos/*, &read_count_weight_paired_index*/);
-
-                printGraph(g, int_ids, work_tmp_dir + "a_simplified_graph",
-                        paired_index, EdgePos, &etalon_paired_index,
-                        &clustered_index/*, &read_count_weight_paired_index*/);
-                
-                printGraph(g, int_ids, output_folder + "a_simplified_graph",
-                        clustered_index, EdgePos, &etalon_paired_index,
-                        &clustered_index/*, &read_count_weight_paired_index*/);
-
-                DistanceEstimator<Graph> estimator(g, paired_index,
-                        cfg::get().ds.IS, cfg::get().ds.RL, cfg::get().de.delta,
-                        cfg::get().de.linkage_distance, cfg::get().de.max_distance);
-                estimator.Estimate(clustered_index);
-
-                omnigraph::WriteSimple(g, *TotLab, output_folder + "2_simplified_graph.dot",
-                        "no_repeat_graph");
-
-                //todo think if we need this save
-                printGraph(g, int_ids, graph_save_path + "repeats_resolved_before",
-                        paired_index, EdgePos/*, &read_count_weight_paired_index*/);
-
-                printGraph(g, int_ids, work_tmp_dir + "2_simplified_graph",
-                        paired_index, EdgePos, &etalon_paired_index,
-                        &clustered_index/*, &read_count_weight_paired_index*/);
-                
-                printGraph(g, int_ids, output_folder + "2_simplified_graph",
-                        clustered_index, EdgePos, &etalon_paired_index,
-                        &clustered_index/*, &read_count_weight_paired_index*/);
-            }
-			INFO("Distance estimation finished");
-        }
-	}
-    
-
-	if (cfg::get().paired_mode) {
-		if (graph_loaded) {
-			CountPairedInfoStats(g, paired_index, etalon_paired_index,
-					output_folder);
-
-			//experiment
-			//			DistanceEstimator<Graph> estimator2(g, read_count_weight_paired_index, insert_size,
-			//					max_read_length, cfg::get().de.delta,
-			//					cfg::get().de.linkage_distance,
-			//					cfg::get().de.max_distance);
-			//			estimator2.Estimate(read_count_clustered_index);
-			//experiment
-
-			CountClusteredPairedInfoStats(g, paired_index, clustered_index,
-					etalon_paired_index, output_folder);
-
-		}
-
-// after_simplify
-		INFO("before ResolveRepeats");
-
-//		NCGraph new_graph(k);
-//		IdTrackHandler<NCGraph> NewIntIds(new_graph, int_ids.MaxVertexId(),
-//				int_ids.MaxEdgeId());
-//		PairedInfoIndex<NCGraph> new_index(new_graph);
-//		EdgeIndex<k + 1, NCGraph> new_edge_index(new_graph);
-//		EdgesPositionHandler<NCGraph> EdgePosBefore(new_graph);
-
-
-		Graph new_graph(k);
-		IdTrackHandler<Graph> NewIntIds(new_graph, int_ids.MaxVertexId(),
-				int_ids.MaxEdgeId());
-		PairedInfoIndex<Graph> new_index(new_graph);
-		EdgeIndex<k + 1, Graph> new_edge_index(new_graph);
-		EdgesPositionHandler<Graph> EdgePosBefore(new_graph);
-
-//		scanNCGraph(new_graph, NewIntIds, work_tmp_dir + "2_simplified_graph",
-//				(PairedInfoIndex<NCGraph>*) 0, EdgePosBefore,
-//				(PairedInfoIndex<NCGraph>*) 0, &new_index);
-		scanConjugateGraph(&new_graph, &NewIntIds, work_tmp_dir + "2_simplified_graph",
-				(PairedInfoIndex<Graph>*) 0, &EdgePosBefore,
-				(PairedInfoIndex<Graph>*) 0, &new_index);
-
-		if (cfg::get().start_from == "after_simplify"
-				|| cfg::get().start_from == "before_resolve") {
-			//todo ask Shurik if graph is not empty here
-//			WriteGraphComponents<k>(g, index, genome,
-//					output_folder + "graph_components" + "/", "graph.dot",
-//					"graph_component", 1300);
-
-			mkdir((output_folder + "graph_components" + "/").c_str(), S_IRWXU | S_IRWXG | S_IROTH | S_IXOTH | S_IWOTH);
-		}
-
-
-		number_of_components = PrintGraphComponents(
-				output_folder + "graph_components/graphCl", new_graph,
-				cfg::get().ds.IS+100, NewIntIds, new_index, EdgePosBefore);
-
-//		RealIdGraphLabeler<NCGraph> IdTrackLabelerAfter(new_graph, NewIntIds);
-		RealIdGraphLabeler<Graph> IdTrackLabelerAfter(new_graph, NewIntIds);
-
-		INFO("repeat resolved graph written");
-
-//		NonconjugateDeBruijnGraph resolved_graph(k);
-//		IdTrackHandler<NCGraph> Resolved_IntIds(resolved_graph);
-//		EdgesPositionHandler<NCGraph> EdgePosAfter(resolved_graph);
-//		EdgeLabelHandler<NCGraph> LabelsAfter(resolved_graph, new_graph);
-
-		ConjugateDeBruijnGraph resolved_graph(k);
-		IdTrackHandler<Graph> Resolved_IntIds(resolved_graph);
-		EdgesPositionHandler<Graph> EdgePosAfter(resolved_graph);
-		EdgeLabelHandler<Graph> LabelsAfter(resolved_graph, new_graph);
-
-		DEBUG("New index size: "<< new_index.size());
-/*		if (cfg::get().rectangle_mode) {
-			void RectangleResolve(
-					PairedInfoIndex<NonconjugateDeBruijnGraph>& index,
-					NonconjugateDeBruijnGraph& graph,
-					const string& work_tmp_dir, const string& output_folder);
-			RectangleResolve(new_index, new_graph, work_tmp_dir, output_folder);
-		}
-*/
-		ResolveRepeats(new_graph, NewIntIds, new_index, EdgePosBefore,
-				resolved_graph, Resolved_IntIds, EdgePosAfter,
-				output_folder + "resolve/", LabelsAfter);
-
-		INFO("Total labeler start");
-//		TotalLabelerGraphStruct<NCGraph> graph_struct_before(new_graph,
-//				&NewIntIds, &EdgePosBefore, NULL);
-//		TotalLabelerGraphStruct<NCGraph> graph_struct_after(resolved_graph,
-//				&Resolved_IntIds, &EdgePosAfter, &LabelsAfter);
-//		TotalLabeler<NCGraph> TotLabAfter(&graph_struct_after,
-//				&graph_struct_before);
-
-
-		TotalLabelerGraphStruct<Graph> graph_struct_before(new_graph,
-				&NewIntIds, &EdgePosBefore, NULL);
-		TotalLabelerGraphStruct<Graph> graph_struct_after(resolved_graph,
-				&Resolved_IntIds, &EdgePosAfter, &LabelsAfter);
-		TotalLabeler<Graph> TotLabAfter(&graph_struct_after,
-				&graph_struct_before);
-
-		omnigraph::WriteSimple(resolved_graph, TotLabAfter, output_folder + "3_resolved_graph.dot",
-				"no_repeat_graph");
-
-		INFO("Total labeler finished");
-//
-//		RealIdGraphLabeler<NCGraph> IdTrackLabelerResolved(resolved_graph,
-//				Resolved_IntIds);
-//
-//		EdgesPosGraphLabeler<NCGraph> EdgePosLAfterLab(resolved_graph,
-//				EdgePosAfter);
-//
-//		EdgesLabelsGraphLabeler<NCGraph> LabelLabler(resolved_graph,
-//				LabelsAfter);
-
-
-		RealIdGraphLabeler<Graph> IdTrackLabelerResolved(resolved_graph,
-				Resolved_IntIds);
-
-		EdgesPosGraphLabeler<Graph> EdgePosLAfterLab(resolved_graph,
-				EdgePosAfter);
-
-		EdgesLabelsGraphLabeler<Graph> LabelLabler(resolved_graph,
-				LabelsAfter);
-
-
-		INFO("---Clearing resolved graph---");
-		for (int i = 0; i < 3; i++) {
-			ClipTipsForResolver<Graph>(resolved_graph);
-			omnigraph::WriteSimple(resolved_graph, TotLabAfter, output_folder + (ToString (i) + "tips_cleared_graph.dot"),
-					"no_repeat_graph");
-			RemoveBulges(resolved_graph);
-			RemoveLowCoverageEdgesForResolver<Graph>(resolved_graph);
-		}INFO("---Cleared---");
-		INFO("---Output Contigs---");
-//		OutputContigs(resolved_graph,
-		OutputConjugateContigs(resolved_graph,
-
-		output_folder + "contigs_before_enlarge.fasta");
-
-		omnigraph::WriteSimple(resolved_graph, TotLabAfter, output_folder + "4_cleared_graph.dot",
-				"no_repeat_graph");
-
-//		one_many_contigs_enlarger<NCGraph> N50enlarger(resolved_graph, cfg::get().ds.IS);
-		one_many_contigs_enlarger<Graph> N50enlarger(resolved_graph, cfg::get().ds.IS);
-		N50enlarger.Loops_resolve();
-
-		omnigraph::WriteSimple(resolved_graph, TotLabAfter, output_folder + "5_unlooped_graph.dot",
-				"no_repeat_graph");
-		OutputContigs(resolved_graph, output_folder + "contigs_unlooped.fasta");
-
-		N50enlarger.one_many_resolve_with_vertex_split();
-
-		omnigraph::WriteSimple(resolved_graph, TotLabAfter, output_folder + "6_finished_graph.dot",
-				"no_repeat_graph");
-
-		OutputContigs(resolved_graph, output_folder + "contigs_final.fasta");
-		string consensus_folder = output_folder + "consensus/";
-		if (cfg::get().need_consensus) {
-			OutputSingleFileContigs(resolved_graph, consensus_folder);
-//			SelectReadsForConsensus<k, NCGraph>(new_graph, resolved_graph, LabelsAfter ,new_edge_index, reads, consensus_folder);
-			SelectReadsForConsensus<k, Graph>(new_graph, resolved_graph, LabelsAfter ,new_edge_index, reads, consensus_folder);
-
-		}
-		OutputContigs(new_graph,
-				output_folder + "contigs_before_resolve.fasta");
-
-		if (number_of_components > 0) {
-			string output_comp = output_folder + "resolved_comp";
-			mkdir(output_comp.c_str(),
-					S_IRWXU | S_IRWXG | S_IROTH | S_IXOTH | S_IWOTH);
-
-			for (int i = 1; i <= number_of_components; i++)
-//				ResolveOneComponent(output_folder + "graph_components/",
-				ConjugateResolveOneComponent(output_folder + "graph_components/",
-						output_comp + "/", i, k);
-		}
-	}
-	if (!cfg::get().paired_mode)
-		OutputContigs(g, output_folder + "contigs.fasta");
-	INFO("Tool finished");
 }
->>>>>>> 77028519
-}
-
 }