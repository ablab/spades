--- conflicted
+++ resolved
@@ -400,15 +400,11 @@
 		scanGraph(new_graph, NewIntIds, work_tmp_dir + "graph", new_index);
 
 		RealIdGraphLabeler<NCGraph> IdTrackLabelerAfter(new_graph, NewIntIds);
-<<<<<<< HEAD
-		omnigraph::WriteSimple( work_tmp_dir + "repeats_resolved_nonconjugate_copy.dot", "no_repeat_graph", new_graph, IdTrackLabelerAfter);
-		INFO("repeat resolved graph written");
-=======
+
 		omnigraph::WriteSimple(
 				work_tmp_dir + "repeats_resolved_nonconjugate_copy.dot",
 				"no_repeat_graph", new_graph, IdTrackLabelerAfter);
-		INFO("repeat resolved grpah written");
->>>>>>> 9b38403d
+		INFO("repeat resolved graph written");
 
 		NonconjugateDeBruijnGraph resolved_graph(k);
 		IdTrackHandler<NCGraph> Resolved_IntIds(resolved_graph);
