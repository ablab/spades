/*
 * launch.hpp
 *
 *  Created on: May 6, 2011
 *      Author: sergey
 */

#ifndef LAUNCH_HPP_
#define LAUNCH_HPP_

#include "io/reader.hpp"
#include "io/rc_reader_wrapper.hpp"
#include "io/cutting_reader_wrapper.hpp"
#include "io/converting_reader_wrapper.hpp"
#include "visualization_utils.hpp"

//#include "debruijn_graph.hpp"
#include "edge_labels_handler.hpp"
#include "paired_info.hpp"
#include "graph_construction.hpp"
#include "graph_simplification.hpp"
#include "coverage_handler.hpp"
#include "repeat_resolving.hpp"
#include "omni_tools.hpp"
#include "seq_map.hpp"
#include "ID_track_handler.hpp"
#include "edges_position_handler.hpp"
#include "total_labeler.hpp"
#include <time.h>
#include <sys/types.h>
#include <sys/stat.h>
#include "new_debruijn.hpp"
#include "config_struct.hpp"
#include "debruijn_stats.hpp"
#include "graphio.hpp"
#include "rectangleRepeatResolver.hpp"
#include "distance_estimation.hpp"
#include "loop_resolver.hpp"
#include "check_tools.hpp"
#include <cstdlib>

#include <boost/optional.hpp>
#include <boost/utility/in_place_factory.hpp>
#include <boost/utility/typed_in_place_factory.hpp>

//#include "dijkstra.hpp"

namespace debruijn_graph {

typedef io::Reader<io::SingleRead> SingleReadStream;
using namespace omnigraph;


/*void FindZeros(PairedInfoIndex<Graph>& etalon_paired_index) {
	for (auto it = etalon_paired_index.begin(); it != etalon_paired_index.end(); ++it) {
		const vector<PairInfo<EdgeId>> infos = *it;
		for (auto it2 = infos.begin(); it2!=infos.end(); ++it2) {
			PairInfo<EdgeId> info = *it2;
			if (info.first == info.second && info.d == 0.) {
				cout << "FOUND ZEROS!!!" << endl;
				return;
			}
		}
	}
}*/

template<size_t k, class Graph>
void SelectReadsForConsensus(Graph& etalon_graph, Graph& cur_graph, EdgeLabelHandler<Graph>& LabelsAfter, const EdgeIndex<k + 1, Graph>& index ,vector<SingleReadStream *>& reads, string& consensus_output_dir){
	INFO("ReadMapping started");
	map<typename Graph::EdgeId, int> contigNumbers;
	int cur_num = 0;
	for (auto iter = cur_graph.SmartEdgeBegin(); !iter.IsEnd(); ++iter) {
		contigNumbers[*iter] = cur_num;
		cur_num++;
	}
	INFO(cur_num << "contigs");
	for( int i = 1; i < 3; i ++ ) {
		int read_num = 0;
		osequencestream* mapped_reads[4000];
		for(int j = 0; j < cur_num; j++){
			string output_filename = consensus_output_dir + ToString(j) + "_reads" + ToString(i)+".fa";
			osequencestream* tmp = new osequencestream(output_filename);
//			mapped_reads.push_back(tmp);
			mapped_reads[j] = tmp;
		}
		SingleReadMapper<k, Graph> rm(etalon_graph, index);
		while (!reads[i - 1]->eof()) {
			io::SingleRead cur_read;
			(*reads[i - 1]) >> cur_read;
			vector<typename Graph::EdgeId> res = rm.GetContainingEdges(cur_read);
			read_num++;
			TRACE(read_num<< " mapped to"<< res.size() <<" contigs :, read"<< cur_read.sequence());
//			map_quantity += res.size();
			for(size_t ii = 0; ii < res.size(); ii++) {
				TRACE("conting number "<< contigNumbers[res[ii]]);
				set<typename Graph::EdgeId> images = LabelsAfter.edge_inclusions[res[ii]];
				for (auto iter = images.begin(); iter != images.end();++iter)
				(*mapped_reads[contigNumbers[*iter]]) << cur_read.sequence();
			}
		}
	}
}

template<size_t k, class PairedReadStream>
void CreateAndFillGraph(Graph& g,
<<<<<<< HEAD
		EdgeIndex<k + 1, Graph>& index, IdTrackHandler<Graph>& int_ids, PairedInfoIndex<Graph>& paired_index,
=======
		EdgeIndex<k + 1, Graph>& index, PairedInfoIndex<Graph>& paired_index,
>>>>>>> 033942f7
		PairedReadStream& stream, size_t insert_size, size_t read_length,
		const Sequence& genome, EdgesPositionHandler<Graph> &EdgePos,
		PairedInfoIndex<Graph> &etalon_paired_index,
		const string& output_folder){
	if (cfg::get().paired_mode) {
		if (cfg::get().etalon_info_mode) {
<<<<<<< HEAD
			ConstructGraphWithEtalonPairedInfo<k, PairedReadStream> (g, index, int_ids,
					paired_index, stream, insert_size, read_length,
					genome);
		} else {
			ConstructGraphWithPairedInfo<k, PairedReadStream> (g, index, int_ids,
=======
			ConstructGraphWithEtalonPairedInfo<k, PairedReadStream> (g, index,
					paired_index, stream, insert_size, read_length,
					genome);
		} else {
			ConstructGraphWithPairedInfo<k, PairedReadStream> (g, index,
>>>>>>> 033942f7
					paired_index, stream);
		}
		FillEtalonPairedIndex<k> (g, etalon_paired_index, index,
				insert_size, read_length, genome);

	} else {
		typedef io::ConvertingReaderWrapper UnitedStream;
		UnitedStream united_stream(&stream);
<<<<<<< HEAD
		ConstructGraphWithCoverage<k, UnitedStream> (g, index, int_ids,
=======
		ConstructGraphWithCoverage<k, UnitedStream> (g, index,
>>>>>>> 033942f7
				united_stream);
	}
	ProduceInfo<k> (g, index, genome, output_folder + "edge_graph.dot",
			"edge_graph");
	FillEdgesPos<k> (g, index, genome, EdgePos);
}

template<size_t k, class ReadStream>
void DeBruijnGraphTool(ReadStream& stream, const Sequence& genome,
		bool paired_mode, bool rectangle_mode, bool etalon_info_mode,
		bool from_saved, size_t insert_size, size_t max_read_length,
		const string& output_folder, const string& work_tmp_dir, vector<SingleReadStream* > reads) {

	using boost::optional;
	using boost::in_place;

<<<<<<< HEAD
=======
	cerr << (int)cfg::get().entry_point << endl;
>>>>>>> 033942f7
	INFO("Edge graph construction tool started");
	INFO("Paired mode: " << (paired_mode ? "Yes" : "No"));
	INFO("Etalon paired info mode: " << (etalon_info_mode ? "Yes" : "No"))INFO(
			"From file:entry_point " << (from_saved ? "Yes" : "No"))
	mkdir(work_tmp_dir.c_str(), S_IRWXU | S_IRWXG | S_IROTH | S_IXOTH | S_IWOTH);

	string graph_save_path = output_folder+"saves/";
	mkdir(graph_save_path.c_str(), S_IRWXU | S_IRWXG | S_IROTH | S_IXOTH | S_IWOTH);

	Graph g(k);
	EdgeIndex<k + 1, Graph> index(g);
	IdTrackHandler<Graph> int_ids(g);
	EdgesPositionHandler<Graph> EdgePos(g);
	EdgesPosGraphLabeler<Graph> EdgePosLab(g, EdgePos);
	// if it's not paired_mode, then it'll be just unused variable -- takes O(1) to initialize from graph
	//	PairedInfoIndex<Graph> paired_index(g, 5);
	PairedInfoIndex<Graph> paired_index(g, 0);
	PairedInfoIndex<Graph> etalon_paired_index(g, 0);

	PairedInfoIndex<Graph> clustered_index(g);

	//experimental
	KmerMapper<k+1, Graph> kmer_mapper(g);
	PairedInfoIndex<Graph> read_count_weight_paired_index(g, 0);
	PairedInfoIndex<Graph> read_count_clustered_index(g);
	//experimental

	int number_of_components = 0;
	bool graph_loaded = false;
	optional<TotalLabelerGraphStruct<Graph>> graph_struct;
	optional<TotalLabeler<Graph>> TotLab;

<<<<<<< HEAD
	INFO("------(don't look at this line) Starting from: " << debruijn_config::working_stage_name(cfg::get().entry_point) << "-----")

	if ( cfg::get().start_from == "begin"){
		INFO("------Starting from Begin-----")
		CreateAndFillGraph<k, ReadStream> (g, index, int_ids,
							paired_index, stream, insert_size, max_read_length,
							genome, EdgePos, etalon_paired_index, output_folder);
		printGraph(g, int_ids, work_tmp_dir + "1_filled_graph",
				paired_index, EdgePos);
		printGraph(g, int_ids, graph_save_path + "1_filled_graph",
				paired_index, EdgePos);
		graph_loaded = true;

		graph_struct = in_place(boost::ref(g), &int_ids, &EdgePos);
=======
	if ( cfg::get().start_from == "begin"){
		INFO("------Starting from Begin-----")
		CreateAndFillGraph<k, ReadStream> (g, index,
							paired_index, stream, insert_size, max_read_length,
							genome, EdgePos, etalon_paired_index, output_folder);
		printGraph(g, IntIds, work_tmp_dir + "1_filled_graph",
				paired_index, EdgePos);
		printGraph(g, IntIds, graph_save_path + "1_filled_graph",
				paired_index, EdgePos);
		graph_loaded = true;

		graph_struct = in_place(boost::ref(g), &IntIds, &EdgePos);
>>>>>>> 033942f7
		TotLab = in_place(&(*graph_struct));

		omnigraph::WriteSimple(output_folder + "1_initial_graph.dot",
				"no_repeat_graph", g, *TotLab);
	}

	if (cfg::get().start_from == "after_filling"){
<<<<<<< HEAD
		scanConjugateGraph(&g, &int_ids, work_tmp_dir + "1_filled_graph", &paired_index,
				&EdgePos);
		graph_loaded = true;
		graph_struct = boost::in_place(boost::ref(g), &int_ids, &EdgePos);
=======
		scanConjugateGraph(&g, &IntIds, work_tmp_dir + "1_filled_graph", &paired_index,
				&EdgePos);
		graph_loaded = true;
		graph_struct = boost::in_place(boost::ref(g), &IntIds, &EdgePos);
>>>>>>> 033942f7
		TotLab = in_place(&(*graph_struct));
	}

	if(graph_loaded){
		SimplifyGraph<k> (g, index, 3, genome, output_folder/*, etalon_paired_index*/);
		ProduceInfo<k> (g, index, genome,
				output_folder + "simplified_graph.dot", "simplified_graph");

		//experimental
//		FillPairedIndexWithReadCountMetric<k, ReadStream>(g, index, kmer_mapper, read_count_weight_paired_index, stream);
		//experimental

		WriteGraphComponents<k> (g, index, genome,
				output_folder + "graph_components" + "/", "graph.dot",
				"graph_component", insert_size);

		number_of_components = PrintGraphComponents(
				output_folder + "graph_components/graph", g, insert_size,
				int_ids, paired_index, EdgePos);

		if (paired_mode) {
			CountPairedInfoStats(g, insert_size, max_read_length, paired_index,
					etalon_paired_index, output_folder);
		}

<<<<<<< HEAD
		printGraph(g, int_ids, graph_save_path + "repeats_resolved_before",
=======
		printGraph(g, IntIds, graph_save_path + "repeats_resolved_before",
>>>>>>> 033942f7
				paired_index, EdgePos/*, &read_count_weight_paired_index*/);

		omnigraph::WriteSimple(output_folder + "2_simplified_graph.dot",
				"no_repeat_graph", g, *TotLab);

		if (paired_mode) {
			DistanceEstimator<Graph> estimator(g, paired_index, insert_size,
					max_read_length, cfg::get().de.delta,
					cfg::get().de.linkage_distance,
					cfg::get().de.max_distance);
			estimator.Estimate(clustered_index);

			//experiment
//			DistanceEstimator<Graph> estimator2(g, read_count_weight_paired_index, insert_size,
//					max_read_length, cfg::get().de.delta,
//					cfg::get().de.linkage_distance,
//					cfg::get().de.max_distance);
//			estimator2.Estimate(read_count_clustered_index);
			//experiment

			CountClusteredPairedInfoStats(g, insert_size, max_read_length,
					paired_index, clustered_index, etalon_paired_index,
					output_folder);
		}
<<<<<<< HEAD
		printGraph(g, int_ids, work_tmp_dir + "2_simplified_graph", clustered_index,
				EdgePos/*, &read_count_weight_paired_index*/);
		printGraph(g, int_ids, output_folder + "2_simplified_graph", clustered_index,
=======
		printGraph(g, IntIds, work_tmp_dir + "2_simplified_graph", clustered_index,
				EdgePos/*, &read_count_weight_paired_index*/);
		printGraph(g, IntIds, output_folder + "2_simplified_graph", clustered_index,
>>>>>>> 033942f7
				EdgePos/*, &read_count_weight_paired_index*/);
	}

// after_simplify
	if (paired_mode) {
		INFO("before ResolveRepeats");

		NCGraph new_graph(k);
		IdTrackHandler<NCGraph> NewIntIds(new_graph, int_ids.MaxVertexId(),
				int_ids.MaxEdgeId());
		PairedInfoIndex<NCGraph> new_index(new_graph);
		EdgeIndex<k+1, NCGraph> new_edge_index(new_graph);
		EdgesPositionHandler<NCGraph> EdgePosBefore(new_graph);

		scanNCGraph(new_graph, NewIntIds, work_tmp_dir + "2_simplified_graph", new_index,
				EdgePosBefore);

		if (cfg::get().start_from == "after_simplify"){
			WriteGraphComponents<k> (g, index, genome,
					output_folder + "graph_components" + "/", "graph.dot",
					"graph_component", insert_size);

		}

		number_of_components = PrintGraphComponents(
				output_folder + "graph_components/graphCl", new_graph, insert_size,
				NewIntIds, new_index, EdgePosBefore);



		RealIdGraphLabeler<NCGraph> IdTrackLabelerAfter(new_graph, NewIntIds);

		INFO("repeat resolved graph written");

		NonconjugateDeBruijnGraph resolved_graph(k);
		IdTrackHandler<NCGraph> Resolved_IntIds(resolved_graph);
		EdgesPositionHandler<NCGraph> EdgePosAfter(resolved_graph);
		EdgeLabelHandler<NCGraph> LabelsAfter(resolved_graph, new_graph);

		DEBUG("New index size: "<< new_index.size());
		if (rectangle_mode) {
			void RectangleResolve(
					PairedInfoIndex<NonconjugateDeBruijnGraph>& index,
					NonconjugateDeBruijnGraph& graph,
					const string& work_tmp_dir, const string& output_folder);
			RectangleResolve(new_index, new_graph, work_tmp_dir, output_folder);
		}

		ResolveRepeats(new_graph, NewIntIds, new_index, EdgePosBefore,
				resolved_graph, Resolved_IntIds, EdgePosAfter,
				output_folder + "resolve/", LabelsAfter);

		INFO("Total labeler start");
		TotalLabelerGraphStruct<NCGraph> graph_struct_before(new_graph, &NewIntIds, &EdgePosBefore, NULL);
		TotalLabelerGraphStruct<NCGraph> graph_struct_after(resolved_graph, &Resolved_IntIds, &EdgePosAfter, &LabelsAfter);
		TotalLabeler<NCGraph> TotLabAfter(&graph_struct_after, &graph_struct_before);

		omnigraph::WriteSimple(output_folder + "3_resolved_graph.dot",
				"no_repeat_graph", resolved_graph, TotLabAfter);

		INFO("Total labeler finished");

		RealIdGraphLabeler<NCGraph> IdTrackLabelerResolved(resolved_graph,
				Resolved_IntIds);

		EdgesPosGraphLabeler<NCGraph> EdgePosLAfterLab(resolved_graph,
				EdgePosAfter);

		EdgesLabelsGraphLabeler<NCGraph> LabelLabler(resolved_graph, LabelsAfter);

		for(int i = 0; i < 3; i ++) {
			ClipTipsForResolver(resolved_graph);
			RemoveBulges2(resolved_graph);
			RemoveLowCoverageEdgesForResolver(resolved_graph);
		}

		OutputContigs(resolved_graph, output_folder + "contigs_before_enlarge.fasta");

		omnigraph::WriteSimple(output_folder + "4_cleared_graph.dot",
				"no_repeat_graph", resolved_graph, TotLabAfter);

		one_many_contigs_enlarger<NCGraph> N50enlarger(resolved_graph);
		N50enlarger.one_many_resolve_with_vertex_split();

		omnigraph::WriteSimple(output_folder + "5_finished_graph.dot",
				"no_repeat_graph", resolved_graph, TotLabAfter);

		OutputContigs(resolved_graph, output_folder + "contigs_final.fasta");
		string consensus_folder = output_folder + "consensus/";

//		OutputSingleFileContigs(resolved_graph, consensus_folder);
//		SelectReadsForConsensus<k, NCGraph>(new_graph, resolved_graph, LabelsAfter, new_edge_index, reads, consensus_folder);

		OutputContigs(new_graph, output_folder + "contigs_before_resolve.fasta");

		if (number_of_components > 0) {
			string output_comp = output_folder + "resolved_comp";
			mkdir(output_comp.c_str(),
					S_IRWXU | S_IRWXG | S_IROTH | S_IXOTH | S_IWOTH);

			for (int i = 1; i <= number_of_components; i++)
				ResolveOneComponent(output_folder + "graph_components/",
						output_comp + "/", i, k);
		}

	}
	if (!paired_mode)
		OutputContigs(g, output_folder + "contigs.fasta");
	INFO("Tool finished");
}
}

#endif /* LAUNCH_HPP_ */<|MERGE_RESOLUTION|>--- conflicted
+++ resolved
@@ -103,30 +103,18 @@
 
 template<size_t k, class PairedReadStream>
 void CreateAndFillGraph(Graph& g,
-<<<<<<< HEAD
 		EdgeIndex<k + 1, Graph>& index, IdTrackHandler<Graph>& int_ids, PairedInfoIndex<Graph>& paired_index,
-=======
-		EdgeIndex<k + 1, Graph>& index, PairedInfoIndex<Graph>& paired_index,
->>>>>>> 033942f7
 		PairedReadStream& stream, size_t insert_size, size_t read_length,
 		const Sequence& genome, EdgesPositionHandler<Graph> &EdgePos,
 		PairedInfoIndex<Graph> &etalon_paired_index,
 		const string& output_folder){
 	if (cfg::get().paired_mode) {
 		if (cfg::get().etalon_info_mode) {
-<<<<<<< HEAD
 			ConstructGraphWithEtalonPairedInfo<k, PairedReadStream> (g, index, int_ids,
 					paired_index, stream, insert_size, read_length,
 					genome);
 		} else {
 			ConstructGraphWithPairedInfo<k, PairedReadStream> (g, index, int_ids,
-=======
-			ConstructGraphWithEtalonPairedInfo<k, PairedReadStream> (g, index,
-					paired_index, stream, insert_size, read_length,
-					genome);
-		} else {
-			ConstructGraphWithPairedInfo<k, PairedReadStream> (g, index,
->>>>>>> 033942f7
 					paired_index, stream);
 		}
 		FillEtalonPairedIndex<k> (g, etalon_paired_index, index,
@@ -135,11 +123,7 @@
 	} else {
 		typedef io::ConvertingReaderWrapper UnitedStream;
 		UnitedStream united_stream(&stream);
-<<<<<<< HEAD
 		ConstructGraphWithCoverage<k, UnitedStream> (g, index, int_ids,
-=======
-		ConstructGraphWithCoverage<k, UnitedStream> (g, index,
->>>>>>> 033942f7
 				united_stream);
 	}
 	ProduceInfo<k> (g, index, genome, output_folder + "edge_graph.dot",
@@ -156,10 +140,6 @@
 	using boost::optional;
 	using boost::in_place;
 
-<<<<<<< HEAD
-=======
-	cerr << (int)cfg::get().entry_point << endl;
->>>>>>> 033942f7
 	INFO("Edge graph construction tool started");
 	INFO("Paired mode: " << (paired_mode ? "Yes" : "No"));
 	INFO("Etalon paired info mode: " << (etalon_info_mode ? "Yes" : "No"))INFO(
@@ -192,7 +172,6 @@
 	optional<TotalLabelerGraphStruct<Graph>> graph_struct;
 	optional<TotalLabeler<Graph>> TotLab;
 
-<<<<<<< HEAD
 	INFO("------(don't look at this line) Starting from: " << debruijn_config::working_stage_name(cfg::get().entry_point) << "-----")
 
 	if ( cfg::get().start_from == "begin"){
@@ -207,20 +186,7 @@
 		graph_loaded = true;
 
 		graph_struct = in_place(boost::ref(g), &int_ids, &EdgePos);
-=======
-	if ( cfg::get().start_from == "begin"){
-		INFO("------Starting from Begin-----")
-		CreateAndFillGraph<k, ReadStream> (g, index,
-							paired_index, stream, insert_size, max_read_length,
-							genome, EdgePos, etalon_paired_index, output_folder);
-		printGraph(g, IntIds, work_tmp_dir + "1_filled_graph",
-				paired_index, EdgePos);
-		printGraph(g, IntIds, graph_save_path + "1_filled_graph",
-				paired_index, EdgePos);
-		graph_loaded = true;
-
-		graph_struct = in_place(boost::ref(g), &IntIds, &EdgePos);
->>>>>>> 033942f7
+
 		TotLab = in_place(&(*graph_struct));
 
 		omnigraph::WriteSimple(output_folder + "1_initial_graph.dot",
@@ -228,17 +194,10 @@
 	}
 
 	if (cfg::get().start_from == "after_filling"){
-<<<<<<< HEAD
 		scanConjugateGraph(&g, &int_ids, work_tmp_dir + "1_filled_graph", &paired_index,
 				&EdgePos);
 		graph_loaded = true;
 		graph_struct = boost::in_place(boost::ref(g), &int_ids, &EdgePos);
-=======
-		scanConjugateGraph(&g, &IntIds, work_tmp_dir + "1_filled_graph", &paired_index,
-				&EdgePos);
-		graph_loaded = true;
-		graph_struct = boost::in_place(boost::ref(g), &IntIds, &EdgePos);
->>>>>>> 033942f7
 		TotLab = in_place(&(*graph_struct));
 	}
 
@@ -264,11 +223,7 @@
 					etalon_paired_index, output_folder);
 		}
 
-<<<<<<< HEAD
 		printGraph(g, int_ids, graph_save_path + "repeats_resolved_before",
-=======
-		printGraph(g, IntIds, graph_save_path + "repeats_resolved_before",
->>>>>>> 033942f7
 				paired_index, EdgePos/*, &read_count_weight_paired_index*/);
 
 		omnigraph::WriteSimple(output_folder + "2_simplified_graph.dot",
@@ -293,15 +248,9 @@
 					paired_index, clustered_index, etalon_paired_index,
 					output_folder);
 		}
-<<<<<<< HEAD
 		printGraph(g, int_ids, work_tmp_dir + "2_simplified_graph", clustered_index,
 				EdgePos/*, &read_count_weight_paired_index*/);
 		printGraph(g, int_ids, output_folder + "2_simplified_graph", clustered_index,
-=======
-		printGraph(g, IntIds, work_tmp_dir + "2_simplified_graph", clustered_index,
-				EdgePos/*, &read_count_weight_paired_index*/);
-		printGraph(g, IntIds, output_folder + "2_simplified_graph", clustered_index,
->>>>>>> 033942f7
 				EdgePos/*, &read_count_weight_paired_index*/);
 	}
 
