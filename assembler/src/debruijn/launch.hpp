--- conflicted
+++ resolved
@@ -151,16 +151,10 @@
 
 	INFO("Edge graph construction tool started");
 	INFO("Paired mode: " << (paired_mode ? "Yes" : "No"));
-<<<<<<< HEAD
-	INFO("Etalon paired info mode: " << (etalon_info_mode ? "Yes" : "No"));
-	INFO("From file:entry_point " << (from_saved ? "Yes" : "No"));
-	mkdir(work_tmp_dir.c_str(), S_IRWXU | S_IRWXG | S_IROTH | S_IXOTH | S_IWOTH);
-=======
 	INFO("Etalon paired info mode: " << (etalon_info_mode ? "Yes" : "No"))INFO(
 			"From file:entry_point " << (from_saved ? "Yes" : "No"))
 	mkdir(work_tmp_dir.c_str(),
 			S_IRWXU | S_IRWXG | S_IROTH | S_IXOTH | S_IWOTH);
->>>>>>> 509defa9
 
 	string graph_save_path = cfg::get().output_dir + "saves/";
 	mkdir(graph_save_path.c_str(),
@@ -189,19 +183,6 @@
 	optional<TotalLabelerGraphStruct<Graph>> graph_struct;
 	optional<TotalLabeler<Graph>> TotLab;
 
-<<<<<<< HEAD
-	INFO("------(don't look at this line) Starting from: " << debruijn::debruijn_config::working_stage_name(cfg::get().entry_point) << "-----");
-
-	if ( cfg::get().start_from == "begin"){
-		INFO("------Starting from Begin-----");
-		CreateAndFillGraph<k, ReadStream> (g, index, int_ids,
-							paired_index, stream, insert_size, max_read_length,
-							genome, EdgePos, etalon_paired_index);
-		printGraph(g, int_ids, work_tmp_dir + "1_filled_graph",
-				paired_index, EdgePos);
-		printGraph(g, int_ids, graph_save_path + "1_filled_graph",
-				paired_index, EdgePos);
-=======
 	INFO(
 			"------(don't look at this line) Starting from: " << debruijn::debruijn_config::working_stage_name(cfg::get().entry_point) << "-----")
 
@@ -214,7 +195,6 @@
 				EdgePos, &etalon_paired_index);
 		printGraph(g, int_ids, graph_save_path + "1_filled_graph", paired_index,
 				EdgePos, &etalon_paired_index);
->>>>>>> 509defa9
 		graph_loaded = true;
 
 		graph_struct = in_place(boost::ref(g), &int_ids, &EdgePos);
@@ -318,10 +298,7 @@
 			WriteGraphComponents<k>(g, index, genome,
 					output_folder + "graph_components" + "/", "graph.dot",
 					"graph_component", insert_size);
-			TotalLabelerGraphStruct<NCGraph> graph_struct_tmp(new_graph, &NewIntIds, &EdgePosBefore);
-			TotalLabeler<NCGraph> TotLabTmp(&graph_struct_tmp);
-			omnigraph::WriteSimple(output_folder + "2_simplified_graph.dot",
-					"no_repeat_graph", new_graph, TotLabTmp);
+
 		}
 
 		number_of_components = PrintGraphComponents(
