--- conflicted
+++ resolved
@@ -185,16 +185,8 @@
 	while (!splitter.Finished() && cnt <= 100) {
 		string component_name = ConstructComponentName(file_name, cnt).c_str();
 		auto component = splitter.NextComponent();
-<<<<<<< HEAD
 		EdgeVertexFilter<Graph>filter (g, component);
 		printGraph(g, old_IDs, component_name, paired_index, edges_positions, &filter);
-=======
-		EdgeVertexFilter<Graph> *filter = new EdgeVertexFilter<Graph> (g,
-				component);
-		printGraph(g, old_IDs, component_name, paired_index, edges_positions,
-				filter);
-		delete filter;
->>>>>>> 120a7a60
 		cnt++;
 	}
 
@@ -289,7 +281,7 @@
 
 template<size_t k, class ReadStream, class Graph>
 void MapPairedReads(Graph &g, ReadStream& stream,
-		EdgeIndex<k + 1, Graph>& index, map<typename Graph::EdgeId, int>& reads_aligned) {
+		EdgeIndex<k + 1, Graph>& index/*, map<typename Graph::EdgeId, int>& reads_aligned*/) {
 	INFO("-----------------------------------------");
 	stream.reset();
 	INFO("Threading reads");
@@ -555,25 +547,17 @@
 
 		ProduceInfo<k> (g, index, genome, output_folder + "edge_graph.dot",
 				"edge_graph");
-<<<<<<< HEAD
 		FillEdgesPos<k>(g, index, genome, EdgePos);
-=======
-
-		FillEdgesPos<k> (g, index, genome, EdgePos);
->>>>>>> 120a7a60
+
 		omnigraph::WriteSimple(output_folder + "before_simplification_pos.dot",
 				"no_repeat_graph", g, EdgePosLab);
 
 		printGraph(g, IntIds, output_folder + "first_graph", paired_index,
 				EdgePos);
 
-<<<<<<< HEAD
-		SimplifyGraph<k>(g, index, 3, genome, output_folder);
-//		MapPairedReads<k, ReadStream, Graph>(g, stream, index);
-=======
+
 		SimplifyGraph<k> (g, index, 3, genome, output_folder);
 		MapPairedReads<k, ReadStream, Graph> (g, stream, index);
->>>>>>> 120a7a60
 
 		ProduceInfo<k> (g, index, genome,
 				output_folder + "simplified_graph.dot", "simplified_graph");
@@ -684,14 +668,10 @@
 				EdgePosAfter);
 
 		omnigraph::WriteSimple(work_tmp_dir + "repeats_resolved_after_pos.dot",
-<<<<<<< HEAD
-				"no_repeROPPED_at_graph", resolved_graph, EdgePosLAfterLab);
-		omnigraph::WriteSimple(output_folder + "repeats_resolved_after_pos.dot",
-=======
+
 				"no_repeat_graph", resolved_graph, EdgePosLAfterLab);
 		omnigraph::WriteSimple(
 				output_folder + "repeats_resolved_after_pos.dot",
->>>>>>> 120a7a60
 				"no_repeat_graph", resolved_graph, EdgePosLAfterLab);
 
 		ClipTips(resolved_graph);
@@ -710,13 +690,9 @@
 		omnigraph::WriteSimple(
 				output_folder + "repeats_resolved_und_cleared.dot",
 				"no_repeat_graph", resolved_graph, IdTrackLabelerResolved);
-<<<<<<< HEAD
 		one_many_contigs_enlarger<NCGraph> N50enlarger(resolved_graph);
 		N50enlarger.one_many_resolve();
-=======
-		//		one_many_contigs_enlarger<NCGraph> N50enlarger(resolved_graph);
-		//		N50enlarger.one_many_resolve();
->>>>>>> 120a7a60
+
 
 		omnigraph::WriteSimple(
 				output_folder
