#ifndef IOPROCEDURES_HPP_
#define IOPROCEDURES_HPP_
#include <cmath>
#include <set>
#include <map>
#include <unordered_map>
#include <algorithm>
#include <fstream>

#include "logging.hpp"
#include "omni/paired_info.hpp"
#include "omni/omni_utils.hpp"

#include "omni/omni_tools.hpp"
#include "omni/omnigraph.hpp"

#include "omni/ID_track_handler.hpp"
#include "omni/edges_position_handler.hpp"
#include "omni/EdgeVertexFilter.hpp"
using namespace omnigraph;
using namespace debruijn_graph;

namespace omnigraph {
//todo think of inner namespace
//DECL_LOGGER("DataPrinter")

template<class Graph>
class DataPrinter {
	typedef typename Graph::EdgeId EdgeId;
	typedef typename Graph::VertexId VertexId;
public:
	//	DataPrinter(/*const string& file_name,*/ Graph &g, IdTrackHandler<Graph> &old_IDs);
	void saveGraph(const string& file_name);
	void saveEdgeSequences(const string& file_name);
	void saveCoverage(const string& file_name);
	void savePaired(const string& file_name, PairedInfoIndex<Graph> const& PIIndex);
	void savePositions(const string& file_name,
			EdgesPositionHandler<Graph> const& EPHandler);

	void saveKmerMapper(const string& file_name,
			KmerMapper<K + 1, Graph> const& mapper);

	void close();

private:
	void save(FILE* file, EdgeId eid);
	//	void save(Sequence *sequence);
	void save(FILE* file, VertexId vid);
	Graph const& graph_;
	int edge_count_;
	//	map<EdgeId, typename IdTrackHandler<Graph>::realIdType> real_edge_ids_;
	IdTrackHandler<Graph> const& IdHandler_;
	EdgeVertexFilter<Graph> *filter_;
public:
	DataPrinter(/*const string& file_name,*/Graph const&g,
			IdTrackHandler<Graph> const& old_IDs) :
		graph_(g), IdHandler_(old_IDs) {
		DEBUG("Creating of saver started");
		edge_count_ = 0;
		for (auto iter = graph_.SmartEdgeBegin(); !iter.IsEnd(); ++iter) {
			edge_count_++;
		}
		filter_ = NULL;
	}
	DataPrinter(/*const string& file_name,*/Graph const& g,
			IdTrackHandler<Graph> const& old_IDs, EdgeVertexFilter<Graph> *filter) :
		graph_(g), IdHandler_(old_IDs), filter_(filter) {
		DEBUG("Creating of saver started");
		edge_count_ = 0;
		for (auto iter = filter_->EdgesBegin(); iter != filter_->EdgesEnd(); ++iter) {
			edge_count_++;
		}
	}
};

template<class Graph>
void DataPrinter<Graph>::saveGraph(const string& file_name) {

	FILE* file = fopen((file_name + ".grp").c_str(), "w");
	DEBUG("Graph saving to " << file_name << " started");
	assert(file != NULL);
	if (filter_ == NULL) {
		int vertex_count = graph_.size();
		fprintf(file, "%d %d \n", vertex_count, edge_count_);
		for (auto iter = graph_.begin(); iter != graph_.end(); ++iter) {
			save(file, *iter);
		}

		fprintf(file, "\n");

		for (auto iter = graph_.SmartEdgeBegin(); !iter.IsEnd(); ++iter) {
			save(file, *iter);
		}
		DEBUG("Graph saving to " << file_name << " finished");
	} else {
		int vertex_count = filter_->VertexCount();
		fprintf(file, "%d %d \n", vertex_count, edge_count_);
		for (auto iter = filter_->VerticesBegin(); iter
				!= filter_->VerticesEnd(); ++iter) {
			save(file, *iter);
		}

		fprintf(file, "\n");

		for (auto iter = filter_->EdgesBegin(); iter != filter_->EdgesEnd(); ++iter) {
			save(file, *iter);
		}
		DEBUG("Graph saving to " << file_name << " finished");

	}
	fclose(file);
}

template<class Graph>
void DataPrinter<Graph>::save(FILE* file, VertexId vid) {
	fprintf(file, "%s\n", graph_.toPrint(vid, IdHandler_).c_str());
}

template<class Graph>
void DataPrinter<Graph>::save(FILE* file, EdgeId eid) {
	fprintf(file, "%s\n", graph_.toPrint(eid, IdHandler_).c_str());
}

template<class Graph>
void DataPrinter<Graph>::saveEdgeSequences(const string& file_name) {
	FILE* file = fopen((file_name + ".sqn").c_str(), "w");
	DEBUG("Saving sequences " << file_name <<" created");
	assert(file != NULL);
	fprintf(file, "%d\n", edge_count_);
	if (filter_ == NULL) {
		for (auto iter = graph_.SmartEdgeBegin(); !iter.IsEnd(); ++iter) {
			fprintf(file, "%d ", IdHandler_.ReturnIntId(*iter));
			int len = graph_.EdgeNucls(*iter).size();
			for (int i = 0; i < len; i++)
				fprintf(file, "%c", nucl(graph_.EdgeNucls(*iter)[i]));
			fprintf(file, " .\n");
			//		fprintf(file, "%s .\n", graph_.EdgeNucls(*iter).str().c_str());
		}
	} else {
		for (auto iter = filter_->EdgesBegin(); iter != filter_->EdgesEnd(); ++iter) {
			fprintf(file, "%d ", IdHandler_.ReturnIntId(*iter));
			int len = graph_.EdgeNucls(*iter).size();
			for (int i = 0; i < len; i++)
				fprintf(file, "%c", nucl(graph_.EdgeNucls(*iter)[i]));
			fprintf(file, " .\n");
			//		fprintf(file, "%s .\n", graph_.EdgeNucls(*iter).str().c_str());
		}
	}
	fclose(file);
}

template<class Graph>
void DataPrinter<Graph>::saveCoverage(const string& file_name) {
	FILE* file = fopen((file_name + ".cvr").c_str(), "w");
	DEBUG("Saving coverage, " << file_name <<" created");
	assert(file != NULL);
	fprintf(file, "%d\n", edge_count_);
	if (filter_ == NULL) {
		for (auto iter = graph_.SmartEdgeBegin(); !iter.IsEnd(); ++iter) {
			fprintf(file, "%d ", IdHandler_.ReturnIntId(*iter));
			fprintf(file, "%f .\n", graph_.coverage(*iter));
		}
	} else {
		for (auto iter = filter_->EdgesBegin(); iter != filter_->EdgesEnd(); ++iter) {
			fprintf(file, "%d ", IdHandler_.ReturnIntId(*iter));
			fprintf(file, "%f .\n", graph_.coverage(*iter));
		}
	}
	fclose(file);
}
/*
 template<class Graph>
 void DataPrinter<Graph>::saveIndex(const string& file_name) {
 FILE* file = fopen((file_name + ".ind").c_str(), "w");
 DEBUG("Saving index, " << file_name <<" created");
 assert(file != NULL);
 fprintf(file, "%d\n", edge_count_);
 if (filter_ == NULL) {
 for (auto iter = graph_.SmartEdgeBegin(); !iter.IsEnd(); ++iter) {
 fprintf(file, "%d ", IdHandler_.ReturnIntId(*iter));
 fprintf(file, "%f .\n", graph_.coverage(*iter));
 }
 } else {
 for (auto iter = filter_->EdgesBegin(); iter != filter_->EdgesEnd(); ++iter) {
 fprintf(file, "%d ", IdHandler_.ReturnIntId(*iter));
 fprintf(file, "%f .\n", graph_.coverage(*iter));
 }
 }
 fclose(file);
 }
 */
template<class Graph>
void DataPrinter<Graph>::savePaired(const string& file_name,
		PairedInfoIndex<Graph> const& PIIndex) {
	FILE* file = fopen((file_name + ".prd").c_str(), "w");
	DEBUG("Saving paired info, " << file_name <<" created");
	assert(file != NULL);
	if (filter_ == NULL) {
		fprintf(file, "%d\n", (int) PIIndex.size());
	} else {
		int filteredPIIsize = 0;
		for (auto iter = PIIndex.begin(); iter != PIIndex.end(); ++iter) {
			vector<PairInfo<typename Graph::EdgeId> > pair_infos = *iter;
			for (size_t i = 0; i < pair_infos.size(); i++) {
				if (filter_->EdgeIsPresent(pair_infos[i].first)
						&& filter_->EdgeIsPresent(pair_infos[i].second)) {
					filteredPIIsize++;
				}
			}
		}
		fprintf(file, "%d\n", filteredPIIsize);
	}
	for (auto iter = PIIndex.begin(); iter != PIIndex.end(); ++iter) {
		vector<PairInfo<typename Graph::EdgeId> > pair_infos = *iter;
		for (size_t i = 0; i < pair_infos.size(); i++) {
			if (filter_ == NULL) {
				fprintf(file, "%d %d %.2f %.2f %.2f .\n",
						IdHandler_.ReturnIntId(pair_infos[i].first),
						IdHandler_.ReturnIntId(pair_infos[i].second),
						pair_infos[i].d, pair_infos[i].weight,
						pair_infos[i].variance);
			} else {
				if (filter_->EdgeIsPresent(pair_infos[i].first)
						&& filter_->EdgeIsPresent(pair_infos[i].second)) {
					fprintf(file, "%d %d %.2f %.2f %.2f .\n",
							IdHandler_.ReturnIntId(pair_infos[i].first),
							IdHandler_.ReturnIntId(pair_infos[i].second),
							pair_infos[i].d, pair_infos[i].weight,
							pair_infos[i].variance);
				}
			}
		}
	}
	fclose(file);
}

template<class Graph>
void DataPrinter<Graph>::savePositions(const string& file_name,
		EdgesPositionHandler<Graph>const& EPHandler) {

	ofstream file((file_name + ".pos").c_str());

	DEBUG("Saving edges positions, " << file_name << " created");
	assert(file != NULL);

	file << edge_count_ << endl;

	if (filter_ == NULL) {
		for (auto iter = graph_.SmartEdgeBegin(); !iter.IsEnd(); ++iter) {
<<<<<<< HEAD

		    auto it = EPHandler.EdgesPositions.find(*iter);
		    assert(it != EPHandler.EdgesPositions.end());

		    size_t size = it->second.size();
		    file << IdHandler_.ReturnIntId(*iter) << " " << size << endl;

			for (size_t i = 0; i < it->second.size(); i++)
				file << "    " << it->second[i].start_ << " - " << it->second[i].end_ << endl;
		}
	} else {
		for (auto iter = filter_->EdgesBegin(); iter != filter_->EdgesEnd(); ++iter) {

		    auto it = EPHandler.EdgesPositions.find(*iter);
		    assert(it != EPHandler.EdgesPositions.end());

			file << IdHandler_.ReturnIntId(*iter) << " " << it->second.size() << endl;

			for (size_t i = 0; i < it->second.size(); i++)
				file << "    " << it->second[i].start_ << " - " << it->second[i].end_ << endl;

=======
			fprintf(file, "%d %d\n", IdHandler_.ReturnIntId(*iter),
					(int) EPHandler.EdgesPositions[*iter].size());
			for (size_t i = 0; i < EPHandler.EdgesPositions[*iter].size(); i++) {
				fprintf(file, "    %d: %d - %d\n",
						EPHandler.EdgesPositions[*iter][i].contigId_,
						EPHandler.EdgesPositions[*iter][i].start_,
						EPHandler.EdgesPositions[*iter][i].end_);
			}
		}
	} else {
		for (auto iter = filter_->EdgesBegin(); iter != filter_->EdgesEnd(); ++iter) {
			fprintf(file, "%d %d\n", IdHandler_.ReturnIntId(*iter),
					(int) EPHandler.EdgesPositions[*iter].size());
			for (size_t i = 0; i < EPHandler.EdgesPositions[*iter].size(); i++) {
				fprintf(file, "    %d: %d - %d\n",
						EPHandler.EdgesPositions[*iter][i].contigId_,
						EPHandler.EdgesPositions[*iter][i].start_,
						EPHandler.EdgesPositions[*iter][i].end_);
			}
>>>>>>> 77028519
		}
	}
}

template<class Graph>
void DataPrinter<Graph>::saveKmerMapper(const string& file_name,
		KmerMapper<K + 1, Graph> const& mapper) {

	std::ofstream file;
	file.open((file_name + ".kmm").c_str(),  std::ios_base::binary | std::ios_base::out);
	DEBUG("Saving kmer mapper, " << file_name <<" created");
	assert(file.is_open());

	u_int32_t k_ = K;
	file.write((char *) &k_, sizeof(u_int32_t));
	mapper.BinWrite(file);

	file.close();
}

template<class Graph>
class DataScanner {
	typedef typename Graph::EdgeId EdgeId;
	typedef typename Graph::VertexId VertexId;
public:
	//	DataPrinter(/*const string& file_name,*/ Graph &g, IdTrackHandler<Graph> &old_IDs);
	void loadNonConjugateGraph(const string& file_name, bool with_Sequence);
	void loadConjugateGraph(const string& file_name, bool with_Sequence);

	//	void saveEdgeSequences(const string& file_name);
	void loadCoverage(const string& file_name);
	void loadPaired(const string& file_name, PairedInfoIndex<Graph>& PIIndex);
	void loadPositions(const string& file_name,
			EdgesPositionHandler<Graph>& EPHandler);

	void loadKmerMapper(const string& file_name,
			KmerMapper<K + 1, Graph>& mapper);

	void close();

private:
	//

	Graph &graph_;
	int edge_count_;
	//	map<EdgeId, typename IdTrackHandler<Graph>::realIdType> real_edge_ids_;
	IdTrackHandler<Graph>& IdHandler_;
public:
	DataScanner(/*const string& file_name,*/Graph &g, IdTrackHandler<Graph>&new_IDs)
	    : graph_    (g)
	    , IdHandler_(new_IDs)
	{
		INFO("Creating of scanner started");
		edge_count_ = 0;
	}
};

template<class Graph>
void DataScanner<Graph>::loadNonConjugateGraph(const string& file_name,
		bool with_Sequence) {
	int read_count;
	FILE* file = fopen((file_name + ".grp").c_str(), "r");
	if (file == NULL) WARN("File "<<(file_name + ".grp")<<" not found");
	assert(file != NULL);
	FILE* sequence_file = fopen((file_name + ".sqn").c_str(), "r");
	assert(sequence_file != NULL);

	INFO("Reading NON conjugate de bruujn graph from " << file_name << " started");
	int vertex_count;
	read_count = fscanf(file, "%d %d \n", &vertex_count, &edge_count_);
	assert(read_count == 2);
	for (int i = 0; i < vertex_count; i++) {
		int vertex_real_id;
		read_count = fscanf(file, "Vertex %d", &vertex_real_id);
		assert(read_count == 1);
		char c = 'a';
		while (c != '.') {
			read_count = fscanf(file, "%c", &c);
			assert(read_count == 1);
		}
		read_count = fscanf(file, "\n");
		assert(read_count == 0);
		VertexId vid = graph_.AddVertex();
		IdHandler_.AddVertexIntId(vid, vertex_real_id);
		TRACE(vid);
	}
	int tmp_edge_count;
	read_count = fscanf(sequence_file, "%d", &tmp_edge_count);
	assert(read_count == 1);
	assert(edge_count_ == tmp_edge_count);
	char longstring[1000500];
	for (int i = 0; i < edge_count_; i++) {
		int e_real_id, start_id, fin_id, length;
		read_count = fscanf(file, "Edge %d : %d -> %d, l = %d", &e_real_id,
				&start_id, &fin_id, &length);
		assert(read_count == 4);
		read_count = fscanf(sequence_file, "%d %s .", &e_real_id, longstring);
		assert(read_count == 2);
		//does'nt matter, whether it was conjugate or not.
		char c = 'a';
		while (c != '.') {
			read_count = fscanf(file, "%c", &c);
			assert(read_count == 1);
		}
		read_count = fscanf(file, "\n");
		assert(read_count == 0);
		Sequence tmp(longstring);
		TRACE(start_id<<" "<< fin_id <<" "<< IdHandler_.ReturnVertexId(start_id)<<" "<< IdHandler_.ReturnVertexId(fin_id));
		EdgeId eid = graph_.AddEdge(IdHandler_.ReturnVertexId(start_id),
				IdHandler_.ReturnVertexId(fin_id), tmp);
		IdHandler_.AddEdgeIntId(eid, e_real_id);

	}
	fclose(file);
	fclose(sequence_file);
}

template<class Graph>
void DataScanner<Graph>::loadConjugateGraph(const string& file_name,
		bool with_Sequence) {
	int read_count;
	FILE* file = fopen((file_name + ".grp").c_str(), "r");
	assert(file != NULL);
	FILE* sequence_file = fopen((file_name + ".sqn").c_str(), "r");
	assert(sequence_file != NULL);
	set<int> vertex_set;
	set<int> edge_set;
	INFO("Reading conjugate de bruijn  graph from " << file_name << " started");
	int vertex_count;
	read_count = fscanf(file, "%d %d \n", &vertex_count, &edge_count_);
	assert(read_count == 2);
	for (int i = 0; i < vertex_count; i++) {
		int vertex_real_id, conjugate_id;
		read_count = fscanf(file, "Vertex %d ~ %d .\n", &vertex_real_id,
				&conjugate_id);
		TRACE("Vertex "<<vertex_real_id<<" ~ "<<conjugate_id<<" .");
		assert(read_count == 2);

		if (vertex_set.find(vertex_real_id) == vertex_set.end()) {
			VertexId vid = graph_.AddVertex();
			VertexId conj_vid = graph_.conjugate(vid);

			IdHandler_.AddVertexIntId(vid, vertex_real_id);
			IdHandler_.AddVertexIntId(conj_vid, conjugate_id);
			vertex_set.insert(conjugate_id);
			TRACE(vid<<" ( "<< IdHandler_.ReturnVertexId(vertex_real_id) <<" )   "<< conj_vid << "( "<<IdHandler_.ReturnVertexId(conjugate_id)<<" )  added");
		}
	}
	int tmp_edge_count;
	read_count = fscanf(sequence_file, "%d", &tmp_edge_count);
	assert(read_count == 1);
	assert(edge_count_ == tmp_edge_count);
	char longstring[1000500];
	for (int i = 0; i < edge_count_; i++) {
		int e_real_id, start_id, fin_id, length, conjugate_edge_id;
		read_count = fscanf(file, "Edge %d : %d -> %d, l = %d ~ %d .\n",
				&e_real_id, &start_id, &fin_id, &length, &conjugate_edge_id);
		assert(read_count == 5);
		read_count = fscanf(sequence_file, "%d %s .", &e_real_id, longstring);
		assert(read_count == 2);
		TRACE("Edge "<<e_real_id<<" : "<<start_id<<" -> " << fin_id << " l = " << length << " ~ "<< conjugate_edge_id);
		if (edge_set.find(e_real_id) == edge_set.end()) {
			Sequence tmp(longstring);
			TRACE(start_id<<" "<< fin_id <<" "<< IdHandler_.ReturnVertexId(start_id)<<" "<< IdHandler_.ReturnVertexId(fin_id));
			EdgeId eid = graph_.AddEdge(IdHandler_.ReturnVertexId(start_id),
					IdHandler_.ReturnVertexId(fin_id), tmp);
			IdHandler_.AddEdgeIntId(eid, e_real_id);
			IdHandler_.AddEdgeIntId(graph_.conjugate(eid), conjugate_edge_id);
			edge_set.insert(conjugate_edge_id);

		}

	}
	fclose(file);
	fclose(sequence_file);
}

template<class Graph>
void DataScanner<Graph>::loadCoverage(const string& file_name) {
	int read_count;
	FILE* file = fopen((file_name + ".cvr").c_str(), "r");
	assert(file != NULL);
	INFO("Reading coverage from " << file_name << " started");
	int edge_count;
	read_count = fscanf(file, "%d \n", &edge_count);
	assert(read_count == 1);
	assert(edge_count == edge_count_);
	for (int i = 0; i < edge_count; i++) {
		int edge_real_id;
		double edge_coverage;
		read_count = fscanf(file, "%d %lf .\n", &edge_real_id, &edge_coverage);
		assert(read_count == 2);
		TRACE(edge_real_id<< " "<<edge_coverage <<" . ");
		EdgeId eid = IdHandler_.ReturnEdgeId(edge_real_id);
		TRACE("EdgeId "<<eid);
		graph_.coverage_index().SetCoverage(eid, edge_coverage * graph_.length(eid));
	}
	fclose(file);
}

template<class Graph>
void DataScanner<Graph>::loadPaired(const string& file_name,
		PairedInfoIndex<Graph>& PIIndex) {
	int read_count;
	FILE* file = fopen((file_name + ".prd").c_str(), "r");
	DEBUG((file_name + ".prd"));
	assert(file != NULL);
	INFO("Reading paired info from " << file_name << " started");
	int paired_count;
	read_count = fscanf(file, "%d \n", &paired_count);
	assert(read_count == 1);
	for (int i = 0; i < paired_count; i++) {
		int first_real_id, second_real_id;
		double w, d, v;
		read_count = fscanf(file, "%d %d %lf %lf %lf .\n", &first_real_id,
				&second_real_id, &d, &w, &v);
		assert(read_count == 5);
		TRACE(first_real_id<< " " << second_real_id << " " << d << " " << w << " " << v);
		TRACE (IdHandler_.ReturnEdgeId(first_real_id)<<" "<< IdHandler_.ReturnEdgeId(second_real_id)<<" "<< d<<" "<< w);
		PairInfo<typename Graph::EdgeId> *p_info = new PairInfo<
				typename Graph::EdgeId> (
				IdHandler_.ReturnEdgeId(first_real_id),
				IdHandler_.ReturnEdgeId(second_real_id), d, w, v);
		PIIndex.AddPairInfo(*p_info, 0);
	}
	DEBUG("PII SIZE " << PIIndex.size());
	fclose(file);
}

template<class Graph>
void DataScanner<Graph>::loadPositions(const string& file_name,
		EdgesPositionHandler<Graph>& EPHandler) {
	int read_count;
	FILE* file = fopen((file_name + ".pos").c_str(), "r");
	assert(file != NULL);
	DEBUG("Reading edges positions, " << file_name <<" started");
	assert(file != NULL);
	int pos_count;
	read_count = fscanf(file, "%d\n", &pos_count);
	assert(read_count == 1);
	for (int i = 0; i < pos_count; i++) {
		int edge_real_id, pos_info_count, contigId;
		read_count = fscanf(file, "%d %d\n", &edge_real_id, &pos_info_count);
		assert(read_count == 2);
		for (int j = 0; j < pos_info_count; j++) {
			int start_pos, end_pos;
			read_count = fscanf(file, "%d: %d - %d \n", &contigId, &start_pos, &end_pos);
			assert(read_count == 3);
			EdgeId eid = IdHandler_.ReturnEdgeId(edge_real_id);
			EPHandler.AddEdgePosition(eid, start_pos, end_pos, contigId);
		}
	}
	fclose(file);
}

template<class Graph>
void DataScanner<Graph>::loadKmerMapper(const string& file_name,
		KmerMapper<K + 1, Graph>& mapper) {

	mapper.clear();
	std::ifstream file;
	file.open((file_name + ".kmm").c_str(), std::ios_base::binary | std::ios_base::in);
	DEBUG("Reading kmer mapper, " << file_name <<" started");
	assert(file.is_open());

	u_int32_t k_;
	file.read((char *) &k_, sizeof(u_int32_t));

	FATAL_ASSERT(k_ == K, "Cannot read kmer mapper, different Ks");
	mapper.BinRead(file);

	file.close();
}




template<class Graph>
void printGraph(Graph const& g, IdTrackHandler<Graph> &old_IDs,
		const string &file_name, PairedInfoIndex<Graph> &paired_index,
		EdgesPositionHandler<Graph> &edges_positions,
		EdgeVertexFilter<Graph> *filter) {
	DataPrinter<Graph> dataPrinter(g, old_IDs, filter);
	dataPrinter.saveGraph(file_name);
	dataPrinter.saveEdgeSequences(file_name);
	dataPrinter.saveCoverage(file_name);
	dataPrinter.savePaired(file_name, paired_index);
	dataPrinter.savePositions(file_name, edges_positions);
}

template<class Graph>
void printGraph(Graph const & g, IdTrackHandler<Graph> const& old_IDs,
		const string &file_name, PairedInfoIndex<Graph> const& paired_index,
		EdgesPositionHandler<Graph> const& edges_positions,
		PairedInfoIndex<Graph> const* etalon_index = 0,
		PairedInfoIndex<Graph> const* clustered_index = 0,
		KmerMapper<K + 1, Graph> const* mapper = 0) {

	DataPrinter<Graph> dataPrinter(g, old_IDs);
	dataPrinter.saveGraph(file_name);
	dataPrinter.saveEdgeSequences(file_name);
	dataPrinter.saveCoverage(file_name);
	dataPrinter.savePaired(file_name, paired_index);
	//todo delete
	if (etalon_index) {
		dataPrinter.savePaired(file_name + "_et", *etalon_index);
	}
	if (clustered_index) {
		dataPrinter.savePaired(file_name + "_cl", *clustered_index);
	}
	dataPrinter.savePositions(file_name, edges_positions);

	if (mapper) {
		dataPrinter.saveKmerMapper(file_name, *mapper);
	}
}

template<class Graph>
void printGraph(Graph const & g, IdTrackHandler<Graph> &old_IDs,
		const string &file_name, PairedInfoIndex<Graph> &paired_index) {
	DataPrinter<Graph> dataPrinter(g, old_IDs);
	dataPrinter.saveGraph(file_name);
	dataPrinter.saveEdgeSequences(file_name);
	dataPrinter.saveCoverage(file_name);
	dataPrinter.savePaired(file_name, paired_index);

}

template<class Graph>
void printKmerMapper(Graph const & g, IdTrackHandler<Graph> const& old_IDs,
		const string &file_name, KmerMapper<K + 1, Graph>& mapper) {

	DataPrinter<Graph> dataPrinter(g, old_IDs);
	dataPrinter.saveKmerMapper(file_name, mapper);
}


template<class Graph>
void scanNCGraph(Graph & g, IdTrackHandler<Graph>&new_IDs,
		const string &file_name, PairedInfoIndex<Graph>* paired_index,
		EdgesPositionHandler<Graph> &edges_positions,
		PairedInfoIndex<Graph>* etalon_index = 0,
		PairedInfoIndex<Graph>* clustered_index = 0) {
	DataScanner<Graph> dataScanner(g, new_IDs);
	dataScanner.loadNonConjugateGraph(file_name, true);
	dataScanner.loadCoverage(file_name);
	if (paired_index) {
		dataScanner.loadPaired(file_name, *paired_index);
	}
	if (etalon_index) {
		dataScanner.loadPaired(file_name + "_et", *etalon_index);
	}
	if (clustered_index) {
		dataScanner.loadPaired(file_name + "_cl", *clustered_index);
	}
	dataScanner.loadPositions(file_name, edges_positions);
}

template<class Graph>
void scanNCGraph(Graph & g, IdTrackHandler<Graph> &new_IDs,
		const string &file_name, PairedInfoIndex<Graph>& paired_index) {
	DataScanner<Graph> dataScanner(g, new_IDs);
	dataScanner.loadNonConjugateGraph(file_name, true);
	dataScanner.loadCoverage(file_name);
	dataScanner.loadPaired(file_name, paired_index);
}

template<class Graph>
void scanConjugateGraph(Graph * g, IdTrackHandler<Graph> *new_IDs,
		const string &file_name, PairedInfoIndex<Graph>* paired_index = 0,
		EdgesPositionHandler<Graph> *edges_positions = NULL,
		PairedInfoIndex<Graph>* etalon_index = 0,
		PairedInfoIndex<Graph>* clustered_index = 0,
		KmerMapper<K + 1, Graph> * mapper = 0) {
	//ToDo Apply * vs & conventions
	DataScanner<Graph> dataScanner(*g, *new_IDs);
	dataScanner.loadConjugateGraph(file_name, true);
	dataScanner.loadCoverage(file_name);
	if (paired_index) {
		dataScanner.loadPaired(file_name, *paired_index);
	}
	if (edges_positions != NULL)
		dataScanner.loadPositions(file_name, *edges_positions);
	if (etalon_index) {
		dataScanner.loadPaired(file_name + "_et", *etalon_index);
	}
	if (clustered_index) {
		dataScanner.loadPaired(file_name + "_cl", *clustered_index);
	}
	if (mapper) {
		dataScanner.loadKmerMapper(file_name, *mapper);
	}
}

template<class Graph>
void scanKmerMapper(Graph& g, IdTrackHandler<Graph>& new_IDs,
		const string &file_name, KmerMapper<K + 1, Graph> * mapper) {

	DataScanner<Graph> dataScanner(g, new_IDs);
	dataScanner.loadKmerMapper(file_name, *mapper);
}


}
#endif /* IOPROCEDURES_HPP_ */<|MERGE_RESOLUTION|>--- conflicted
+++ resolved
@@ -247,8 +247,6 @@
 
 	if (filter_ == NULL) {
 		for (auto iter = graph_.SmartEdgeBegin(); !iter.IsEnd(); ++iter) {
-<<<<<<< HEAD
-
 		    auto it = EPHandler.EdgesPositions.find(*iter);
 		    assert(it != EPHandler.EdgesPositions.end());
 
@@ -256,7 +254,7 @@
 		    file << IdHandler_.ReturnIntId(*iter) << " " << size << endl;
 
 			for (size_t i = 0; i < it->second.size(); i++)
-				file << "    " << it->second[i].start_ << " - " << it->second[i].end_ << endl;
+				file << "    " <<it->second[i].contigId_<<": "<< it->second[i].start_ << " - " << it->second[i].end_ << endl;
 		}
 	} else {
 		for (auto iter = filter_->EdgesBegin(); iter != filter_->EdgesEnd(); ++iter) {
@@ -267,29 +265,8 @@
 			file << IdHandler_.ReturnIntId(*iter) << " " << it->second.size() << endl;
 
 			for (size_t i = 0; i < it->second.size(); i++)
-				file << "    " << it->second[i].start_ << " - " << it->second[i].end_ << endl;
-
-=======
-			fprintf(file, "%d %d\n", IdHandler_.ReturnIntId(*iter),
-					(int) EPHandler.EdgesPositions[*iter].size());
-			for (size_t i = 0; i < EPHandler.EdgesPositions[*iter].size(); i++) {
-				fprintf(file, "    %d: %d - %d\n",
-						EPHandler.EdgesPositions[*iter][i].contigId_,
-						EPHandler.EdgesPositions[*iter][i].start_,
-						EPHandler.EdgesPositions[*iter][i].end_);
-			}
-		}
-	} else {
-		for (auto iter = filter_->EdgesBegin(); iter != filter_->EdgesEnd(); ++iter) {
-			fprintf(file, "%d %d\n", IdHandler_.ReturnIntId(*iter),
-					(int) EPHandler.EdgesPositions[*iter].size());
-			for (size_t i = 0; i < EPHandler.EdgesPositions[*iter].size(); i++) {
-				fprintf(file, "    %d: %d - %d\n",
-						EPHandler.EdgesPositions[*iter][i].contigId_,
-						EPHandler.EdgesPositions[*iter][i].start_,
-						EPHandler.EdgesPositions[*iter][i].end_);
-			}
->>>>>>> 77028519
+				file << "    "<<it->second[i].contigId_<<": " << it->second[i].start_ << " - " << it->second[i].end_ << endl;
+
 		}
 	}
 }
