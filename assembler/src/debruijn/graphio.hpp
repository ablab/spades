//***************************************************************************
//* Copyright (c) 2011-2013 Saint-Petersburg Academic University
//* All Rights Reserved
//* See file LICENSE for details.
//****************************************************************************

#pragma once

#include "standard.hpp"
#include "omni/omni_utils.hpp"
#include "omni/abstract_conjugate_graph.hpp"
#include "omni/abstract_nonconjugate_graph.hpp"

#include "omni/omni_tools.hpp"

#include "omni/id_track_handler.hpp"
#include "omni/edges_position_handler.hpp"
#include "omni/graph_component.hpp"

#include "de/paired_info.hpp"

#include "debruijn_graph.hpp"
<<<<<<< HEAD
#include "long_read_storage.hpp"
=======
#include "detail_coverage.hpp"
#include "long_read_storage.hpp"

#include <cmath>
#include <set>
#include <map>
#include <algorithm>
#include <fstream>
#include <cstdio>
>>>>>>> edf14938

namespace debruijn_graph {

namespace graphio {

using namespace omnigraph;
using namespace omnigraph::de;
//todo think of inner namespace

template<class KmerMapper>
void SaveKmerMapper(const string& file_name,
                    const KmerMapper& mapper) {
    std::ofstream file;
    file.open((file_name + ".kmm").c_str(),
              std::ios_base::binary | std::ios_base::out);
    DEBUG("Saving kmer mapper, " << file_name <<" created");
    VERIFY(file.is_open());

    uint32_t k_ = (uint32_t) mapper.get_k();
    file.write((char *) &k_, sizeof(uint32_t));
    mapper.BinWrite(file);

    file.close();
}

template<class KmerMapper>
void LoadKmerMapper(const string& file_name,
                    KmerMapper& kmer_mapper) {
    kmer_mapper.clear();
    std::ifstream file;
    file.open((file_name + ".kmm").c_str(),
              std::ios_base::binary | std::ios_base::in);
    DEBUG("Reading kmer mapper, " << file_name <<" started");
    VERIFY(file.is_open());

    uint32_t k_;
    file.read((char *) &k_, sizeof(uint32_t));

    VERIFY_MSG(k_ == kmer_mapper.get_k(), "Cannot read kmer mapper, different Ks");
    kmer_mapper.BinRead(file);

    file.close();
}

template<class EdgeIndex>
void SaveEdgeIndex(const std::string& file_name,
                   const EdgeIndex& index) {
    std::ofstream file;
    file.open((file_name + ".kmidx").c_str(),
              std::ios_base::binary | std::ios_base::out);
    DEBUG("Saving kmer index, " << file_name <<" created");
    VERIFY(file.is_open());

    uint32_t k_ = index.k();
    file.write((char *) &k_, sizeof(uint32_t));
    index.BinWrite(file);

    file.close();
}

template<class EdgeIndex>
bool LoadEdgeIndex(const std::string& file_name,
                   EdgeIndex& index) {
    std::ifstream file;
    file.open((file_name + ".kmidx").c_str(),
              std::ios_base::binary | std::ios_base::in);
    INFO("Reading kmer index, " << file_name <<" started");
    if (!file.is_open())
        return false;

    uint32_t k_;
    file.read((char *) &k_, sizeof(uint32_t));
    VERIFY_MSG(k_ == index.k(), "Cannot read edge index, different Ks:");

    index.BinRead(file, file_name + ".kmidx");

    file.close();

    return true;
}

inline
void SaveMapCoverage(const std::string& path, const std::map<int, int>& data ) {
    std::ofstream outFile;
    outFile.open(path.c_str());

    INFO("Saving detailed coverage in file " << path <<" started");
    outFile << data.size() << "\n";
    for (auto dataIterator = data.begin(); dataIterator != data.end(); ++dataIterator){
        outFile << dataIterator->first << " " << dataIterator->second << " .\n";
    }
}

template<class KmerIndex>
void SaveDetailCoverage(const std::string& pathInCov, const std::string& pathOutCov, const KmerIndex& index ) {
    SaveMapCoverage(pathInCov, index.inCoverage);
    SaveMapCoverage(pathOutCov, index.outCoverage);
}


template<class Graph>
class DataPrinter {
<<<<<<< HEAD
  typedef typename Graph::EdgeId EdgeId;
  typedef typename Graph::VertexId VertexId;
public:
  void saveGraph(const string& file_name);
  void saveEdgeSequences(const string& file_name);
  void saveCoverage(const string& file_name);
  void savePaired(const string& file_name,
                  PairedInfoIndexT<Graph> const& paired_index);
  void savePositions(const string& file_name,
      EdgesPositionHandler<Graph> const& ref_pos);


private:
  void save(FILE* file, EdgeId eid);
  void save(FILE* file, VertexId vid);

  const GraphComponent<Graph> component_;
  const BaseIdTrackHandler<VertexId, EdgeId>& int_ids_;

  virtual std::string toPrint(VertexId v) const = 0;
  virtual std::string toPrint(EdgeId e) const = 0;

protected:
//  DataPrinter(Graph const& g, IdTrackHandler<Graph> const& int_ids) :
//      component_(g), int_ids_(int_ids) {
//    DEBUG("Creating of saver started");
//    edge_count_ = 0;
//    if (graph_component) {
//      for (auto iter = graph_component_->EdgesBegin();
//          iter != graph_component_->EdgesEnd(); ++iter) {
//        edge_count_++;
//      }
//    } else {
//      for (auto iter = graph_.SmartEdgeBegin(); !iter.IsEnd(); ++iter) {
//        edge_count_++;
//      }
//    }
//  }

//todo optimize component copy
  DataPrinter(const GraphComponent<Graph>& component,
      BaseIdTrackHandler<VertexId, EdgeId> const& int_ids) :
      component_(component), int_ids_(int_ids) {
  }

//  template<class VertexIt>
//  DataPrinter(const Graph& g, VertexIt begin, VertexIt end,
//      IdTrackHandler<Graph> const& int_ids, bool conjugate) :
//      component_(g, begin, end, conjugate), int_ids_(int_ids) {
//  }

  const GraphComponent<Graph>& component() const {
    return component_;
  }

  const BaseIdTrackHandler<VertexId, EdgeId>& id_handler() const {
    return int_ids_;
  }
=======
    typedef typename Graph::EdgeId EdgeId;
    typedef typename Graph::VertexId VertexId;

    //todo reduce duplication
    template<class T>
    void SaveEdgeAssociatedInfo(boost::function<T (EdgeId)> access_f, ostream& out) const {
        out << component_.e_size() << endl;
        for (auto iter = component_.e_begin(); iter != component_.e_end(); ++iter) {
            EdgeId e = *iter;
            //todo fixme currently matches old format .cvr format
            out << int_ids_.ReturnIntId(e)/* << endl*/;
            out << " " << access_f(e) << " ." << endl;
        }
    }
>>>>>>> edf14938

//    template<class C>
//    void SaveEdgeAssociatedInfo(const C& c, ostream& out) const {
//        SaveEdgeAssociatedInfo<decltype(C::operator[])>(boost::bind(&C::operator[], c, _1), out);
//    }

    template<class C>
    void SaveEdgeAssociatedInfo(const C& c, ostream& out) const {
        out << component_.e_size() << endl;
        for (auto iter = component_.e_begin(); iter != component_.e_end(); ++iter) {
            EdgeId e = *iter;
            //todo fixme currently matches old format .cvr format
            out << int_ids_.ReturnIntId(e)/* << endl*/;
            out << " ";
            c.Save(e, out);
            out << " ." << endl;
        }
    }

  public:

    void SaveGraph(const string& file_name) const {
        FILE* file = fopen((file_name + ".grp").c_str(), "w");
        DEBUG("Graph saving to " << file_name << " started");
        VERIFY_MSG(file != NULL,
                   "Couldn't open file " << (file_name + ".grp") << " on write");
        size_t vertex_count = component_.v_size();
        size_t edge_count = component_.e_size();
        fprintf(file, "%zu %zu \n", vertex_count, edge_count);
        for (auto iter = component_.v_begin(); iter != component_.v_end(); ++iter) {
            Save(file, *iter);
        }

        fprintf(file, "\n");

        for (auto iter = component_.e_begin(); iter != component_.e_end(); ++iter) {
            Save(file, *iter);
        }
        DEBUG("Graph saving to " << file_name << " finished");

        fclose(file);
    }

    void SaveEdgeSequences(const string& file_name) const {
        ofstream out(file_name + ".sqn");
        //todo switch to general function after its switching to fasta
        //SaveEdgeAssociatedInfo<Sequence>(boost::bind(&Graph::EdgeNucls, component_.g(), _1), out);
        DEBUG("Saving sequences, " << file_name <<" created");
        for (auto iter = component_.e_begin(); iter != component_.e_end(); ++iter) {
            EdgeId e = *iter;
            out << ">" << int_ids_.ReturnIntId(e) << endl;
            out << component_.g().EdgeNucls(e) << endl;
        }
    }

    void SaveCoverage(const string& file_name) const {
        ofstream out(file_name + ".cvr");
        DEBUG("Saving coverage, " << file_name <<" created");
        SaveEdgeAssociatedInfo(component_.g().coverage_index(), out);
    }

    void SaveFlankingCoverage(const string& file_name, const NewFlankingCoverage<Graph> flanking_cov) const {
        ofstream out(file_name + ".flcvr");
        DEBUG("Saving flanking coverage, " << file_name <<" created");
        SaveEdgeAssociatedInfo(flanking_cov, out);
    }

    void SavePaired(const string& file_name,
                    PairedInfoIndexT<Graph> const& paired_index) const {
        FILE* file = fopen((file_name + ".prd").c_str(), "w");
        DEBUG("Saving paired info, " << file_name <<" created");
        VERIFY(file != NULL);

        size_t comp_size = 0;
        for (auto I = component_.e_begin(), E = component_.e_end(); I != E; ++I) {
            EdgeId e1 = *I;
            auto inner_map = paired_index.GetEdgeInfo(e1, 0);
            for (auto II = inner_map.begin(), IE = inner_map.end(); II != IE; ++II) {
                EdgeId e2 = II->first;
                const de::Histogram& hist = II->second;
                if (component_.contains(e2)) { // if the second edge also lies in the same component
                    comp_size += hist.size();
                }
            }
        }

        fprintf(file, "%zu\n", comp_size);

        for (auto I = component_.e_begin(), E = component_.e_end(); I != E; ++I) {
            EdgeId e1 = *I;
            auto inner_map = paired_index.GetEdgeInfo(e1, 0);
            for (auto II = inner_map.begin(), IE = inner_map.end(); II != IE; ++II) {
                EdgeId e2 = II->first;
                const Histogram& hist = II->second;
                if (component_.contains(e2))
                    for (auto hist_it = hist.begin(); hist_it != hist.end(); ++hist_it) {
                        Point point = *hist_it;
                        fprintf(file, "%zu %zu %.2f %.2f %.2f .\n",
                                int_ids_.ReturnIntId(e1),
                                int_ids_.ReturnIntId(e2),
                                point.d, point.weight, point.var);
                    }
            }
        }

        fclose(file);
    }

    void SavePositions(const string& file_name,
                       EdgesPositionHandler<Graph> const& ref_pos) const {
        ofstream file((file_name + ".pos").c_str());
        DEBUG("Saving edges positions, " << file_name << " created");
        VERIFY(file.is_open());
        file << component_.e_size() << endl;
        for (auto it = component_.e_begin(); it != component_.e_end(); ++it) {
            vector<omnigraph::EdgePosition> pos_it = ref_pos.GetEdgePositions(*it);
            file << id_handler().ReturnIntId(*it) << " " << pos_it.size()
                 << endl;
            for (size_t i = 0; i < pos_it.size(); i++) {
                file << "    " << pos_it[i].contigId << " " << pos_it[i].mr << endl;
            }
        }
    }

  private:
    void Save(FILE* file, EdgeId eid) const {
        fprintf(file, "%s\n", ToPrint(eid).c_str());
    }

    void Save(FILE* file, VertexId vid) const {
        fprintf(file, "%s\n", ToPrint(vid).c_str());
    }

    const GraphComponent<Graph> component_;
    const BaseIdTrackHandler<VertexId, EdgeId>& int_ids_;

    virtual std::string ToPrint(VertexId v) const = 0;
    virtual std::string ToPrint(EdgeId e) const = 0;

  protected:

    //todo optimize component copy
    DataPrinter(const GraphComponent<Graph>& component,
                BaseIdTrackHandler<VertexId, EdgeId> const& int_ids) :
            component_(component), int_ids_(int_ids) {
    }

    const GraphComponent<Graph>& component() const {
        return component_;
    }

    const BaseIdTrackHandler<VertexId, EdgeId>& id_handler() const {
        return int_ids_;
    }

  public:

    virtual ~DataPrinter() {
    }
};

template<class Graph>
class ConjugateDataPrinter: public DataPrinter<Graph> {
    typedef DataPrinter<Graph> base;
    typedef typename Graph::EdgeId EdgeId;
    typedef typename Graph::VertexId VertexId;
  public:
    ConjugateDataPrinter(Graph const& g, BaseIdTrackHandler<VertexId, EdgeId> const& int_ids) :
            base(g, int_ids) {
    }

    ConjugateDataPrinter(const GraphComponent<Graph>& graph_component,
                         BaseIdTrackHandler<VertexId, EdgeId> const& int_ids) :
            base(GraphComponent<Graph>(graph_component, true), int_ids) {
    }

    template<class VertexIt>
    ConjugateDataPrinter(const Graph& g, VertexIt begin, VertexIt end,
                         BaseIdTrackHandler<VertexId, EdgeId> const& int_ids) :
            base(GraphComponent<Graph>(g, begin, end, true), int_ids) {
    }

    std::string ToPrint(VertexId v) const {
        stringstream ss;
        ss
                << "Vertex "
                << this->id_handler().ReturnIntId(v)
                << " ~ "
                << this->id_handler().ReturnIntId(
                    this->component().g().conjugate(v)) << " .";
        return ss.str();
    }

    std::string ToPrint(EdgeId e) const {
        stringstream ss;
        ss
                << "Edge "
                << this->id_handler().ReturnIntId(e)
                << " : "
                << this->id_handler().ReturnIntId(
                    this->component().g().EdgeStart(e))
                << " -> "
                << this->id_handler().ReturnIntId(
                    this->component().g().EdgeEnd(e))
                << ", l = "
                << this->component().g().length(e)
                << " ~ "
                << this->id_handler().ReturnIntId(
                    this->component().g().conjugate(e)) << " .";
        return ss.str();
    }

};

template<class Graph>
class NonconjugateDataPrinter: public DataPrinter<Graph> {
    typedef DataPrinter<Graph> base;
    typedef typename Graph::EdgeId EdgeId;
    typedef typename Graph::VertexId VertexId;
  public:
    NonconjugateDataPrinter(Graph const& g,
                            BaseIdTrackHandler<VertexId, EdgeId> const& int_ids) :
            base(g, int_ids) {
    }

    NonconjugateDataPrinter(const GraphComponent<Graph>& graph_component,
                            BaseIdTrackHandler<VertexId, EdgeId> const& int_ids) :
            base(graph_component, int_ids) {
    }

    template<class VertexIt>
    NonconjugateDataPrinter(const Graph& g, VertexIt begin, VertexIt end,
                            BaseIdTrackHandler<VertexId, EdgeId> const& int_ids) :
            base(GraphComponent<Graph>(g, begin, end), int_ids) {
    }

    std::string ToPrint(VertexId v) const {
        stringstream ss;
        ss << "Vertex " << this->id_handler().ReturnIntId(v) << " .";
        return ss.str();
    }

    std::string ToPrint(EdgeId e) const {
        stringstream ss;
        ss
                << "Edge "
                << this->id_handler().ReturnIntId(e)
                << " : "
                << this->id_handler().ReturnIntId(
                    this->component().g().EdgeStart(e))
                << " -> "
                << this->id_handler().ReturnIntId(
                    this->component().g().EdgeEnd(e)) << ", l = "
                << this->component().g().length(e) << " .";
        return ss.str();
    }
};

template<class Graph>
struct PrinterTraits {
    typedef DataPrinter<Graph> Printer;
};

template<>
struct PrinterTraits<ConjugateDeBruijnGraph> {
    typedef ConjugateDataPrinter<ConjugateDeBruijnGraph> Printer;
};

template<>
struct PrinterTraits<NonconjugateDeBruijnGraph> {
    typedef NonconjugateDataPrinter<NonconjugateDeBruijnGraph> Printer;
};

template<class Graph>
class DataScanner {
    typedef typename Graph::EdgeId EdgeId;
    typedef typename Graph::VertexId VertexId;

    template<class T>
    void LoadEdgeAssociatedInfo(boost::function<void (EdgeId, T)> setting_f, istream& in) const {
        size_t cnt;
        in >> cnt;
        for (size_t i = 0 ; i < cnt; ++i) {
            size_t edge_id;
            T t;
            string delim;
            in >> edge_id;
            in >> t;
            in >> delim;
            VERIFY(delim == ".");
            setting_f(id_handler_.ReturnEdgeId(edge_id), t);
        }
    }

    template<class T>
    void LoadEdgeAssociatedInfo(T& t, istream& in) const {
        size_t cnt;
        in >> cnt;
        for (size_t i = 0 ; i < cnt; ++i) {
            size_t edge_id;
            in >> edge_id;
            t.Load(id_handler_.ReturnEdgeId(edge_id), in);
            string delim;
            in >> delim;
            VERIFY(delim == ".");
        }
    }

//    template<class C>
//    void LoadEdgeAssociatedInfo(const C& c, ostream& out) const {
//        SaveEdgeAssociatedInfo<decltype(C::operator[])>(boost::bind(&C::operator[], c, _1), out);
//    }

  public:
    virtual void LoadGraph(const string& file_name) = 0;

    void LoadCoverage(const string& file_name) {
        INFO("Reading coverage from " << file_name);
        ifstream in(file_name + ".cvr");
        LoadEdgeAssociatedInfo(g_.coverage_index(), in);
    }

    bool LoadFlankingCoverage(const string& file_name, NewFlankingCoverage<Graph>& flanking_cov) {
        if (!FileExists(file_name + ".flcvr")) {
            INFO("Flanking coverage saves are absent");
            return false;
        }
        INFO("Reading flanking coverage from " << file_name);
        ifstream in(file_name + ".flcvr");
        LoadEdgeAssociatedInfo(flanking_cov, in);
        return true;
    }

    void LoadPaired(const string& file_name,
                    PairedInfoIndexT<Graph>& paired_index,
                    bool force_exists = true) {
        typedef typename Graph::EdgeId EdgeId;
        int read_count;
        FILE* file = fopen((file_name + ".prd").c_str(), "r");
        INFO((file_name + ".prd"));
        if (force_exists) {
            VERIFY(file != NULL);
        } else if (file == NULL) {
            INFO("Paired info not found, skipping");
            return;
        }
        INFO("Reading paired info from " << file_name << " started");

        size_t paired_count;
        read_count = fscanf(file, "%zu \n", &paired_count);
        VERIFY(read_count == 1);
        for (size_t i = 0; i < paired_count; i++) {
            size_t first_real_id, second_real_id;
            double w, d, v;
            read_count = fscanf(file, "%zu %zu %lf %lf %lf .\n",
                                &first_real_id, &second_real_id, &d, &w, &v);
            VERIFY(read_count == 5);
            TRACE(first_real_id<< " " << second_real_id << " " << d << " " << w << " " << v);
            if (id_handler_.ReturnEdgeId(first_real_id) == EdgeId(NULL) || id_handler_.ReturnEdgeId(second_real_id) == EdgeId(NULL))
                continue;
            TRACE(id_handler_.ReturnEdgeId(first_real_id) << " "
                  << id_handler_.ReturnEdgeId(second_real_id)
                  << " " << d << " " << w);
            paired_index.AddPairInfo(
                id_handler_.ReturnEdgeId(first_real_id),
                id_handler_.ReturnEdgeId(second_real_id), d, w, v, false);
        }
        DEBUG("PII SIZE " << paired_index.size());
        fclose(file);
    }

    void LoadPositions(const string& file_name,
                       EdgesPositionHandler<Graph>& edge_pos) {
        int read_count;
        FILE* file = fopen((file_name + ".pos").c_str(), "r");
        VERIFY(file != NULL);
        DEBUG("Reading edges positions, " << file_name <<" started");
        VERIFY(file != NULL);
        size_t pos_count;
        read_count = fscanf(file, "%zu\n", &pos_count);
        VERIFY(read_count == 1);
        for (size_t i = 0; i < pos_count; i++) {
            size_t edge_real_id, pos_info_count;
            char contigId[500];
            char cur_str[500];
            read_count = fscanf(file, "%zu %zu\n", &edge_real_id, &pos_info_count);
            VERIFY(read_count == 2);
            //    INFO(  edge_real_id);
            for (size_t j = 0; j < pos_info_count; j++) {
                int start_pos, end_pos;
                int m_start_pos, m_end_pos;
                read_count = fscanf(file, "%[^\n]s", cur_str);
                read_count = fscanf(file, "\n");
                read_count = sscanf(cur_str, "%s [%d - %d] ---> [%d - %d]", contigId,
                                    &start_pos, &end_pos, &m_start_pos, &m_end_pos);
                //      INFO(cur_str);
                //      INFO (contigId<<" "<< start_pos<<" "<<end_pos);
                //      VERIFY(read_count == 3);
                VERIFY(read_count == 5);
                EdgeId eid = id_handler_.ReturnEdgeId(edge_real_id);
                edge_pos.AddEdgePosition(eid, string(contigId), start_pos, end_pos, m_start_pos, m_end_pos);
            }
        }
        fclose(file);
    }

  private:
    Graph& g_;
    //  int edge_count_;
    BaseIdTrackHandler<VertexId, EdgeId>& id_handler_;

  protected:
    DataScanner(Graph &g, BaseIdTrackHandler<VertexId, EdgeId>& id_handler) :
            g_(g), id_handler_(id_handler) {
        INFO("Creating of scanner started");
        //    edge_count_ = 0;
    }

    Graph& g() {
        return g_;
    }

    BaseIdTrackHandler<VertexId, EdgeId>& id_handler() {
        return id_handler_;
    }

  public:
    virtual ~DataScanner() {

    }
};

template<class Graph>
class ConjugateDataScanner: public DataScanner<Graph> {
    typedef DataScanner<Graph> base;
    typedef typename Graph::EdgeId EdgeId;
    typedef typename Graph::VertexId VertexId;
  public:
    /*virtual*/
    void LoadGraph(const string& file_name) {
        int flag;
        INFO("Trying to read conjugate de bruijn graph from " << file_name << ".grp");
        FILE* file = fopen((file_name + ".grp").c_str(), "r");
        VERIFY_MSG(file != NULL, "Couldn't find file " << (file_name + ".grp"));
        FILE* sequence_file = fopen((file_name + ".sqn").c_str(), "r");
        VERIFY_MSG(file != NULL, "Couldn't find file " << (file_name + ".sqn"));
        set<int> vertex_set;
        set<int> edge_set;
        INFO("Reading conjugate de bruijn  graph from " << file_name << " started");
        size_t vertex_count;
        size_t edge_count;
        flag = fscanf(file, "%zu %zu \n", &vertex_count, &edge_count);
        VERIFY(flag == 2);
        for (size_t i = 0; i < vertex_count; i++) {
            size_t vertex_real_id, conjugate_id;
            flag = fscanf(file, "Vertex %zu ~ %zu .\n", &vertex_real_id, &conjugate_id);
            TRACE("Vertex "<<vertex_real_id<<" ~ "<<conjugate_id<<" .");
            VERIFY(flag == 2);

            if (vertex_set.find((int) vertex_real_id) == vertex_set.end()) {
                VertexId vid = this->g().AddVertex();
                VertexId conj_vid = this->g().conjugate(vid);

                this->id_handler().AddVertexIntId(vid, vertex_real_id);
                this->id_handler().AddVertexIntId(conj_vid, conjugate_id);
                vertex_set.insert((int) conjugate_id);
                TRACE(vid<<" ( "<< this->id_handler().ReturnVertexId(vertex_real_id) <<" )   "<< conj_vid << "( "<<this->id_handler().ReturnVertexId(conjugate_id)<<" )  added");
            }
        }

        char first_char = (char) getc(sequence_file);
        VERIFY(!ferror(sequence_file));
        ungetc(first_char, sequence_file);
        bool fasta = (first_char == '>'); // if it's not fasta, then it's old .sqn


        if (!fasta) {
            size_t tmp_edge_count;
            flag = fscanf(sequence_file, "%zu", &tmp_edge_count);
            VERIFY(flag == 1);
            VERIFY(edge_count == tmp_edge_count);
        }

        const size_t longstring_size = 1000500; // TODO: O RLY magic constant? => Can't load edges >= 1Mbp
        char longstring[longstring_size];
        for (size_t i = 0; i < edge_count; i++) {
            size_t e_real_id, start_id, fin_id, length, conjugate_edge_id;
            flag = fscanf(file, "Edge %zu : %zu -> %zu, l = %zu ~ %zu .\n",
                          &e_real_id, &start_id, &fin_id, &length, &conjugate_edge_id);
            VERIFY(flag == 5);
            VERIFY(length < longstring_size);
            if (fasta) {
                flag = fscanf(sequence_file, ">%zu\n%s\n", &e_real_id, longstring);
            }
            else {
                flag = fscanf(sequence_file, "%zu %s .", &e_real_id, longstring);
            }
            VERIFY(flag == 2);
            TRACE("Edge " << e_real_id << " : " << start_id << " -> "
                  << fin_id << " l = " << length << " ~ " << conjugate_edge_id);
            if (edge_set.find((int) e_real_id) == edge_set.end()) {
                Sequence tmp(longstring);
                TRACE(start_id << " " << fin_id << " " << this->id_handler().ReturnVertexId(start_id)
                      << " " << this->id_handler().ReturnVertexId(fin_id));
                EdgeId eid = this->g().AddEdge(
                    this->id_handler().ReturnVertexId(start_id),
                    this->id_handler().ReturnVertexId(fin_id), tmp);
                this->id_handler().AddEdgeIntId(eid, e_real_id);
                this->id_handler().AddEdgeIntId(this->g().conjugate(eid), conjugate_edge_id);
                edge_set.insert((int) conjugate_edge_id);
            }
        }
        fclose(file);
        fclose(sequence_file);
    }
  public:
    ConjugateDataScanner(Graph& g, BaseIdTrackHandler<VertexId, EdgeId>& id_handler) :
            base(g, id_handler) {
    }
};

template<class Graph>
class NonconjugateDataScanner: public DataScanner<Graph> {
    typedef DataScanner<Graph> base;
    typedef typename Graph::EdgeId EdgeId;
    typedef typename Graph::VertexId VertexId;
  public:
    /*virtual*/
    void LoadGraph(const string& file_name) {
        int flag;
        FILE* file = fopen((file_name + ".grp").c_str(), "r");
        VERIFY_MSG(file != NULL, "Couldn't find file " << (file_name + ".grp"));

        FILE* sequence_file = fopen((file_name + ".sqn").c_str(), "r");
        VERIFY_MSG(sequence_file != NULL, "Couldn't find file " << (file_name + ".sqn"));

        INFO(
            "Reading NON conjugate de bruujn graph from " << file_name << " started");
        size_t vertex_count;
        size_t edge_count;
        flag = fscanf(file, "%ld %ld \n", &vertex_count, &edge_count);
        VERIFY(flag == 2);
        for (size_t i = 0; i < vertex_count; i++) {
            size_t vertex_real_id;
            flag = fscanf(file, "Vertex %ld", &vertex_real_id);
            VERIFY(flag == 1);
            char c = 'a';
            while (c != '.') {
                flag = fscanf(file, "%c", &c);
                VERIFY(flag == 1);
            }
            flag = fscanf(file, "\n");
            VERIFY(flag == 0);
            VertexId vid = this->g().AddVertex();
            this->id_handler().AddVertexIntId(vid, vertex_real_id);
            TRACE(vid);
        }
        size_t tmp_edge_count;
        flag = fscanf(sequence_file, "%ld", &tmp_edge_count);
        VERIFY(flag == 1);
        VERIFY(edge_count == tmp_edge_count);
        char longstring[1000500];
        for (size_t i = 0; i < edge_count; i++) {
            int e_real_id, start_id, fin_id, length;
            flag = fscanf(file, "Edge %d : %d -> %d, l = %d", &e_real_id,
                          &start_id, &fin_id, &length);
            VERIFY(flag == 4);
            flag = fscanf(sequence_file, "%d %s .", &e_real_id, longstring);
            VERIFY(flag == 2);
            //does'nt matter, whether it was conjugate or not.
            char c = 'a';
            while (c != '.') {
                flag = fscanf(file, "%c", &c);
                VERIFY(flag == 1);
            }
            flag = fscanf(file, "\n");
            VERIFY(flag == 0);
            Sequence tmp(longstring);
            TRACE(
                start_id<<" "<< fin_id <<" "<< this->id_handler().ReturnVertexId(start_id)<<" "<< this->id_handler().ReturnVertexId(fin_id));
            EdgeId eid = this->g().AddEdge(
                this->id_handler().ReturnVertexId(start_id),
                this->id_handler().ReturnVertexId(fin_id), tmp);
            this->id_handler().AddEdgeIntId(eid, e_real_id);

        }
        fclose(file);
        fclose(sequence_file);
    }

    NonconjugateDataScanner(Graph &g, BaseIdTrackHandler<VertexId, EdgeId>& id_handler) :
            base(g, id_handler) {
    }
};

template<class Graph>
struct ScannerTraits {
    typedef DataScanner<Graph> Scanner;
};

template<>
struct ScannerTraits<ConjugateDeBruijnGraph> {
    typedef ConjugateDataScanner<ConjugateDeBruijnGraph> Scanner;
};

template<>
struct ScannerTraits<NonconjugateDeBruijnGraph> {
    typedef NonconjugateDataScanner<NonconjugateDeBruijnGraph> Scanner;
};

<<<<<<< HEAD
std::string MakeScaffoldIndexName(const std::string& file_name) {
    return file_name + "_sc";
}

std::string MakeSingleReadsFileName(const std::string& file_name,
=======
inline std::string MakeSingleReadsFileName(const std::string& file_name,
>>>>>>> edf14938
                                    size_t index) {
    return file_name + "_paths_" + ToString(index) + ".mrp";
}

//helper methods
// todo think how to organize them in the most natural way

template<class Graph>
void PrintBasicGraph(const string& file_name, DataPrinter<Graph>& printer) {
    printer.SaveGraph(file_name);
    printer.SaveEdgeSequences(file_name);
    printer.SaveCoverage(file_name);
}

template<class graph_pack>
void PrintGraphPack(const string& file_name,
                    DataPrinter<typename graph_pack::graph_t>& printer,
                    const graph_pack& gp) {
    PrintBasicGraph(file_name, printer);
    //  printer.SavePaired(file_name + "_et", gp.etalon_paired_index);
    if (gp.edge_pos.IsAttached())
        printer.SavePositions(file_name, gp.edge_pos);
    if (gp.index.IsAttached())
        SaveEdgeIndex(file_name, gp.index.inner_index());
    if (gp.kmer_mapper.IsAttached())
        SaveKmerMapper(file_name, gp.kmer_mapper);
    if (gp.flanking_cov.IsAttached())
        printer.SaveFlankingCoverage(file_name, gp.flanking_cov);
}

template<class graph_pack>
void PrintGraphPack(const string& file_name, const graph_pack& gp) {
    typename PrinterTraits<typename graph_pack::graph_t>::Printer printer(gp.g,
                                                                          gp.int_ids);
    PrintGraphPack(file_name, printer, gp);
}

template<class Graph>
void PrintPairedIndex(const string& file_name, DataPrinter<Graph>& printer,
                      const PairedInfoIndexT<Graph>& paired_index) {
    printer.SavePaired(file_name, paired_index);
}

template<class Graph>
void PrintClusteredIndex(const string& file_name, DataPrinter<Graph>& printer,
                         const PairedInfoIndexT<Graph>& clustered_index) {
    PrintPairedIndex(file_name + "_cl", printer, clustered_index);
}

template<class Graph>
void PrintScaffoldingIndex(const string& file_name, DataPrinter<Graph>& printer,
                         const PairedInfoIndexT<Graph>& clustered_index) {
    PrintPairedIndex(file_name + "_scf", printer, clustered_index);
}

template<class Graph>
void PrintScaffoldIndex(const string& file_name, DataPrinter<Graph>& printer,
    const PairedInfoIndexT<Graph>& scaffold_index) {
  PrintPairedIndex(file_name + "_scf", printer, scaffold_index);
}

template<class Graph>
void PrintScaffoldIndex(const string& file_name, DataPrinter<Graph>& printer,
    const PairedInfoIndexT<Graph>& scaffold_index) {
  PrintPairedIndex(MakeScaffoldIndexName(file_name), printer, scaffold_index);
}

template<class Graph>
void PrintPairedIndices(const string& file_name, DataPrinter<Graph>& printer,
                        const PairedInfoIndicesT<Graph>& paired_indices) {
    for (size_t i = 0; i < paired_indices.size(); ++i) {
        PrintPairedIndex(file_name + "_" + ToString(i), printer, paired_indices[i]);
    }
}

template<class Graph>
void PrintClusteredIndices(const string& file_name, DataPrinter<Graph>& printer,
                           const PairedInfoIndicesT<Graph>& paired_indices) {
    for (size_t i = 0; i < paired_indices.size(); ++i) {
        PrintClusteredIndex(file_name  + "_" + ToString(i), printer, paired_indices[i]);
    }
}

template<class Graph>
<<<<<<< HEAD
void PrintScaffoldIndices(const string& file_name, DataPrinter<Graph>& printer,
    const PairedInfoIndicesT<Graph>& scaffold_indices) {
    for (size_t i = 0; i < scaffold_indices.size(); ++i) {
        PrintScaffoldIndex(file_name  + "_" + ToString(i), printer, scaffold_indices[i]);
    }
=======
void PrintScaffoldingIndices(const string& file_name, DataPrinter<Graph>& printer,
                           const PairedInfoIndicesT<Graph>& paired_indices) {
    for (size_t i = 0; i < paired_indices.size(); ++i)
        PrintScaffoldingIndex(file_name  + "_" + ToString(i), printer, paired_indices[i]);
>>>>>>> edf14938
}

template<class graph_pack>
void PrintWithPairedIndex(const string& file_name,
                          DataPrinter<typename graph_pack::graph_t>& printer,
                          const graph_pack& gp,
                          const PairedInfoIndexT<typename graph_pack::graph_t>& paired_index,
                          bool clustered_index = false) {

    PrintGraphPack(file_name, printer, gp);
    if (!clustered_index) {
        PrintPairedIndex(file_name, printer, paired_index);
    } else {
        PrintClusteredIndex(file_name, printer, paired_index);
    }
}

template<class graph_pack>
void PrintWithClusteredIndex(const string& file_name,
                             DataPrinter<typename graph_pack::graph_t>& printer,
                             const graph_pack& gp,
                             const PairedInfoIndexT<typename graph_pack::graph_t>& paired_index) {
    PrintWithPairedIndex(file_name, printer, gp, paired_index, true);
}

template<class graph_pack>
void PrintWithPairedIndices(const string& file_name,
                            DataPrinter<typename graph_pack::graph_t>& printer,
                            const graph_pack& gp,
                            const PairedInfoIndicesT<typename graph_pack::graph_t>& paired_indices,
                            bool clustered_index = false) {

    PrintGraphPack(file_name, printer, gp);
    if (!clustered_index)
        PrintPairedIndices(file_name, printer, paired_indices);
    else
        PrintClusteredIndices(file_name, printer, paired_indices);
}

template<class graph_pack>
void PrintWithClusteredIndices(const string& file_name,
                               DataPrinter<typename graph_pack::graph_t>& printer,
                               const graph_pack& gp,
                               const PairedInfoIndicesT<typename graph_pack::graph_t>& paired_indices) {
    PrintWithPairedIndices(file_name, printer, gp, paired_indices, true);
}

<<<<<<< HEAD
template<class graph_pack, class VertexIt>
void PrintAll(const string& file_name, const graph_pack& gp, VertexIt begin,
    VertexIt end,
    const PairedInfoIndexT<typename graph_pack::graph_t>& paired_index,
    const PairedInfoIndexT<typename graph_pack::graph_t>& clustered_index,
    const PairedInfoIndexT<typename graph_pack::graph_t>& scaffold_index,
    const LongReadContainer<typename graph_pack::graph_t>& single_long_reads)
{
  typename PrinterTraits<typename graph_pack::graph_t>::Printer
                                        printer(gp.g, begin, end, gp.int_ids);
  PrintGraphPack(file_name, printer, gp);
  PrintPairedIndex(file_name, printer, paired_index);
  PrintClusteredIndex(file_name, printer, clustered_index);
  PrintScaffoldIndex(file_name, printer, scaffold_index);
  PrintSingleLongReads(file_name, gp.edge_pos, single_long_reads);
}

template<class graph_pack>
void PrintAll(const string& file_name, const graph_pack& gp,
    const PairedInfoIndexT<typename graph_pack::graph_t>& paired_index,
    const PairedInfoIndexT<typename graph_pack::graph_t>& clustered_index,
    const PairedInfoIndexT<typename graph_pack::graph_t>& scaffold_index,
    const LongReadContainer<typename graph_pack::graph_t>& single_long_reads)
{
  PrintAll(file_name, gp, gp.g.begin(), gp.g.end(), paired_index, clustered_index, scaffold_index, single_long_reads);
=======
template<class Graph>
void PrintSingleLongReads(const string& file_name, const LongReadContainer<Graph>& single_long_reads) {
    for (size_t i = 0; i < single_long_reads.size(); ++i){
        single_long_reads[i].DumpToFile(MakeSingleReadsFileName(file_name, i));
    }
}

template<class graph_pack>
void PrintAll(const string& file_name, const graph_pack& gp) {
    typename PrinterTraits<typename graph_pack::graph_t>::Printer
            printer(gp.g, gp.g.begin(), gp.g.end(), gp.int_ids);
    PrintGraphPack(file_name, printer, gp);
    PrintPairedIndices(file_name, printer, gp.paired_indices);
    PrintClusteredIndices(file_name, printer, gp.clustered_indices);
    PrintScaffoldingIndices(file_name, printer, gp.clustered_indices);
    PrintSingleLongReads(file_name, gp.single_long_reads);
    gp.ginfo.Save(file_name + ".ginfo");
>>>>>>> edf14938
}

template<class graph_pack, class VertexIt>
void PrintWithPairedIndex(const string& file_name, const graph_pack& gp,
                          VertexIt begin, VertexIt end,
                          const PairedInfoIndexT<typename graph_pack::graph_t>& paired_index,
                          bool clustered_index = false) {
    typename PrinterTraits<typename graph_pack::graph_t>::Printer printer(gp.g,
                                                                          begin, end, gp.int_ids);
    PrintWithPairedIndex(file_name, printer, gp, paired_index, clustered_index);
}

template<class graph_pack, class VertexIt>
void PrintWithClusteredIndex(const string& file_name, const graph_pack& gp,
                             VertexIt begin, VertexIt end,
                             const PairedInfoIndexT<typename graph_pack::graph_t>& clustered_index) {
    typename PrinterTraits<typename graph_pack::graph_t>::Printer printer(gp.g,
                                                                          begin, end, gp.int_ids);
    PrintWithPairedIndex(file_name, printer, gp, clustered_index, true);
}

template<class graph_pack>
void PrintWithPairedIndex(const string& file_name, const graph_pack& gp,
                          const PairedInfoIndexT<typename graph_pack::graph_t>& paired_index,
                          bool clustered_index = false) {
    PrintWithPairedIndex(file_name, gp, gp.g.begin(), gp.g.end(), paired_index,
                         clustered_index);
}

template<class graph_pack, class VertexIt>
void PrinGraphPack(const string& file_name, const graph_pack& gp,
                   VertexIt begin, VertexIt end) {
    typename PrinterTraits<typename graph_pack::graph_t>::Printer printer(gp.g,
                                                                          begin, end, gp.int_ids);
    PrintGraphPack(file_name, printer, gp);
}

template<class graph_pack>
void PrintWithClusteredIndex(const string& file_name, const graph_pack& gp,
<<<<<<< HEAD
    const PairedInfoIndexT<typename graph_pack::graph_t>& clustered_index) {
  PrintWithPairedIndex(file_name, gp, clustered_index, true);
}

template<class Graph>
void PrintSingleLongReads(const string& file_name, const EdgesPositionHandler<Graph> &edge_pos, const LongReadContainer<Graph>& single_long_reads) {
    for (size_t i = 0; i < single_long_reads.size(); ++i){
        single_long_reads[i].DumpToFile(MakeSingleReadsFileName(file_name, i), edge_pos);
    }
}

template<class graph_pack>
void PrintAll(const string& file_name, const graph_pack& gp,
        const PairedInfoIndicesT<typename graph_pack::graph_t>& paired_indices,
        const PairedInfoIndicesT<typename graph_pack::graph_t>& clustered_indices,
        const PairedInfoIndicesT<typename graph_pack::graph_t>& scaffold_indices,
        const LongReadContainer<Graph>& single_long_reads)
{
    typename PrinterTraits<typename graph_pack::graph_t>::Printer
                                          printer(gp.g, gp.g.begin(), gp.g.end(), gp.int_ids);

    PrintGraphPack(file_name, printer, gp);
    PrintPairedIndices(file_name, printer, paired_indices);
    PrintClusteredIndices(file_name, printer, clustered_indices);
    PrintScaffoldIndices(file_name, printer, scaffold_indices);
    PrintSingleLongReads(file_name, gp.edge_pos, single_long_reads);
=======
                             const PairedInfoIndexT<typename graph_pack::graph_t>& clustered_index) {
    PrintWithPairedIndex(file_name, gp, clustered_index, true);
>>>>>>> edf14938
}

template<class graph_pack>
void PrintWithPairedIndices(const string& file_name, const graph_pack& gp,
                            const PairedInfoIndicesT<typename graph_pack::graph_t>& paired_indices,
                            bool clustered_index = false) {

    typename PrinterTraits<typename graph_pack::graph_t>::Printer
            printer(gp.g, gp.g.begin(), gp.g.end(), gp.int_ids);

    PrintWithPairedIndices(file_name, printer, gp, paired_indices, clustered_index);
}

template<class graph_pack>
void PrintWithClusteredIndices(const string& file_name, const graph_pack& gp,
                               const PairedInfoIndicesT<typename graph_pack::graph_t>& paired_indices) {
    PrintWithPairedIndices(file_name, gp, paired_indices, true);
}

template<class Graph>
void ScanBasicGraph(const string& file_name, DataScanner<Graph>& scanner) {
    scanner.LoadGraph(file_name);
    scanner.LoadCoverage(file_name);
}

template<class graph_pack>
void ScanGraphPack(const string& file_name,
                   DataScanner<typename graph_pack::graph_t>& scanner, graph_pack& gp) {
    gp.index.Detach();
    ScanBasicGraph(file_name, scanner);
    if (LoadEdgeIndex(file_name, gp.index.inner_index())) {
        gp.index.Update();
    } else {
        WARN("Cannot load edge index, kmer coverages will be missed");
        gp.index.Refill();
    }
    gp.index.Attach();
    //  scanner.LoadPaired(file_name + "_et", gp.etalon_paired_index);
    scanner.LoadPositions(file_name, gp.edge_pos);
    LoadKmerMapper(file_name, gp.kmer_mapper);
    if (!scanner.LoadFlankingCoverage(file_name, gp.flanking_cov)) {
        gp.flanking_cov.Fill(gp.index.inner_index());
    }
}

template<class Graph>
void ScanPairedIndex(const string& file_name, DataScanner<Graph>& scanner,
                     PairedInfoIndexT<Graph>& paired_index,
                     bool force_exists = true) {
    scanner.LoadPaired(file_name, paired_index, force_exists);
}

template<class Graph>
void ScanClusteredIndex(const string& file_name, DataScanner<Graph>& scanner,
                        PairedInfoIndexT<Graph>& clustered_index,
                        bool force_exists = true) {
    scanner.LoadPaired(file_name + "_cl", clustered_index, force_exists);
}

template<class Graph>
<<<<<<< HEAD
void ScanScaffoldIndex(const string& file_name, DataScanner<Graph>& scanner,
    PairedInfoIndexT<Graph>& scaffold_index) {
  scanner.loadPaired(MakeScaffoldIndexName(file_name), scaffold_index);
}

template<class Graph>
void ScanPairedIndices(const string& file_name, DataScanner<Graph>& scanner,
        PairedInfoIndicesT<Graph>& paired_indices) {
    for (size_t i = 0; i < paired_indices.size(); ++i) {
        ScanPairedIndex(file_name  + "_" + ToString(i), scanner, paired_indices[i]);
    }
=======
void ScanScaffoldingIndex(const string& file_name, DataScanner<Graph>& scanner,
                          PairedInfoIndexT<Graph>& clustered_index,
                          bool force_exists = true) {
    scanner.LoadPaired(file_name + "_scf", clustered_index, force_exists);
>>>>>>> edf14938
}

template<class Graph>
void ScanPairedIndices(const std::string& file_name, DataScanner<Graph>& scanner,
                       PairedInfoIndicesT<Graph>& paired_indices,
                       bool force_exists = true) {
    for (size_t i = 0; i < paired_indices.size(); ++i)
        ScanPairedIndex(file_name  + "_" + ToString(i), scanner, paired_indices[i], force_exists);
}

template<class Graph>
void ScanClusteredIndices(const std:: string& file_name, DataScanner<Graph>& scanner,
                          PairedInfoIndicesT<Graph>& paired_indices,
                          bool force_exists = true) {
    for (size_t i = 0; i < paired_indices.size(); ++i)
        ScanClusteredIndex(file_name  + "_" + ToString(i), scanner, paired_indices[i], force_exists);
}

template<class Graph>
void ScanScaffoldingIndices(const std:: string& file_name, DataScanner<Graph>& scanner,
                            PairedInfoIndicesT<Graph>& paired_indices,
                            bool force_exists = true) {
    for (size_t i = 0; i < paired_indices.size(); ++i)
        ScanScaffoldingIndex(file_name  + "_" + ToString(i), scanner, paired_indices[i], force_exists);
}

template<class Graph>
void ScanScaffoldIndices(const string& file_name, DataScanner<Graph>& scanner,
        PairedInfoIndicesT<Graph>& scaffold_indices) {

    for (size_t i = 0; i < scaffold_indices.size(); ++i) {
        ScanScaffoldIndex(file_name  + "_" + ToString(i), scanner, scaffold_indices[i]);
    }
}

template<class Graph>
void ScanScaffoldIndices(const string& file_name, DataScanner<Graph>& scanner,
        PairedInfoIndicesT<Graph>& scaffold_indices) {

    for (size_t i = 0; i < scaffold_indices.size(); ++i) {
        ScanScaffoldIndex(file_name  + "_" + ToString(i), scanner, scaffold_indices[i]);
    }
}

template<class graph_pack>
void ScanWithPairedIndex(const string& file_name,
                         DataScanner<typename graph_pack::graph_t>& scanner, graph_pack& gp,
                         PairedInfoIndexT<typename graph_pack::graph_t>& paired_index,
                         bool clustered_index = false) {
    ScanGraphPack(file_name, scanner, gp);
    if (!clustered_index) {
        ScanPairedIndex(file_name, scanner, paired_index);
    } else {
        ScanClusteredIndex(file_name, scanner, paired_index);
    }
}

template<class graph_pack>
void ScanWithPairedIndices(const string& file_name,
                           DataScanner<typename graph_pack::graph_t>& scanner, graph_pack& gp,
                           PairedInfoIndicesT<typename graph_pack::graph_t>& paired_indices,
                           bool clustered_index = false) {

    ScanGraphPack(file_name, scanner, gp);
    if (!clustered_index) {
        ScanPairedIndices(file_name, scanner, paired_indices);
    } else {
        ScanClusteredIndices(file_name, scanner, paired_indices);
    }
}

template<class graph_pack>
void ScanWithClusteredIndex(const string& file_name,
                            DataScanner<typename graph_pack::graph_t>& scanner, graph_pack& gp,
                            PairedInfoIndex<typename graph_pack::graph_t>& paired_index) {
    ScanWithPairedIndex(file_name, scanner, gp, paired_index, true);
}

template<class graph_pack>
void ScanWithPairedIndex(const string& file_name, graph_pack& gp,
                         PairedInfoIndexT<typename graph_pack::graph_t>& paired_index,
                         bool clustered_index = false) {
    typename ScannerTraits<typename graph_pack::graph_t>::Scanner scanner(gp.g, gp.int_ids);
    ScanWithPairedIndex(file_name, scanner, gp, paired_index, clustered_index);
}

template<class graph_pack>
void ScanWithClusteredIndex(const string& file_name, graph_pack& gp,
                            PairedInfoIndexT<typename graph_pack::graph_t>& clustered_index) {
    ScanWithPairedIndex(file_name, gp, clustered_index, true);
}

template<class graph_pack>
void ScanWithClusteredIndices(const string& file_name,
                              DataScanner<typename graph_pack::graph_t>& scanner, graph_pack& gp,
                              PairedInfoIndicesT<typename graph_pack::graph_t>& paired_indices) {
    ScanWithPairedIndices(file_name, scanner, gp, paired_indices, true);
}

template<class graph_pack>
void ScanWithPairedIndices(const string& file_name, graph_pack& gp,
                           PairedInfoIndicesT<typename graph_pack::graph_t>& paired_indices,
                           bool clustered_index = false) {
    typename ScannerTraits<typename graph_pack::graph_t>::Scanner scanner(gp.g, gp.int_ids);
    ScanWithPairedIndices(file_name, scanner, gp, paired_indices, clustered_index);
}


template<class graph_pack>
void ScanWithClusteredIndices(const string& file_name, graph_pack& gp,
                              PairedInfoIndicesT<typename graph_pack::graph_t>& paired_indices) {
    ScanWithPairedIndices(file_name, gp, paired_indices, true);
}

template<class Graph>
void ScanBasicGraph(const string& file_name, Graph& g,
                    BaseIdTrackHandler<VertexId, EdgeId>& int_ids) {
    typename ScannerTraits<Graph>::Scanner scanner(g, int_ids);
    ScanBasicGraph(file_name, scanner);
}

template<class Graph>
void ScanSingleLongReads(const string& file_name, LongReadContainer<Graph>& single_long_reads) {
    for (size_t i = 0; i < single_long_reads.size(); ++i){
        single_long_reads[i].LoadFromFile(MakeSingleReadsFileName(file_name, i));
    }
}

<<<<<<< HEAD
template<class Graph>
void ScanSingleLongReads(const string& file_name, LongReadContainer<Graph>& single_long_reads) {
    for (size_t i = 0; i < single_long_reads.size(); ++i){
        single_long_reads[i].LoadFromFile(MakeSingleReadsFileName(file_name, i));
    }
}

template<class graph_pack>
void ScanAll(
        const string& file_name, graph_pack& gp,
        PairedInfoIndicesT<typename graph_pack::graph_t>& paired_indices,
        PairedInfoIndicesT<typename graph_pack::graph_t>& clustered_indices,
        PairedInfoIndicesT<typename graph_pack::graph_t>& scaffold_indices,
        LongReadContainer<typename graph_pack::graph_t>& single_long_reads) {
    typename ScannerTraits<typename graph_pack::graph_t>::Scanner scanner(
            gp.g, gp.int_ids);
    ScanGraphPack(file_name, scanner, gp);
    ScanPairedIndices(file_name, scanner, paired_indices);
    ScanClusteredIndices(file_name, scanner, clustered_indices);
    ScanScaffoldIndices(file_name, scanner, scaffold_indices);
    ScanSingleLongReads(file_name, single_long_reads);
=======
template<class graph_pack>
void ScanGraphPack(const string& file_name, graph_pack& gp) {
    typename ScannerTraits<typename graph_pack::graph_t>::Scanner scanner(gp.g,
                                                                          gp.int_ids);
    ScanGraphPack(file_name, scanner, gp);
}

template<class graph_pack>
void ScanAll(const std::string& file_name, graph_pack& gp,
             bool force_exists = true) {
    typename ScannerTraits<typename graph_pack::graph_t>::Scanner scanner(gp.g,
                                                                          gp.int_ids);
    ScanGraphPack(file_name, scanner, gp);
    ScanPairedIndices(file_name, scanner, gp.paired_indices, force_exists);
    ScanClusteredIndices(file_name, scanner, gp.clustered_indices, force_exists);
    ScanScaffoldingIndices(file_name, scanner, gp.scaffolding_indices, force_exists);
    ScanSingleLongReads(file_name,  gp.single_long_reads);
    gp.ginfo.Load(file_name + ".ginfo");
}
>>>>>>> edf14938
}
}<|MERGE_RESOLUTION|>--- conflicted
+++ resolved
@@ -20,9 +20,6 @@
 #include "de/paired_info.hpp"
 
 #include "debruijn_graph.hpp"
-<<<<<<< HEAD
-#include "long_read_storage.hpp"
-=======
 #include "detail_coverage.hpp"
 #include "long_read_storage.hpp"
 
@@ -32,7 +29,6 @@
 #include <algorithm>
 #include <fstream>
 #include <cstdio>
->>>>>>> edf14938
 
 namespace debruijn_graph {
 
@@ -135,66 +131,6 @@
 
 template<class Graph>
 class DataPrinter {
-<<<<<<< HEAD
-  typedef typename Graph::EdgeId EdgeId;
-  typedef typename Graph::VertexId VertexId;
-public:
-  void saveGraph(const string& file_name);
-  void saveEdgeSequences(const string& file_name);
-  void saveCoverage(const string& file_name);
-  void savePaired(const string& file_name,
-                  PairedInfoIndexT<Graph> const& paired_index);
-  void savePositions(const string& file_name,
-      EdgesPositionHandler<Graph> const& ref_pos);
-
-
-private:
-  void save(FILE* file, EdgeId eid);
-  void save(FILE* file, VertexId vid);
-
-  const GraphComponent<Graph> component_;
-  const BaseIdTrackHandler<VertexId, EdgeId>& int_ids_;
-
-  virtual std::string toPrint(VertexId v) const = 0;
-  virtual std::string toPrint(EdgeId e) const = 0;
-
-protected:
-//  DataPrinter(Graph const& g, IdTrackHandler<Graph> const& int_ids) :
-//      component_(g), int_ids_(int_ids) {
-//    DEBUG("Creating of saver started");
-//    edge_count_ = 0;
-//    if (graph_component) {
-//      for (auto iter = graph_component_->EdgesBegin();
-//          iter != graph_component_->EdgesEnd(); ++iter) {
-//        edge_count_++;
-//      }
-//    } else {
-//      for (auto iter = graph_.SmartEdgeBegin(); !iter.IsEnd(); ++iter) {
-//        edge_count_++;
-//      }
-//    }
-//  }
-
-//todo optimize component copy
-  DataPrinter(const GraphComponent<Graph>& component,
-      BaseIdTrackHandler<VertexId, EdgeId> const& int_ids) :
-      component_(component), int_ids_(int_ids) {
-  }
-
-//  template<class VertexIt>
-//  DataPrinter(const Graph& g, VertexIt begin, VertexIt end,
-//      IdTrackHandler<Graph> const& int_ids, bool conjugate) :
-//      component_(g, begin, end, conjugate), int_ids_(int_ids) {
-//  }
-
-  const GraphComponent<Graph>& component() const {
-    return component_;
-  }
-
-  const BaseIdTrackHandler<VertexId, EdgeId>& id_handler() const {
-    return int_ids_;
-  }
-=======
     typedef typename Graph::EdgeId EdgeId;
     typedef typename Graph::VertexId VertexId;
 
@@ -209,7 +145,6 @@
             out << " " << access_f(e) << " ." << endl;
         }
     }
->>>>>>> edf14938
 
 //    template<class C>
 //    void SaveEdgeAssociatedInfo(const C& c, ostream& out) const {
@@ -820,15 +755,7 @@
     typedef NonconjugateDataScanner<NonconjugateDeBruijnGraph> Scanner;
 };
 
-<<<<<<< HEAD
-std::string MakeScaffoldIndexName(const std::string& file_name) {
-    return file_name + "_sc";
-}
-
-std::string MakeSingleReadsFileName(const std::string& file_name,
-=======
 inline std::string MakeSingleReadsFileName(const std::string& file_name,
->>>>>>> edf14938
                                     size_t index) {
     return file_name + "_paths_" + ToString(index) + ".mrp";
 }
@@ -891,12 +818,6 @@
 }
 
 template<class Graph>
-void PrintScaffoldIndex(const string& file_name, DataPrinter<Graph>& printer,
-    const PairedInfoIndexT<Graph>& scaffold_index) {
-  PrintPairedIndex(MakeScaffoldIndexName(file_name), printer, scaffold_index);
-}
-
-template<class Graph>
 void PrintPairedIndices(const string& file_name, DataPrinter<Graph>& printer,
                         const PairedInfoIndicesT<Graph>& paired_indices) {
     for (size_t i = 0; i < paired_indices.size(); ++i) {
@@ -913,18 +834,10 @@
 }
 
 template<class Graph>
-<<<<<<< HEAD
-void PrintScaffoldIndices(const string& file_name, DataPrinter<Graph>& printer,
-    const PairedInfoIndicesT<Graph>& scaffold_indices) {
-    for (size_t i = 0; i < scaffold_indices.size(); ++i) {
-        PrintScaffoldIndex(file_name  + "_" + ToString(i), printer, scaffold_indices[i]);
-    }
-=======
 void PrintScaffoldingIndices(const string& file_name, DataPrinter<Graph>& printer,
                            const PairedInfoIndicesT<Graph>& paired_indices) {
     for (size_t i = 0; i < paired_indices.size(); ++i)
         PrintScaffoldingIndex(file_name  + "_" + ToString(i), printer, paired_indices[i]);
->>>>>>> edf14938
 }
 
 template<class graph_pack>
@@ -972,33 +885,6 @@
     PrintWithPairedIndices(file_name, printer, gp, paired_indices, true);
 }
 
-<<<<<<< HEAD
-template<class graph_pack, class VertexIt>
-void PrintAll(const string& file_name, const graph_pack& gp, VertexIt begin,
-    VertexIt end,
-    const PairedInfoIndexT<typename graph_pack::graph_t>& paired_index,
-    const PairedInfoIndexT<typename graph_pack::graph_t>& clustered_index,
-    const PairedInfoIndexT<typename graph_pack::graph_t>& scaffold_index,
-    const LongReadContainer<typename graph_pack::graph_t>& single_long_reads)
-{
-  typename PrinterTraits<typename graph_pack::graph_t>::Printer
-                                        printer(gp.g, begin, end, gp.int_ids);
-  PrintGraphPack(file_name, printer, gp);
-  PrintPairedIndex(file_name, printer, paired_index);
-  PrintClusteredIndex(file_name, printer, clustered_index);
-  PrintScaffoldIndex(file_name, printer, scaffold_index);
-  PrintSingleLongReads(file_name, gp.edge_pos, single_long_reads);
-}
-
-template<class graph_pack>
-void PrintAll(const string& file_name, const graph_pack& gp,
-    const PairedInfoIndexT<typename graph_pack::graph_t>& paired_index,
-    const PairedInfoIndexT<typename graph_pack::graph_t>& clustered_index,
-    const PairedInfoIndexT<typename graph_pack::graph_t>& scaffold_index,
-    const LongReadContainer<typename graph_pack::graph_t>& single_long_reads)
-{
-  PrintAll(file_name, gp, gp.g.begin(), gp.g.end(), paired_index, clustered_index, scaffold_index, single_long_reads);
-=======
 template<class Graph>
 void PrintSingleLongReads(const string& file_name, const LongReadContainer<Graph>& single_long_reads) {
     for (size_t i = 0; i < single_long_reads.size(); ++i){
@@ -1016,7 +902,6 @@
     PrintScaffoldingIndices(file_name, printer, gp.clustered_indices);
     PrintSingleLongReads(file_name, gp.single_long_reads);
     gp.ginfo.Save(file_name + ".ginfo");
->>>>>>> edf14938
 }
 
 template<class graph_pack, class VertexIt>
@@ -1056,37 +941,8 @@
 
 template<class graph_pack>
 void PrintWithClusteredIndex(const string& file_name, const graph_pack& gp,
-<<<<<<< HEAD
-    const PairedInfoIndexT<typename graph_pack::graph_t>& clustered_index) {
-  PrintWithPairedIndex(file_name, gp, clustered_index, true);
-}
-
-template<class Graph>
-void PrintSingleLongReads(const string& file_name, const EdgesPositionHandler<Graph> &edge_pos, const LongReadContainer<Graph>& single_long_reads) {
-    for (size_t i = 0; i < single_long_reads.size(); ++i){
-        single_long_reads[i].DumpToFile(MakeSingleReadsFileName(file_name, i), edge_pos);
-    }
-}
-
-template<class graph_pack>
-void PrintAll(const string& file_name, const graph_pack& gp,
-        const PairedInfoIndicesT<typename graph_pack::graph_t>& paired_indices,
-        const PairedInfoIndicesT<typename graph_pack::graph_t>& clustered_indices,
-        const PairedInfoIndicesT<typename graph_pack::graph_t>& scaffold_indices,
-        const LongReadContainer<Graph>& single_long_reads)
-{
-    typename PrinterTraits<typename graph_pack::graph_t>::Printer
-                                          printer(gp.g, gp.g.begin(), gp.g.end(), gp.int_ids);
-
-    PrintGraphPack(file_name, printer, gp);
-    PrintPairedIndices(file_name, printer, paired_indices);
-    PrintClusteredIndices(file_name, printer, clustered_indices);
-    PrintScaffoldIndices(file_name, printer, scaffold_indices);
-    PrintSingleLongReads(file_name, gp.edge_pos, single_long_reads);
-=======
                              const PairedInfoIndexT<typename graph_pack::graph_t>& clustered_index) {
     PrintWithPairedIndex(file_name, gp, clustered_index, true);
->>>>>>> edf14938
 }
 
 template<class graph_pack>
@@ -1147,24 +1003,10 @@
 }
 
 template<class Graph>
-<<<<<<< HEAD
-void ScanScaffoldIndex(const string& file_name, DataScanner<Graph>& scanner,
-    PairedInfoIndexT<Graph>& scaffold_index) {
-  scanner.loadPaired(MakeScaffoldIndexName(file_name), scaffold_index);
-}
-
-template<class Graph>
-void ScanPairedIndices(const string& file_name, DataScanner<Graph>& scanner,
-        PairedInfoIndicesT<Graph>& paired_indices) {
-    for (size_t i = 0; i < paired_indices.size(); ++i) {
-        ScanPairedIndex(file_name  + "_" + ToString(i), scanner, paired_indices[i]);
-    }
-=======
 void ScanScaffoldingIndex(const string& file_name, DataScanner<Graph>& scanner,
                           PairedInfoIndexT<Graph>& clustered_index,
                           bool force_exists = true) {
     scanner.LoadPaired(file_name + "_scf", clustered_index, force_exists);
->>>>>>> edf14938
 }
 
 template<class Graph>
@@ -1189,15 +1031,6 @@
                             bool force_exists = true) {
     for (size_t i = 0; i < paired_indices.size(); ++i)
         ScanScaffoldingIndex(file_name  + "_" + ToString(i), scanner, paired_indices[i], force_exists);
-}
-
-template<class Graph>
-void ScanScaffoldIndices(const string& file_name, DataScanner<Graph>& scanner,
-        PairedInfoIndicesT<Graph>& scaffold_indices) {
-
-    for (size_t i = 0; i < scaffold_indices.size(); ++i) {
-        ScanScaffoldIndex(file_name  + "_" + ToString(i), scanner, scaffold_indices[i]);
-    }
 }
 
 template<class Graph>
@@ -1293,29 +1126,6 @@
     }
 }
 
-<<<<<<< HEAD
-template<class Graph>
-void ScanSingleLongReads(const string& file_name, LongReadContainer<Graph>& single_long_reads) {
-    for (size_t i = 0; i < single_long_reads.size(); ++i){
-        single_long_reads[i].LoadFromFile(MakeSingleReadsFileName(file_name, i));
-    }
-}
-
-template<class graph_pack>
-void ScanAll(
-        const string& file_name, graph_pack& gp,
-        PairedInfoIndicesT<typename graph_pack::graph_t>& paired_indices,
-        PairedInfoIndicesT<typename graph_pack::graph_t>& clustered_indices,
-        PairedInfoIndicesT<typename graph_pack::graph_t>& scaffold_indices,
-        LongReadContainer<typename graph_pack::graph_t>& single_long_reads) {
-    typename ScannerTraits<typename graph_pack::graph_t>::Scanner scanner(
-            gp.g, gp.int_ids);
-    ScanGraphPack(file_name, scanner, gp);
-    ScanPairedIndices(file_name, scanner, paired_indices);
-    ScanClusteredIndices(file_name, scanner, clustered_indices);
-    ScanScaffoldIndices(file_name, scanner, scaffold_indices);
-    ScanSingleLongReads(file_name, single_long_reads);
-=======
 template<class graph_pack>
 void ScanGraphPack(const string& file_name, graph_pack& gp) {
     typename ScannerTraits<typename graph_pack::graph_t>::Scanner scanner(gp.g,
@@ -1335,6 +1145,5 @@
     ScanSingleLongReads(file_name,  gp.single_long_reads);
     gp.ginfo.Load(file_name + ".ginfo");
 }
->>>>>>> edf14938
 }
 }