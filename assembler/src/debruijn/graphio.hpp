--- conflicted
+++ resolved
@@ -35,16 +35,12 @@
 	void saveCoverage(const string& file_name);
 	void savePaired(const string& file_name, PairedInfoIndex<Graph> const& PIIndex);
 	void savePositions(const string& file_name,
-<<<<<<< HEAD
-			EdgesPositionHandler<Graph>& EPHandler);
+			EdgesPositionHandler<Graph> const& EPHandler);
 
 	template<size_t k>
 	void saveKMerMapper(const string& file_name,
 			KmerMapper<k, Graph>& mapper);
 
-=======
-			EdgesPositionHandler<Graph> const& EPHandler);
->>>>>>> fb198eb4
 	void close();
 
 private:
@@ -530,7 +526,6 @@
 }
 
 template<class Graph>
-<<<<<<< HEAD
 template<size_t k>
 void DataScanner<Graph>::loadKMerMapper(const string& file_name,
 		KmerMapper<k, Graph>& mapper) {
@@ -552,10 +547,7 @@
 
 
 template<class Graph>
-void printGraph(Graph & g, IdTrackHandler<Graph> &old_IDs,
-=======
 void printGraph(Graph const& g, IdTrackHandler<Graph> &old_IDs,
->>>>>>> fb198eb4
 		const string &file_name, PairedInfoIndex<Graph> &paired_index,
 		EdgesPositionHandler<Graph> &edges_positions,
 		EdgeVertexFilter<Graph> *filter) {
