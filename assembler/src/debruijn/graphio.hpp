--- conflicted
+++ resolved
@@ -467,13 +467,8 @@
         LoadEdgeAssociatedInfo(g_.coverage_index(), in);
     }
 
-<<<<<<< HEAD
     bool LoadFlankingCoverage(const string& file_name, FlankingCoverage<Graph>& flanking_cov) {
-        if (!FileExists(file_name + ".flcvr")) {
-=======
-    bool LoadFlankingCoverage(const string& file_name, NewFlankingCoverage<Graph>& flanking_cov) {
         if (!path::FileExists(file_name + ".flcvr")) {
->>>>>>> 13e9b1bd
             INFO("Flanking coverage saves are absent");
             return false;
         }
