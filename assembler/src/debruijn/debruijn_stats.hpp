--- conflicted
+++ resolved
@@ -556,13 +556,8 @@
 		WARN("no such kmer in the graph");
 		return;
 	}
-<<<<<<< HEAD
 	VERIFY(gp.index.contains(kp1mer));
 	EdgeNeighborhoodFinder<Graph> splitter(gp.g, gp.index.get(kp1mer).first, 50, is);
-=======
-	EdgeNeighborhoodFinder<Graph> splitter(gp.g, gp.index.get(kp1mer).first, 50,
-			(size_t)(*cfg::get().ds.IS));
->>>>>>> b5605012
 	ComponentSizeFilter<Graph> filter(gp.g, 500, 2, 500);
 	PathColorer<Graph> colorer(gp.g, path1, path2);
 	WriteComponents<Graph>(gp.g, splitter, filter, folder + "kmer.dot",
