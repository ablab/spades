//***************************************************************************
//* Copyright (c) 2011-2013 Saint-Petersburg Academic University
//* All Rights Reserved
//* See file LICENSE for details.
//****************************************************************************

#pragma once

#include "statistics.hpp"
#include "debruijn_graph.hpp"

#include "graph_pack.hpp"
#include "graphio.hpp"

#include "omni/visualization/visualization.hpp"
#include "omni/edges_position_handler.hpp"
#include "omni/graph_component.hpp"
#include "io/rc_reader_wrapper.hpp"
#include "io/delegating_reader_wrapper.hpp"
#include "io/easy_reader.hpp"
#include "io/splitting_wrapper.hpp"
#include "io/wrapper_collection.hpp"
#include "io/osequencestream.hpp"
#include "dataset_readers.hpp"
#include "copy_file.hpp"

#include <sys/types.h>
#include <sys/stat.h>
#include <cmath>

namespace debruijn_graph {

template<class Graph, class Index>
class GenomeMappingStat: public AbstractStatCounter {
  private:
    typedef typename Graph::EdgeId EdgeId;
    const Graph &graph_;
    const Index& index_;
    Sequence genome_;
    size_t k_;
  public:
    GenomeMappingStat(const Graph &graph, const Index &index,	Sequence genome, size_t k) :
            graph_(graph), index_(index), genome_(genome), k_(k) {}

    virtual ~GenomeMappingStat() {}

    virtual void Count() {
        INFO("Mapping genome");
        size_t break_number = 0;
        size_t covered_kp1mers = 0;
        size_t fail = 0;
        if (genome_.size() <= k_)
            return;

        runtime_k::RtSeq cur = genome_.start<runtime_k::RtSeq>(k_ + 1);
        cur >>= 0;
        bool breaked = true;
        pair<EdgeId, size_t> cur_position;
        for (size_t cur_nucl = k_; cur_nucl < genome_.size(); cur_nucl++) {
            cur <<= genome_[cur_nucl];
            if (index_.contains(cur)) {
                pair<EdgeId, size_t> next = index_.get(cur);
                if (!breaked
                    && cur_position.second + 1
                    < graph_.length(cur_position.first)) {
                    if (next.first != cur_position.first
                        || cur_position.second + 1 != next.second) {
                        fail++;
                    }
                }
                cur_position = next;
                covered_kp1mers++;
                breaked = false;
            } else {
                if (!breaked) {
                    breaked = true;
                    break_number++;
                }
            }
        }
        INFO("Genome mapped");
        INFO("Genome mapping results:");
        INFO("Covered k+1-mers:" << covered_kp1mers << " of " << (genome_.size() - k_) << " which is "
             << (100.0 * (double) covered_kp1mers / (double) (genome_.size() - k_)) << "%");
        INFO("Covered k+1-mers form " << break_number + 1 << " contigious parts");
        INFO("Continuity failtures " << fail);
    }
};

template<class Graph, class Index>
class StatCounter: public AbstractStatCounter {
  private:
    StatList stats_;
  public:
    typedef typename Graph::VertexId VertexId;
    typedef typename Graph::EdgeId EdgeId;

    StatCounter(const Graph& graph, const Index& index,
                const Sequence& genome, size_t k) {
        SimpleSequenceMapper<Graph, Index> sequence_mapper(graph, index, k + 1);
        Path<EdgeId> path1 = sequence_mapper.MapSequence(Sequence(genome));
        Path<EdgeId> path2 = sequence_mapper.MapSequence(!Sequence(genome));
        stats_.AddStat(new VertexEdgeStat<Graph>(graph));
        stats_.AddStat(new BlackEdgesStat<Graph>(graph, path1, path2));
        stats_.AddStat(new NStat<Graph>(graph, path1, 50));
        stats_.AddStat(new SelfComplementStat<Graph>(graph));
        stats_.AddStat(
            new GenomeMappingStat<Graph, Index>(graph, index,
                                                Sequence(genome), k));
        stats_.AddStat(new IsolatedEdgesStat<Graph>(graph, path1, path2));
    }

    virtual ~StatCounter() {
        stats_.DeleteStats();
    }

    virtual void Count() {
        stats_.Count();
    }

  private:
    DECL_LOGGER("StatCounter")
};

template<class Graph, class Index>
void CountStats(const Graph& g, const Index& index,
                const Sequence& genome, size_t k) {
    INFO("Counting stats");
    StatCounter<Graph, Index> stat(g, index, genome, k);
    stat.Count();
    INFO("Stats counted");
}

template<class Graph>
void WriteErrorLoc(const Graph &g,
                   const string& folder_name,
                   std::shared_ptr<omnigraph::visualization::GraphColorer<Graph>> genome_colorer,
                   const omnigraph::GraphLabeler<Graph>& labeler) {
    INFO("Writing error localities for graph to folder " << folder_name);
    GraphComponent<Graph> all(g, g.begin(), g.end());
    set<EdgeId> edges = genome_colorer->ColoredWith(all.edges().begin(),
                                                    all.edges().end(), "black");
    set<typename Graph::VertexId> to_draw;
    for (auto it = edges.begin(); it != edges.end(); ++it) {
        to_draw.insert(g.EdgeEnd(*it));
        to_draw.insert(g.EdgeStart(*it));
    }
    shared_ptr<GraphSplitter<Graph>> splitter = StandardSplitter(g, to_draw);
    WriteComponents(g, folder_name, splitter, genome_colorer, labeler);
    INFO("Error localities written written to folder " << folder_name);
}

template<class Graph, class Index>
Path<typename Graph::EdgeId> FindGenomePath(const Sequence& genome,
                                            const Graph& g, const Index& index, size_t k) {
    SimpleSequenceMapper<Graph, Index> srt(g, index, k + 1);
    return srt.MapSequence(genome);
}

template<class Graph, class Index>
MappingPath<typename Graph::EdgeId>
FindGenomeMappingPath(const Sequence& genome, const Graph& g,
                      const Index& index,
                      const KmerMapper<Graph>& kmer_mapper) {
    NewExtendedSequenceMapper<Graph, Index> srt(g, index, kmer_mapper, g.k() + 1);
    return srt.MapSequence(genome);
}

template<class Graph>
void WriteGraphComponentsAlongGenome(const Graph& g,
                                     const GraphLabeler<Graph>& labeler,
                                     const string& folder,
                                     const Path<typename Graph::EdgeId>& path1,
                                     const Path<typename Graph::EdgeId>& path2) {
    INFO("Writing graph components along genome");

    make_dir(folder);
    omnigraph::visualization::WriteComponentsAlongPath(g, path1, folder, omnigraph::visualization::DefaultColorer(g, path1, path2), labeler);

    INFO("Writing graph components along genome finished");
}

//todo refactoring needed: use graph pack instead!!!
template<class Graph, class Mapper>
void WriteGraphComponentsAlongContigs(const Graph& g,
                                      Mapper &mapper,
                                      const std::string& folder,
                                      std::shared_ptr<omnigraph::visualization::GraphColorer<Graph>> colorer,
                                      const GraphLabeler<Graph>& labeler) {
    INFO("Writing graph components along contigs");
    io::EasyReader contigs_to_thread(cfg::get().pos.contigs_to_analyze, false/*true*/);
    contigs_to_thread.reset();
    io::SingleRead read;
    while (!contigs_to_thread.eof()) {
        contigs_to_thread >> read;
        make_dir(folder + read.name());
        omnigraph::visualization::WriteComponentsAlongPath(g, mapper.MapSequence(read.sequence()).simple_path(), folder + read.name() + "/",
                                                           colorer, labeler);
    }
    INFO("Writing graph components along contigs finished");
}

template<class Graph>
void WriteKmerComponent(conj_graph_pack &gp, runtime_k::RtSeq const& kp1mer, const std::string& file,
                        std::shared_ptr<omnigraph::visualization::GraphColorer<Graph>> colorer,
                        const omnigraph::GraphLabeler<Graph>& labeler) {
    if(!gp.index.contains(kp1mer)) {
        WARN("no such kmer in the graph");
        return;
    }
    VERIFY(gp.index.contains(kp1mer));
    auto pos = gp.index.get(kp1mer);
    VertexId v = pos.second * 2 < gp.g.length(pos.first) ? gp.g.EdgeStart(pos.first) : gp.g.EdgeEnd(pos.first);
    GraphComponent<Graph> component = omnigraph::VertexNeighborhood<Graph>(gp.g, v);
    omnigraph::visualization::WriteComponent<Graph>(component, file, colorer, labeler);
}

inline
optional<runtime_k::RtSeq> FindCloseKP1mer(const conj_graph_pack &gp,
<<<<<<< HEAD
		size_t genome_pos, size_t k) {
	VERIFY(gp.genome.size() > 0);
	VERIFY(genome_pos < gp.genome.size());
	static const size_t magic_const = 200;
	for (size_t diff = 0; diff < magic_const; diff++) {
		for (int dir = -1; dir <= 1; dir += 2) {
			size_t pos = (gp.genome.size() - k + genome_pos + dir * diff) % (gp.genome.size() - k);
			runtime_k::RtSeq kp1mer = gp.kmer_mapper.Substitute(
			        runtime_k::RtSeq (k + 1, gp.genome, pos));
			cout << "oppa" << endl;
			if (gp.index.contains(kp1mer))
				return optional<runtime_k::RtSeq>(kp1mer);
		}
	}
	return none;
=======
                                           size_t genome_pos, size_t k) {
    VERIFY(gp.genome.size() > 0);
    VERIFY(genome_pos < gp.genome.size());
    static const size_t magic_const = 200;
    for (size_t diff = 0; diff < magic_const; diff++) {
        for (int dir = -1; dir <= 1; dir += 2) {
            size_t pos = (gp.genome.size() - k + genome_pos + dir * diff) % (gp.genome.size() - k);
            cout << pos << endl;
            runtime_k::RtSeq kp1mer = gp.kmer_mapper.Substitute(
                runtime_k::RtSeq (k + 1, gp.genome, pos));
            cout << "oppa" << endl;
            if (gp.index.contains(kp1mer))
                return optional<runtime_k::RtSeq>(kp1mer);
        }
    }
    return none;
>>>>>>> d1e0dc0f
}

template<class Graph>
void ProduceDetailedInfo(conj_graph_pack &gp,
<<<<<<< HEAD
		const omnigraph::GraphLabeler<Graph>& labeler, const string& run_folder,
		const string &pos_name,
		info_printer_pos pos,
		size_t k) {
	string base_folder = path::append_path(run_folder, "pictures/");
	make_dir(base_folder);
	string folder = path::append_path(base_folder, pos_name + "/");

	auto it = cfg::get().info_printers.find(pos);
	VERIFY(it != cfg::get().info_printers.end());

	const debruijn_config::info_printer & config = it->second;


	if (config.print_stats) {
		INFO("Printing statistics for " << details::info_printer_pos_name(pos));
		CountStats(gp.g, gp.index, gp.genome, k);
	}

	typedef Path<Graph::EdgeId> path_t;
	path_t path1;
	path_t path2;
	shared_ptr<omnigraph::visualization::GraphColorer<Graph>> colorer = omnigraph::visualization::DefaultColorer(gp.g);

	if (config.write_error_loc
			|| config.write_full_graph
			|| config.write_full_nc_graph
			|| config.write_components
			|| config.write_components_along_genome
			|| config.write_components_along_contigs || config.save_full_graph) {
		path1 = FindGenomeMappingPath(gp.genome, gp.g, gp.index,
				gp.kmer_mapper).simple_path();
		path2 = FindGenomeMappingPath(!gp.genome, gp.g, gp.index,
				gp.kmer_mapper).simple_path();
		colorer = omnigraph::visualization::DefaultColorer(gp.g, path1, path2);
//		path1 = FindGenomePath<K>(gp.genome, gp.g, gp.index);
//		path2 = FindGenomePath<K>(!gp.genome, gp.g, gp.index);
		make_dir(folder);
	}

	if (config.write_error_loc) {
		make_dir(folder + "error_loc/");
		WriteErrorLoc(gp.g, folder + "error_loc/", colorer, labeler);
	}

	if (config.write_full_graph) {
		WriteComponent(GraphComponent<Graph>(gp.g, gp.g.begin(), gp.g.end()), folder + "full_graph.dot", colorer, labeler);
	}

	if (config.write_full_nc_graph) {
		WriteSimpleComponent(GraphComponent<Graph>(gp.g, gp.g.begin(), gp.g.end()), folder + "nc_full_graph.dot", colorer, labeler);
	}

	if (config.write_components) {
		make_dir(folder + "components/");
		omnigraph::visualization::WriteComponents(gp.g, folder + "components/", omnigraph::ReliableSplitter<Graph>(gp.g), colorer, labeler);
	}

	if (!config.components_for_kmer.empty()) {
		string kmer_folder = path::append_path(base_folder, "kmer_loc/");
		make_dir(kmer_folder);
		auto kmer = runtime_k::RtSeq(k + 1, config.components_for_kmer.substr(0, k + 1).c_str());
		string file_name = path::append_path(kmer_folder, pos_name + ".dot");
		WriteKmerComponent(gp, kmer, file_name, colorer,labeler);
	}

	if (config.write_components_along_genome) {
		make_dir(folder + "along_genome/");
		omnigraph::visualization::WriteComponentsAlongPath(gp.g, path1, folder + "along_genome/", colorer, labeler);
	}

	if (config.write_components_along_contigs) {
		make_dir(folder + "along_contigs/");
		NewExtendedSequenceMapper<Graph, Index> mapper(gp.g, gp.index, gp.kmer_mapper, gp.g.k() + 1);
		WriteGraphComponentsAlongContigs(gp.g, mapper, folder + "along_contigs/", colorer, labeler);
	}

	if (config.save_full_graph) {
		make_dir(folder + "full_graph_save/");
		ConjugateDataPrinter<Graph> printer(gp.g, gp.int_ids);
		PrintGraphPack(folder + "full_graph_save/graph", printer, gp);
	}

	if (!config.components_for_genome_pos.empty()) {
		string pos_loc_folder = path::append_path(base_folder, "pos_loc/");
		make_dir(pos_loc_folder);
		vector<string> positions;
		boost::split(positions, config.components_for_genome_pos,
				boost::is_any_of(" ,"), boost::token_compress_on);
		for (auto it = positions.begin(); it != positions.end(); ++it) {
			optional < runtime_k::RtSeq > close_kp1mer = FindCloseKP1mer(gp,
					boost::lexical_cast<int>(*it), k);
			if (close_kp1mer) {
				string locality_folder = path::append_path(pos_loc_folder, *it + "/");
				make_dir(locality_folder);
				WriteKmerComponent(gp, *close_kp1mer, path::append_path(locality_folder, pos_name + ".dot"), colorer, labeler);
			} else {
				WARN(
						"Failed to find genome kp1mer close to the one at position "
								<< *it << " in the graph. Which is " << runtime_k::RtSeq (k + 1, gp.genome, boost::lexical_cast<int>(*it)));
			}
		}
	}
=======
                         const omnigraph::GraphLabeler<Graph>& labeler, const string& run_folder,
                         const string &pos_name,
                         info_printer_pos pos,
                         size_t k) {
    string base_folder = path::append_path(run_folder, "pictures/");
    make_dir(base_folder);
    string folder = path::append_path(base_folder, pos_name + "/");

    auto it = cfg::get().info_printers.find(pos);
    VERIFY(it != cfg::get().info_printers.end());

    const debruijn_config::info_printer & config = it->second;


    if (config.print_stats) {
        INFO("Printing statistics for " << details::info_printer_pos_name(pos));
        CountStats(gp.g, gp.index, gp.genome, k);
    }

    typedef Path<typename Graph::EdgeId> path_t;
    path_t path1;
    path_t path2;
    shared_ptr<omnigraph::visualization::GraphColorer<Graph>> colorer = omnigraph::visualization::DefaultColorer(gp.g);

    if (config.write_error_loc ||
        config.write_full_graph ||
        config.write_full_nc_graph ||
        config.write_components ||
        !config.components_for_kmer.empty() ||
        config.write_components_along_genome ||
        config.write_components_along_contigs || config.save_full_graph ||
        !config.components_for_genome_pos.empty()) {
        path1 = FindGenomeMappingPath(gp.genome, gp.g, gp.index,
                                      gp.kmer_mapper).simple_path();
        path2 = FindGenomeMappingPath(!gp.genome, gp.g, gp.index,
                                      gp.kmer_mapper).simple_path();
        colorer = omnigraph::visualization::DefaultColorer(gp.g, path1, path2);
        //		path1 = FindGenomePath<K>(gp.genome, gp.g, gp.index);
        //		path2 = FindGenomePath<K>(!gp.genome, gp.g, gp.index);
        make_dir(folder);
    }

    if (config.write_error_loc) {
        make_dir(folder + "error_loc/");
        WriteErrorLoc(gp.g, folder + "error_loc/", colorer, labeler);
    }

    if (config.write_full_graph) {
        WriteComponent(GraphComponent<Graph>(gp.g, gp.g.begin(), gp.g.end()), folder + "full_graph.dot", colorer, labeler);
    }

    if (config.write_full_nc_graph) {
        WriteSimpleComponent(GraphComponent<Graph>(gp.g, gp.g.begin(), gp.g.end()), folder + "nc_full_graph.dot", colorer, labeler);
    }

    if (config.write_components) {
        make_dir(folder + "components/");
        omnigraph::visualization::WriteComponents(gp.g, folder + "components/", omnigraph::ReliableSplitter<Graph>(gp.g), colorer, labeler);
    }

    if (!config.components_for_kmer.empty()) {
        string kmer_folder = path::append_path(base_folder, "kmer_loc/");
        make_dir(kmer_folder);
        auto kmer = runtime_k::RtSeq(k + 1, config.components_for_kmer.substr(0, k + 1).c_str());
        string file_name = path::append_path(kmer_folder, pos_name + ".dot");
        WriteKmerComponent(gp, kmer, file_name, colorer,labeler);
    }

    if (config.write_components_along_genome) {
        make_dir(folder + "along_genome/");
        omnigraph::visualization::WriteComponentsAlongPath(gp.g, path1, folder + "along_genome/", colorer, labeler);
    }

    if (config.write_components_along_contigs) {
        make_dir(folder + "along_contigs/");
        NewExtendedSequenceMapper<Graph, Index> mapper(gp.g, gp.index, gp.kmer_mapper, gp.g.k() + 1);
        WriteGraphComponentsAlongContigs(gp.g, mapper, folder + "along_contigs/", colorer, labeler);
    }

    if (config.save_full_graph) {
        make_dir(folder + "full_graph_save/");
        ConjugateDataPrinter<Graph> printer(gp.g, gp.int_ids);
        PrintGraphPack(folder + "full_graph_save/graph", printer, gp);
    }

    if (!config.components_for_genome_pos.empty()) {
        string pos_loc_folder = path::append_path(base_folder, "pos_loc/");
        make_dir(pos_loc_folder);
        vector<string> positions;
        boost::split(positions, config.components_for_genome_pos,
                     boost::is_any_of(" ,"), boost::token_compress_on);
        for (auto it = positions.begin(); it != positions.end(); ++it) {
            optional < runtime_k::RtSeq > close_kp1mer = FindCloseKP1mer(gp,
                                                                         boost::lexical_cast<int>(*it), k);
            if (close_kp1mer) {
                string locality_folder = path::append_path(pos_loc_folder, *it + "/");
                make_dir(locality_folder);
                WriteKmerComponent(gp, *close_kp1mer, path::append_path(locality_folder, pos_name + ".dot"), colorer, labeler);
            } else {
                WARN(
                    "Failed to find genome kp1mer close to the one at position "
                    << *it << " in the graph. Which is " << runtime_k::RtSeq (k + 1, gp.genome, boost::lexical_cast<int>(*it)));
            }
        }
    }
>>>>>>> d1e0dc0f
}

struct detail_info_printer {
    detail_info_printer(conj_graph_pack &gp,
                        const omnigraph::GraphLabeler<Graph>& labeler, const string& folder)
            :  folder_(folder),
               func_(bind(&ProduceDetailedInfo<conj_graph_pack::graph_t>, boost::ref(gp),
                     boost::ref(labeler), _3, _2, _1, gp.k_value)),
               graph_(gp.g), cnt(0) {
    }

    void operator()(info_printer_pos pos,
                    string const& folder_suffix = "") {
        cnt++;
        string pos_name = details::info_printer_pos_name(pos);
        VertexEdgeStat<conj_graph_pack::graph_t> stats(graph_);
        TRACE("Number of vertices : " << stats.vertices() << ", number of edges : " << stats.edges() << ", sum length of edges : " << stats.edge_length());
        func_(pos,
              ToString(cnt, 2) + "_" + pos_name + folder_suffix,
              folder_
            //                (path::append_path(folder_, (pos_name + folder_suffix)) + "/")
              );
    }

  private:
    string folder_;
    boost::function<void(info_printer_pos, string const&, string const&)> func_;
    const conj_graph_pack::graph_t &graph_;
    size_t cnt;
};

inline
std::string ConstructComponentName(std::string file_name, size_t cnt) {
    stringstream ss;
    ss << cnt;
    string res = file_name;
    res.insert(res.length(), ss.str());
    return res;
}

template<class graph_pack>
int PrintGraphComponents(const string& file_name, graph_pack& gp,
                         size_t split_edge_length, PairedInfoIndexT<Graph> &clustered_index) {
    shared_ptr<GraphSplitter<Graph>> inner_splitter = ReliableSplitter<Graph>(gp.g, split_edge_length);
<<<<<<< HEAD
    shared_ptr<GraphComponentFilter<Graph>> checker = make_shared<SmallComponentFilter<Graph>>(gp.g, 3);
	FilteringSplitterWrapper<Graph> splitter(inner_splitter, checker);
	size_t cnt = 1;
	while (splitter.HasNext() && cnt <= 1000) {
		string component_name = ConstructComponentName(file_name, cnt).c_str();
		auto component = splitter.Next();
		PrintWithClusteredIndex(component_name, gp, component.vertices().begin(),
				component.vertices().end(), clustered_index);
		cnt++;
	}
	return (int) cnt - 1;
=======
    shared_ptr<GraphComponentFilter<Graph>> checker = make_shared<ComponentSizeFilter<Graph>>(gp.g, split_edge_length, 2, 300);
    FilteringSplitterWrapper<Graph> splitter(inner_splitter, checker);
    size_t cnt = 1;
    while (splitter.HasNext() && cnt <= 1000) {
        string component_name = ConstructComponentName(file_name, cnt).c_str();
        auto component = splitter.Next();
        PrintWithClusteredIndex(component_name, gp, component.vertices().begin(),
                                component.vertices().end(), clustered_index);
        cnt++;
    }
    return (int) cnt - 1;
>>>>>>> d1e0dc0f
}

template<class Graph>
double AvgCoverage(const Graph& g,
                   const std::vector<typename Graph::EdgeId>& edges) {
    double total_cov = 0.;
    size_t total_length = 0;
    for (auto it = edges.begin(); it != edges.end(); ++it) {
        total_cov += g.coverage(*it) * (double) g.length(*it);
        total_length += g.length(*it);
    }
    return total_cov / (double) total_length;
}

template<class Graph, class Mapper>
class PosFiller {
    typedef typename Graph::EdgeId EdgeId;
    const Graph& g_;
    const Mapper& mapper_;
    EdgesPositionHandler<Graph>& edge_pos_;

  public:
    PosFiller(const Graph& g, const Mapper& mapper,
              EdgesPositionHandler<Graph>& edge_pos) :
            g_(g), mapper_(mapper), edge_pos_(edge_pos) {

    }

    void Process(const Sequence& s, string name) const {
        //todo stupid conversion!

        return Process(io::SingleRead(name, s.str()));
    }

    void Process(const io::SingleRead& read) const {
        MappingPath<EdgeId> path = mapper_.MapRead(read);
        const string& name = read.name();
        int cur_pos = 0;
        TRACE(
            "Contig " << name << " mapped on " << path.size()
            << " fragments.");
        for (size_t i = 0; i < path.size(); i++) {
            EdgeId ei = path[i].first;
            MappingRange mr = path[i].second;
            int len = (int) (mr.mapped_range.end_pos - mr.mapped_range.start_pos);
            if (i > 0)
                if (path[i - 1].first != ei)
                    if (g_.EdgeStart(ei) != g_.EdgeEnd(path[i - 1].first)) {
                        TRACE(
                            "Contig " << name
                            << " mapped on not adjacent edge. Position in contig is "
                            << path[i - 1].second.initial_range.start_pos
                            + 1
                            << "--"
                            << path[i - 1].second.initial_range.end_pos
                            << " and "
                            << mr.initial_range.start_pos + 1
                            << "--" << mr.initial_range.end_pos);
                    }
            edge_pos_.AddEdgePosition(ei, (int) mr.initial_range.start_pos + 1,
                                      (int) mr.initial_range.end_pos, name,
                                      (int) mr.mapped_range.start_pos + 1,
                                      (int) mr.mapped_range.end_pos);
            cur_pos += len;
        }
    }

  private:
    DECL_LOGGER("PosFiller")
    ;
};

template<class Graph, class Mapper>
void FillPos(const Graph& g, const Mapper& mapper,
             EdgesPositionHandler<Graph>& edge_pos,
             io::IReader<io::SingleRead>& stream) {
    PosFiller<Graph, Mapper> filler(g, mapper, edge_pos);
    io::SingleRead read;
    while (!stream.eof()) {
        stream >> read;
        filler.Process(read);
    }
}

template<class gp_t>
void FillPos(gp_t& gp, io::IReader<io::SingleRead>& stream) {
    FillPos(gp.g, *MapperInstance(gp), gp.edge_pos, stream);
}

template<class Graph, class Mapper>
void FillPos(const Graph& g, const Mapper& mapper, EdgesPositionHandler<Graph>& edge_pos, const Sequence& s, const string& name) {
    PosFiller<Graph, Mapper>(g, mapper, edge_pos).Process(s, name);
}

template<class gp_t>
void FillPos(gp_t& gp, const Sequence& s, const string& name) {
    FillPos(gp.g, *MapperInstance(gp), gp.edge_pos, s, name);
}

//deprecated, todo remove usages!!!
template<class gp_t>
void FillPos(gp_t& gp, const string& contig_file, string prefix) {
    //	typedef typename gp_t::Graph::EdgeId EdgeId;
    INFO("Threading large contigs");
    io::Reader irs(contig_file);
    while(!irs.eof()) {
        io::SingleRead read;
        irs >> read;
        DEBUG("Contig " << read.name() << ", length: " << read.size());
        if (!read.IsValid()) {
            WARN("Attention: contig " << read.name() << " contains Ns");
            continue;
        }
        Sequence contig = read.sequence();
        if (contig.size() < 1500000) {
            //		continue;
        }
        FillPos(gp, contig, prefix + read.name());
    }
}

template<class gp_t>
void FillPosWithRC(gp_t& gp, const string& contig_file, string prefix) {
    //  typedef typename gp_t::Graph::EdgeId EdgeId;
    INFO("Threading large contigs");
    io::EasySplittingReader irs(contig_file, true);
    while(!irs.eof()) {
        io::SingleRead read;
        irs >> read;
        DEBUG("Contig " << read.name() << ", length: " << read.size());
        if (!read.IsValid()) {
            WARN("Attention: contig " << read.name()
                 << " is not valid (possibly contains N's)");
            continue;
        }
        Sequence contig = read.sequence();
        FillPos(gp, contig, prefix + read.name());
    }
}

template<class Graph>
size_t Nx(Graph &g, double percent) {
    size_t sum_edge_length = 0;
    vector<size_t> lengths;
    for (auto iterator = g.ConstEdgeBegin(); !iterator.IsEnd(); ++iterator) {
        lengths.push_back(g.length(*iterator));
        sum_edge_length += g.length(*iterator);
    }
    sort(lengths.begin(), lengths.end());
    double len_perc = (1.0 - percent * 0.01) * (double) (sum_edge_length);
    for (size_t i = 0; i < lengths.size(); i++) {
        if (lengths[i] >= len_perc)
            return lengths[i];
        else
            len_perc -= (double) lengths[i];
    }
    return 0;
}

}<|MERGE_RESOLUTION|>--- conflicted
+++ resolved
@@ -217,23 +217,6 @@
 
 inline
 optional<runtime_k::RtSeq> FindCloseKP1mer(const conj_graph_pack &gp,
-<<<<<<< HEAD
-		size_t genome_pos, size_t k) {
-	VERIFY(gp.genome.size() > 0);
-	VERIFY(genome_pos < gp.genome.size());
-	static const size_t magic_const = 200;
-	for (size_t diff = 0; diff < magic_const; diff++) {
-		for (int dir = -1; dir <= 1; dir += 2) {
-			size_t pos = (gp.genome.size() - k + genome_pos + dir * diff) % (gp.genome.size() - k);
-			runtime_k::RtSeq kp1mer = gp.kmer_mapper.Substitute(
-			        runtime_k::RtSeq (k + 1, gp.genome, pos));
-			cout << "oppa" << endl;
-			if (gp.index.contains(kp1mer))
-				return optional<runtime_k::RtSeq>(kp1mer);
-		}
-	}
-	return none;
-=======
                                            size_t genome_pos, size_t k) {
     VERIFY(gp.genome.size() > 0);
     VERIFY(genome_pos < gp.genome.size());
@@ -250,116 +233,10 @@
         }
     }
     return none;
->>>>>>> d1e0dc0f
 }
 
 template<class Graph>
 void ProduceDetailedInfo(conj_graph_pack &gp,
-<<<<<<< HEAD
-		const omnigraph::GraphLabeler<Graph>& labeler, const string& run_folder,
-		const string &pos_name,
-		info_printer_pos pos,
-		size_t k) {
-	string base_folder = path::append_path(run_folder, "pictures/");
-	make_dir(base_folder);
-	string folder = path::append_path(base_folder, pos_name + "/");
-
-	auto it = cfg::get().info_printers.find(pos);
-	VERIFY(it != cfg::get().info_printers.end());
-
-	const debruijn_config::info_printer & config = it->second;
-
-
-	if (config.print_stats) {
-		INFO("Printing statistics for " << details::info_printer_pos_name(pos));
-		CountStats(gp.g, gp.index, gp.genome, k);
-	}
-
-	typedef Path<Graph::EdgeId> path_t;
-	path_t path1;
-	path_t path2;
-	shared_ptr<omnigraph::visualization::GraphColorer<Graph>> colorer = omnigraph::visualization::DefaultColorer(gp.g);
-
-	if (config.write_error_loc
-			|| config.write_full_graph
-			|| config.write_full_nc_graph
-			|| config.write_components
-			|| config.write_components_along_genome
-			|| config.write_components_along_contigs || config.save_full_graph) {
-		path1 = FindGenomeMappingPath(gp.genome, gp.g, gp.index,
-				gp.kmer_mapper).simple_path();
-		path2 = FindGenomeMappingPath(!gp.genome, gp.g, gp.index,
-				gp.kmer_mapper).simple_path();
-		colorer = omnigraph::visualization::DefaultColorer(gp.g, path1, path2);
-//		path1 = FindGenomePath<K>(gp.genome, gp.g, gp.index);
-//		path2 = FindGenomePath<K>(!gp.genome, gp.g, gp.index);
-		make_dir(folder);
-	}
-
-	if (config.write_error_loc) {
-		make_dir(folder + "error_loc/");
-		WriteErrorLoc(gp.g, folder + "error_loc/", colorer, labeler);
-	}
-
-	if (config.write_full_graph) {
-		WriteComponent(GraphComponent<Graph>(gp.g, gp.g.begin(), gp.g.end()), folder + "full_graph.dot", colorer, labeler);
-	}
-
-	if (config.write_full_nc_graph) {
-		WriteSimpleComponent(GraphComponent<Graph>(gp.g, gp.g.begin(), gp.g.end()), folder + "nc_full_graph.dot", colorer, labeler);
-	}
-
-	if (config.write_components) {
-		make_dir(folder + "components/");
-		omnigraph::visualization::WriteComponents(gp.g, folder + "components/", omnigraph::ReliableSplitter<Graph>(gp.g), colorer, labeler);
-	}
-
-	if (!config.components_for_kmer.empty()) {
-		string kmer_folder = path::append_path(base_folder, "kmer_loc/");
-		make_dir(kmer_folder);
-		auto kmer = runtime_k::RtSeq(k + 1, config.components_for_kmer.substr(0, k + 1).c_str());
-		string file_name = path::append_path(kmer_folder, pos_name + ".dot");
-		WriteKmerComponent(gp, kmer, file_name, colorer,labeler);
-	}
-
-	if (config.write_components_along_genome) {
-		make_dir(folder + "along_genome/");
-		omnigraph::visualization::WriteComponentsAlongPath(gp.g, path1, folder + "along_genome/", colorer, labeler);
-	}
-
-	if (config.write_components_along_contigs) {
-		make_dir(folder + "along_contigs/");
-		NewExtendedSequenceMapper<Graph, Index> mapper(gp.g, gp.index, gp.kmer_mapper, gp.g.k() + 1);
-		WriteGraphComponentsAlongContigs(gp.g, mapper, folder + "along_contigs/", colorer, labeler);
-	}
-
-	if (config.save_full_graph) {
-		make_dir(folder + "full_graph_save/");
-		ConjugateDataPrinter<Graph> printer(gp.g, gp.int_ids);
-		PrintGraphPack(folder + "full_graph_save/graph", printer, gp);
-	}
-
-	if (!config.components_for_genome_pos.empty()) {
-		string pos_loc_folder = path::append_path(base_folder, "pos_loc/");
-		make_dir(pos_loc_folder);
-		vector<string> positions;
-		boost::split(positions, config.components_for_genome_pos,
-				boost::is_any_of(" ,"), boost::token_compress_on);
-		for (auto it = positions.begin(); it != positions.end(); ++it) {
-			optional < runtime_k::RtSeq > close_kp1mer = FindCloseKP1mer(gp,
-					boost::lexical_cast<int>(*it), k);
-			if (close_kp1mer) {
-				string locality_folder = path::append_path(pos_loc_folder, *it + "/");
-				make_dir(locality_folder);
-				WriteKmerComponent(gp, *close_kp1mer, path::append_path(locality_folder, pos_name + ".dot"), colorer, labeler);
-			} else {
-				WARN(
-						"Failed to find genome kp1mer close to the one at position "
-								<< *it << " in the graph. Which is " << runtime_k::RtSeq (k + 1, gp.genome, boost::lexical_cast<int>(*it)));
-			}
-		}
-	}
-=======
                          const omnigraph::GraphLabeler<Graph>& labeler, const string& run_folder,
                          const string &pos_name,
                          info_printer_pos pos,
@@ -465,7 +342,6 @@
             }
         }
     }
->>>>>>> d1e0dc0f
 }
 
 struct detail_info_printer {
@@ -510,19 +386,6 @@
 int PrintGraphComponents(const string& file_name, graph_pack& gp,
                          size_t split_edge_length, PairedInfoIndexT<Graph> &clustered_index) {
     shared_ptr<GraphSplitter<Graph>> inner_splitter = ReliableSplitter<Graph>(gp.g, split_edge_length);
-<<<<<<< HEAD
-    shared_ptr<GraphComponentFilter<Graph>> checker = make_shared<SmallComponentFilter<Graph>>(gp.g, 3);
-	FilteringSplitterWrapper<Graph> splitter(inner_splitter, checker);
-	size_t cnt = 1;
-	while (splitter.HasNext() && cnt <= 1000) {
-		string component_name = ConstructComponentName(file_name, cnt).c_str();
-		auto component = splitter.Next();
-		PrintWithClusteredIndex(component_name, gp, component.vertices().begin(),
-				component.vertices().end(), clustered_index);
-		cnt++;
-	}
-	return (int) cnt - 1;
-=======
     shared_ptr<GraphComponentFilter<Graph>> checker = make_shared<ComponentSizeFilter<Graph>>(gp.g, split_edge_length, 2, 300);
     FilteringSplitterWrapper<Graph> splitter(inner_splitter, checker);
     size_t cnt = 1;
@@ -534,7 +397,6 @@
         cnt++;
     }
     return (int) cnt - 1;
->>>>>>> d1e0dc0f
 }
 
 template<class Graph>
