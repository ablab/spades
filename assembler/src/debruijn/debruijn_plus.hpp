/*
 * debruijn_plus.hpp
 *
 *  Created on: 22.04.2011
 *      Author: vyahhi
 */

#ifndef DEBRUIJN_PLUS_HPP_
#define DEBRUIJN_PLUS_HPP_

#include "read.hpp"
#include "sequence.hpp"
#include "seq.hpp"
#include "cuckoo.hpp"
<<<<<<< HEAD
=======

>>>>>>> 212e6910
/*
 * act as DeBruijn graph and Index at the same time :)
 *
 * size_ here is as K+1 in other parts of code
 */

namespace de_bruijn {

template<size_t size_, typename Value>
class DeBruijnPlus {
private:
	typedef Seq<size_> Kmer;
	typedef Seq<size_ - 1> KMinusOneMer;
<<<<<<< HEAD
	typedef std::tr1::unordered_map<Kmer, pair<Value, size_t> ,
			typename Kmer::hash> map_type; // size_t is offset
	//typedef cuckoo<Kmer, pair<Value, size_t> ,
	//		typename Kmer::multiple_hash, typename Kmer::equal_to> map_type; // size_t is offset
=======
	//typedef std::tr1::unordered_map<Kmer, pair<Value, size_t> ,
	//		typename Kmer::hash> map_type; // size_t is offset
  typedef cuckoo<Kmer, pair<Value, size_t>, typename Kmer::multiple_hash, 
                 typename Kmer::equal_to> map_type; 
>>>>>>> 212e6910
	map_type nodes_;

	bool contains(const Kmer &k) const {
		return nodes_.find(k) != nodes_.end();
	}

	// DE BRUIJN:

	void addEdge(const Kmer &k) {
		nodes_.insert(make_pair(k, make_pair(Value(), -1)));
	}

	void CountSequence(const Sequence& s) {
		Seq<size_> kmer = s.start<size_> ();
		addEdge(kmer);
		for (size_t j = size_; j < s.size(); ++j) {
			kmer = kmer << s[j];
			addEdge(kmer);
		}
	}

	void CountRead(const Read &read) {
		if (read.isValid()) {
			Sequence s = read.getSequence();
			CountSequence(s);
		}
	}

	// INDEX:

	void putInIndex(const Kmer &k, Value id, size_t offset) {
		map_iterator mi = nodes_.find(k);
		if (mi == nodes_.end()) {
			nodes_.insert(make_pair(k, make_pair(id, offset)));
		} else {
			mi->second.first = id;
			mi->second.second = offset;
		}
	}

public:
	typedef typename map_type::iterator map_iterator;
	typedef typename map_type::const_iterator map_const_iterator;

	// DE BRUIJN:

	DeBruijnPlus(const vector<Read> &v, bool) { // bool just for differentiating from template constructor :(
		for (size_t i = 0; i < v.size(); ++i) {
			CountRead(v[i]);
		}
	}

	template<class ReadStream>
	DeBruijnPlus(ReadStream &stream) {
		Read r;
		while (!stream.eof()) {
			stream >> r;
			CountRead(r);
		}
	}

	map_iterator begin() {
		return nodes_.begin();
	}

	map_iterator end() {
		return nodes_.end();
	}

	// number of incoming edges for kmer[1:]
	char IncomingEdgeCount(const Kmer &kmer) {
		Kmer kmer2 = kmer << 'A';
		char res = 0;
		for (char c = 0; c < 4; ++c) {
			if (contains(kmer2 >> c)) {
				res++;
			}
		}
		return res;
	}

	// number of outgoing edges for kmer[:-1]
	char OutgoingEdgeCount(const Kmer &kmer) {
		char res = 0;
		for (char c = 0; c < 4; ++c) {
			if (contains(kmer << c)) {
				res++;
			}
		}
		return res;
	}

	Kmer NextEdge(const Kmer &kmer) { // returns any next edge
		for (char c = 0; c < 4; ++c) {
			Kmer s = kmer << c;
			if (contains(s)) {
				return s;
			}
		}
		assert(false); // no next edges (we should request one here).
	}

	// INDEX:

	bool containsInIndex(const Kmer &k) const {
		map_const_iterator mci = nodes_.find(k);
		return (mci != nodes_.end()) && (mci->second.second != (size_t) -1);
	}

	const pair<Value, size_t>& get(const Kmer &k) const {
		map_const_iterator mci = nodes_.find(k);
		assert(mci != nodes_.end()); // contains
		return mci->second;
	}

	bool deleteIfEqual(const Kmer &k, Value id) {
		map_iterator mi = nodes_.find(k);
		if (mi != nodes_.end() && mi->second.first == id) {
			nodes_.erase(mi);
			return true;
		}
		return false;
	}

	void RenewKmersHash(const Sequence& nucls, Value id) {
		assert(nucls.size() >= size_);
		Kmer k(nucls);
		putInIndex(k, id, 0);
		for (size_t i = size_, n = nucls.size(); i < n; ++i) {
			k = k << nucls[i];
			putInIndex(k, id, i - size_ + 1);
		}
	}

	void DeleteKmersHash(const Sequence& nucls, Value id) {
		assert(nucls.size() >= size_);
		Kmer k(nucls);
		deleteIfEqual(k, id);
		for (size_t i = size_, n = nucls.size(); i < n; ++i) {
			k = k << nucls[i];
			deleteIfEqual(k, id);
		}
	}

};

}

#endif /* DEBRUIJN_PLUS_HPP_ */<|MERGE_RESOLUTION|>--- conflicted
+++ resolved
@@ -12,10 +12,6 @@
 #include "sequence.hpp"
 #include "seq.hpp"
 #include "cuckoo.hpp"
-<<<<<<< HEAD
-=======
-
->>>>>>> 212e6910
 /*
  * act as DeBruijn graph and Index at the same time :)
  *
@@ -29,17 +25,10 @@
 private:
 	typedef Seq<size_> Kmer;
 	typedef Seq<size_ - 1> KMinusOneMer;
-<<<<<<< HEAD
-	typedef std::tr1::unordered_map<Kmer, pair<Value, size_t> ,
-			typename Kmer::hash> map_type; // size_t is offset
-	//typedef cuckoo<Kmer, pair<Value, size_t> ,
-	//		typename Kmer::multiple_hash, typename Kmer::equal_to> map_type; // size_t is offset
-=======
 	//typedef std::tr1::unordered_map<Kmer, pair<Value, size_t> ,
 	//		typename Kmer::hash> map_type; // size_t is offset
   typedef cuckoo<Kmer, pair<Value, size_t>, typename Kmer::multiple_hash, 
                  typename Kmer::equal_to> map_type; 
->>>>>>> 212e6910
 	map_type nodes_;
 
 	bool contains(const Kmer &k) const {
