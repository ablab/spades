--- conflicted
+++ resolved
@@ -247,12 +247,7 @@
 			e = Complement(e);
 			do {
 				mergeList.push_back(e);
-<<<<<<< HEAD
-			while (GoUniqueWay(e));
-=======
 			} while (GoUniqueWay(e));
-			mergeList.push_back(e);
->>>>>>> e5e9b9e4
 			MergePath(mergeList);
 		}
 	}
