/*
 * loop.hpp
 *
 *  Created on: Aug 19, 2011
 *      Author: andrey
 */

#ifndef LOOP_HPP_
#define LOOP_HPP_

#include "lc_common.hpp"

namespace long_contigs {

//Cycle detector data
struct LoopDetectorData {
	size_t iteration;
	double selfWeight;

	std::map<EdgeId, double> weights;

	LoopDetectorData(size_t iter, double weight): iteration(iter), selfWeight(weight), weights()  {
	}

	LoopDetectorData(const LoopDetectorData& d) {
		iteration = d.iteration;
		selfWeight = d.selfWeight;

		d.weights.insert(weights.begin(), weights.end());
	}

	LoopDetectorData(): weights()  {
	}

	void SetSelectedEdge(size_t iter, double w) {
		iteration = iter;
		selfWeight = w;
	}

	void AddAlternative(EdgeId e, double w) {
		weights.insert(std::make_pair(e,w));
	}

	void clear() {
		weights.clear();
		iteration = 0;
		selfWeight = 0;
	}

	bool operator==(const LoopDetectorData& d) {
		if (selfWeight != d.selfWeight || weights.size() != d.weights.size()) {
			return false;
		}

		auto iter2 = d.weights.begin();
		for (auto iter1 = weights.begin(); iter2 != d.weights.end() && iter1 != weights.end(); ++iter1, ++iter2) {
			if (iter1->first != iter2->first || iter1->second != iter2->second) {
				return false;
			}
		}

		return true;
	}
};

struct LoopDetector {
	LoopDetectorData temp;
	std::multimap<EdgeId, LoopDetectorData> data;

	void AddNewEdge(EdgeId e, size_t iter, double weight = 0) {
		temp.SetSelectedEdge(iter, weight);
		LoopDetectorData
		data.insert(std::make_pair(e, ));
	}

	void clear() {
		data.clear();
		temp.clear();
	}

<<<<<<< HEAD
	void print(Graph& g) {
		INFO("== Detector data ==");
=======
	void print() {
>>>>>>> 1bdbd4de
		for (auto iter = data.begin(); iter != data.end(); ++iter) {
			INFO("Edge " << iter->first << ", weight " << iter->second.selfWeight << ", iteration " << iter->second.iteration);
			for(auto alt = iter->second.weights.begin(); alt != iter->second.weights.end(); ++alt) {
				INFO("Edge " << alt->first << ", weight " << alt->second);
			}
		}
	}

};


//Add edge to cycle detector and check
bool CheckCycle(BidirectionalPath& path, EdgeId extension, LoopDetector& detector, size_t loopCount) {
	return detector.data.count(extension) > loopCount;
}

size_t CountLoopEdges(EdgeId lastEdge, LoopDetector& detector) {
	auto iter = detector.data.upper_bound(lastEdge);
	--iter;
	size_t loopSize = iter->second.iteration;
	--iter;
	loopSize -= iter->second.iteration;

	return loopSize;
}


bool PathIsOnlyLoop(BidirectionalPath& path, EdgeId loopEdge, bool forward) {
	EdgeId secondEdge = forward ? path.back() : path.front();
	for (auto edge = path.begin(); edge != path.end(); ++edge) {
		if (*edge != secondEdge && *edge != loopEdge) {
			return false;
		}
	}
	return true;
}

bool PathIsOnlyLoop(BidirectionalPath& path, LoopDetector& detector, bool forward) {
	EdgeId lastEdge = forward ? path.back() : path.front();
	size_t loopSize = CountLoopEdges(lastEdge, detector);
	int start = forward ? path.size() - 1 : loopSize - 1;
	int end = forward ? path.size() - loopSize : 0;

	std::set<EdgeId> loopEdges;

	for (int i = start; i >= end; --i) {
		loopEdges.insert(path[i]);
	}

	for (int i = 0; i < (int) path.size(); ++i) {
		if (loopEdges.count(path[i]) == 0) {
			return false;
		}
	}
	return true;
}


size_t CountLoopLength(Graph& g, BidirectionalPath& path, LoopDetector& detector, bool forward) {
	EdgeId lastEdge = forward ? path.back() : path.front();
	size_t loopSize = CountLoopEdges(lastEdge, detector);

	size_t length = 0;

	size_t start = forward ? path.size() - loopSize : 0;
	size_t end = forward ? path.size() : loopSize;

	for (size_t i = start; i != end; ++i) {
		length += g.length(path[i]);
	}
	return length;
}

//Edges to remove
size_t CountEdgesToRemove(BidirectionalPath& path, EdgeId lastEdge, LoopDetector& detector, bool fullRemoval, size_t loopCount, bool forward) {
	size_t loopSize = CountLoopEdges(lastEdge, detector);
	bool onlyCycle = PathIsOnlyLoop(path, detector, forward);

	if (onlyCycle || path.size() <= loopCount * loopSize + 1) {
		INFO("Only loop, loop size " << loopSize << ", loop count " << loopCount);
		return path.size() - loopSize;
	}

	if (fullRemoval) {
		INFO("Loop size " << loopSize << ", loop count " << loopCount);
		return loopCount * loopSize + 1;
	} else {
		INFO("loop size " << loopSize << ", loop count " << loopCount);
		return (loopCount - 1) * loopSize + 1;
	}
}

//Cut loop forward
void RemoveLoopForward(BidirectionalPath& path, LoopDetector& detector, bool fullRemoval, size_t loopCount) {
	size_t edgesToRemove = CountEdgesToRemove(path, path.back(), detector, fullRemoval, loopCount, true);

	for(size_t i = 0; i < edgesToRemove; ++i) {
		path.pop_back();
	}
}

void RemoveLoopBackward(BidirectionalPath& path, LoopDetector& detector, bool fullRemoval, size_t loopCount) {
	size_t edgesToRemove = CountEdgesToRemove(path, path.front(), detector, fullRemoval, loopCount, false);

	for(size_t i = 0; i < edgesToRemove; ++i) {
		path.pop_front();
	}
}

bool LoopBecameStable(EdgeId e, LoopDetector& detector) {
	auto iter = detector.data.upper_bound(e);
	auto last = --iter;
	auto prev = --iter;

	return prev->second == last->second;
}

size_t CountLoopExits(BidirectionalPath& path, EdgeId e, LoopDetector& detector) {
	size_t loopSize = CountLoopEdges(e, detector);
	size_t exits = 0;

	for (int i = (int) (path.size() - 1); i >= (int) (path.size() - loopSize); --i) {
		LoopDetectorData& data = detector.data.find(path[i])->second;

		exits += data.weights.size() - 1;
	}
	return exits;
}

EdgeId FindFirstFork(BidirectionalPath& path, EdgeId e, LoopDetector& detector) {
	size_t loopSize = CountLoopEdges(e, detector);

	for (int i = (int) (path.size() - 1); i >= (int) (path.size() - loopSize); --i) {
		LoopDetectorData& data = detector.data.find(path[i])->second;

		if (data.weights.size() == 2) {
			return path[i];
		}
	}
	return 0;
}

EdgeId GetForwardFork(Graph& g, EdgeId e) {
	VertexId v = g.EdgeStart(e);
	if (g.OutgoingEdgeCount(v) != 2) {
		return 0;
	}
	std::vector<EdgeId> edges = g.OutgoingEdges(v);
	if (edges[1] == e) {
		return edges[0];
	} else {
		return edges[1];
	}
}

EdgeId GetBackwardFork(Graph& g, EdgeId e) {
	VertexId v = g.EdgeEnd(e);
	if (g.IncomingEdgeCount(v) != 2) {
		return 0;
	}
	std::vector<EdgeId> edges = g.IncomingEdges(v);
	if (edges[1] == e) {
		return edges[0];
	} else {
		return edges[1];
	}
}

bool EdgesMakeShortLoop(Graph& g, EdgeId e1, EdgeId e2) {
	return g.EdgeStart(e1) == g.EdgeEnd(e2) && g.EdgeStart(e2) == g.EdgeEnd(e1);
}

EdgeId IsEdgeInShortLoopForward(Graph& g, EdgeId e) {
	VertexId v = g.EdgeEnd(e);
	auto edges = g.OutgoingEdges(v);
	EdgeId result = 0;

	for (auto edge = edges.begin(); edge != edges.end(); ++edge) {
		if (g.EdgeEnd(*edge) == g.EdgeStart(e)) {
			result = *edge;
		}
	}

	if (result != 0 && g.OutgoingEdgeCount(v) == 1) {
		result = e;
	}

	return result;
}

EdgeId IsEdgeInShortLoopBackward(Graph& g, EdgeId e) {
	VertexId v = g.EdgeStart(e);
	auto edges = g.IncomingEdges(v);
	EdgeId result = 0;

	for (auto edge = edges.begin(); edge != edges.end(); ++edge) {
		if (g.EdgeStart(*edge) == g.EdgeEnd(e)) {
			result = *edge;
		}
	}

	if (result != 0 && g.IncomingEdgeCount(v) == 1) {
		result = e;
	}

	return result;
}

<<<<<<< HEAD
size_t GetMaxExitIteration(EdgeId loopEdge, EdgeId loopExit, LoopDetector& detector, std::pair<size_t, size_t> iterRange) {
=======
size_t GetMaxExitIteration(EdgeId loopEdge, EdgeId loopExit, LoopDetector& detector) {
>>>>>>> 1bdbd4de
	auto range = detector.data.equal_range(loopEdge);

	size_t maxIter = 0;
	double maxWeight = 0;
	for (auto iter = range.first; iter != range.second; ++iter) {
<<<<<<< HEAD
		double w = iter->second.weights[loopExit];
		if (w > maxWeight &&
				iter->second.iteration >= iterRange.first && iter->second.iteration <= iterRange.second) {

=======
		if (iter->second.weights[loopExit] > maxWeight) {
>>>>>>> 1bdbd4de
			maxIter = iter->second.iteration;
		}
	}
	return maxIter;
}

size_t GetFirstExitIteration(EdgeId loopEdge, EdgeId loopExit, LoopDetector& detector,
		std::pair<size_t, size_t> iterRange, double coeff = lc_cfg::get().es.priority_coeff) {
	auto range = detector.data.equal_range(loopEdge);

	size_t maxIter = std::numeric_limits<size_t>::max();
	for (auto iter = range.first; iter != range.second; ++iter) {
<<<<<<< HEAD
		if (iter->second.weights[loopExit] * coeff > iter->second.weights[loopEdge] && maxIter > iter->second.iteration	&&
				iter->second.iteration >= iterRange.first && iter->second.iteration <= iterRange.second) {

=======
		if (iter->second.weights[loopExit] * coeff > iter->second.weights[loopExit] && maxIter > iter->second.iteration) {
>>>>>>> 1bdbd4de
			maxIter = iter->second.iteration;
		}
	}
	return maxIter;
}


} //namespace long_contigs


#endif /* LOOP_HPP_ */<|MERGE_RESOLUTION|>--- conflicted
+++ resolved
@@ -78,12 +78,8 @@
 		temp.clear();
 	}
 
-<<<<<<< HEAD
 	void print(Graph& g) {
 		INFO("== Detector data ==");
-=======
-	void print() {
->>>>>>> 1bdbd4de
 		for (auto iter = data.begin(); iter != data.end(); ++iter) {
 			INFO("Edge " << iter->first << ", weight " << iter->second.selfWeight << ", iteration " << iter->second.iteration);
 			for(auto alt = iter->second.weights.begin(); alt != iter->second.weights.end(); ++alt) {
@@ -292,24 +288,16 @@
 	return result;
 }
 
-<<<<<<< HEAD
 size_t GetMaxExitIteration(EdgeId loopEdge, EdgeId loopExit, LoopDetector& detector, std::pair<size_t, size_t> iterRange) {
-=======
-size_t GetMaxExitIteration(EdgeId loopEdge, EdgeId loopExit, LoopDetector& detector) {
->>>>>>> 1bdbd4de
 	auto range = detector.data.equal_range(loopEdge);
 
 	size_t maxIter = 0;
 	double maxWeight = 0;
 	for (auto iter = range.first; iter != range.second; ++iter) {
-<<<<<<< HEAD
 		double w = iter->second.weights[loopExit];
 		if (w > maxWeight &&
 				iter->second.iteration >= iterRange.first && iter->second.iteration <= iterRange.second) {
 
-=======
-		if (iter->second.weights[loopExit] > maxWeight) {
->>>>>>> 1bdbd4de
 			maxIter = iter->second.iteration;
 		}
 	}
@@ -322,13 +310,9 @@
 
 	size_t maxIter = std::numeric_limits<size_t>::max();
 	for (auto iter = range.first; iter != range.second; ++iter) {
-<<<<<<< HEAD
 		if (iter->second.weights[loopExit] * coeff > iter->second.weights[loopEdge] && maxIter > iter->second.iteration	&&
 				iter->second.iteration >= iterRange.first && iter->second.iteration <= iterRange.second) {
 
-=======
-		if (iter->second.weights[loopExit] * coeff > iter->second.weights[loopExit] && maxIter > iter->second.iteration) {
->>>>>>> 1bdbd4de
 			maxIter = iter->second.iteration;
 		}
 	}
