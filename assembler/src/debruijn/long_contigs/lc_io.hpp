/*
 * lc_io.hpp
 *
 *  Created on: Aug 12, 2011
 *      Author: andrey
 */

#ifndef LC_IO_HPP_
#define LC_IO_HPP_

#include "io/reader.hpp"
#include "io/parser.hpp"
#include "io/rc_reader_wrapper.hpp"
#include "io/cutting_reader_wrapper.hpp"
#include "io/filtering_reader_wrapper.hpp"
#include "path_utils.hpp"

namespace long_contigs {

using namespace debruijn_graph;
using debruijn::K;

int FindInfoByDistance(omnigraph::PairedInfoIndex<Graph>::PairInfos pairs, int d) {
	for (int i = 0; i < (int) pairs.size(); ++i) {
		if (d >= rounded_d(pairs[i]) - 1 && d <= rounded_d(pairs[i]) + 1) {
			return i;
		}
	}
	INFO("CONJUGATE INFO NOT FOUND: " << d);
	return -1;
}


void MakeSymetricInfo(Graph& g, PairedInfoIndexLibrary& lib) {
	INFO("Making symetric info")
	for (auto edge1 = g.SmartEdgeBegin(); !edge1.IsEnd(); ++edge1) {
		for (auto edge2 = g.SmartEdgeBegin(); !edge2.IsEnd(); ++edge2) {

			std::vector<PairInfo<EdgeId>> pairs = lib.pairedInfoIndex->GetEdgePairInfo(*edge1, *edge2);
			std::vector<PairInfo<EdgeId>> conjPairs = lib.pairedInfoIndex->GetEdgePairInfo(g.conjugate(*edge2), g.conjugate(*edge1));

			if (pairs.size() != conjPairs.size()) {
				INFO("Paired info count is not the same in conjugate");
			}

			for (auto iter1 = pairs.begin(); iter1 != pairs.end(); ++iter1) {
				int d = rounded_d(*iter1);
				int conjD = d - g.length(*edge1) + g.length(*edge2);
				int i = FindInfoByDistance(conjPairs, conjD);

				if (i == -1) {
					INFO("Edges: " << g.length(*edge1) << ", " << g.length(*edge2)  << ". Distances: " << d << ", " << conjD);
					continue;
				}

				if (conjPairs[i].d != conjD) {
					INFO("Changing distances");
					conjPairs[i].d = conjD;

					std::vector<PairInfo<EdgeId>> conjSymPairs = lib.pairedInfoIndex->GetEdgePairInfo(g.conjugate(*edge1), g.conjugate(*edge2));
					int j = FindInfoByDistance(conjSymPairs, -conjD);
					if (j == -1) {
						INFO("SYMETIC CONJ! Edges: " << g.length(*edge1) << ", " << g.length(*edge2)  << ". Distances: " << d << ", " << - conjD);
					}
					conjSymPairs[j].d = - conjD;
				}

				if (conjPairs[i].weight != iter1->weight) {
					INFO("Changing weights");
					double newWeight = (conjPairs[i].weight + iter1->weight) / 2;
					iter1->weight = newWeight;
					conjPairs[i].weight = newWeight;


					std::vector<PairInfo<EdgeId>> symPairs = lib.pairedInfoIndex->GetEdgePairInfo(*edge2, *edge1);
					int j = FindInfoByDistance(symPairs, -d);
					if (j == -1) {
						INFO("SYMETIC! Edges: " << g.length(*edge1) << ", " << g.length(*edge2)  << ". Distances: " << d << ", " << -d);
					}
					symPairs[j].weight = newWeight;

					std::vector<PairInfo<EdgeId>> conjSymPairs = lib.pairedInfoIndex->GetEdgePairInfo(g.conjugate(*edge1), g.conjugate(*edge2));
					j = FindInfoByDistance(conjSymPairs, -conjD);
					if (j == -1) {
						INFO("SYMETIC CONJ! Edges: " << g.length(*edge1) << ", " << g.length(*edge2)  << ". Distances: " << d << ", " << - conjD);
					}
					conjSymPairs[j].weight = newWeight;
				}
			}
		}
	}
	INFO("Done")
}

template<size_t k>
void LoadFromFile(std::string fileName, Graph* g,  IdTrackHandler<Graph>* conj_IntIds,	Sequence& sequence) {
	io::first_fun(6);

	string input_dir = cfg::get().input_dir;
	string dataset = cfg::get().dataset_name;
	string genome_filename = input_dir
			+ cfg::get().reference_genome;
	checkFileExistenceFATAL(genome_filename);
	int dataset_len = cfg::get().ds.LEN;

	typedef io::Reader<io::SingleRead> ReadStream;

	// read data ('genome')
	std::string genome;
	{
		ReadStream genome_stream(genome_filename);
		io::SingleRead full_genome;
		genome_stream >> full_genome;
		genome = full_genome.GetSequenceString().substr(0, dataset_len); // cropped
	}
	sequence = Sequence(genome);

	INFO("Reading graph");
	omnigraph::scanConjugateGraph(g, conj_IntIds, fileName);
	INFO("Graph read")
}

template<size_t k>
void AddEtalonInfo(const Graph& g, EdgeIndex<k+1, Graph>& index, const Sequence& genome, PairedInfoIndices& pairedInfos) {
	for (auto el = lc_cfg::get().etalon_libs.begin(); el != lc_cfg::get().etalon_libs.end(); ++el) {
		INFO("Generating info with read size " << el->read_size << ", insert size " << el->insert_size);

		pairedInfos.push_back(PairedInfoIndexLibrary(el->read_size, el->insert_size, 0, lc_cfg::get().es.etalon_distance_dev, new PairedInfoIndex<Graph>(g, 0)));
		FillEtalonPairedIndex<k> (g, *pairedInfos.back().pairedInfoIndex, index, el->insert_size, el->read_size, genome);
	}
}

template<size_t k>
void AddRealInfo(Graph& g, EdgeIndex<k+1, Graph>& index, IdTrackHandler<Graph>& conj_IntIds, PairedInfoIndices& pairedInfos, bool useNewMetrics) {
	for (auto rl = lc_cfg::get().real_libs.begin(); rl != lc_cfg::get().real_libs.end(); ++rl) {
		size_t insertSize = rl->insert_size;
		size_t readSize = rl->read_size;
		size_t delta = rl->is_delta;
		size_t var = rl->var;
		string dataset = cfg::get().dataset_name;
		pairedInfos.push_back(PairedInfoIndexLibrary(readSize, insertSize, delta, var, new PairedInfoIndex<Graph>(g, 0)));

		INFO("Reading additional info with read size " << readSize << ", insert size " << insertSize);

		if (rl->ds.precounted) {
			//Reading saved paired info
			DataScanner<Graph> dataScanner(g, conj_IntIds);
			dataScanner.loadPaired(rl->ds.precounted_path, *pairedInfos.back().pairedInfoIndex);

			*pairedInfos.back().has_advanced = rl->ds.has_advanced;
			if (rl->ds.has_advanced) {
				*pairedInfos.back().advanced = new PairedInfoIndexLibrary(readSize, insertSize, delta, var, new PairedInfoIndex<Graph>(g, 0));
				DataScanner<Graph> advDataScanner(g, conj_IntIds);
				advDataScanner.loadPaired(rl->ds.precounted_path, *pairedInfos.back().pairedInfoIndex);
			} else {
				*pairedInfos.back().advanced = 0;
			}

		}
		else {
			//Reading paired info from fastq files
			string reads_filename1 = rl->ds.first;
			string reads_filename2 = rl->ds.second;
			checkFileExistenceFATAL(reads_filename1);
			checkFileExistenceFATAL(reads_filename2);

			typedef io::Reader<io::SingleRead> ReadStream;
			typedef io::Reader<io::PairedRead> PairedReadStream;
			typedef io::RCReaderWrapper<io::PairedRead> RCStream;
			typedef io::FilteringReaderWrapper<io::PairedRead> FilteringStream;

			PairedReadStream pairStream(std::pair<std::string,
									  std::string>(reads_filename1,
												   reads_filename2),
												   insertSize);

			FilteringStream filter_stream(pairStream);

			RCStream rcStream(filter_stream);

			KmerMapper<k+1, Graph> mapper(g);
			FillPairedIndexWithReadCountMetric<k, RCStream>(g, index, mapper,*pairedInfos.back().pairedInfoIndex, rcStream);
		}
		INFO("Done");

		MakeSymetricInfo(g, pairedInfos.back());
	}
}

void SavePairedInfo(Graph& g, PairedInfoIndices& pairedInfos, IdTrackHandler<Graph>& old_IDs, const std::string& fileNamePrefix) {
	INFO("Saving paired info");
	DataPrinter<Graph> dataPrinter(g, old_IDs);
	for (auto lib = pairedInfos.begin(); lib != pairedInfos.end(); ++lib) {
		std::string fileName = fileNamePrefix + "IS" + ToString(lib->insertSize) + "_RS" + ToString(lib->readSize);
		INFO("Saving to " << fileName);

		if (lc_cfg::get().cluster_paired_info) {
			PairedInfoIndex<Graph> clustered_index(g);
			DistanceEstimator<Graph> estimator(g, *(lib->pairedInfoIndex), lib->insertSize, lib->readSize, cfg::get().de.delta,
					cfg::get().de.linkage_distance,
					cfg::get().de.max_distance);
			estimator.Estimate(clustered_index);

			dataPrinter.savePaired(fileName + "_clustered", clustered_index);
		}
		dataPrinter.savePaired(fileName, *(lib->pairedInfoIndex));
	}
	INFO("Saved");
}

void SaveGraph(Graph& g, IdTrackHandler<Graph>& old_IDs, const std::string& fileName) {
	DataPrinter<Graph> dataPrinter(g, old_IDs);
	INFO("Saving graph file to " << fileName);
	dataPrinter.saveGraph(fileName);
}

void DeleteAdditionalInfo(PairedInfoIndices& pairedInfos) {
	while (pairedInfos.size() > 1) {
		delete pairedInfos.back().pairedInfoIndex;
		pairedInfos.pop_back();
	}
}

void PrintPairedInfo(Graph& g, PairedInfoIndex<Graph>& pairedInfo, IdTrackHandler<Graph>& intIds) {
	for (auto iter = g.SmartEdgeBegin(); !iter.IsEnd(); ++iter) {
		for (auto iter2 = g.SmartEdgeBegin(); !iter2.IsEnd(); ++iter2) {
			omnigraph::PairedInfoIndex<Graph>::PairInfos pairs = pairedInfo.GetEdgePairInfo(*iter, *iter2);
			for (auto pair = pairs.begin(); pair != pairs.end(); ++pair) {
				INFO(intIds.ReturnIntId(pair->first) << " - " << intIds.ReturnIntId(pair->second) << " : " << pair->weight);
			}
		}
	}
}

//Convert path to contig sequence
Sequence PathToSequence(Graph& g, BidirectionalPath& path) {
	SequenceBuilder result;

	if (!path.empty()) {
		result.append(g.EdgeNucls(path[0]).Subseq(0, K));
	}
	for (auto edge = path.begin(); edge != path.end(); ++edge) {
		result.append(g.EdgeNucls(*edge).Subseq(K));
	}

	return result.BuildSequence();
}

//Output
void OutputPathsAsContigs(Graph& g, std::vector<BidirectionalPath> paths, const string& filename) {
	INFO("Writing contigs to " << filename);
	osequencestream oss(filename);
	for (auto path = paths.begin(); path != paths.end(); ++path ) {
		oss << PathToSequence(g, *path);
	}
	INFO("Contigs written");
}


//Output only one half of edges
void OutputContigsNoComplement(Graph& g, const std::string& filename) {
	std::set<EdgeId> filtered;
	FilterComlementEdges(g, filtered);

	INFO("Outputting contigs to " << filename);
	osequencestream oss(filename);
	for (auto it = filtered.begin(); it != filtered.end(); ++it) {
		oss << g.EdgeNucls(*it);
	}
	INFO("Contigs written");
}



<<<<<<< HEAD
void OutputPathsAsContigsNoComplement(Graph& g, std::vector<BidirectionalPath>& paths, std::vector<int>& pairs, const string& filename,
		std::set<int> notToPrint) {
=======
void OutputPathsAsContigsNoComplement(Graph& g, std::vector<BidirectionalPath> paths, const string& filename) {
>>>>>>> 1bdbd4de
	INFO("Writing contigs to " << filename);
	osequencestream oss(filename);

	std::vector<BidirectionalPath> temp(paths.size());
	std::copy(paths.begin(), paths.end(), temp.begin());

<<<<<<< HEAD
	for (int i = 0; i < (int) paths.size(); ++i) {
		if (notToPrint.count(i)) {
			continue;
		}
		if (printed.count(i) == 0) {
			if (lc_cfg::get().fo.remove_single && pairs[i] == -1) {
				printed.insert(i);
				continue;
			}

			int toPrint = (pairs[i] == -1 || PathLength(g, paths[i]) > PathLength(g, paths[pairs[i]])) ? i : pairs[i];
			oss << PathToSequence(g, paths[toPrint]);
			printed.insert(i);
			printed.insert(pairs[i]);
		}
=======
	for (auto path = paths.begin(); path < paths.end(); path += 2) {
		oss << PathToSequence(g, *path);
>>>>>>> 1bdbd4de
	}

	INFO("Contigs written");
}


} // namespace long_contigs

#endif /* LC_IO_HPP_ */<|MERGE_RESOLUTION|>--- conflicted
+++ resolved
@@ -272,19 +272,14 @@
 
 
 
-<<<<<<< HEAD
 void OutputPathsAsContigsNoComplement(Graph& g, std::vector<BidirectionalPath>& paths, std::vector<int>& pairs, const string& filename,
 		std::set<int> notToPrint) {
-=======
-void OutputPathsAsContigsNoComplement(Graph& g, std::vector<BidirectionalPath> paths, const string& filename) {
->>>>>>> 1bdbd4de
 	INFO("Writing contigs to " << filename);
 	osequencestream oss(filename);
 
 	std::vector<BidirectionalPath> temp(paths.size());
 	std::copy(paths.begin(), paths.end(), temp.begin());
 
-<<<<<<< HEAD
 	for (int i = 0; i < (int) paths.size(); ++i) {
 		if (notToPrint.count(i)) {
 			continue;
@@ -300,10 +295,6 @@
 			printed.insert(i);
 			printed.insert(pairs[i]);
 		}
-=======
-	for (auto path = paths.begin(); path < paths.end(); path += 2) {
-		oss << PathToSequence(g, *path);
->>>>>>> 1bdbd4de
 	}
 
 	INFO("Contigs written");
