--- conflicted
+++ resolved
@@ -277,7 +277,6 @@
 		return toReturn == 0 ? ExtensionGoodEnough(edges.back(), *maxWeight, weightThreshold, g, path, handler, forward) : toReturn;
 	}
 	else if (edges.size() > 1) {
-<<<<<<< HEAD
 		if (ExtensionGoodEnough(edges.back(), *maxWeight, weightThreshold) == 0) {
 			DETAILED_INFO("No goo extension");
 			handler.AddStop(&path, NO_GOOD_EXTENSION, forward);
@@ -296,10 +295,6 @@
 			INFO("Still no obvious selection, will stop growing");
 			handler.AddStop(&path, MANY_GOOD_EXTENSIONS, forward);
 		}
-=======
-		DETAILED_INFO("Cannot choose extension, no obvious maximum");
-		handler.AddStop(path, MANY_GOOD_EXTENSIONS, forward);
->>>>>>> 1bdbd4de
 	}
 
 	return toReturn;
@@ -375,15 +370,8 @@
 
 void ImitateFork(Graph& g, BidirectionalPath& path, PathLengths& lengths,
 		LoopDetector& detector, PairedInfoIndices& pairedInfo,
-<<<<<<< HEAD
 		EdgeId loopEdge, EdgeId loopExit, bool forward, int excludeCycle = -1) {
 	INFO("Imitating fork " << g.length(loopEdge) << " " << g.length(loopExit));
-=======
-		EdgeId loopEdge, EdgeId loopExit, bool forward) {
-
-	IncreaseLengths(g, lengths, loopEdge, forward);
-
->>>>>>> 1bdbd4de
 	size_t edgesToExclude = forward ? EdgesToExcludeForward(g, path) : EdgesToExcludeBackward(g, path);
 	if (excludeCycle != -1) {
 		edgesToExclude = excludeCycle;
@@ -413,7 +401,6 @@
 	}
 }
 
-<<<<<<< HEAD
 //Find length
 bool CheckLoop(Graph& g, BidirectionalPath& path, LoopDetector& detector, EdgeId& loopEdge, size_t& loopLength, bool forward, size_t& loopSize) {
 	loopLength = 0;
@@ -426,22 +413,8 @@
 			DETAILED_INFO("Not enough info");
 			return false;
 		}
-=======
-//Find best loop path
-void ResolveLoopForward(Graph& g, BidirectionalPath& path, PathLengths& lengths,
-		LoopDetector& detector, PairedInfoIndices& pairedInfo,
-		EdgeId loopEdge) {
-
-	INFO("Resolving loop");
-	size_t originalSize = path.size();
-	size_t loopLength = 0;
-	if (loopEdge == 0) {
-		//Loop already found
-		loopEdge = FindExitFromLoop(path, detector);
->>>>>>> 1bdbd4de
 
 		if (loopEdge == 0) {
-<<<<<<< HEAD
 			DETAILED_INFO("Not found");
 			return false;
 		}
@@ -511,18 +484,6 @@
 	}
 	if (!goodLoop) {
 		return true;
-=======
-			INFO("Not found");
-			return;
-		}
-		loopLength = CountLoopLength(g, path, detector, true);
-	} else {
-		loopLength = g.length(loopEdge) + g.length(path.back());
-	}
-
-	if (loopLength > GetMaxInsertSize(pairedInfo)) {
-		return;
->>>>>>> 1bdbd4de
 	}
 
 	INFO("Finding forward fork");
@@ -535,13 +496,9 @@
 	do {
 		INFO("Extending trivially")
 		ExtendTrivialForward(g, path, detector, &lengths);
-<<<<<<< HEAD
 
 		int excludeCycle = (lc_cfg::get().lr.exlude_cycle && loopSize == 2) ? loopSize * i + 1 : -1;
 		ImitateFork(g, path, lengths, detector, pairedInfo, loopEdge, loopExit, true, excludeCycle);
-=======
-		detector.print();
->>>>>>> 1bdbd4de
 
 		path.push_back(loopEdge);
 		INFO("Imitating fork")
@@ -551,7 +508,6 @@
 		++i;
 	} while (i <= maxCycles && LoopBecameStable(loopEdge, detector));
 
-<<<<<<< HEAD
 	detector.print(g);
 
 	bool result = MakeCorrectLoop(path, detector, loopEdge, loopExit, originalSize, true);
@@ -579,19 +535,7 @@
 	}
 	if (!goodLoop) {
 		return true;
-=======
-	INFO("Counting proper loop count")
-	size_t properSize = GetMaxExitIteration(loopEdge, loopExit, detector);
-	size_t firstToExit = GetFirstExitIteration(loopEdge, loopExit, detector);
-	if (firstToExit == std::numeric_limits<size_t>::max()) {
-		firstToExit = GetFirstExitIteration(loopEdge, loopExit, detector, 1);
-	}
-
-	if (firstToExit == properSize) {
-		INFO("Resolved fine");
-	} else {
-		INFO("Proper resolved: " << properSize << ", usual resolved: " << firstToExit << ", loop size " << CountLoopEdges(path.back(), detector));
->>>>>>> 1bdbd4de
+
 	}
 	if (firstToExit == 0) {
 		ReducePathTo(path, properSize - 1, true);
@@ -599,7 +543,6 @@
 	} else {
 		ReducePathTo(path, originalSize, true);
 	}
-<<<<<<< HEAD
 	size_t maxCycles = 2 * GetMaxInsertSize(pairedInfo) / loopLength + 2;
 
 	size_t i = 0;
@@ -621,9 +564,6 @@
 	detector.print(g);
 
 	bool result = MakeCorrectLoop(path, detector, loopEdge, loopExit, originalSize, false);
-=======
-
->>>>>>> 1bdbd4de
 	lengths.clear();
 	RecountLengthsForward(g, path, lengths);
 }
@@ -669,7 +609,6 @@
 	DETAILED_INFO("Chosen forward " << extension << " (" << g.length(extension) << ")");
 	DetailedPrintPath(g, path, lengths);
 
-<<<<<<< HEAD
 	if (lc_cfg::get().lr.investigation) {
 		loopEdge = IsEdgeInShortLoopForward(g, extension);
 		if (loopEdge != 0 || CheckCycle(path, extension, detector, LOOPS_TO_IVESTIGATE)) {
@@ -678,11 +617,6 @@
 				return false;
 			}
 		}
-=======
-	EdgeId loopEdge = IsEdgeInShortLoopForward(g, extension);
-	if (lc_cfg::get().lr.investigation && (loopEdge != 0 || CheckCycle(path, extension, detector, LOOPS_TO_IVESTIGATE))) {
-		ResolveLoopForward(g, path, lengths, detector, pairedInfo, loopEdge);
->>>>>>> 1bdbd4de
 	}
 
 	if (CheckCycle(path, extension, detector, MAX_LOOPS)) {
