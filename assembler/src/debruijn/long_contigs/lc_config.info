; input options
from_file     true	  ; always true

QUAKE_CROPPED_100K
{
    graph_file       ./data/debruijn/08.22_19_21.QUAKE_CROPPED_100K/saves/repeats_resolved_before
}
QUAKE_CROPPED_400K
{
    graph_file       ./data/debruijn/
}
QUAKE_FULL
{
    graph_file       ./data/debruijn/08.23_01_11.QUAKE_FULL/saves/repeats_resolved_before
}
EAS600_QUAKE_CROPPED_100K
{
    graph_file       ./data/debruijn/    
}
EAS600_QUAKE_CROPPED_400K
{
    graph_file       ./data/debruijn/ 
}
EAS600_QUAKE_FULL
{
    graph_file       ./data/debruijn/      
}
EAS600_QUAKE_CROPPED_100K
{
    graph_file       ./data/debruijn/    
}
EAS600_QUAKE_CROPPED_400K
{
    graph_file       ./data/debruijn/ 
}
EAS600_QUAKE_FULL
{
    graph_file       ./data/debruijn/      
}		 
   
; paired info options

; additional real libs
real_libs
{    
	count 2
    item_0
    {
        read_size     100
<<<<<<< HEAD
        insert_size   220
        is_delta      20
        var           2
                
        QUAKE_CROPPED_100K
        {
            precounted       true
            precounted_path  ./data/debruijn/08.23_20_21.QUAKE_CROPPED_100K/paired_info_IS220_RS100  
            ;precounted_path  ./data/debruijn/08.22_19_43.QUAKE_CROPPED_100K/paired_info_IS220_RS100          
            first            ./data/input/E.Coli.K12.MG1655/EAS20_8/quaked/cropped/s_6.first100000_1.fastq.gz
            second           ./data/input/E.Coli.K12.MG1655/EAS20_8/quaked/cropped/s_6.first100000_2.fastq.gz
            
            has_advanced     false
            advanced         ./data/debruijn
        }
        QUAKE_CROPPED_400K
        {   
        	precounted       true 
        	precounted_path  ./data/debruijn/08.23_20_22.QUAKE_CROPPED_400K/paired_info_IS220_RS100  
            ;precounted_path  ./data/debruijn/08.22_20_25.QUAKE_CROPPED_400K/paired_info_IS220_RS100
            first            ./data/input/E.Coli.K12.MG1655/EAS20_8/quaked/cropped/s_6.first400000_1.fastq.gz
            second           ./data/input/E.Coli.K12.MG1655/EAS20_8/quaked/cropped/s_6.first400000_2.fastq.gz
            
            has_advanced     false
            advanced         ./data/debruijn                        
=======
        insert_size   500

        QUAKE_CROPPED_100K
        {
            precounted       true 
            precounted_path  ./data/debruijn/08.22_19_43.QUAKE_CROPPED_100K/paired_info_IS500_RS100 
            first            ./data/input/E.Coli.K12.MG1655/EAS600_70/quaked/cropped/E.Coli_600.first100000_1.fastq.gz
            second           ./data/input/E.Coli.K12.MG1655/EAS600_70/quaked/cropped/E.Coli_600.first100000_2.fastq.gz             
        }                
        QUAKE_CROPPED_400K
        {   
        	precounted       false 
            precounted_path  ./data/debruijn/   
            first            ./data/input/E.Coli.K12.MG1655/EAS600_70/quaked/cropped/E.Coli_600.first400000_1.fastq.gz
            second           ./data/input/E.Coli.K12.MG1655/EAS600_70/quaked/cropped/E.Coli_600.first400000_2.fastq.gz                        
>>>>>>> 1bdbd4de
        }
        QUAKE_FULL
        {
            precounted       true
<<<<<<< HEAD
            precounted_path  ./data/debruijn/08.24_11_23.QUAKE_FULL/paired_info_IS220_RS100_clustered
            first            ./data/input/E.Coli.K12.MG1655/EAS20_8/quaked/s_6_1.cor.fastq.gz
            second           ./data/input/E.Coli.K12.MG1655/EAS20_8/quaked/s_6_2.cor.fastq.gz
            
            has_advanced     false
            advanced         ./data/debruijn  
=======
            precounted_path  ./data/debruijn/08.24_11_23.QUAKE_FULL/paired_info_IS500_RS100
            first            /media/9638E49E38E47E9D/BOIINF/E.Coli_600/quaked/ERR022075_1.cor.fastq.gz
            second           /media/9638E49E38E47E9D/BOIINF/E.Coli_600/quaked/ERR022075_2.cor.fastq.gz
           
            ; first    ./data/input/E.Coli.K12.MG1655/EAS600_70/quaked/ERR022075_1.cor.fastq.gz
            ; second    ./data/input/E.Coli.K12.MG1655/EAS600_70/quaked/ERR022075_2.cor.fastq.gz    
>>>>>>> 1bdbd4de
        }
        EAS600_QUAKE_CROPPED_100K
        {
            precounted       true 
<<<<<<< HEAD
            precounted_path  ./data/debruijn/08.22_19_43.QUAKE_CROPPED_100K/paired_info_IS220_RS100          
            first            ./data/input/E.Coli.K12.MG1655/EAS20_8/quaked/cropped/s_6.first100000_1.fastq.gz
            second           ./data/input/E.Coli.K12.MG1655/EAS20_8/quaked/cropped/s_6.first100000_2.fastq.gz
            
            has_advanced     false
            advanced         ./data/debruijn             
        }
        EAS600_QUAKE_CROPPED_400K
        {   
            precounted       true 
            precounted_path  ./data/debruijn/08.22_20_25.QUAKE_CROPPED_400K/paired_info_IS220_RS100
            first            ./data/input/E.Coli.K12.MG1655/EAS20_8/quaked/cropped/s_6.first400000_1.fastq.gz
            second           ./data/input/E.Coli.K12.MG1655/EAS20_8/quaked/cropped/s_6.first400000_2.fastq.gz
            
            has_advanced     false
            advanced         ./data/debruijn                        
        }
        EAS600_QUAKE_FULL
        {
            precounted       false 
            precounted_path  ./data/debruijn/
            first            ./data/input/E.Coli.K12.MG1655/EAS20_8/quaked/s_6_1.cor.fastq.gz
            second           ./data/input/E.Coli.K12.MG1655/EAS20_8/quaked/s_6_2.cor.fastq.gz
            
            has_advanced     false
            advanced         ./data/debruijn  
        }
    }     
    item_1
    {
        read_size     100
        insert_size   500
        is_delta      50
        var           2

        QUAKE_CROPPED_100K
        {
            precounted       true 
            precounted_path  ./data/debruijn/08.23_20_21.QUAKE_CROPPED_100K/paired_info_IS500_RS100 
            ;precounted_path  ./data/debruijn/08.22_19_43.QUAKE_CROPPED_100K/paired_info_IS500_RS100
            first            ./data/input/E.Coli.K12.MG1655/EAS600_70/quaked/cropped/E.Coli_600.first100000_1.fastq.gz
            second           ./data/input/E.Coli.K12.MG1655/EAS600_70/quaked/cropped/E.Coli_600.first100000_2.fastq.gz
            
            has_advanced     false
            advanced         ./data/debruijn             
        }                
        QUAKE_CROPPED_400K
=======
            precounted_path  ./data/debruijn/08.22_19_43.QUAKE_CROPPED_100K/paired_info_IS500_RS100         
            first            ./data/input/E.Coli.K12.MG1655/EAS600_70/quaked/cropped/E.Coli_600.first100000_1.fastq.gz
            second           ./data/input/E.Coli.K12.MG1655/EAS600_70/quaked/cropped/E.Coli_600.first100000_2.fastq.gz             
        }
        EAS600_QUAKE_CROPPED_400K
>>>>>>> 1bdbd4de
        {   
        	precounted       true 
            precounted_path  ./data/debruijn/08.22_20_25.QUAKE_CROPPED_400K/paired_info_IS500_RS100  
            first            ./data/input/E.Coli.K12.MG1655/EAS600_70/quaked/cropped/E.Coli_600.first400000_1.fastq.gz
            second           ./data/input/E.Coli.K12.MG1655/EAS600_70/quaked/cropped/E.Coli_600.first400000_2.fastq.gz
            
            
            has_advanced     false
            advanced         ./data/debruijn                        
        }
        EAS600_QUAKE_FULL
        {
<<<<<<< HEAD
            precounted       true
            precounted_path  ./data/debruijn/08.24_11_23.QUAKE_FULL/paired_info_IS500_RS100_clustered
=======
            precounted       false 
            precounted_path  ./data/debruijn/
>>>>>>> 1bdbd4de
            first            /media/9638E49E38E47E9D/BOIINF/E.Coli_600/quaked/ERR022075_1.cor.fastq.gz
            second           /media/9638E49E38E47E9D/BOIINF/E.Coli_600/quaked/ERR022075_2.cor.fastq.gz
            
            
            has_advanced     false
            advanced         ./data/debruijn
           
            ; first    ./data/input/E.Coli.K12.MG1655/EAS600_70/quaked/ERR022075_1.cor.fastq.gz
            ; second    ./data/input/E.Coli.K12.MG1655/EAS600_70/quaked/ERR022075_2.cor.fastq.gz    
        }
        EAS600_QUAKE_CROPPED_100K
        {
            precounted       true 
            precounted_path  ./data/debruijn/08.22_19_43.QUAKE_CROPPED_100K/paired_info_IS500_RS100         
            first            ./data/input/E.Coli.K12.MG1655/EAS600_70/quaked/cropped/E.Coli_600.first100000_1.fastq.gz
            second           ./data/input/E.Coli.K12.MG1655/EAS600_70/quaked/cropped/E.Coli_600.first100000_2.fastq.gz
            
            
            has_advanced     false
            advanced         ./data/debruijn             
        }
        EAS600_QUAKE_CROPPED_400K
        {   
        	precounted       false 
            precounted_path  ./data/debruijn/
            first            ./data/input/E.Coli.K12.MG1655/EAS600_70/quaked/cropped/E.Coli_600.first400000_1.fastq.gz
            second           ./data/input/E.Coli.K12.MG1655/EAS600_70/quaked/cropped/E.Coli_600.first400000_2.fastq.gz
            
            has_advanced     false
            advanced         ./data/debruijn                        
        }
        EAS600_QUAKE_FULL
        {
            precounted       false 
            precounted_path  ./data/debruijn/
            first            /media/9638E49E38E47E9D/BOIINF/E.Coli_600/quaked/ERR022075_1.cor.fastq.gz
            second           /media/9638E49E38E47E9D/BOIINF/E.Coli_600/quaked/ERR022075_2.cor.fastq.gz
            
            
            has_advanced     false
            advanced         ./data/debruijn
           
            ; first    ./data/input/E.Coli.K12.MG1655/EAS600_70/quaked/ERR022075_1.cor.fastq.gz
            ; second    ./data/input/E.Coli.K12.MG1655/EAS600_70/quaked/ERR022075_2.cor.fastq.gz    
        }
    } 
      
    item_1
    {
        read_size     100
        insert_size   220
                
        QUAKE_CROPPED_100K
        {
            precounted       true 
            precounted_path  ./data/debruijn/08.22_19_43.QUAKE_CROPPED_100K/paired_info_IS220_RS100          
            first            ./data/input/E.Coli.K12.MG1655/EAS20_8/quaked/cropped/s_6.first100000_1.fastq.gz
            second           ./data/input/E.Coli.K12.MG1655/EAS20_8/quaked/cropped/s_6.first100000_2.fastq.gz             
        }
        QUAKE_CROPPED_400K
        {   
        	precounted       false 
            precounted_path  ./data/debruijn/   
            first            ./data/input/E.Coli.K12.MG1655/EAS20_8/quaked/cropped/s_6.first400000_1.fastq.gz
            second           ./data/input/E.Coli.K12.MG1655/EAS20_8/quaked/cropped/s_6.first400000_2.fastq.gz                        
        }
        QUAKE_FULL
        {
            precounted       false 
            precounted_path  ./data/debruijn/
            first            ./data/input/E.Coli.K12.MG1655/EAS20_8/quaked/cropped/s_6_1.cor.fastq.gz
            second           ./data/input/E.Coli.K12.MG1655/EAS20_8/quaked/cropped/s_6_2.cor.fastq.gz  
        }
        EAS600_QUAKE_CROPPED_100K
        {
            precounted       true 
            precounted_path  ./data/debruijn/08.22_19_43.QUAKE_CROPPED_100K/paired_info_IS220_RS100          
            first            ./data/input/E.Coli.K12.MG1655/EAS20_8/quaked/cropped/s_6.first100000_1.fastq.gz
            second           ./data/input/E.Coli.K12.MG1655/EAS20_8/quaked/cropped/s_6.first100000_2.fastq.gz             
        }
        EAS600_QUAKE_CROPPED_400K
        {   
        	precounted       false 
            precounted_path  ./data/debruijn/   
            first            ./data/input/E.Coli.K12.MG1655/EAS20_8/quaked/cropped/s_6.first400000_1.fastq.gz
            second           ./data/input/E.Coli.K12.MG1655/EAS20_8/quaked/cropped/s_6.first400000_2.fastq.gz                        
        }
        EAS600_QUAKE_FULL
        {
            precounted       false 
            precounted_path  ./data/debruijn/
            first            ./data/input/E.Coli.K12.MG1655/EAS20_8/quaked/cropped/s_6_1.cor.fastq.gz
            second           ./data/input/E.Coli.K12.MG1655/EAS20_8/quaked/cropped/s_6_2.cor.fastq.gz  
        }
    }        
}

; additional etalon libs
etalon_libs
{    
    count  0
    item_0
    {
        read_size    100
        insert_size  800
    }
    item_1
    {
        read_size    100
        insert_size  2100
    }	
}

; output options
write_seeds             true 
write_overlaped_paths   true
write_paths             true
write_contigs           true
write_real_paired_info  true
cluster_paired_info     true
write_graph             true
print_stats             true
paired_info_file_prefix "paired_info_"

; seed selection
ss
{
    min_coverage   120
    glue_seeds     false
    max_cycles     1
}

; extension selection
es
{
    use_weight_function_first  false
    weight_fun_threshold       0
    weight_threshold           0.1
    priority_coeff             6

    use_delta_first       true
    etalon_distance_dev   2
    
    max_iter              3
    
    max_depth             0
}    

; loops removal
lr
{
    investigation      true																														
	loop_to_investigate 1
	max_loop_len       2
	max_exits          1
	
    max_loops          5
    full_loop_removal  true
    exlude_cycle       false
}

; stop criteria
sc
{
    all_seeds       true
    edge_coverage   0.8
    len_coverage    0.99
}

; filter options
fo
{
    remove_duplicates       true
    remove_subpaths         true
    remove_overlaps         true
    
    length_percent          1.5
    conjugate_percent       0.4
    
    remove_single           true
    
    remove_similar          true
    similar_edges           0.6
    similar_length          0.95
}


;research options
research 
{
    research_mode            false
    detailed_output          true
    fiter_by_edge            true
    edge_length              46
    force_to_cycle           false 
    cycle_priority_edge      55
}<|MERGE_RESOLUTION|>--- conflicted
+++ resolved
@@ -47,7 +47,6 @@
     item_0
     {
         read_size     100
-<<<<<<< HEAD
         insert_size   220
         is_delta      20
         var           2
@@ -73,47 +72,20 @@
             
             has_advanced     false
             advanced         ./data/debruijn                        
-=======
-        insert_size   500
-
-        QUAKE_CROPPED_100K
-        {
-            precounted       true 
-            precounted_path  ./data/debruijn/08.22_19_43.QUAKE_CROPPED_100K/paired_info_IS500_RS100 
-            first            ./data/input/E.Coli.K12.MG1655/EAS600_70/quaked/cropped/E.Coli_600.first100000_1.fastq.gz
-            second           ./data/input/E.Coli.K12.MG1655/EAS600_70/quaked/cropped/E.Coli_600.first100000_2.fastq.gz             
-        }                
-        QUAKE_CROPPED_400K
-        {   
-        	precounted       false 
-            precounted_path  ./data/debruijn/   
-            first            ./data/input/E.Coli.K12.MG1655/EAS600_70/quaked/cropped/E.Coli_600.first400000_1.fastq.gz
-            second           ./data/input/E.Coli.K12.MG1655/EAS600_70/quaked/cropped/E.Coli_600.first400000_2.fastq.gz                        
->>>>>>> 1bdbd4de
         }
         QUAKE_FULL
         {
             precounted       true
-<<<<<<< HEAD
             precounted_path  ./data/debruijn/08.24_11_23.QUAKE_FULL/paired_info_IS220_RS100_clustered
             first            ./data/input/E.Coli.K12.MG1655/EAS20_8/quaked/s_6_1.cor.fastq.gz
             second           ./data/input/E.Coli.K12.MG1655/EAS20_8/quaked/s_6_2.cor.fastq.gz
             
             has_advanced     false
             advanced         ./data/debruijn  
-=======
-            precounted_path  ./data/debruijn/08.24_11_23.QUAKE_FULL/paired_info_IS500_RS100
-            first            /media/9638E49E38E47E9D/BOIINF/E.Coli_600/quaked/ERR022075_1.cor.fastq.gz
-            second           /media/9638E49E38E47E9D/BOIINF/E.Coli_600/quaked/ERR022075_2.cor.fastq.gz
-           
-            ; first    ./data/input/E.Coli.K12.MG1655/EAS600_70/quaked/ERR022075_1.cor.fastq.gz
-            ; second    ./data/input/E.Coli.K12.MG1655/EAS600_70/quaked/ERR022075_2.cor.fastq.gz    
->>>>>>> 1bdbd4de
         }
         EAS600_QUAKE_CROPPED_100K
         {
             precounted       true 
-<<<<<<< HEAD
             precounted_path  ./data/debruijn/08.22_19_43.QUAKE_CROPPED_100K/paired_info_IS220_RS100          
             first            ./data/input/E.Coli.K12.MG1655/EAS20_8/quaked/cropped/s_6.first100000_1.fastq.gz
             second           ./data/input/E.Coli.K12.MG1655/EAS20_8/quaked/cropped/s_6.first100000_2.fastq.gz
@@ -161,13 +133,6 @@
             advanced         ./data/debruijn             
         }                
         QUAKE_CROPPED_400K
-=======
-            precounted_path  ./data/debruijn/08.22_19_43.QUAKE_CROPPED_100K/paired_info_IS500_RS100         
-            first            ./data/input/E.Coli.K12.MG1655/EAS600_70/quaked/cropped/E.Coli_600.first100000_1.fastq.gz
-            second           ./data/input/E.Coli.K12.MG1655/EAS600_70/quaked/cropped/E.Coli_600.first100000_2.fastq.gz             
-        }
-        EAS600_QUAKE_CROPPED_400K
->>>>>>> 1bdbd4de
         {   
         	precounted       true 
             precounted_path  ./data/debruijn/08.22_20_25.QUAKE_CROPPED_400K/paired_info_IS500_RS100  
@@ -180,13 +145,8 @@
         }
         EAS600_QUAKE_FULL
         {
-<<<<<<< HEAD
             precounted       true
             precounted_path  ./data/debruijn/08.24_11_23.QUAKE_FULL/paired_info_IS500_RS100_clustered
-=======
-            precounted       false 
-            precounted_path  ./data/debruijn/
->>>>>>> 1bdbd4de
             first            /media/9638E49E38E47E9D/BOIINF/E.Coli_600/quaked/ERR022075_1.cor.fastq.gz
             second           /media/9638E49E38E47E9D/BOIINF/E.Coli_600/quaked/ERR022075_2.cor.fastq.gz
             
