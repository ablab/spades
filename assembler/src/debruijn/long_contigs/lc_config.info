; input options
from_file     true	  ; always true
syminfo       false

;Only precount and estimate
paired_info_only    false

QUAKE_CROPPED_100K
{
    graph_file       ./data/debruijn/08.22_19_21.QUAKE_CROPPED_100K/saves/repeats_resolved_before
}
QUAKE_CROPPED_400K
{
    graph_file       ./data/debruijn/08.22_20_01.QUAKE_CROPPED_400K/saves/repeats_resolved_before
}
QUAKE_FULL
{
    ;graph_file       ./data/debruijn/QUAKE_FULL/K55/09.24_14_23/saves/simplified_graph
    ;graph_file       ./data/debruijn/QUAKE_FULL/K55/NORMAL_NEW/simplified_graph
    graph_file       ./data/debruijn/QUAKE_FULL/K55/NORMAL_ITER/simplified_graph
    
}

EAS600_QUAKE_FULL
{
    graph_file       ./data/debruijn/EAS600_QUAKE_FULL/K55/source/simplified_graph
}

LB_QUAKE_FULL
{
    graph_file       ./data/debruijn/LB_QUAKE_FULL/K55/grp1910/simplified_graph
}


SC_NEW_1_FILTERED
{
    graph_file       ./data/debruijn/QUAKE_FULL/K55/SC_NEW_1_FILTERED/simplified_graph
    ;graph_file       ./data/debruijn/QUAKE_FULL/K55/SC_NEW_1_FILTERED_wf/simplified_graph
}

SC_HAMMER_1410_FILTERED
{
    graph_file       ./data/debruijn/SC_HAMMER_1410_FILTERED/K55/gr1910_2/simplified_graph
    ;graph_file       ./data/debruijn/QUAKE_FULL/K55/SC_HAMMER_1410_FILTERED/simplified_graph
}
		 
DELTA_CORRECTED_1   
{
    graph_file       ./data/debruijn/DELTA_CORRECTED_1/K55/gr1/simplified_graph
}

PICHIA_CORRECTED 
{
    graph_file       data/debruijn/PICHIA_CORRECTED_1/K55/11.11_21.41.46/saves/simplified_graph
    ;graph_file       data/debruijn/PICHIA_CORRECTED/K47/latest/saves/simplified_graph
}

SAUREUS_CORRECTED_MS
{
    graph_file      data/debruijn/SAUREUS_CORRECTED_MS/K55/source/simplified_graph
}

; paired info options
use_new_metrics      true


; output options
write_seeds             true 
write_overlaped_paths   false
write_paths             true
write_contigs           true
write_real_paired_info  true
write_raw_paired_info   true
cluster_paired_info     true
write_graph             true
print_stats             false
paired_info_file_prefix "paired_info_"

total_symmetric_mode    false
first_grow_forward      true

; seed selection
ss
{
    min_coverage   120
    glue_seeds     false
    max_cycles     1
    
    remove_untrusted  true
    check_trusted     true
    trusted_threshold 0.2
    
    short_single      100
    chimeric_len      0
    chimeric_delta    0
    
    sym 
	{
	    cut_tips             false
	    min_conjugate_len    200
	    
	}
}

; extension selection
es
{
    use_weight_function_first  true
    weight_fun_threshold       0.2
    weight_threshold           0.1
    priority_coeff             3

    use_delta_first       true
    etalon_distance_dev   2
    
    max_iter              3
    
    max_depth             0
    
    fix_weight            true
    use_advanced          false
    advanced_coeff        1.4
}    

; loops removal
lr
{
    investigation      false																														
	loop_to_investigate 1
	max_loop_len       2
	max_exits          1
	
	stop_on_long       true
	
    max_loops          10
    full_loop_removal  true
    exlude_cycle       false
}

; stop criteria
sc
{
    all_seeds       true
    edge_coverage   0.8
    len_coverage    0.99
}

; filter options
fo
{
    remove_duplicates       true
    remove_subpaths         true
    remove_overlaps         true
    
    length_percent          1.2
    conjugate_percent       0.98
    
    remove_single           false
    
    remove_similar          true
    similar_edges           0.5
    similar_length          0.7
    
    remove_sefl_conjugate   false
    conj_len_percent        0.4
    break_sc                true
    chimeric_delta          10
    
    agreed_coeff            0.0
    
    sym 
	{
	    cut_tips             false
	    min_conjugate_len    200
	}
    
}

utils 
{
	; 1 check symmetry and conjugate symmetry
	; 2 check equality
	; 3 aggreagte paired info
    mode        3 
    file1       ./data/debruijn/QUAKE_FULL/K55/SC/09.29_08_52/paired_info_IS270_RS100_clustered
    file2       ./data/debruijn/QUAKE_FULL/K55/SC/simplified_graph
    
    clustered   ./data/debruijn/QUAKE_FULL/K55/SC/09.29_08_52/paired_info_IS270_RS100_clustered
    read_size    100
    insert_size  270
    dev          5
    advanced    ./data/debruijn/QUAKE_FULL/K55/SC/09.29_07_30/paired_info_IS270_RS100_acl
}    


;research options
research 
{
    research_mode            false
    detailed_output          true
    fiter_by_edge            true
    edge_length              46
    force_to_cycle           false 
    cycle_priority_edge      55
}


; additional real libs
real_libs
{    
    count 2

    item_10
    {
        read_size    100
        insert_size  180
        is_delta      2
        var           5

        SAUREUS_CORRECTED_MS
        {
            precounted       true
            precounted_path  data/debruijn/SAUREUS_CORRECTED_MS/K55/source/paired_info_IS180_RS100_clustered
            first  ./data/input/S.Aureus.USA300_FPR3757/Reads/Quaked/SRR022868_1.cor.fastq
            second ./data/input/S.Aureus.USA300_FPR3757/Reads/Quaked/SRR022868_2.cor.fastq

            has_advanced     false
            advanced         ./data/debruijn/

            raw              ./data/debruijn/
       	}

    }

    item_0
    {
        read_size    75
        insert_size  280
        is_delta      2
        var           5

        PICHIA_CORRECTED
        {
            precounted       false
            precounted_path  ./data/debruijn/PICHIA_CORRECTED/K55/11.12_05.08.48/paired_info_IS280_RS75_clustered
            first  ./data/input/P.stipitis/Reads/Quaked/HCT10499_s_7_1.cor.fastq
            second ./data/input/P.stipitis/Reads/Quaked/HCT10499_s_7_2.cor.fastq

            has_advanced     false
            advanced         ./data/debruijn/

            raw              ./data/debruijn/
        }
    }

    item_11
    {
      	 read_size    75
      	 insert_size  3200
        is_delta      10
        var           50

       	PICHIA_CORRECTED
       	{
            precounted      false
            precounted_path  ./data/debruijn/PICHIA_CORRECTED/K55/11.12_05.08.48/paired_info_IS3200_RS75_clustered

            first  ./data/input/P.stipitis/Reads/Quaked/HCT10508_s_8_1.cor.fastq
            second ./data/input/P.stipitis/Reads/Quaked/HCT10508_s_8_2.cor.fastq

            has_advanced     false
            advanced         ./data/debruijn/    

            raw              ./data/debruijn/
        }
    }      

    item_2
    {
     	read_size    75
        insert_size  280
       	is_delta      2
       	var           5

       	PICHIA_CORRECTED
        {
            precounted       false
            precounted_path  ./data/debruijn/

            first  ./data/input/P.stipitis/Reads/Quaked/HCT10499_s_8_1.cor.fastq
            second ./data/input/P.stipitis/Reads/Quaked/HCT10499_s_8_2.cor.fastq

            has_advanced     false
            advanced         ./data/debruijn/

            raw              ./data/debruijn/
       	}
    }


    item_5
    {
     	read_size     100
        insert_size   250
        is_delta      2
        var           5

       DELTA_CORRECTED_1         
       {
            precounted       false
            precounted_path  ./data/debruijn/

            first  ./data/input/Delta.Bacteria/lane1_reads_corrected_left.fastq
            second ./data/input/Delta.Bacteria/lane1_reads_corrected_right.fastq

            has_advanced     false
            advanced         ./data/debruijn/QUAK

            raw              ./data/debruijn/
        }
    }



    item_13
    {
     	read_size     100
        insert_size   370
        is_delta      2
        var           5

	LB_QUAKE_FULL
	{
		precounted true
		precounted_path ./data/debruijn/LB_QUAKE_FULL/K55/10.19_00_40/paired_info_IS370_RS100_clustered

       		first   ./data/input/L.Bouillonii_quaked/gerwick-read1.cor.fastq.gz
	        second  ./data/input/L.Bouillonii_quaked/gerwick-read2.cor.fastq.gz

		has_advanced   true
		advanced ./data/debruijn/LB_QUAKE_FULL/K55/10.19_00_40/paired_info_IS370_RS100_acl
		
		raw ./
	}
    }
    
    item_4
    {
    	read_size     100
        insert_size   270
        is_delta      2
        var           5
        
		SC_NEW_1_FILTERED
		{
            precounted       true
            precounted_path  ./data/debruijn/QUAKE_FULL/K55/SC_NEW_1_FILTERED/10.17_04_45/paired_info_IS270_RS100_clustered
            ;precounted_path  ./data/debruijn/QUAKE_FULL/K55/SC_NEW_1_FILTERED_wf/10.17_04_47/paired_info_IS270_RS100_clustered
            
	        first   ./data/input/E.Coli.K12.MG1655/SC_cor/hammer_human_filtered/filtered_paired_1_filtered.fastq
	        second  ./data/input/E.Coli.K12.MG1655/SC_cor/hammer_human_filtered/filtered_paired_2_filtered.fastq
	                    
            has_advanced     true
            ;advanced         ./data/debruijn/QUAKE_FULL/K55/SC_NEW_1_FILTERED/10.17_04_45/paired_info_IS270_RS100_acl
            advanced         ./data/debruijn/QUAKE_FULL/K55/SC_NEW_1_FILTERED_wf/10.17_04_47/paired_info_IS270_RS100_acl
            
            raw              ./data/debruijn/
		}
		
		SC_HAMMER_1410_FILTERED
		{
            precounted       true
            precounted_path  ./data/debruijn/SC_HAMMER_1410_FILTERED/K55/gr1910_2/paired_info_IS270_RS100_clustered
            ;precounted_path  ./data/debruijn/QUAKE_FULL/K55/SC_HAMMER_1410_FILTERED/10.17_04_53/paired_info_IS270_RS100_clustered
            
	        first   ./data/input/E.Coli.K12.MG1655/SC_cor/Hammer_14.10/filtered/human_filtered_paired_left.fastq
	        second  ./data/input/E.Coli.K12.MG1655/SC_cor/Hammer_14.10/filtered/human_filtered_paired_right.fastq
	                    
            has_advanced     true
            advanced         ./data/debruijn/SC_HAMMER_1410_FILTERED/K55/gr1910_2/paired_info_IS270_RS100_acl
            ;advanced         ./data/debruijn/QUAKE_FULL/K55/SC_HAMMER_1410_FILTERED/10.17_04_53/paired_info_IS270_RS100_acl
            
            raw              ./data/debruijn/
		}
       
    }
    
    
<<<<<<< HEAD
    item_0
=======
    item_20
>>>>>>> 0930a8fb
    {
        read_size     100
        insert_size   220
        is_delta      2
        var           10
                
        QUAKE_CROPPED_100K
        {
            precounted       false
            precounted_path  ./data/debruijn/QUAKE_FULL/09.15_16_31/paired_info_IS220_RS100_acl  
                      
            first            ./data/input/E.Coli.K12.MG1655/EAS20_8/quaked/cropped/s_6.first100000_1.fastq.gz
            second           ./data/input/E.Coli.K12.MG1655/EAS20_8/quaked/cropped/s_6.first100000_2.fastq.gz
            
            has_advanced     false
            advanced         ./data/debruijn
            
            raw              ./data/debruijn/
        }
        QUAKE_CROPPED_400K
        {   
        	precounted       false 
	       	precounted_path  ./data/debruijn/08.23_20_22.QUAKE_CROPPED_400K/paired_info_IS220_RS100  

            first            ./data/input/E.Coli.K12.MG1655/EAS20_8/quaked/cropped/s_6.first400000_1.fastq.gz
            second           ./data/input/E.Coli.K12.MG1655/EAS20_8/quaked/cropped/s_6.first400000_2.fastq.gz
            
            has_advanced     false
            advanced         ./data/debruijn       
            
            raw              ./data/debruijn/                 
        }
        
        QUAKE_FULL
        {
            precounted       true
            ;precounted_path  ./data/debruijn/QUAKE_FULL/K55/NORMAL_OLD/paired_info_IS220_RS100_clustered
            precounted_path  ./data/debruijn/QUAKE_FULL/K55/NORMAL_ITER/paired_info_IS220_RS100_clustered
            ;precounted_path  ./data/debruijn/QUAKE_FULL/K55/09.26_02_00/paired_info_IS220_RS100_clustered
            
            first            ./data/input/E.Coli.K12.MG1655/EAS20_8/quaked/s_6_1.cor.fastq.gz
            second           ./data/input/E.Coli.K12.MG1655/EAS20_8/quaked/s_6_2.cor.fastq.gz
            
            has_advanced     true
            ;advanced         ./data/debruijn/QUAKE_FULL/K55/NORMAL_OLD/paired_info_IS220_RS100_acl
            advanced         ./data/debruijn/QUAKE_FULL/K55/NORMAL_ITER/paired_info_IS220_RS100_acl
            ;advanced         ./data/debruijn/QUAKE_FULL/K55/09.25_14_15/paired_info_IS220_RS100_acl
            
            raw              ./data/debruijn/
        }

        EAS600_QUAKE_FULL
         {
            precounted       false
            precounted_path  ./data/debruijn

            first            ./data/input/E.Coli.K12.MG1655/EAS20_8/quaked/s_6_1.cor.fastq.gz
            second           ./data/input/E.Coli.K12.MG1655/EAS20_8/quaked/s_6_2.cor.fastq.gz

            has_advanced     false
            advanced         ./data/debruijn/QUAKE_FULL/K55/NORMAL_ITER/paired_info_IS220_RS100_acl

            raw              ./data/debruijn/
        }
    }     
   
    
<<<<<<< HEAD
    item_1
=======
    item_21
>>>>>>> 0930a8fb
    {
        read_size     100
        insert_size   480
        is_delta      2
        var           10

        QUAKE_CROPPED_100K
        {
            precounted       false 
            precounted_path  ./data/debruijn/08.23_20_21.QUAKE_CROPPED_100K/paired_info_IS500_RS100 
            
            first            ./data/input/E.Coli.K12.MG1655/EAS600_70/quaked/cropped/E.Coli_600.first100000_1.fastq.gz
            second           ./data/input/E.Coli.K12.MG1655/EAS600_70/quaked/cropped/E.Coli_600.first100000_2.fastq.gz
            
            has_advanced     false
            advanced         ./data/debruijn  
            
            raw              ./data/debruijn/           
        }                
        QUAKE_CROPPED_400K
        {   
        	precounted       false 
            precounted_path  ./data/debruijn/08.23_20_22.QUAKE_CROPPED_400K/paired_info_IS500_RS100  
            
            first            ./data/input/E.Coli.K12.MG1655/EAS600_70/quaked/cropped/E.Coli_600.first400000_1.fastq.gz
            second           ./data/input/E.Coli.K12.MG1655/EAS600_70/quaked/cropped/E.Coli_600.first400000_2.fastq.gz
            
            has_advanced     false
            advanced         ./data/debruijn      
            
            raw              ./data/debruijn/                  
        }
        
        QUAKE_FULL
        {
            precounted       true
            
            ;precounted_path  ./data/debruijn/QUAKE_FULL/K55/NORMAL_OLD/paired_info_IS480_RS100_clustered
            precounted_path  ./data/debruijn/QUAKE_FULL/K55/NORMAL_ITER/paired_info_IS480_RS100_clustered
            ;precounted_path  ./data/debruijn/QUAKE_FULL/K55/09.26_02_00/paired_info_IS480_RS100_clustered

           
            first    ./data/input/E.Coli.K12.MG1655/EAS600_70/quaked/ERR022075_1.cor.fastq.gz
            second    ./data/input/E.Coli.K12.MG1655/EAS600_70/quaked/ERR022075_2.cor.fastq.gz    
            ;first            /media/9638E49E38E47E9D/BOIINF/E.Coli_600/quaked/ERR022075_1.cor.fastq.gz
            ;second           /media/9638E49E38E47E9D/BOIINF/E.Coli_600/quaked/ERR022075_2.cor.fastq.gz
            
            has_advanced     true
            ;advanced         ./data/debruijn/QUAKE_FULL/K55/NORMAL_OLD/paired_info_IS480_RS100_acl
            advanced         ./data/debruijn/QUAKE_FULL/K55/NORMAL_ITER/paired_info_IS480_RS100_acl
            ;advanced         ./data/debruijn/QUAKE_FULL/K55/09.25_14_15/paired_info_IS480_RS100_acl
            
            raw              ./data/debruijn/
        }
        
        EAS600_QUAKE_FULL
        {
            precounted       false

            precounted_path  ./data/debrujn/

            first    ./data/input/E.Coli.K12.MG1655/EAS600_70/quaked/ERR022075_1.cor.fastq.gz
            second    ./data/input/E.Coli.K12.MG1655/EAS600_70/quaked/ERR022075_2.cor.fastq.gz

            has_advanced     false
            advanced         ./data/debruijn/QUAKE_FULL/K55/NORMAL_ITER/paired_info_IS480_RS100_acl

            raw              ./data/debruijn/
        }

    } 

}

; additional etalon libs
etalon_libs
{    
    count  0
    item_0
    {
        read_size    100
        insert_size  800
    }
    item_1
    {
        read_size    100
        insert_size  2100
    }	
}
<|MERGE_RESOLUTION|>--- conflicted
+++ resolved
@@ -386,11 +386,7 @@
     }
     
     
-<<<<<<< HEAD
     item_0
-=======
-    item_20
->>>>>>> 0930a8fb
     {
         read_size     100
         insert_size   220
@@ -458,11 +454,7 @@
     }     
    
     
-<<<<<<< HEAD
     item_1
-=======
-    item_21
->>>>>>> 0930a8fb
     {
         read_size     100
         insert_size   480
