--- conflicted
+++ resolved
@@ -14,12 +14,8 @@
 QUAKE_FULL
 {
     ;graph_file       ./data/debruijn/QUAKE_FULL/K55/09.24_14_23/saves/simplified_graph
-<<<<<<< HEAD
-    graph_file       ./data/debruijn/QUAKE_FULL/K55/HAMMER_FILTERED/simplified_graph
-=======
     graph_file       ./data/debruijn/QUAKE_FULL/K55/hammer_filtered/simplified_graph
     
->>>>>>> d5dfa204
 }
 EAS600_QUAKE_CROPPED_100K
 {
@@ -179,11 +175,7 @@
 {    
     count 2
     
-<<<<<<< HEAD
-    item_2
-=======
     item_0
->>>>>>> d5dfa204
     {
     	read_size     100
         insert_size   270
@@ -211,12 +203,8 @@
         }
     }
     
-<<<<<<< HEAD
-    item_0
-=======
     
     item_1
->>>>>>> d5dfa204
     {
         read_size     100
         insert_size   220
@@ -247,15 +235,9 @@
         }
         QUAKE_FULL
         {
-<<<<<<< HEAD
-            precounted       false
-            ;precounted_path  ./data/debruijn/QUAKE_FULL/K55/09.26_02_00/paired_info_IS220_RS100_clustered
-            precounted_path  ./data/debruijn/QUAKE_FULL/K55/SC/simplified_graph_et
-=======
             precounted       true
             precounted_path  ./data/debruijn/QUAKE_FULL/K55/09.26_02_00/paired_info_IS220_RS100_clustered
             ;precounted_path  ./data/debruijn/QUAKE_FULL/K55/normal/10.11_15_35/paired_info_IS220_RS100_clustered
->>>>>>> d5dfa204
             first            ./data/input/E.Coli.K12.MG1655/EAS20_8/quaked/s_6_1.cor.fastq.gz
             second           ./data/input/E.Coli.K12.MG1655/EAS20_8/quaked/s_6_2.cor.fastq.gz
 
@@ -298,14 +280,11 @@
             advanced         ./data/debruijn  
         }
     }     
-<<<<<<< HEAD
-=======
-    
-    
-
-    
-    
->>>>>>> d5dfa204
+    
+    
+
+    
+    
     item_1
     {
         read_size     100
@@ -340,21 +319,12 @@
         {
             precounted       false
             precounted_path  ./data/debruijn/QUAKE_FULL/K55/09.26_02_00/paired_info_IS480_RS100_clustered
-<<<<<<< HEAD
-;            first            /media/9638E49E38E47E9D/BOIINF/E.Coli_600/quaked/ERR022075_1.cor.fastq.gz
-;            second           /media/9638E49E38E47E9D/BOIINF/E.Coli_600/quaked/ERR022075_2.cor.fastq.gz
-            
-            raw
-            
-            has_advanced     false
-=======
             ;precounted_path  ./data/debruijn/QUAKE_FULL/K55/normal/10.11_15_35/paired_info_IS480_RS100_clustered
             first            /media/9638E49E38E47E9D/BOIINF/E.Coli_600/quaked/ERR022075_1.cor.fastq.gz
             second           /media/9638E49E38E47E9D/BOIINF/E.Coli_600/quaked/ERR022075_2.cor.fastq.gz
             
             raw              ./data/debruijn/QUAKE_FULL/K55/09.25_14_15/paired_info_IS480_RS100_acl
             has_advanced     true
->>>>>>> d5dfa204
             advanced         ./data/debruijn/QUAKE_FULL/K55/09.25_14_15/paired_info_IS480_RS100_acl
             ;advanced        ./data/debruijn/QUAKE_FULL/K55/normal/10.11_15_07/paired_info_IS480_RS100_acl
            
