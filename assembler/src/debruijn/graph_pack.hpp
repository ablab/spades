//***************************************************************************
//* Copyright (c) 2015 Saint Petersburg State University
//* Copyright (c) 2011-2014 Saint Petersburg Academic University
//* All Rights Reserved
//* See file LICENSE for details.
//***************************************************************************

#pragma once

#include "omni/id_track_handler.hpp"
#include "omni/edges_position_handler.hpp"
#include "debruijn_graph.hpp"
#include "de/paired_info.hpp"
#include "config_struct.hpp"
#include "edge_index.hpp"
#include "genomic_quality.hpp"
#include "sequence_mapper.hpp"
#include "genomic_info.hpp"
#include "long_read_storage.hpp"
#include "detail_coverage.hpp"
#include "genome_storage.hpp"

namespace debruijn_graph {

/*KmerFree*//*KmerStoring*/
template<class Graph, class SeqType, class KmerEdgeIndex = KmerStoringEdgeIndex<Graph, SeqType, kmer_index_traits<SeqType>, DefaultStoring>>
struct graph_pack: private boost::noncopyable {
    typedef Graph graph_t;
    typedef typename Graph::VertexId VertexId;
    typedef typename Graph::EdgeId EdgeId;
    typedef SeqType seq_t;
    typedef EdgeIndex<graph_t, seq_t, KmerEdgeIndex> index_t;
    typedef omnigraph::de::PairedInfoIndicesT<Graph> PairedInfoIndicesT;
    typedef omnigraph::de::UnclusteredPairedInfoIndicesT<Graph> UnclusteredPairedInfoIndicesT;
    typedef LongReadContainer<Graph> LongReadContainerT;

    size_t k_value;

    graph_t g;
    index_t index;
    KmerMapper<graph_t, seq_t> kmer_mapper;
    FlankingCoverage<graph_t> flanking_cov;
    UnclusteredPairedInfoIndicesT paired_indices;
    PairedInfoIndicesT clustered_indices;
    PairedInfoIndicesT scaffolding_indices;
    LongReadContainerT single_long_reads;
    GenomicInfo ginfo;

    GenomeStorage genome;
	EdgeQuality<Graph> edge_qual;
    mutable EdgesPositionHandler<graph_t> edge_pos;
 
    graph_pack(size_t k, const std::string &workdir, size_t lib_count,
<<<<<<< HEAD
                        const string &genome,
=======
                        const string &genome = "",
>>>>>>> 47486cf0
                        size_t flanking_range = 50,
                        size_t max_mapping_gap = 0,
                        size_t max_gap_diff = 0,
                        bool detach_indices = true)
            : k_value(k), g(k), index(g, workdir),
              kmer_mapper(g),
              flanking_cov(g, flanking_range),
              paired_indices(lib_count),
              clustered_indices(g, lib_count),
              scaffolding_indices(g, lib_count),
              single_long_reads(g, lib_count),
              genome(genome),
              edge_qual(g),
              edge_pos(g, max_mapping_gap + k, max_gap_diff)
    { 
        if (detach_indices) {
            DetachAll();
        }
    }

    void FillQuality() {
        edge_qual.Fill(index, kmer_mapper, genome.GetSequence());
    }

    //todo remove with usages after checking
    void ClearQuality() {
        edge_qual.clear();
    }

    void EnsureIndex() {
        if (!index.IsAttached()) {
            INFO("Index refill");
            index.Refill();
            index.Attach();
        }
    }

    void EnsureBasicMapping() {
        VERIFY(kmer_mapper.IsAttached());
        EnsureIndex();
    }

    void EnsureQuality() {
        if (!edge_qual.IsAttached()) {
            ClearQuality();
            FillQuality();
            edge_qual.Attach();
        }
    }

    //positions are refilled every time
    void EnsurePos() {
        if (!edge_pos.IsAttached()) {
            edge_pos.Attach();
        }
        edge_pos.clear();
        FillPos(*this, genome.GetSequence(), "ref0");
        FillPos(*this, !genome.GetSequence(), "ref1");
    }
    
    void EnsureDebugInfo() {
        EnsureBasicMapping();
        EnsureQuality();
        EnsurePos();
    }

    void InitRRIndices() {
        clustered_indices.Init();
        scaffolding_indices.Init();
    }

    void ClearRRIndices() {
        for (auto& pi : paired_indices) {
            pi.Clear();
        }
        clustered_indices.Clear();
        scaffolding_indices.Clear();
        single_long_reads.Clear();
    }

    void DetachAll() {
        index.Detach();
        kmer_mapper.Detach();
        edge_pos.Detach();
        edge_qual.Detach();
    }

};

typedef graph_pack<ConjugateDeBruijnGraph, runtime_k::RtSeq, KmerFreeEdgeIndex<Graph, runtime_k::RtSeq, kmer_index_traits<runtime_k::RtSeq>, DefaultStoring>> conj_graph_pack;
typedef conj_graph_pack::index_t Index;

typedef conj_graph_pack::PairedInfoIndicesT PairedIndicesT;
typedef conj_graph_pack::UnclusteredPairedInfoIndicesT UnclusteredPairedIndicesT;
typedef conj_graph_pack::LongReadContainerT LongReadContainerT;
typedef omnigraph::de::PairedInfoIndexT<ConjugateDeBruijnGraph> PairedIndexT;
typedef omnigraph::de::UnclusteredPairedInfoIndexT<ConjugateDeBruijnGraph> UnclusteredPairedIndexT;


} // namespace debruijn_graph<|MERGE_RESOLUTION|>--- conflicted
+++ resolved
@@ -51,11 +51,7 @@
     mutable EdgesPositionHandler<graph_t> edge_pos;
  
     graph_pack(size_t k, const std::string &workdir, size_t lib_count,
-<<<<<<< HEAD
-                        const string &genome,
-=======
                         const string &genome = "",
->>>>>>> 47486cf0
                         size_t flanking_range = 50,
                         size_t max_mapping_gap = 0,
                         size_t max_gap_diff = 0,
