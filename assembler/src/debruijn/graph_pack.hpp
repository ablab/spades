--- conflicted
+++ resolved
@@ -20,14 +20,11 @@
 #include "debruijn_graph.hpp"
 #include "config_struct.hpp"
 #include "edge_index.hpp"
-<<<<<<< HEAD
 #include "genomic_quality.hpp"
-=======
 #include "sequence_mapper.hpp"
 #include "genomic_info.hpp"
 #include "long_read_storage.hpp"
 #include "detail_coverage.hpp"
->>>>>>> b3e4611f
 
 namespace debruijn_graph {
 
@@ -47,30 +44,6 @@
     IdTrackHandler<graph_t> int_ids;
     EdgesPositionHandler<graph_t> edge_pos;
 //	PairedInfoIndex<graph_t> etalon_paired_index;
-<<<<<<< HEAD
-	KmerMapper<graph_t, seq_t> kmer_mapper;
-	Sequence genome;
-	MismatchMasker<graph_t> mismatch_masker;
-	EdgeQuality<Graph> edge_qual;
-
-	//todo review params
-    explicit graph_pack(size_t k, const std::string &workdir,
-            Sequence const& genome = Sequence(), size_t single_gap = 0,
-            bool careful_labeling = false, bool use_inner_ids = false) :
-    k_value(k), g(k), index(g, (unsigned) k + 1, workdir),
-    int_ids(g, use_inner_ids), edge_pos(g, (int) single_gap, careful_labeling),
-    kmer_mapper(g, k + 1), genome(genome), mismatch_masker(g), edge_qual(g) {
-    }
-
-    void FillQuality() {
-        edge_qual.Fill(index, kmer_mapper, genome);
-    }
-
-    //todo remove with usages after checking
-    void ClearQuality() {
-        edge_qual.clear();
-    }
-=======
     KmerMapper<graph_t, seq_t> kmer_mapper;
     NewFlankingCoverage<graph_t> flanking_cov;
     PairedInfoIndicesT paired_indices;
@@ -80,6 +53,7 @@
 
     GenomicInfo ginfo;
     Sequence genome;
+	EdgeQuality<Graph> edge_qual;
 
     graph_pack(size_t k, const std::string &workdir, size_t lib_count,
                         Sequence genome = Sequence(), size_t single_gap = 0,
@@ -93,13 +67,22 @@
               clustered_indices(g, lib_count),
               scaffolding_indices(g, lib_count),
               single_long_reads(g, lib_count),
-              genome(genome)
+              genome(genome),
+              edge_qual(g)
     { }
+
+    void FillQuality() {
+        edge_qual.Fill(index, kmer_mapper, genome);
+    }
+
+    //todo remove with usages after checking
+    void ClearQuality() {
+        edge_qual.clear();
+    }
 
 //    void FillFlankingCoverage() {
 //        flanking_cov.Fill(index.inner_index());
 //    }
->>>>>>> b3e4611f
 };
 
 typedef graph_pack<ConjugateDeBruijnGraph, runtime_k::RtSeq,
