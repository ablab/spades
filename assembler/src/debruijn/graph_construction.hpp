--- conflicted
+++ resolved
@@ -36,56 +36,6 @@
 typedef io::MultifileReader<io::SingleRead> CompositeSingleReadStream;
 typedef io::ConvertingReaderWrapper UnitedStream;
 
-<<<<<<< HEAD
-template<class Graph, class Index>
-void FillEtalonPairedIndex(PairedInfoIndexT<Graph>& etalon_paired_index,
-		const Graph &g, const Index& index,
-		const KmerMapper<Graph>& kmer_mapper, size_t is, size_t rs,
-		size_t delta, const Sequence& genome, size_t k)
-{
-	VERIFY_MSG(genome.size() > 0,
-			"The genome seems not to be loaded, program will exit");
-	INFO((string) (FormattedString("Counting etalon paired info for genome of length=%i, k=%i, is=%i, rs=%i, delta=%i")
-	        << genome.size() << k << is << rs << delta));
-
-	EtalonPairedInfoCounter<Graph, Index> etalon_paired_info_counter(g, index, kmer_mapper, is, rs, delta, k);
-	etalon_paired_info_counter.FillEtalonPairedInfo(genome, etalon_paired_index);
-
-	DEBUG("Etalon paired info counted");
-}
-
-template<class Graph, class Index>
-void FillEtalonPairedIndex(PairedInfoIndexT<Graph>& etalon_paired_index,
-		const Graph &g, const Index& index,
-		const KmerMapper<Graph>& kmer_mapper, const Sequence& genome,
-		const io::SequencingLibrary<debruijn_config::DataSetData> &lib,
-		size_t k) {
-
-	FillEtalonPairedIndex(etalon_paired_index, g, index, kmer_mapper,
-                        size_t(lib.data().mean_insert_size), lib.data().read_length, size_t(lib.data().insert_size_deviation),
-			genome, k);
-
-	//////////////////DEBUG
-	//	SimpleSequenceMapper<k + 1, Graph> simple_mapper(g, index);
-	//	Path<EdgeId> path = simple_mapper.MapSequence(genome);
-	//	SequenceBuilder sequence_builder;
-	//	sequence_builder.append(Seq<k>(g.EdgeNucls(path[0])));
-	//	for (auto it = path.begin(); it != path.end(); ++it) {
-	//		sequence_builder.append(g.EdgeNucls(*it).Subseq(k));
-	//	}
-	//	Sequence new_genome = sequence_builder.BuildSequence();
-	//	NewEtalonPairedInfoCounter<k, Graph> new_etalon_paired_info_counter(g, index,
-	//			insert_size, read_length, insert_size * 0.1);
-	//	PairedInfoIndexT<Graph> new_paired_info_index(g);
-	//	new_etalon_paired_info_counter.FillEtalonPairedInfo(new_genome, new_paired_info_index);
-	//	CheckInfoEquality(etalon_paired_index, new_paired_info_index);
-	//////////////////DEBUG
-//	INFO("Etalon paired info counted");
-}
-
-
-=======
->>>>>>> d1e0dc0f
 template<class Index>
 void FillCoverageFromIndex(Index& index) {
 	const auto& inner_index = index.inner_index();
