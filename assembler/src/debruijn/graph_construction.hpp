//***************************************************************************
//* Copyright (c) 2011-2013 Saint-Petersburg Academic University
//* All Rights Reserved
//* See file LICENSE for details.
//****************************************************************************

/*
 * graph_construction.hpp
 *
 *  Created on: Aug 12, 2011
 *      Author: sergey
 */

#ifndef GRAPH_CONSTRUCTION_HPP_
#define GRAPH_CONSTRUCTION_HPP_

#include "openmp_wrapper.h"

#include "io/multifile_reader.hpp"
#include "omni/edges_position_handler.hpp"

#include "debruijn_graph_constructor.hpp"
#include "indices/debruijn_kmer_index.hpp"
#include "debruijn_graph.hpp"
#include "graphio.hpp"
#include "graph_pack.hpp"
#include "utils.hpp"
#include "perfcounter.hpp"
#include "early_simplification.hpp"

#include "read_converter.hpp"

namespace debruijn_graph {

typedef io::IReader<io::SingleRead> SingleReadStream;
typedef io::IReader<io::PairedRead> PairedReadStream;
typedef io::MultifileReader<io::SingleRead> CompositeSingleReadStream;
typedef io::ConvertingReaderWrapper UnitedStream;

template<class PairedRead>
void FillPairedIndexWithReadCountMetric(const Graph &g,
		const IdTrackHandler<Graph>& int_ids, const EdgeIndex<Graph>& index,
		const KmerMapper<Graph>& kmer_mapper,
		PairedInfoIndexT<Graph>& paired_info_index,
		io::ReadStreamVector<io::IReader<PairedRead> >& streams, size_t k) {

	INFO("Counting paired info with read count weight");
	NewExtendedSequenceMapper<Graph> mapper(g, index, kmer_mapper, k + 1);
	LatePairedIndexFiller<Graph, NewExtendedSequenceMapper<Graph>,
			io::IReader<PairedRead> > pif(g, mapper, streams,
			PairedReadCountWeight);

//	ExtendedSequenceMapper<k + 1, Graph> mapper(g, int_ids, index, kmer_mapper);
//	LatePairedIndexFiller<k + 1, Graph, ExtendedSequenceMapper<k + 1, Graph>, ReadStream> pif(g, mapper, stream, PairedReadCountWeight);

	pif.FillIndex(paired_info_index);
	DEBUG("Paired info with read count weight counted");
}

template<class PairedRead>
void FillPairedIndexWithProductMetric(const Graph &g,
		const EdgeIndex<Graph>& index, const KmerMapper<Graph>& kmer_mapper,
		PairedInfoIndexT<Graph>& paired_info_index,
		io::ReadStreamVector<io::IReader<PairedRead> >& streams, size_t k) {

	INFO("Counting paired info with product weight");

	//	ExtendedSequenceMapper<k + 1, Graph> mapper(g, int_ids, index, kmer_mapper);
	//	LatePairedIndexFiller<k + 1, Graph, ExtendedSequenceMapper<k + 1, Graph>, ReadStream> pif(g, mapper, stream, PairedReadCountWeight);

	NewExtendedSequenceMapper<Graph> mapper(g, index, kmer_mapper, k + 1);
	LatePairedIndexFiller<Graph, NewExtendedSequenceMapper<Graph>,
			io::IReader<PairedRead> > pif(g, mapper, streams,
			KmerCountProductWeight);
	pif.FillIndex(paired_info_index);
	DEBUG("Paired info with product weight counted");
}

void FillEtalonPairedIndex(PairedInfoIndexT<Graph>& etalon_paired_index,
		const Graph &g, const EdgeIndex<Graph>& index,
		const KmerMapper<Graph>& kmer_mapper, size_t is, size_t rs,
		size_t delta, const Sequence& genome, size_t k)
{
	VERIFY_MSG(genome.size() > 0,
			"The genome seems not to be loaded, program will exit");
	INFO((string) (FormattedString("Counting etalon paired info for genome of length=%i, k=%i, is=%i, rs=%i, delta=%i") << genome.size() << k << is << rs << delta));

	EtalonPairedInfoCounter<Graph> etalon_paired_info_counter(g, index, kmer_mapper, is, rs, delta, k);
	etalon_paired_info_counter.FillEtalonPairedInfo(genome, etalon_paired_index);

	DEBUG("Etalon paired info counted");
}

void FillEtalonPairedIndex(PairedInfoIndexT<Graph>& etalon_paired_index,
		const Graph &g, const EdgeIndex<Graph>& index,
		const KmerMapper<Graph>& kmer_mapper, const Sequence& genome,
		size_t k) {

	FillEtalonPairedIndex(etalon_paired_index, g, index, kmer_mapper,
			(size_t)math::round(*cfg::get().ds.IS), *cfg::get().ds.RL, size_t(*cfg::get().ds.is_var),
			genome, k);
	//////////////////DEBUG
	//	SimpleSequenceMapper<k + 1, Graph> simple_mapper(g, index);
	//	Path<EdgeId> path = simple_mapper.MapSequence(genome);
	//	SequenceBuilder sequence_builder;
	//	sequence_builder.append(Seq<k>(g.EdgeNucls(path[0])));
	//	for (auto it = path.begin(); it != path.end(); ++it) {
	//		sequence_builder.append(g.EdgeNucls(*it).Subseq(k));
	//	}
	//	Sequence new_genome = sequence_builder.BuildSequence();
	//	NewEtalonPairedInfoCounter<k, Graph> new_etalon_paired_info_counter(g, index,
	//			insert_size, read_length, insert_size * 0.1);
	//	PairedInfoIndexT<Graph> new_paired_info_index(g);
	//	new_etalon_paired_info_counter.FillEtalonPairedInfo(new_genome, new_paired_info_index);
	//	CheckInfoEquality(etalon_paired_index, new_paired_info_index);
	//////////////////DEBUG
//	INFO("Etalon paired info counted");
}

void FillCoverageFromIndex(Graph& /*g*/, EdgeIndex<Graph>& index, size_t /*k*/) {
	EdgeIndex<Graph>::InnerIndex &innerIndex = index.inner_index();

	for (auto I = innerIndex.value_cbegin(), E = innerIndex.value_cend();
			I != E; ++I) {
		const auto& edgeInfo = *I;
		VERIFY(edgeInfo.edgeId_.get() != NULL);
		edgeInfo.edgeId_->IncCoverage(edgeInfo.count_);
	}

	DEBUG("Coverage counted");
}

<<<<<<< HEAD
template<class Graph, class Read, class Seq>
size_t ConstructGraphUsingOldIndex(size_t k,
		io::ReadStreamVector<io::IReader<Read> >& streams, Graph& g,
=======
template<class Graph, class Readers, class Seq>
size_t ConstructGraphUsingOldIndex(size_t k,
		Readers& streams, Graph& g,
>>>>>>> d1fa062a
		EdgeIndex<Graph, Seq>& index, SingleReadStream* contigs_stream = 0) {
	INFO("Constructing DeBruijn graph");

	TRACE("Filling indices");
	size_t rl = 0;
	VERIFY_MSG(streams.size(), "No input streams specified");

	TRACE("... in parallel");
	DeBruijnEdgeIndex<Graph, Seq>& debruijn = index.inner_index();
	rl = DeBruijnEdgeIndexBuilder<Seq>().BuildIndexFromStream(debruijn, streams,
                                                            contigs_stream);

	VERIFY(k + 1== debruijn.K());
	// FIXME: output_dir here is damn ugly!

	TRACE("Filled indices");

	INFO("Condensing graph");
	DeBruijnGraphConstructor<Graph, Seq> g_c(g, debruijn, k);
  TRACE("Constructor ok");
	g_c.ConstructGraph(100, 10000, 1.2); // TODO: move magic constants to config
	TRACE("Graph condensed");

	return rl;
}

template<class Graph, class Read, class Seq>
size_t ConstructGraphUsingExtentionIndex(size_t k, const debruijn_config::construction params,
		io::ReadStreamVector<io::IReader<Read> >& streams, Graph& g,
		EdgeIndex<Graph, Seq>& index, SingleReadStream* contigs_stream = 0) {

	INFO("Constructing DeBruijn graph");

	TRACE("Filling indices");
	VERIFY_MSG(streams.size(), "No input streams specified");

	TRACE("... in parallel");
	// FIXME: output_dir here is damn ugly!
	DeBruijnExtensionIndex<Seq> ext(k, index.inner_index().workdir());
	size_t rl = DeBruijnExtensionIndexBuilder<Seq>().BuildIndexFromStream(ext, streams, contigs_stream);

	TRACE("Extention Index constructed");

<<<<<<< HEAD
	if(params.early_tc.enable) {
		size_t length_bound = rl - k;
		if(params.early_tc.length_bound)
			length_bound = params.early_tc.length_bound.get();
		AlternativeEarlyTipClipper(ext, length_bound).ClipTips();
	}
=======
    if (params.early_tc.enable) {
        size_t length_bound = rl - k;
        if (params.early_tc.length_bound)
            length_bound = params.early_tc.length_bound.get();
        EarlyTipClipper(ext, length_bound).ClipTips();
    }
>>>>>>> d1fa062a

	INFO("Condensing graph");
	index.Detach();
	DeBruijnGraphExtentionConstructor<Graph, Seq> g_c(g, ext, k);
	g_c.ConstructGraph(100, 10000, 1.2, params.keep_perfect_loops);//TODO move these parameters to config
	index.Attach();
	INFO("Graph condensed");

	INFO("Counting coverage");
	auto& debruijn = index.inner_index();
	DeBruijnEdgeIndexBuilder<Seq>().BuildIndexWithCoverageFromGraph(g, debruijn, streams, contigs_stream);
	INFO("Counting coverage finished");
	return rl;
}

template<class Graph, class Read, class Seq>
size_t ConstructGraph(size_t k, const debruijn_config::construction &params,
		io::ReadStreamVector<io::IReader<Read> >& streams, Graph& g,
		EdgeIndex<Graph, Seq>& index, SingleReadStream* contigs_stream = 0) {
	if(params.con_mode == construction_mode::con_extention) {
		return ConstructGraphUsingExtentionIndex(k, params, streams, g, index, contigs_stream);
	} else if(params.con_mode == construction_mode::con_old){
		return ConstructGraphUsingOldIndex(k, streams, g, index, contigs_stream);
	} else {
		INFO("Invalid construction mode")
		VERIFY(false);
	}
}

template<class Read>
size_t ConstructGraphWithCoverage(size_t k, const debruijn_config::construction &params,
		io::ReadStreamVector<io::IReader<Read> >& streams, Graph& g,
		EdgeIndex<Graph>& index, SingleReadStream* contigs_stream = 0) {
	size_t rl = ConstructGraph(k, params, streams, g, index, contigs_stream);

	FillCoverageFromIndex(g, index, k);


	return rl;
}

template<class Graph, class Reader, class Index>
size_t ConstructGraphFromStream(size_t k, const debruijn_config::construction params,
        Reader& stream, Graph& g,
        Index& index, SingleReadStream* contigs_stream = 0) {
    io::ReadStreamVector<io::IReader<typename Reader::read_type>> streams(stream);
    return ConstructGraph(k, params, streams, g, index, contigs_stream);
}

template<class Graph, class Reader, class Index>
size_t ConstructGraphWithCoverageFromStream(size_t k,
        Reader& stream, Graph& g,
        Index& index, SingleReadStream* contigs_stream = 0) {
    io::ReadStreamVector<io::IReader<typename Reader::read_type>> streams(stream);
    return ConstructGraph(k, streams, g, index, contigs_stream);
}

}

#endif /* GRAPH_CONSTRUCTION_HPP_ */<|MERGE_RESOLUTION|>--- conflicted
+++ resolved
@@ -130,15 +130,9 @@
 	DEBUG("Coverage counted");
 }
 
-<<<<<<< HEAD
-template<class Graph, class Read, class Seq>
-size_t ConstructGraphUsingOldIndex(size_t k,
-		io::ReadStreamVector<io::IReader<Read> >& streams, Graph& g,
-=======
 template<class Graph, class Readers, class Seq>
 size_t ConstructGraphUsingOldIndex(size_t k,
 		Readers& streams, Graph& g,
->>>>>>> d1fa062a
 		EdgeIndex<Graph, Seq>& index, SingleReadStream* contigs_stream = 0) {
 	INFO("Constructing DeBruijn graph");
 
@@ -182,21 +176,16 @@
 
 	TRACE("Extention Index constructed");
 
-<<<<<<< HEAD
-	if(params.early_tc.enable) {
-		size_t length_bound = rl - k;
-		if(params.early_tc.length_bound)
-			length_bound = params.early_tc.length_bound.get();
-		AlternativeEarlyTipClipper(ext, length_bound).ClipTips();
-	}
-=======
     if (params.early_tc.enable) {
         size_t length_bound = rl - k;
         if (params.early_tc.length_bound)
             length_bound = params.early_tc.length_bound.get();
+#if 1
         EarlyTipClipper(ext, length_bound).ClipTips();
+#else
+        AlternativeEarlyTipClipper(ext, length_bound).ClipTips();
+#endif
     }
->>>>>>> d1fa062a
 
 	INFO("Condensing graph");
 	index.Detach();
