//***************************************************************************
//* Copyright (c) 2011-2013 Saint-Petersburg Academic University
//* All Rights Reserved
//* See file LICENSE for details.
//****************************************************************************

/*
 * graph_construction.hpp
 *
 *  Created on: Aug 12, 2011
 *      Author: sergey
 */

#ifndef GRAPH_CONSTRUCTION_HPP_
#define GRAPH_CONSTRUCTION_HPP_

#include "openmp_wrapper.h"

#include "io/multifile_reader.hpp"
#include "omni/edges_position_handler.hpp"

#include "debruijn_graph_constructor.hpp"
#include "indices/debruijn_kmer_index.hpp"
#include "debruijn_graph.hpp"
#include "graphio.hpp"
#include "graph_pack.hpp"
#include "utils.hpp"
#include "perfcounter.hpp"
#include "early_simplification.hpp"

#include "read_converter.hpp"

namespace debruijn_graph {

typedef io::IReader<io::SingleRead> SingleReadStream;
typedef io::IReader<io::PairedRead> PairedReadStream;
typedef io::MultifileReader<io::SingleRead> CompositeSingleReadStream;
typedef io::ConvertingReaderWrapper UnitedStream;

template<class PairedRead>
void FillPairedIndexWithReadCountMetric(const Graph &g,
		const IdTrackHandler<Graph>& int_ids, const EdgeIndex<Graph>& index,
		const KmerMapper<Graph>& kmer_mapper,
		PairedInfoIndexT<Graph>& paired_info_index,
		io::ReadStreamVector<io::IReader<PairedRead> >& streams, size_t k) {

	INFO("Counting paired info with read count weight");
	NewExtendedSequenceMapper<Graph> mapper(g, index, kmer_mapper, k + 1);
	LatePairedIndexFiller<Graph, NewExtendedSequenceMapper<Graph>,
			io::IReader<PairedRead> > pif(g, mapper, streams,
			PairedReadCountWeight);

//	ExtendedSequenceMapper<k + 1, Graph> mapper(g, int_ids, index, kmer_mapper);
//	LatePairedIndexFiller<k + 1, Graph, ExtendedSequenceMapper<k + 1, Graph>, ReadStream> pif(g, mapper, stream, PairedReadCountWeight);

	pif.FillIndex(paired_info_index);
	DEBUG("Paired info with read count weight counted");
}

template<class PairedRead>
void FillPairedIndexWithProductMetric(const Graph &g,
		const EdgeIndex<Graph>& index, const KmerMapper<Graph>& kmer_mapper,
		PairedInfoIndexT<Graph>& paired_info_index,
		io::ReadStreamVector<io::IReader<PairedRead> >& streams, size_t k) {

	INFO("Counting paired info with product weight");

	//	ExtendedSequenceMapper<k + 1, Graph> mapper(g, int_ids, index, kmer_mapper);
	//	LatePairedIndexFiller<k + 1, Graph, ExtendedSequenceMapper<k + 1, Graph>, ReadStream> pif(g, mapper, stream, PairedReadCountWeight);

	NewExtendedSequenceMapper<Graph> mapper(g, index, kmer_mapper, k + 1);
	LatePairedIndexFiller<Graph, NewExtendedSequenceMapper<Graph>,
			io::IReader<PairedRead> > pif(g, mapper, streams,
			KmerCountProductWeight);
	pif.FillIndex(paired_info_index);
	DEBUG("Paired info with product weight counted");
}

void FillEtalonPairedIndex(PairedInfoIndexT<Graph>& etalon_paired_index,
		const Graph &g, const EdgeIndex<Graph>& index,
		const KmerMapper<Graph>& kmer_mapper, size_t is, size_t rs,
		size_t delta, const Sequence& genome, size_t k)
{
	VERIFY_MSG(genome.size() > 0,
			"The genome seems not to be loaded, program will exit");
	INFO((string) (FormattedString("Counting etalon paired info for genome of length=%i, k=%i, is=%i, rs=%i, delta=%i") << genome.size() << k << is << rs << delta));

	EtalonPairedInfoCounter<Graph> etalon_paired_info_counter(g, index, kmer_mapper, is, rs, delta, k);
	etalon_paired_info_counter.FillEtalonPairedInfo(genome, etalon_paired_index);

	DEBUG("Etalon paired info counted");
}

void FillEtalonPairedIndex(PairedInfoIndexT<Graph>& etalon_paired_index,
		const Graph &g, const EdgeIndex<Graph>& index,
		const KmerMapper<Graph>& kmer_mapper, const Sequence& genome,
		size_t k) {

  const auto& ds = cfg::get().ds;
	FillEtalonPairedIndex(etalon_paired_index, g, index, kmer_mapper,
                        ds.IS(), ds.RL(), size_t(ds.is_var()),
			genome, k);
	//////////////////DEBUG
	//	SimpleSequenceMapper<k + 1, Graph> simple_mapper(g, index);
	//	Path<EdgeId> path = simple_mapper.MapSequence(genome);
	//	SequenceBuilder sequence_builder;
	//	sequence_builder.append(Seq<k>(g.EdgeNucls(path[0])));
	//	for (auto it = path.begin(); it != path.end(); ++it) {
	//		sequence_builder.append(g.EdgeNucls(*it).Subseq(k));
	//	}
	//	Sequence new_genome = sequence_builder.BuildSequence();
	//	NewEtalonPairedInfoCounter<k, Graph> new_etalon_paired_info_counter(g, index,
	//			insert_size, read_length, insert_size * 0.1);
	//	PairedInfoIndexT<Graph> new_paired_info_index(g);
	//	new_etalon_paired_info_counter.FillEtalonPairedInfo(new_genome, new_paired_info_index);
	//	CheckInfoEquality(etalon_paired_index, new_paired_info_index);
	//////////////////DEBUG
//	INFO("Etalon paired info counted");
}

void FillCoverageFromIndex(Graph& /*g*/, EdgeIndex<Graph>& index, size_t /*k*/) {
	EdgeIndex<Graph>::InnerIndex &innerIndex = index.inner_index();

	for (auto I = innerIndex.value_cbegin(), E = innerIndex.value_cend();
			I != E; ++I) {
		const auto& edgeInfo = *I;
		VERIFY(edgeInfo.edgeId_.get() != NULL);
		edgeInfo.edgeId_->IncCoverage(edgeInfo.count_);
	}

	DEBUG("Coverage counted");
}

template<class Graph, class Readers, class Seq>
size_t ConstructGraphUsingOldIndex(size_t k,
		Readers& streams, Graph& g,
		EdgeIndex<Graph, Seq>& index, SingleReadStream* contigs_stream = 0) {
	INFO("Constructing DeBruijn graph");

	TRACE("Filling indices");
	size_t rl = 0;
	VERIFY_MSG(streams.size(), "No input streams specified");

	TRACE("... in parallel");
	DeBruijnEdgeIndex<Graph, Seq>& debruijn = index.inner_index();
	rl = DeBruijnEdgeIndexBuilder<Seq>().BuildIndexFromStream(debruijn, streams,
                                                            contigs_stream);

	VERIFY(k + 1== debruijn.K());
	// FIXME: output_dir here is damn ugly!

	TRACE("Filled indices");

	INFO("Condensing graph");
	DeBruijnGraphConstructor<Graph, Seq> g_c(g, debruijn, k);
  TRACE("Constructor ok");
	g_c.ConstructGraph(100, 10000, 1.2); // TODO: move magic constants to config
	TRACE("Graph condensed");

	return rl;
}

template<class Graph, class Read, class Seq>
size_t ConstructGraphUsingExtentionIndex(size_t k, const debruijn_config::construction params,
		io::ReadStreamVector<io::IReader<Read> >& streams, Graph& g,
		EdgeIndex<Graph, Seq>& index, SingleReadStream* contigs_stream = 0) {

	INFO("Constructing DeBruijn graph");

	TRACE("Filling indices");
	VERIFY_MSG(streams.size(), "No input streams specified");

	TRACE("... in parallel");
	// FIXME: output_dir here is damn ugly!
	DeBruijnExtensionIndex<Seq> ext(k, index.inner_index().workdir());
	size_t rl = DeBruijnExtensionIndexBuilder<Seq>().BuildIndexFromStream(ext, streams, contigs_stream);

	TRACE("Extention Index constructed");

    if (params.early_tc.enable) {
        size_t length_bound = rl - k;
        if (params.early_tc.length_bound)
            length_bound = params.early_tc.length_bound.get();
        EarlyTipClipper(ext, length_bound).ClipTips();
    }

	INFO("Condensing graph");
	index.Detach();
	DeBruijnGraphExtentionConstructor<Graph, Seq> g_c(g, ext, k);
	g_c.ConstructGraph(100, 10000, 1.2, params.keep_perfect_loops);//TODO move these parameters to config
	index.Attach();
	INFO("Graph condensed");

	INFO("Counting coverage");
	auto& debruijn = index.inner_index();
	DeBruijnEdgeIndexBuilder<Seq>().BuildIndexWithCoverageFromGraph(g, debruijn, streams, contigs_stream);
	INFO("Counting coverage finished");
	return rl;
}

template<class Graph, class Read, class Seq>
size_t ConstructGraph(size_t k, const debruijn_config::construction &params,
		io::ReadStreamVector<io::IReader<Read> >& streams, Graph& g,
		EdgeIndex<Graph, Seq>& index, SingleReadStream* contigs_stream = 0) {
	if(params.con_mode == construction_mode::con_extention) {
		return ConstructGraphUsingExtentionIndex(k, params, streams, g, index, contigs_stream);
	} else if(params.con_mode == construction_mode::con_old){
		return ConstructGraphUsingOldIndex(k, streams, g, index, contigs_stream);
	} else {
		INFO("Invalid construction mode")
		VERIFY(false);
	}
}

<<<<<<< HEAD
template<class Graph, class Readers, class Index>
size_t ConstructGraphWithCoverage(size_t k,
		Readers& streams, Graph& g,
		Index& index, SingleReadStream * contigs_stream = 0) {
	size_t rl = ConstructGraph(k, streams, g, index, contigs_stream);
=======
template<class Read>
size_t ConstructGraphWithCoverage(size_t k, const debruijn_config::construction &params,
		io::ReadStreamVector<io::IReader<Read> >& streams, Graph& g,
		EdgeIndex<Graph>& index, SingleReadStream* contigs_stream = 0) {
	size_t rl = ConstructGraph(k, params, streams, g, index, contigs_stream);
>>>>>>> b15e5733

	FillCoverageFromIndex(g, index, k);


	return rl;
}

template<class Graph, class Reader, class Index>
size_t ConstructGraphFromStream(size_t k, const debruijn_config::construction params,
        Reader& stream, Graph& g,
        Index& index, SingleReadStream* contigs_stream = 0) {
    io::ReadStreamVector<io::IReader<typename Reader::read_type>> streams(stream);
    return ConstructGraph(k, params, streams, g, index, contigs_stream);
}

template<class Graph, class Reader, class Index>
size_t ConstructGraphWithCoverageFromStream(size_t k,
        Reader& stream, Graph& g,
        Index& index, SingleReadStream* contigs_stream = 0) {
    io::ReadStreamVector<io::IReader<typename Reader::read_type>> streams(stream);
    return ConstructGraph(k, streams, g, index, contigs_stream);
}

}

#endif /* GRAPH_CONSTRUCTION_HPP_ */<|MERGE_RESOLUTION|>--- conflicted
+++ resolved
@@ -209,22 +209,15 @@
 	} else {
 		INFO("Invalid construction mode")
 		VERIFY(false);
+		return 0;
 	}
 }
 
-<<<<<<< HEAD
-template<class Graph, class Readers, class Index>
-size_t ConstructGraphWithCoverage(size_t k,
-		Readers& streams, Graph& g,
-		Index& index, SingleReadStream * contigs_stream = 0) {
-	size_t rl = ConstructGraph(k, streams, g, index, contigs_stream);
-=======
 template<class Read>
 size_t ConstructGraphWithCoverage(size_t k, const debruijn_config::construction &params,
 		io::ReadStreamVector<io::IReader<Read> >& streams, Graph& g,
 		EdgeIndex<Graph>& index, SingleReadStream* contigs_stream = 0) {
 	size_t rl = ConstructGraph(k, params, streams, g, index, contigs_stream);
->>>>>>> b15e5733
 
 	FillCoverageFromIndex(g, index, k);
 
