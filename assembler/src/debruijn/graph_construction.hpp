/*
 * graph_construction.hpp
 *
 *  Created on: Aug 12, 2011
 *      Author: sergey
 */

#ifndef GRAPH_CONSTRUCTION_HPP_
#define GRAPH_CONSTRUCTION_HPP_

#include "io/multifile_reader.hpp"
#include "debruijn_graph_constructor.hpp"
#include "omni/edges_position_handler.hpp"
#include "new_debruijn.hpp"
#include "omni/paired_info.hpp"
#include "graphio.hpp"
#include "graph_pack.hpp"
#include "utils.hpp"

namespace debruijn_graph {
typedef io::IReader<io::SingleRead> SingleReadStream;
typedef io::IReader<io::PairedRead> PairedReadStream;
typedef io::MultifileReader<io::SingleRead> CompositeSingleReadStream;
typedef io::ConvertingReaderWrapper UnitedStream;

template<size_t k, class ReadStream>

void FillPairedIndexWithReadCountMetric(const Graph &g,
		const EdgeIndex<k + 1, Graph>& index
		, const KmerMapper<k + 1, Graph>& kmer_mapper
		, PairedInfoIndex<Graph>& paired_info_index , ReadStream& stream) {
	INFO("-----------------------------------------");
	stream.reset();
	INFO("Counting paired info with read count weight");
	ExtendedSequenceMapper<k + 1, Graph> mapper(g, index, kmer_mapper);
	LatePairedIndexFiller<k + 1, Graph, ReadStream> pif(g, mapper, stream, PairedReadCountWeight);
	pif.FillIndex(paired_info_index);
	INFO("Paired info with read count weight counted");
}

template<size_t k, class ReadStream>
<<<<<<< HEAD
void FillPairedIndexWithProductMetric(const Graph &g,
		const EdgeIndex<k + 1, Graph>& index
		, const KmerMapper<k + 1, Graph>& kmer_mapper
		, PairedInfoIndex<Graph>& paired_info_index , ReadStream& stream) {
	INFO("-----------------------------------------");
	stream.reset();
	INFO("Counting paired info with product weight");
	ExtendedSequenceMapper<k + 1, Graph> mapper(g, index, kmer_mapper);
	LatePairedIndexFiller<k + 1, Graph, ReadStream> pif(g, mapper, stream, KmerCountProductWeight);
	pif.FillIndex(paired_info_index);
	INFO("Paired info with product weight counted");
}

template<size_t k, class ReadStream>
=======
>>>>>>> 9f1f7e6d
void FillPairedIndex(const Graph &g, const EdgeIndex<k + 1, Graph>& index
		, PairedInfoIndex<Graph>& paired_info_index,
		ReadStream& stream) {
	typedef SimpleSequenceMapper<k + 1, Graph> SequenceMapper;
	INFO("-----------------------------------------");
	stream.reset();
	INFO("Counting paired info");
	SequenceMapper mapper(g, index);
	PairedIndexFiller<k + 1, Graph, SequenceMapper, ReadStream> pif(g, mapper,
			stream);
	pif.FillIndex(paired_info_index);
	INFO("Paired info counted");
}

template<size_t k>
void FillEtalonPairedIndex(const Graph &g,
		PairedInfoIndex<Graph>& etalon_paired_index,
		const EdgeIndex<k + 1, Graph>& index,
		size_t is, size_t rs,
		const Sequence& genome) {
	INFO("-----------------------------------------");
	INFO("Counting etalon paired info");

	EtalonPairedInfoCounter<k, Graph> etalon_paired_info_counter(g, index,
			is, rs, is * 0.1);
	etalon_paired_info_counter.FillEtalonPairedInfo(genome,
			etalon_paired_index);

	INFO("Etalon paired info counted");
}

template<size_t k>
void FillEtalonPairedIndex(const Graph &g,
		PairedInfoIndex<Graph>& etalon_paired_index,
		const EdgeIndex<k + 1, Graph>& index, const Sequence& genome) {
	FillEtalonPairedIndex<k>(g, etalon_paired_index, index, cfg::get().ds.IS, cfg::get().ds.RL, genome);
	//////////////////DEBUG
	//	SimpleSequenceMapper<k + 1, Graph> simple_mapper(g, index);
	//	Path<EdgeId> path = simple_mapper.MapSequence(genome);
	//	SequenceBuilder sequence_builder;
	//	sequence_builder.append(Seq<k>(g.EdgeNucls(path[0])));
	//	for (auto it = path.begin(); it != path.end(); ++it) {
	//		sequence_builder.append(g.EdgeNucls(*it).Subseq(k));
	//	}
	//	Sequence new_genome = sequence_builder.BuildSequence();
	//	NewEtalonPairedInfoCounter<k, Graph> new_etalon_paired_info_counter(g, index,
	//			insert_size, read_length, insert_size * 0.1);
	//	PairedInfoIndex<Graph> new_paired_info_index(g);
	//	new_etalon_paired_info_counter.FillEtalonPairedInfo(new_genome, new_paired_info_index);
	//	CheckInfoEquality(etalon_paired_index, new_paired_info_index);
	//////////////////DEBUG
	INFO("Etalon paired info counted");
}

template<size_t k>
void FillCoverage(Graph& g, SingleReadStream& stream,
		EdgeIndex<k + 1, Graph>& index) {
	typedef SimpleSequenceMapper<k + 1, Graph> SequenceMapper;
	INFO("-----------------------------------------");
	stream.reset();
	INFO("Counting coverage");
	SequenceMapper read_threader(g, index);
	g.coverage_index().FillIndex<SequenceMapper>(stream, read_threader);
	INFO("Coverage counted");
}

template<size_t k, class ReadStream>
void ConstructGraph(Graph& g, EdgeIndex<k + 1, Graph>& index,
ReadStream& stream) {
	typedef SeqMap<k + 1, typename Graph::EdgeId> DeBruijn;
	INFO("-----------------------------------------");
	INFO("Constructing DeBruijn graph");
	DeBruijn& debruijn = index.inner_index();
	INFO("Filling DeBruijn graph");
	debruijn.Fill(stream);
	INFO("DeBruijn graph constructed");

	INFO("Condensing graph");
	DeBruijnGraphConstructor<k, Graph> g_c(debruijn);
	g_c.ConstructGraph(g, index);
	INFO("Graph condensed");
}

template<size_t k>
void ConstructGraphWithCoverage(Graph& g, EdgeIndex<k + 1, Graph>& index,
SingleReadStream& stream, SingleReadStream* contigs_stream = 0) {
	vector<SingleReadStream*> streams;
	streams.push_back(&stream);
	if (contigs_stream) {
		INFO("Additional contigs stream added for construction");
		streams.push_back(contigs_stream);
	}
	CompositeSingleReadStream composite_stream(streams);
	ConstructGraph<k>(g, index, composite_stream);
	//It is not a bug!!! Don't use composite_stream here!!!
	FillCoverage<k>(g, stream, index);
}

template<size_t k>
void ConstructGraphWithPairedInfo(conj_graph_pack& gp,
		PairedInfoIndex<Graph>& paired_index, PairedReadStream& stream,
		SingleReadStream* contigs_stream = 0) {
	UnitedStream united_stream(stream);
	ConstructGraphWithCoverage<k>(gp.g, gp.index, united_stream,
			contigs_stream);
	if (cfg::get().etalon_info_mode)
		FillEtalonPairedIndex<k>(gp.g, paired_index, gp.index, gp.genome);
	else
		FillPairedIndex<k>(gp.g, gp.index, paired_index, stream);
}

}

#endif /* GRAPH_CONSTRUCTION_HPP_ */<|MERGE_RESOLUTION|>--- conflicted
+++ resolved
@@ -39,7 +39,6 @@
 }
 
 template<size_t k, class ReadStream>
-<<<<<<< HEAD
 void FillPairedIndexWithProductMetric(const Graph &g,
 		const EdgeIndex<k + 1, Graph>& index
 		, const KmerMapper<k + 1, Graph>& kmer_mapper
@@ -54,8 +53,6 @@
 }
 
 template<size_t k, class ReadStream>
-=======
->>>>>>> 9f1f7e6d
 void FillPairedIndex(const Graph &g, const EdgeIndex<k + 1, Graph>& index
 		, PairedInfoIndex<Graph>& paired_info_index,
 		ReadStream& stream) {
