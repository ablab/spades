--- conflicted
+++ resolved
@@ -179,30 +179,12 @@
 
 	TRACE("... in parallel");
 	// FIXME: output_dir here is damn ugly!
-<<<<<<< HEAD
-	DeBruijnExtensionIndex<Seq> ext(k, index.inner_index().workdir());
-	size_t rl = DeBruijnExtensionIndexBuilder<Seq>().BuildIndexFromStream(ext, streams, contigs_stream);
-    
-	TRACE("Extention Index constructed");
-
-    if (params.early_tc.enable) {
-        size_t length_bound = rl - k;
-        if (params.early_tc.length_bound)
-            length_bound = params.early_tc.length_bound.get();
-#if 1
-        EarlyTipClipper(ext, length_bound).ClipTips();
-#else
-        AlternativeEarlyTipClipper(ext, length_bound).ClipTips();
-#endif
-    }
-=======
 	typedef DeBruijnExtensionIndex<> ExtensionIndex;
 	typedef typename ExtensionIndexHelper<ExtensionIndex>::DeBruijnExtensionIndexBuilderT ExtensionIndexBuilder;
 	ExtensionIndex ext(k, index.inner_index().workdir());
 	size_t rl = ExtensionIndexBuilder().BuildExtensionIndexFromStream(ext, streams, contigs_stream);
 
 	EarlyClipTips(k, params, rl, ext);
->>>>>>> f54e0bc0
 
 	INFO("Condensing graph");
 	index.Detach();
