//***************************************************************************
//* Copyright (c) 2015 Saint Petersburg State University
//* Copyright (c) 2011-2014 Saint Petersburg Academic University
//* All Rights Reserved
//* See file LICENSE for details.
//***************************************************************************

#include "standard.hpp"
#include "dataset_readers.hpp"
#include "read_converter.hpp"

#include "de/paired_info.hpp"

#include "utils.hpp"
#include "stats/debruijn_stats.hpp"

#include "is_counter.hpp"
#include "pair_info_count.hpp"
#include "sequence_mapper.hpp"
#include "short_read_mapper.hpp"
#include "long_read_mapper.hpp"
#include "pair_info_filler.hpp"
#include "stats/debruijn_stats.hpp"
#include "path_extend/split_graph_pair_info.hpp"
#include "bwa_pair_info_filler.hpp"

namespace debruijn_graph {
    typedef io::SequencingLibrary<debruijn_config::DataSetData> SequencingLib;


bool RefineInsertSizeForLib(conj_graph_pack& gp, size_t ilib, size_t edge_length_threshold) {

  INFO("Estimating insert size (takes a while)");
  InsertSizeCounter hist_counter(gp, edge_length_threshold, /* ignore negative */ true);
  SequenceMapperNotifier notifier(gp);
  notifier.Subscribe(ilib, &hist_counter);

  SequencingLib& reads = cfg::get_writable().ds.reads[ilib];
  VERIFY(reads.data().read_length != 0);
  auto paired_streams = paired_binary_readers(reads, false);
  notifier.ProcessLibrary(paired_streams, ilib, *ChooseProperMapper(gp, reads));

  INFO(hist_counter.mapped() << " paired reads (" <<
       ((double) hist_counter.mapped() * 100.0 / (double) hist_counter.total()) << "% of all) aligned to long edges");
  if (hist_counter.negative() > 3 * hist_counter.mapped())
      WARN("Too much reads aligned with negative insert size. Is the library orientation set properly?");
  if (hist_counter.mapped() == 0)
    return false;

  std::map<size_t, size_t> percentiles;
  hist_counter.FindMean(reads.data().mean_insert_size, reads.data().insert_size_deviation, percentiles);
  hist_counter.FindMedian(reads.data().median_insert_size, reads.data().insert_size_mad, reads.data().insert_size_distribution);
  if (reads.data().median_insert_size < gp.k_value + 2) {
    return false;
  }

  std::tie(reads.data().insert_size_left_quantile, reads.data().insert_size_right_quantile) = omnigraph::GetISInterval(0.8, reads.data().insert_size_distribution);

  return !reads.data().insert_size_distribution.empty();
}

void ProcessSingleReads(conj_graph_pack& gp, size_t ilib,
                        bool use_binary = true) {
    const SequencingLib& reads = cfg::get().ds.reads[ilib];
    SequenceMapperNotifier notifier(gp);
    SimpleLongReadMapper read_mapper(gp, gp.single_long_reads[ilib]);
    notifier.Subscribe(ilib, &read_mapper);

    auto mapper_ptr = ChooseProperMapper(gp, reads);
    if (use_binary) {
        auto single_streams = single_binary_readers(reads, false, true);
        notifier.ProcessLibrary(single_streams, ilib, *mapper_ptr);
    } else {
        auto single_streams = single_easy_readers(reads, false,
                                                 true, /*handle Ns*/false);
        notifier.ProcessLibrary(single_streams, ilib, *mapper_ptr);
    }
    cfg::get_writable().ds.reads[ilib].data().single_reads_mapped = true;
}

void ProcessPairedReads(conj_graph_pack& gp, size_t ilib, bool map_single_reads) {
    const SequencingLib& reads = cfg::get().ds.reads[ilib];
    bool calculate_threshold = (reads.type() == io::LibraryType::PairedEnd);
    SequenceMapperNotifier notifier(gp);
    INFO("Left insert size qauntile " << reads.data().insert_size_left_quantile << ", right insert size quantile " << reads.data().insert_size_right_quantile);

    SimpleLongReadMapper read_mapper(gp, gp.single_long_reads[ilib]);
    if (map_single_reads) {
        notifier.Subscribe(ilib, &read_mapper);
    }

    path_extend::SplitGraphPairInfo split_graph(
            gp, (size_t) reads.data().median_insert_size,
            (size_t) reads.data().insert_size_deviation,
            (size_t) reads.data().insert_size_left_quantile,
            (size_t) reads.data().insert_size_right_quantile,
            reads.data().read_length, gp.g.k(),
            cfg::get().pe_params.param_set.split_edge_length,
            reads.data().insert_size_distribution);
    if (calculate_threshold) {
        notifier.Subscribe(ilib, &split_graph);
    }

    LatePairedIndexFiller pif(gp.g, PairedReadCountWeight, gp.paired_indices[ilib]);
    notifier.Subscribe(ilib, &pif);

    auto paired_streams = paired_binary_readers(reads, true, (size_t) reads.data().mean_insert_size);
    notifier.ProcessLibrary(paired_streams, ilib, *ChooseProperMapper(gp, reads));
    cfg::get_writable().ds.reads[ilib].data().pi_threshold = split_graph.GetThreshold();

    if (map_single_reads) {
        ProcessSingleReads(gp, ilib);
    }
}

bool HasGoodRRLibs() {
    for (size_t i = 0; i < cfg::get().ds.reads.lib_count(); ++i) {
        const auto& lib = cfg::get().ds.reads[i];
        if (lib.is_contig_lib())
            continue;
        if (lib.is_paired() &&
                lib.data().mean_insert_size == 0.0) {
            continue;
        }
        if (lib.is_repeat_resolvable()) {
            return true;
        }
    }
    return false;
}

bool HasOnlyMP() {
    for (size_t i = 0; i < cfg::get().ds.reads.lib_count(); ++i) {
        if (cfg::get().ds.reads[i].type() == io::LibraryType::PathExtendContigs)
            continue;
        if (cfg::get().ds.reads[i].type() != io::LibraryType::MatePairs && cfg::get().ds.reads[i].type() != io::LibraryType::HQMatePairs) {
            return false;
        }
    }
    return true;
}

//todo improve logic
bool ShouldMapSingleReads(size_t ilib) {
    switch (cfg::get().single_reads_rr) {
        case sr_none: {
            return false;
        }
        case sr_all: {
            return true;
        }
        case sr_only_single_libs: {
            //Map when no PacBio/paried libs or only mate-pairs or single lib itself
            return !HasGoodRRLibs() || HasOnlyMP() || (cfg::get().ds.reads[ilib].type() == io::LibraryType::SingleReads);
        }
    }
    return false;
}

void PairInfoCount::run(conj_graph_pack &gp, const char*) {
    gp.InitRRIndices();
    gp.EnsureBasicMapping();

    //fixme implement better universal logic 
    size_t edge_length_threshold = cfg::get().ds.meta ? 1000 : stats::Nx(gp.g, 50);
    INFO("Min edge length for estimation: " << edge_length_threshold);
    bwa_pair_info::BWAPairInfoFiller bwa_counter(gp.g,
                                                 cfg::get().bwa.path_to_bwa,
                                                 path::append_path(cfg::get().output_dir, "bwa_count"),
                                                 cfg::get().max_threads, !cfg::get().bwa.debug);

    for (size_t i = 0; i < cfg::get().ds.reads.lib_count(); ++i) {
<<<<<<< HEAD
        const auto& lib = cfg::get().ds.reads[i];
=======
        INFO("Estimating insert size for library #" << i);
        const auto& lib = cfg::get().ds.reads[i];
        const auto& lib_data = lib.data();
        size_t rl = lib_data.read_length;
        size_t k = cfg::get().K;
        if (lib.is_paired()) {
>>>>>>> 47486cf0

        if (cfg::get().bwa.on && lib.is_bwa_alignable()) {
            //Run insert size estimation and pair index filler together to save disc space (removes SAM file right after processing the lib)
            bwa_counter.ProcessLib(i, cfg::get_writable().ds.reads[i], gp.paired_indices[i],
                                   edge_length_threshold, cfg::get().bwa.min_contig_len);
        }
        else if (lib.is_paired()) {
            INFO("Estimating insert size for library #" << i);
            bool insert_size_refined = RefineInsertSizeForLib(gp, i, edge_length_threshold);

            if (!insert_size_refined) {
                cfg::get_writable().ds.reads[i].data().mean_insert_size = 0.0;
                WARN("Unable to estimate insert size for paired library #" << i);
<<<<<<< HEAD
                if (lib.data().read_length > 0 && lib.data().read_length <= cfg::get().K) {
                    WARN("Maximum read length (" << lib.data().read_length << ") should be greater than K (" << cfg::get().K << ")");
                }
                else if (lib.data().read_length <= cfg::get().K * 11 / 10) {
                    WARN("Maximum read length (" << lib.data().read_length << ") is probably too close to K (" << cfg::get().K << ")");
=======
                if (rl > 0 && rl <= k) {
                    WARN("Maximum read length (" << rl << ") should be greater than K (" << k << ")");
                } else if (rl <= k * 11 / 10) {
                    WARN("Maximum read length (" << rl << ") is probably too close to K (" << k << ")");
>>>>>>> 47486cf0
                } else {
                    WARN("None of paired reads aligned properly. Please, check orientation of your read pairs.");
                }
                continue;
            } else {
                INFO("  Estimated insert size for paired library #" << i);
<<<<<<< HEAD
                INFO("  Insert size = " << lib.data().mean_insert_size <<
                        ", deviation = " << lib.data().insert_size_deviation <<
                        ", left quantile = " << lib.data().insert_size_left_quantile <<
                        ", right quantile = " << lib.data().insert_size_right_quantile <<
                        ", read length = " << lib.data().read_length);
=======
                INFO("  Insert size = " << lib_data.mean_insert_size <<
                        ", deviation = " << lib_data.insert_size_deviation <<
                        ", left quantile = " << lib_data.insert_size_left_quantile <<
                        ", right quantile = " << lib_data.insert_size_right_quantile <<
                        ", read length = " << lib_data.read_length);

                if (lib_data.mean_insert_size < 1.1 * (double) rl) {
                    WARN("Estimated mean insert size " << lib_data.mean_insert_size
                                << " is very small compared to read length " << rl);
                }
>>>>>>> 47486cf0
            }
        }
    }

    for (size_t i = 0; i < cfg::get().ds.reads.lib_count(); ++i) {
        const auto& lib = cfg::get().ds.reads[i];
        if (lib.is_contig_lib() && !lib.is_pacbio_alignable()) {
            INFO("Mapping contigs library #" << i);
            ProcessSingleReads(gp, i, false);
		}
        else if (cfg::get().bwa.on && lib.is_bwa_alignable()) {
            continue;
        }
        else {
            INFO("Mapping library #" << i);
            bool map_single_reads = ShouldMapSingleReads(i);
            cfg::get_writable().use_single_reads |= map_single_reads;

            if (lib.is_paired() && lib.data().mean_insert_size != 0.0) {
                INFO("Mapping paired reads (takes a while) ");
                ProcessPairedReads(gp, i, map_single_reads);
            } else if (map_single_reads) {
                INFO("Mapping single reads (takes a while) ");
                ProcessSingleReads(gp, i);
            } 

            if (map_single_reads) {
                INFO("Total paths obtained from single reads: " << gp.single_long_reads[i].size());
            }
        }
    }

    SensitiveReadMapper<Graph>::EraseIndices();
}

}<|MERGE_RESOLUTION|>--- conflicted
+++ resolved
@@ -170,16 +170,7 @@
                                                  cfg::get().max_threads, !cfg::get().bwa.debug);
 
     for (size_t i = 0; i < cfg::get().ds.reads.lib_count(); ++i) {
-<<<<<<< HEAD
         const auto& lib = cfg::get().ds.reads[i];
-=======
-        INFO("Estimating insert size for library #" << i);
-        const auto& lib = cfg::get().ds.reads[i];
-        const auto& lib_data = lib.data();
-        size_t rl = lib_data.read_length;
-        size_t k = cfg::get().K;
-        if (lib.is_paired()) {
->>>>>>> 47486cf0
 
         if (cfg::get().bwa.on && lib.is_bwa_alignable()) {
             //Run insert size estimation and pair index filler together to save disc space (removes SAM file right after processing the lib)
@@ -188,36 +179,23 @@
         }
         else if (lib.is_paired()) {
             INFO("Estimating insert size for library #" << i);
+            const auto& lib_data = lib.data();
+            size_t rl = lib_data.read_length;
+            size_t k = cfg::get().K;
             bool insert_size_refined = RefineInsertSizeForLib(gp, i, edge_length_threshold);
 
             if (!insert_size_refined) {
                 cfg::get_writable().ds.reads[i].data().mean_insert_size = 0.0;
                 WARN("Unable to estimate insert size for paired library #" << i);
-<<<<<<< HEAD
-                if (lib.data().read_length > 0 && lib.data().read_length <= cfg::get().K) {
-                    WARN("Maximum read length (" << lib.data().read_length << ") should be greater than K (" << cfg::get().K << ")");
-                }
-                else if (lib.data().read_length <= cfg::get().K * 11 / 10) {
-                    WARN("Maximum read length (" << lib.data().read_length << ") is probably too close to K (" << cfg::get().K << ")");
-=======
                 if (rl > 0 && rl <= k) {
                     WARN("Maximum read length (" << rl << ") should be greater than K (" << k << ")");
                 } else if (rl <= k * 11 / 10) {
                     WARN("Maximum read length (" << rl << ") is probably too close to K (" << k << ")");
->>>>>>> 47486cf0
                 } else {
                     WARN("None of paired reads aligned properly. Please, check orientation of your read pairs.");
                 }
                 continue;
             } else {
-                INFO("  Estimated insert size for paired library #" << i);
-<<<<<<< HEAD
-                INFO("  Insert size = " << lib.data().mean_insert_size <<
-                        ", deviation = " << lib.data().insert_size_deviation <<
-                        ", left quantile = " << lib.data().insert_size_left_quantile <<
-                        ", right quantile = " << lib.data().insert_size_right_quantile <<
-                        ", read length = " << lib.data().read_length);
-=======
                 INFO("  Insert size = " << lib_data.mean_insert_size <<
                         ", deviation = " << lib_data.insert_size_deviation <<
                         ", left quantile = " << lib_data.insert_size_left_quantile <<
@@ -228,7 +206,6 @@
                     WARN("Estimated mean insert size " << lib_data.mean_insert_size
                                 << " is very small compared to read length " << rl);
                 }
->>>>>>> 47486cf0
             }
         }
     }
