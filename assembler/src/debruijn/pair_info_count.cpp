//***************************************************************************
//* Copyright (c) 2011-2014 Saint-Petersburg Academic University
//* All Rights Reserved
//* See file LICENSE for details.
//****************************************************************************

#include "standard.hpp"
#include "dataset_readers.hpp"
#include "read_converter.hpp"

#include "de/paired_info.hpp"

#include "utils.hpp"
#include "stats/debruijn_stats.hpp"

#include "is_counter.hpp"
#include "pair_info_count.hpp"
#include "sequence_mapper.hpp"
#include "short_read_mapper.hpp"
#include "long_read_mapper.hpp"
#include "pair_info_filler.hpp"
#include "stats/debruijn_stats.hpp"
#include "path_extend/split_graph_pair_info.hpp"

namespace debruijn_graph {
    typedef io::SequencingLibrary<debruijn_config::DataSetData> SequencingLib;


bool RefineInsertSizeForLib(conj_graph_pack& gp, size_t ilib, size_t edge_length_threshold) {

  INFO("Estimating insert size (takes a while)");
  InsertSizeCounter hist_counter(gp, edge_length_threshold, /* ignore negative */ true);
  SequenceMapperNotifier notifier(gp, false);
  notifier.Subscribe(ilib, &hist_counter);

  SequencingLib& reads = cfg::get_writable().ds.reads[ilib];
  VERIFY(reads.data().read_length != 0);
  auto paired_streams = paired_binary_readers(reads, false, (size_t) reads.data().mean_insert_size);
  notifier.ProcessLibrary(paired_streams, ilib, *ChooseProperMapper(gp, reads));

  INFO(hist_counter.mapped() << " paired reads (" <<
       ((double) hist_counter.mapped() * 100.0 / (double) hist_counter.total()) << "% of all) aligned to long edges");
  if (hist_counter.negative() > 3 * hist_counter.mapped())
      WARN("Too much reads aligned with negative insert size. Is the library orientation set properly?");
  if (hist_counter.mapped() == 0)
    return false;

  std::map<size_t, size_t> percentiles;
  hist_counter.FindMean(reads.data().mean_insert_size, reads.data().insert_size_deviation, percentiles);
  hist_counter.FindMedian(reads.data().median_insert_size, reads.data().insert_size_mad, reads.data().insert_size_distribution);
  if (reads.data().median_insert_size < gp.k_value + 2) {
    return false;
  }

  std::tie(reads.data().insert_size_left_quantile, reads.data().insert_size_right_quantile) = omnigraph::GetISInterval(0.8, reads.data().insert_size_distribution);

  return !reads.data().insert_size_distribution.empty();
}

void ProcessSingleReads(conj_graph_pack& gp, size_t ilib,
                        bool use_binary = true) {
    const SequencingLib& reads = cfg::get().ds.reads[ilib];
    SequenceMapperNotifier notifier(gp);
    SimpleLongReadMapper read_mapper(gp, gp.single_long_reads[ilib]);
    notifier.Subscribe(ilib, &read_mapper);

<<<<<<< HEAD
    auto mapper_ptr = ChooseProperMapper(gp, reads);
    if (use_binary) {
        auto single_streams = single_binary_readers(reads, true, false);
        notifier.ProcessLibrary(single_streams, ilib, *mapper_ptr);
    } else {
        auto single_streams = single_easy_readers(reads, false,
                                                 false, /*handle Ns*/false);
        notifier.ProcessLibrary(single_streams, ilib, *mapper_ptr);
    }
=======
    auto single_streams = single_binary_readers(reads, true, true);
    notifier.ProcessLibrary(single_streams, ilib, *ChooseProperMapper(gp, reads), single_streams.size());
>>>>>>> 8701cee9
    cfg::get_writable().ds.reads[ilib].data().single_reads_mapped = true;
}

void ProcessPairedReads(conj_graph_pack& gp, size_t ilib, bool map_single_reads) {
    const SequencingLib& reads = cfg::get().ds.reads[ilib];
    bool calculate_threshold = (reads.type() == io::LibraryType::PairedEnd);
    SequenceMapperNotifier notifier(gp);
    INFO("Left insert size qauntile " << reads.data().insert_size_left_quantile << ", right insert size quantile " << reads.data().insert_size_right_quantile);

    SimpleLongReadMapper read_mapper(gp, gp.single_long_reads[ilib]);
    if (map_single_reads) {
        notifier.Subscribe(ilib, &read_mapper);
    }

    path_extend::SplitGraphPairInfo split_graph(
            gp, (size_t) reads.data().median_insert_size,
            (size_t) reads.data().insert_size_deviation,
            (size_t) reads.data().insert_size_left_quantile,
            (size_t) reads.data().insert_size_right_quantile,
            reads.data().read_length, gp.g.k(),
            cfg::get().pe_params.param_set.split_edge_length,
            reads.data().insert_size_distribution);
    if (calculate_threshold) {
        notifier.Subscribe(ilib, &split_graph);
    }

    LatePairedIndexFiller pif(gp.g, PairedReadCountWeight, gp.paired_indices[ilib]);
    notifier.Subscribe(ilib, &pif);

    auto paired_streams = paired_binary_readers(reads, true, (size_t) reads.data().mean_insert_size);
    notifier.ProcessLibrary(paired_streams, ilib, *ChooseProperMapper(gp, reads));
    cfg::get_writable().ds.reads[ilib].data().pi_threshold = split_graph.GetThreshold();

    if (map_single_reads) {
        ProcessSingleReads(gp, ilib);
    }
}

static bool HasGoodRRLibs() {
    static bool has_good_rr_reads = false;
    for (size_t i = 0; i < cfg::get().ds.reads.lib_count(); ++i) {
        if (cfg::get().ds.reads[i].is_paired() &&
                (cfg::get().ds.reads[i].data().mean_insert_size == 0.0 ||
                cfg::get().ds.reads[i].data().mean_insert_size < 1.1 * (double) cfg::get().ds.reads[i].data().read_length)) {
            continue;
        }
        if (cfg::get().ds.reads[i].is_repeat_resolvable()) {
            has_good_rr_reads = true;
            break;
        }
    }
    return has_good_rr_reads;
}

static bool HasOnlyMP() {
    for (size_t i = 0; i < cfg::get().ds.reads.lib_count(); ++i) {
        if (cfg::get().ds.reads[i].type() != io::LibraryType::MatePairs && cfg::get().ds.reads[i].type() != io::LibraryType::HQMatePairs) {
            return false;
        }
    }
    return true;
}

bool ShouldMapSingleReads(size_t ilib) {
    switch (cfg::get().single_reads_rr) {
        case sr_none: {
            return false;
        }
        case sr_all: {
            return true;
        }
        case sr_only_single_libs: {
            //Map when no PacBio/paried libs or only mate-pairs or single lib itself
            return !HasGoodRRLibs() || HasOnlyMP() || (cfg::get().ds.reads[ilib].type() == io::LibraryType::SingleReads);
        }
    }
    return false;
}

void PairInfoCount::run(conj_graph_pack &gp, const char*) {
    gp.InitRRIndices();
    gp.EnsureBasicMapping();

    size_t edge_length_threshold = 1000/*stats::Nx(gp.g, 50)*/;
    INFO("Min edge length for estimation: " << edge_length_threshold);
    for (size_t i = 0; i < cfg::get().ds.reads.lib_count(); ++i) {
        INFO("Estimating insert size for library #" << i);
        if (cfg::get().ds.reads[i].is_paired()) {

            bool insert_size_refined = RefineInsertSizeForLib(gp, i, edge_length_threshold);

            if (!insert_size_refined) {
                cfg::get_writable().ds.reads[i].data().mean_insert_size = 0.0;
                WARN("Unable to estimate insert size for paired library #" << i);
                if (cfg::get().ds.reads[i].data().read_length > 0 && cfg::get().ds.reads[i].data().read_length <= cfg::get().K) {
                    WARN("Maximum read length (" << cfg::get().ds.reads[i].data().read_length << ") should be greater than K (" << cfg::get().K << ")");
                }
                else if (cfg::get().ds.reads[i].data().read_length <= cfg::get().K * 11 / 10) {
                    WARN("Maximum read length (" << cfg::get().ds.reads[i].data().read_length << ") is probably too close to K (" << cfg::get().K << ")");
                } else {
                    WARN("None of paired reads aligned properly. Please, check orientation of your read pairs.");
                }
                continue;
            } else {
                INFO("  Estimated insert size for paired library #" << i);
                INFO("  Insert size = " << cfg::get().ds.reads[i].data().mean_insert_size <<
                        ", deviation = " << cfg::get().ds.reads[i].data().insert_size_deviation <<
                        ", left quantile = " << cfg::get().ds.reads[i].data().insert_size_left_quantile <<
                        ", right quantile = " << cfg::get().ds.reads[i].data().insert_size_right_quantile <<
                        ", read length = " << cfg::get().ds.reads[i].data().read_length);
            }
        }
    }

    for (size_t i = 0; i < cfg::get().ds.reads.lib_count(); ++i) {
        bool map_single_reads = ShouldMapSingleReads(i);
        cfg::get_writable().use_single_reads |= map_single_reads;


        INFO("Mapping library #" << i);
        if (cfg::get().ds.reads[i].is_paired() && cfg::get().ds.reads[i].data().mean_insert_size != 0.0) {
            INFO("Mapping paired reads (takes a while) ");
            ProcessPairedReads(gp, i, map_single_reads);
        } else if (map_single_reads) {
            INFO("Mapping single reads (takes a while) ");
            ProcessSingleReads(gp, i);
        } else if (cfg::get().ds.reads[i].type() == io::LibraryType::PathExtendContigs) {
            INFO("Mapping preliminary contigs from");
            ProcessSingleReads(gp, i, false);
		}

        if (map_single_reads) {
            INFO("Total paths obtained from single reads: " << gp.single_long_reads[i].size());
        }
    }

    SensitiveReadMapper<Graph>::EraseIndices();
}

}<|MERGE_RESOLUTION|>--- conflicted
+++ resolved
@@ -64,20 +64,15 @@
     SimpleLongReadMapper read_mapper(gp, gp.single_long_reads[ilib]);
     notifier.Subscribe(ilib, &read_mapper);
 
-<<<<<<< HEAD
     auto mapper_ptr = ChooseProperMapper(gp, reads);
     if (use_binary) {
-        auto single_streams = single_binary_readers(reads, true, false);
+        auto single_streams = single_binary_readers(reads, true, true);
         notifier.ProcessLibrary(single_streams, ilib, *mapper_ptr);
     } else {
-        auto single_streams = single_easy_readers(reads, false,
-                                                 false, /*handle Ns*/false);
+        auto single_streams = single_easy_readers(reads, true,
+                                                 true, /*handle Ns*/false);
         notifier.ProcessLibrary(single_streams, ilib, *mapper_ptr);
     }
-=======
-    auto single_streams = single_binary_readers(reads, true, true);
-    notifier.ProcessLibrary(single_streams, ilib, *ChooseProperMapper(gp, reads), single_streams.size());
->>>>>>> 8701cee9
     cfg::get_writable().ds.reads[ilib].data().single_reads_mapped = true;
 }
 
