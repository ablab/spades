--- conflicted
+++ resolved
@@ -6,20 +6,11 @@
 #include "omni/mf_ec_remover.hpp"
 
 namespace debruijn_graph {
-<<<<<<< HEAD
-	
+//todo WTF?!!!
 	template <class graph_pack, class DetailedCoverage>
 	class LoopFilter {
 		const graph_pack& gp;
 		const DetailedCoverage& coverage_;
-=======
-	//todo WTF?!!!
-	template <class GraphPack, class DetailedCoverage>
-	struct LoopFilter {
-
-		GraphPack* graph_p;
-		DetailedCoverage* coverage;
->>>>>>> 95ac5947
 		std::vector<VertexId> order;
 		set<VertexId> used_vertices_;
 		std::vector< set<EdgeId> > simple_loops_;
@@ -37,76 +28,35 @@
 													ratio_lower_threshold_(ratio_lower_threshold),
 													ratio_upper_threshold_(ratio_upper_threshold),
 													repeat_length_upper_threshold_(repeat_length_upper_threshold) {
-<<<<<<< HEAD
 		}
 
 
 		const vector<vector<EdgeId>>& resolved_loops() const {
 			return resolved_loops_;
 		}
-=======
-
-			graph_p = &g;
-			coverage = &index;
-		}
 
 		template<class EdgeQualityLabeler>
-		void get_loopy_components(const EdgeQualityLabeler& quality_labeler) {
-
-			for ( auto v = graph_p->g.begin(); v != graph_p->g.end(); ++v ) {
-
-				if ( usedVertices.find(*v) != usedVertices.end() )
-					continue;
-
-				dfs1(*v);
->>>>>>> 95ac5947
-
-		void get_loopy_components( const EdgeQuality<typename graph_pack::graph_t>& quality_labeler ) {
+		void get_loopy_components( const EdgeQualityLabeler& quality_labeler ) {
 			INFO("Detecting loops...");
 			for ( auto v = gp.g.begin(); v != gp.g.end(); ++v ) {
 				if ( used_vertices_.find(*v) != used_vertices_.end() ) 
 					continue;
 				dfs_down(*v);
 			}
-<<<<<<< HEAD
 			used_vertices_.clear();
 			std::vector<std::vector<VertexId>> loops;
 			for ( unsigned i = 0; i < order.size(); ++i ) {
 				VertexId startVertex = order[order.size() - i - 1];
 				if ( used_vertices_.find(startVertex) != used_vertices_.end() ) 
-=======
-
-			usedVertices.clear();
-
-
-			std::vector<std::vector<VertexId>> loops;
-			for ( unsigned i = 0; i < order.size(); ++i ) {
-
-				VertexId startVertex = order[order.size() - i - 1];
-				if ( usedVertices.find(startVertex) != usedVertices.end() )
->>>>>>> 95ac5947
 					continue;
 				std::vector<VertexId> loop;
 				dfs_up(startVertex, loop);
 				loops.push_back(loop);
-<<<<<<< HEAD
-=======
-
-
->>>>>>> 95ac5947
 			}
 			int L = 0;
 			int loops_counter = 0;
 			int simple_loops_counter = 0;
 			for (auto loop = loops.begin(); loop != loops.end(); ++loop ){
-<<<<<<< HEAD
-=======
-
-				//for (auto v = loop->begin(); v != loop->end(); ++v ) {
-				//	std::cout << graph_p->g.int_id(*v) << "  ";
-				//}
-
->>>>>>> 95ac5947
 				if (loop->size() == 1) {
 					continue;
 				}
@@ -125,13 +75,8 @@
 					prohibited_edges_.insert(path.begin(), path.end());
 				}*/
 				if (resolved) {
-<<<<<<< HEAD
 					for (auto e = resolved_loop.begin(); e != resolved_loop.end(); ++e ) {
-						L += gp.g.length(*e);
-=======
-					for (auto e = resolvedLoop.begin(); e != resolvedLoop.end(); ++e ) {
-						L += (int) graph_p->g.length(*e);
->>>>>>> 95ac5947
+						L += (int) gp.g.length(*e);
 					}
 					resolved_loops_.push_back(resolved_loop);
 				}
@@ -145,7 +90,6 @@
 				}
 				DEBUG("\n");
 			}
-<<<<<<< HEAD
 			DEBUG("Overall length is " << L << ", number of loops: " << loops_counter << " " 
 					<< "number of resolved loops: " << resolved_loops_.size() << " " 
 						<< "simple loops: " << simple_loops_counter << "\n");
@@ -165,36 +109,6 @@
 			DEBUG("inCoverage: " << inCov << "; outCoverage " << outCov << "; cov: " << cov << "\n");
 			auto loopEdge1 = *gp.g.OutgoingEdges(inVertex).begin();
 			VertexId edge1End = gp.g.EdgeEnd(loopEdge1);
-=======
-			std::cout << "Overall length is " << L << ", number of loops: " << loopsCounter << " "
-					<< "number of resolved loops: " << resolvedLoops.size() << " "
-						<< "simple loops: " << simpleLoopsCounter << std::endl;
-
-		}
-
-		bool resolveSimpleLoop( std::vector<EdgeId>& resolvedLoop,
-					EdgeId& incomingEdge, EdgeId& outgoingEdge ) {
-
-			EdgeId startEdge, endEdge;
-
-			bool canBeResolved = true;
-
-			VertexId inVertex = graph_p->g.EdgeEnd( incomingEdge );
-			//VertexId outVertex = graph_p->g.EdgeStart( outgoingEdge );
-			auto inCov = coverage->GetOutCov(incomingEdge);
-			auto outCov = coverage->GetInCov(outgoingEdge);
-			auto cov = (inCov + outCov) / 2.0;
-			//auto cov = inCov;
-			//auto cov = min(inCov, outCov);
-
-			std::cout << "inCoverage: " << inCov << "; outCoverage " << outCov << "; cov: " << cov << std::endl;
-			//INFO("after initialization");
-
-			//INFO("before outgoing edges");
-			auto loopEdge1 = *graph_p->g.OutgoingEdges(inVertex).begin();
-
-			VertexId edge1End = graph_p->g.EdgeEnd(loopEdge1);
->>>>>>> 95ac5947
 			EdgeId loopEdge2;
 			auto loopEdge2it = gp.g.OutgoingEdges(edge1End).begin();
 			if ( *loopEdge2it == outgoingEdge ) {
@@ -214,31 +128,12 @@
 			if (time1 - time2 != 1 || time2 == 0) {
 				can_be_resolved = false;
 			}
-<<<<<<< HEAD
 			//if (can_be_resolved) {
 				resolved_loop.push_back(incomingEdge);
 				resolved_loop.push_back(loopEdge1);
 				for ( int i = 0; i < time2; ++i ) {
 					resolved_loop.push_back(loopEdge2);
 					resolved_loop.push_back(loopEdge1);
-=======
-
-		/*	else if (  min(time1 * cov, cov1) / max(time1 * cov, cov1) < threshold   ||  min(time2 * cov,cov2) / max(time2 * cov,cov2) < threshold )  {
-
-				canBeResolved = false;
-			}
-		*/
-
-			//if (canBeResolved) {
-
-				resolvedLoop.push_back(incomingEdge);
-				resolvedLoop.push_back(loopEdge1);
-
-				for ( int i = 0; i < time2; ++i ) {
-
-					resolvedLoop.push_back(loopEdge2);
-					resolvedLoop.push_back(loopEdge1);
->>>>>>> 95ac5947
 				}
 				resolved_loop.push_back(outgoingEdge);
 				if ( resolved_loop.size() > 5 ) can_be_resolved = false;
@@ -251,14 +146,9 @@
 			bool ifSimple = true;
 			int nextVerticesOutOfLoop = 0;
 			int prevVerticesOutOfLoop = 0;
-<<<<<<< HEAD
-=======
-
->>>>>>> 95ac5947
 			for ( auto v = loop.begin(); v != loop.end(); ++v ) {
 				auto incomingEdges = gp.g.IncomingEdges(*v);
 				int prevVerticesInLoop = 0;
-<<<<<<< HEAD
 				for ( auto e = incomingEdges.begin(); e != incomingEdges.end(); ++e ){
 					auto startVertex = gp.g.EdgeStart(*e);
 					// count the number of edges in the loop coming into this vertex	
@@ -266,23 +156,6 @@
 						prevVerticesInLoop+=1;
 						if (prevVerticesInLoop > 1) {
 							ifSimple = false;
-=======
-				//if ( incomingEdges.size() > 1 ) {
-
-					///std::cout << "incoming edges: ";
-					for ( auto e = incomingEdges.begin(); e != incomingEdges.end(); ++e ){
-						///std::cout << graph_p->g.int_id(*e) << " ";
-						auto startVertex = graph_p->g.EdgeStart(*e);
-
-						// count the number of edges in the loop coming into this vertex
-						if ( std::find(loop.begin(),loop.end(),startVertex) != loop.end() ){
-							prevVerticesInLoop+=1;
-							if (prevVerticesInLoop > 1) {
-								ifSimple = false;
-							}
-							path.insert(*e);
-							//prohibitedEdges.insert(*e);
->>>>>>> 95ac5947
 						}
 						path.insert(*e);
 						//prohibited_edges_.insert(*e);
@@ -298,7 +171,6 @@
 				}
 				auto outgoingEdges = gp.g.OutgoingEdges(*v);
 				int nextVerticesInLoop = 0;
-<<<<<<< HEAD
 				for ( auto e = outgoingEdges.begin(); e != outgoingEdges.end(); ++e ){
 					auto endVertex = gp.g.EdgeEnd(*e);
 					// count the number of edges in the loop coming out of the vertex	
@@ -306,22 +178,6 @@
 						nextVerticesInLoop += 1;
 						if (nextVerticesInLoop > 1){
 							ifSimple = false;
-=======
-				//if (outgoingEdges.size() > 1 ) {
-
-					///std::cout << "outgoing edges: " ;
-					for ( auto e = outgoingEdges.begin(); e != outgoingEdges.end(); ++e ){
-						///std::cout << graph_p->g.int_id(*e) << " ";
-						auto endVertex = graph_p->g.EdgeEnd(*e);
-						// count the number of edges in the loop coming out of the vertex
-						if ( std::find(loop.begin(), loop.end(), endVertex) != loop.end() ){
-							nextVerticesInLoop += 1;
-							if (nextVerticesInLoop > 1){
-								ifSimple = false;
-							}
-							path.insert(*e);
-							//prohibitedEdges.insert(*e);
->>>>>>> 95ac5947
 						}
 						path.insert(*e);
 						//prohibited_edges_.insert(*e);
@@ -338,41 +194,15 @@
 				}
 
 			}
-
-<<<<<<< HEAD
-=======
-			if (ifSimple) std::cout << "simple: " << std::endl;
-			else std::cout << "complex: " << std::endl;
-			for ( auto e = path.begin(); e != path.end(); ++e) {
-				prohibitedEdges.insert(*e);
-				std::cout << graph_p->g.int_id(*e) << "  ";
-
-			}
-			std::cout << std::endl;
->>>>>>> 95ac5947
 			return ifSimple;
 		}
 
-<<<<<<< HEAD
 		void dfs_down( const VertexId& v ){
 			used_vertices_.insert(v);
 			for ( auto incidentEdge = gp.g.out_begin(v); incidentEdge != gp.g.out_end(v); ++incidentEdge ){
 				if ( gp.g.length(*incidentEdge) > cfg::get().rr.max_repeat_length  ) continue;
 				VertexId vOut = gp.g.EdgeEnd(*incidentEdge);
 				if (used_vertices_.find(vOut) != used_vertices_.end())
-=======
-
-		void dfs1( const VertexId& v ){
-
-			usedVertices.insert(v);
-
-			for ( auto incidentEdge = graph_p->g.out_begin(v); incidentEdge != graph_p->g.out_end(v); ++incidentEdge ){
-
-				if ( graph_p->g.length(*incidentEdge) > cfg::get().rr.max_repeat_length  ) continue;
-
-				VertexId vOut = graph_p->g.EdgeEnd(*incidentEdge);
-				if (usedVertices.find(vOut) != usedVertices.end())
->>>>>>> 95ac5947
 					continue;
 				dfs_down( vOut );
 			}
@@ -382,29 +212,15 @@
 		void dfs_up( const VertexId& v, vector<VertexId>& loop ){
 			used_vertices_.insert( v );
 			loop.push_back( v );
-<<<<<<< HEAD
 			for ( auto incidentEdge = gp.g.in_begin(v); incidentEdge != gp.g.in_end(v); ++incidentEdge ) {
 				if ( gp.g.length(*incidentEdge) > cfg::get().rr.max_repeat_length  ) continue;
 				VertexId vIn = gp.g.EdgeStart(*incidentEdge);
 				if (used_vertices_.find(vIn) != used_vertices_.end()) 
-=======
-
-			for ( auto incidentEdge = graph_p->g.in_begin(v); incidentEdge != graph_p->g.in_end(v); ++incidentEdge ) {
-
-				if ( graph_p->g.length(*incidentEdge) > cfg::get().rr.max_repeat_length  ) continue;
-
-				VertexId vIn = graph_p->g.EdgeStart(*incidentEdge);
-				if (usedVertices.find(vIn) != usedVertices.end())
->>>>>>> 95ac5947
 					continue;
 				dfs_up( vIn, loop );
 			}
 		}
 	};
-<<<<<<< HEAD
-=======
-
->>>>>>> 95ac5947
 }
 
 #endif