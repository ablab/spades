//***************************************************************************
//* Copyright (c) 2011-2013 Saint-Petersburg Academic University
//* All Rights Reserved
//* See file LICENSE for details.
//****************************************************************************

/*
 * gap_closer.hpp
 *
 *  Created on: Oct 3, 2011
 *
 */

#ifndef GAP_CLOSER_HPP_
#define GAP_CLOSER_HPP_

#include <set>
#include <stack>
#include <type_traits>
#include <unordered_map>

#include "omni/omni_tools.hpp"
#include "standard.hpp"
#include "omni_labelers.hpp"
#include "io/easy_reader.hpp"
#include "dataset_readers.hpp"

#include "de/paired_info.hpp"

namespace debruijn_graph {

template<typename EdgeId>
Path<EdgeId> ConvertToPath(MappingPath<EdgeId> mp) {
  return mp.simple_path();
}
template<typename EdgeId>
Path<EdgeId> ConvertToPath(Path<EdgeId> mp) {
  return mp;
}

template<class Graph, class SequenceMapper>
class GapCloserPairedIndexFiller {
private:
  typedef typename Graph::EdgeId EdgeId;
  const Graph &graph_;
  const SequenceMapper& mapper_;

  map<EdgeId, pair<EdgeId, int> > OutTipMap;
  map<EdgeId, pair<EdgeId, int> > InTipMap;
  set<int> InTipsIds;
  set<int> OutTipsIds;

  size_t CorrectLength(Path<EdgeId> path, size_t idx) {
    size_t answer = graph_.length(path[idx]);
    if (idx == 0)
      answer -= path.start_pos();
    if (idx == path.size() - 1)
      answer -= graph_.length(path[idx]) - path.end_pos();
    return answer;
  }

  template<typename PairedRead>
  void ProcessPairedRead(omnigraph::PairedInfoIndexT<Graph> &paired_index,
      PairedRead& p_r) {
    Sequence read1 = p_r.first().sequence();
    Sequence read2 = p_r.second().sequence();

    Path<EdgeId> path1 = ConvertToPath(mapper_.MapSequence(read1));
    Path<EdgeId> path2 = ConvertToPath(mapper_.MapSequence(read2));
    for (size_t i = 0; i < path1.size(); ++i) {
      auto OutTipIter = OutTipMap.find(path1[i]);
      if (OutTipIter != OutTipMap.end()) {
        for (size_t j = 0; j < path2.size(); ++j) {
          auto InTipIter = InTipMap.find(path2[j]);
          if (InTipIter != InTipMap.end())
            paired_index.AddPairInfo(OutTipIter->second.first, InTipIter->second.first, 1000000., 1., 0.);
        }
      }
    }
  }

  void PrepareShiftMaps() {

    stack<pair<EdgeId, int>> edge_stack;
    for (auto iterator = graph_.SmartEdgeBegin(); !iterator.IsEnd();) {
      EdgeId edge = *iterator;
      if (graph_.IncomingEdgeCount(graph_.EdgeStart(edge)) == 0) {
        InTipMap.insert(make_pair(edge, make_pair(edge, 0)));
        edge_stack.push(make_pair(edge, 0));
        while (edge_stack.size() > 0) {
          pair<EdgeId, int> checking_pair = edge_stack.top();
          edge_stack.pop();
          if (graph_.IncomingEdgeCount(graph_.EdgeEnd(checking_pair.first)) == 1) {
            VertexId v = graph_.EdgeEnd(checking_pair.first);
            if (graph_.OutgoingEdgeCount(v)) {
              for (auto I = graph_.out_begin(v), E = graph_.out_end(v); I != E; ++I) {
                EdgeId Cur_edge = *I;
                InTipMap.insert(
                    make_pair(Cur_edge,
                        make_pair(edge,
                            graph_.length(checking_pair.first) + checking_pair.second)));
                edge_stack.push(
                    make_pair(Cur_edge,
                            graph_.length(checking_pair.first) + checking_pair.second));

              }
            }
          }
        }
      }

      if (graph_.OutgoingEdgeCount(graph_.EdgeEnd(edge)) == 0) {
        OutTipMap.insert(make_pair(edge, make_pair(edge, 0)));
        edge_stack.push(make_pair(edge, 0));
        while (edge_stack.size() > 0) {
          pair<EdgeId, int> checking_pair = edge_stack.top();
          edge_stack.pop();
          if (graph_.OutgoingEdgeCount(graph_.EdgeStart(checking_pair.first)) == 1) {
            if (graph_.IncomingEdgeCount(graph_.EdgeStart(checking_pair.first))) {
              vector<EdgeId> vec = graph_.IncomingEdges(
                  graph_.EdgeStart(checking_pair.first));
              for (size_t i = 0; i < vec.size(); i++) {
                EdgeId Cur_edge = vec[i];
                OutTipMap.insert(
                    make_pair(
                      Cur_edge,
                      make_pair(edge,
                        graph_.length(Cur_edge) + checking_pair.second)));
                edge_stack.push(
                    make_pair(Cur_edge,
                      graph_.length(Cur_edge) + checking_pair.second));
              }
            }
          }

        }
      }
      ++iterator;
    }
  }

  template<class PairedStream>
  void FillUsualIndex(omnigraph::PairedInfoIndexT<Graph> &paired_index, PairedStream& stream) {
    INFO("Processing paired reads (takes a while)");

    stream.reset();
    size_t n = 0;
    while (!stream.eof()) {
      typename PairedStream::read_type p_r;
      stream >> p_r;
      ProcessPairedRead(paired_index, p_r);
      VERBOSE_POWER(++n, " paired reads processed");
    }
  }

  template<class Streams>
  void FillParallelIndex(omnigraph::PairedInfoIndexT<Graph> &paired_index, Streams& streams) {
    INFO("Processing paired reads (takes a while)");

    size_t nthreads = streams.size();
    vector<omnigraph::PairedInfoIndexT<Graph>*> buffer_pi(nthreads);
    buffer_pi[0] = &paired_index;

    for (size_t i = 1; i < nthreads; ++i) {
      buffer_pi[i] = new omnigraph::PairedInfoIndexT<Graph>(graph_);
    }

    size_t counter = 0;
    #pragma omp parallel num_threads(nthreads)
    {
      #pragma omp for reduction(+ : counter)
      for (size_t i = 0; i < nthreads; ++i) {
        typedef typename Streams::ReaderType PairedStream;
        typename PairedStream::read_type r;
        PairedStream& stream = streams[i];
        stream.reset();

        while (!stream.eof()) {
          stream >> r;
          ++counter;
          ProcessPairedRead(*buffer_pi[i], r);
        }
      }
    }
    INFO("Used " << counter << " paired reads");

    INFO("Merging paired indices");
    for (size_t i = 1; i < nthreads; ++i) {
      buffer_pi[0]->AddAll(*(buffer_pi[i]));
      delete buffer_pi[i];
    }
  }

public:

  GapCloserPairedIndexFiller(const Graph &graph, const SequenceMapper& mapper) :
      graph_(graph), mapper_(mapper) {

  }

  /**
   * Method reads paired data from stream, maps it to genome and stores it in this PairInfoIndex.
   */
  template<class Streams>
  void FillIndex(omnigraph::PairedInfoIndexT<Graph> &paired_index, Streams& streams) {
    INFO("Preparing shift maps");
    PrepareShiftMaps();

    if (streams.size() == 1) {
      FillUsualIndex(paired_index, streams.back());
    } else {
      FillParallelIndex(paired_index, streams);
    }
  }

};

template<class Mapper>
bool CheckNoKmerClash(const Sequence& s, const Mapper& mapper) {
  vector<EdgeId> path = mapper.MapSequence(s).simple_path().sequence();
  return path.empty();
}

template<class Graph, class SequenceMapper>
class GapCloser {
 public:
  typedef function<bool (const Sequence&)> SequenceCheckF;
 private:
  typedef typename Graph::EdgeId EdgeId;
  typedef typename Graph::VertexId VertexId;
  typedef set<Point> Histogram;

  Graph& g_;
  int k_;
  PairedInfoIndexT<Graph>& tips_paired_idx_;
  const size_t min_intersection_;
  const size_t hamming_dist_bound_;
  const int init_gap_val_;
  const double weight_threshold_;
  SequenceCheckF sequence_check_f_;

  bool WeightCondition(const Histogram& infos) const {
    for (auto it = infos.begin(); it != infos.end(); ++it) {
//      VERIFY(math::eq(it->d, 100.));
      if (math::ge(it->weight, weight_threshold_))
        return true;
    }
    return false;
  }

  vector<size_t> DiffPos(const Sequence& s1, const Sequence& s2) const {
    VERIFY(s1.size() == s2.size());
    vector < size_t > answer;
    for (size_t i = 0; i < s1.size(); ++i)
      if (s1[i] != s2[i])
        answer.push_back(i);
    return answer;
  }

  size_t HammingDistance(const Sequence& s1, const Sequence& s2) const {
    VERIFY(s1.size() == s2.size());
    size_t dist = 0;
    for (size_t i = 0; i < s1.size(); ++i)
      if (s1[i] != s2[i])
        dist++;
    return dist;
  }

//  size_t HammingDistance(const Sequence& s1, const Sequence& s2) const {
//    return DiffPos(s1, s2).size();
//  }

  vector<size_t> PosThatCanCorrect(size_t overlap_length/*in nucls*/,
      const vector<size_t>& mismatch_pos, size_t edge_length/*in nucls*/,
      bool left_edge) const {
    TRACE("Try correct left edge " << left_edge);
    TRACE("Overlap length " << overlap_length);
    TRACE("Edge length " << edge_length);
    TRACE("Mismatches " << mismatch_pos);

    vector < size_t > answer;
    for (size_t i = 0; i < mismatch_pos.size(); ++i) {
      size_t relative_mm_pos =
          left_edge ?
              mismatch_pos[i] :
              overlap_length - 1 - mismatch_pos[i];
      if (overlap_length - relative_mm_pos + g_.k() < edge_length)
        //can correct mismatch
        answer.push_back(mismatch_pos[i]);
    }
    TRACE("Can correct mismatches: " << answer);
    return answer;
  }

  //todo write easier
  bool CanCorrectLeft(EdgeId e, int overlap, const vector<size_t>& mismatch_pos) const {
    return PosThatCanCorrect(overlap, mismatch_pos,
        g_.length(e) + g_.k(), true).size() == mismatch_pos.size();
  }

  //todo write easier
  bool CanCorrectRight(EdgeId e, int overlap,
      const vector<size_t>& mismatch_pos) const {
    return PosThatCanCorrect(overlap, mismatch_pos,
        g_.length(e) + g_.k(), false).size() == mismatch_pos.size();
  }

  bool MatchesEnd(const Sequence& long_seq, const Sequence& short_seq, bool from_begin) const {
    return from_begin ? long_seq.Subseq(0, short_seq.size()) == short_seq
        : long_seq.Subseq(long_seq.size() - short_seq.size()) == short_seq;
  }

  bool CorrectLeft(EdgeId first, EdgeId second, int overlap, const vector<size_t>& diff_pos) {
    DEBUG("Can correct first with sequence from second.");
    Sequence new_sequence = g_.EdgeNucls(first).Subseq(g_.length(first) - overlap + diff_pos.front(), g_.length(first) + k_ - overlap)
        + g_.EdgeNucls(second).First(k_);
    DEBUG("Checking new k+1-mers.");
    if (sequence_check_f_(new_sequence)) {
      DEBUG("Check ok.");
      DEBUG("Splitting first edge.");
      pair<EdgeId, EdgeId> split_res = g_.SplitEdge(first, g_.length(first) - overlap + diff_pos.front());
      first = split_res.first;
      tips_paired_idx_.RemoveEdgeInfo(split_res.second);
//              g_.DeleteEdge(first);
      DEBUG("Adding new edge.");
      VERIFY(MatchesEnd(new_sequence, g_.VertexNucls(g_.EdgeEnd(first)), true));
      VERIFY(MatchesEnd(new_sequence, g_.VertexNucls(g_.EdgeStart(second)), false));
      g_.AddEdge(g_.EdgeEnd(first), g_.EdgeStart(second),
          new_sequence);
      return true;
    } else {
      DEBUG("Check fail.");
      DEBUG("Filled k-mer already present in graph");
      return false;
    }
    return false;
  }

  bool CorrectRight(EdgeId first, EdgeId second, int overlap, const vector<size_t>& diff_pos) {
    DEBUG("Can correct second with sequence from first.");
    Sequence new_sequence = g_.EdgeNucls(first).Last(k_) + g_.EdgeNucls(second).Subseq(overlap, diff_pos.back() + 1 + k_);
    DEBUG("Checking new k+1-mers.");
    if (sequence_check_f_(new_sequence)) {
      DEBUG("Check ok.");
      DEBUG("Splitting second edge.");
      pair<EdgeId, EdgeId> split_res = g_.SplitEdge(second, diff_pos.back() + 1);
      second = split_res.second;
      tips_paired_idx_.RemoveEdgeInfo(split_res.first);
//              g_.DeleteEdge(second);
      DEBUG("Adding new edge.");
      VERIFY(MatchesEnd(new_sequence, g_.VertexNucls(g_.EdgeEnd(first)), true));
      VERIFY(MatchesEnd(new_sequence, g_.VertexNucls(g_.EdgeStart(second)), false));

      g_.AddEdge(g_.EdgeEnd(first), g_.EdgeStart(second),
          new_sequence);
      return true;
    } else {
      DEBUG("Check fail.");
      DEBUG("Filled k-mer already present in graph");
      return false;
    }
    return false;
  }

  bool HandlePositiveHammingDistanceCase(EdgeId first, EdgeId second, int overlap) {
    DEBUG("Match was imperfect. Trying to correct one of the tips");
    vector<size_t> diff_pos = DiffPos(g_.EdgeNucls(first).Last(overlap),
        g_.EdgeNucls(second).First(overlap));
    if (CanCorrectLeft(first, overlap, diff_pos)) {
      return CorrectLeft(first, second, overlap, diff_pos);
    } else if (CanCorrectRight(second, overlap, diff_pos)) {
      return CorrectRight(first, second, overlap, diff_pos);
    } else {
      DEBUG("Can't correct tips due to the graph structure");
      return false;
    }
  }

  bool HandleSimpleCase(EdgeId first, EdgeId second, int overlap) {
    DEBUG("Match was perfect. No correction needed");
    //strange info guard
    VERIFY(overlap <= k_);
    if (overlap == k_) {
      DEBUG("Tried to close zero gap");
      return false;
    }
    //old code
    Sequence edge_sequence = g_.EdgeNucls(first).Last(k_)
        + g_.EdgeNucls(second).Subseq(overlap, k_);
    if (sequence_check_f_(edge_sequence)) {
      DEBUG(
        "Gap filled: Gap size = " << k_ - overlap << "  Result seq "
            << edge_sequence.str());
      g_.AddEdge(g_.EdgeEnd(first), g_.EdgeStart(second), edge_sequence);
      return true;
    } else {
      DEBUG("Filled k-mer already present in graph");
      return false;
    }
  }

  bool ProcessPair(EdgeId first, EdgeId second) {
    TRACE("Processing edges " << g_.str(first) << " and " << g_.str(second));
    TRACE("first " << g_.EdgeNucls(first) << " second " << g_.EdgeNucls(second));

    //may be negative!
    int gap = max(init_gap_val_,
        -1 * (int)(min(g_.length(first), g_.length(second)) - 1));

    Sequence seq1 = g_.EdgeNucls(first);
    Sequence seq2 = g_.EdgeNucls(second);
    TRACE("Checking possible gaps from " << gap << " to " << k_ - min_intersection_);
    for (; gap <= k_ - (int)min_intersection_; ++gap) {
      int overlap = k_ - gap;
      size_t hamming_distance = HammingDistance(g_.EdgeNucls(first).Last(overlap)
          , g_.EdgeNucls(second).First(overlap));
      if (hamming_distance <= hamming_dist_bound_) {
        DEBUG("For edges " << g_.str(first) << " and " << g_.str(second)
            << ". For gap value " << gap << " (overlap " << overlap << "bp) hamming distance was " << hamming_distance);
//        DEBUG("Sequences of distance " << tip_distance << " :"
//                << seq1.Subseq(seq1.size() - k).str() << "  "
//                << seq2.Subseq(0, k).str());

        if (hamming_distance > 0) {
          return HandlePositiveHammingDistanceCase(first, second, overlap);
        } else {
          return HandleSimpleCase(first, second, overlap);
        }
      }
    }
    return false;
  }

public:
  void CloseShortGaps() {
    INFO("Closing short gaps");
    int gaps_filled = 0;
    int gaps_checked = 0;
    for (auto it = g_.SmartEdgeBegin(); !it.IsEnd(); ++it) {
      EdgeId first_edge = *it;
      const InnerMap<Graph>& inner_map = tips_paired_idx_.GetEdgeInfo(*it, 0);
      for (auto inner_it = inner_map.Begin(); inner_it != inner_map.End(); ++inner_it) {
        EdgeId second_edge = (*inner_it).first;
        const Point& point = (*inner_it).second;
          if (first_edge != second_edge && math::ge(point.weight, weight_threshold_)) {
            if (!g_.IsDeadEnd(g_.EdgeEnd(first_edge)) || !g_.IsDeadStart(g_.EdgeStart(second_edge))) {
              // WARN("Topologically wrong tips");
            continue;
          }
            ++gaps_checked;
            if (ProcessPair(first_edge, second_edge)) {
              ++gaps_filled;
            break;
          }
        }
      }
    }

    INFO("Closing short gaps complete: filled " << gaps_filled
            << " gaps after checking " << gaps_checked
            << " candidates");
    omnigraph::Compressor<Graph> compressor(g_);
    compressor.CompressAllVertices();
  }

  GapCloser(Graph& g, PairedInfoIndexT<Graph>& tips_paired_idx,
      size_t min_intersection, double weight_threshold,
      const SequenceCheckF& sequence_check_f, size_t hamming_dist_bound = 0/*min_intersection_ / 5*/) :
      g_(g), k_(g_.k()), tips_paired_idx_(tips_paired_idx), min_intersection_(
          min_intersection), hamming_dist_bound_(
          hamming_dist_bound), init_gap_val_(-10), weight_threshold_(
          weight_threshold), sequence_check_f_(sequence_check_f) {
    VERIFY(min_intersection_ < g_.k());
    DEBUG("weight_threshold=" << weight_threshold_);
    DEBUG("min_intersect=" << min_intersection_);
    DEBUG("paired_index size=" << tips_paired_idx_.size());
  }

private:
  DECL_LOGGER("GapCloser");
};

template<class Streams>
void CloseGaps(conj_graph_pack& gp, Streams& streams) {
  typedef NewExtendedSequenceMapper<Graph, Index> Mapper;
  auto mapper = MapperInstance(gp);
  GapCloserPairedIndexFiller<Graph, Mapper> gcpif(
      gp.g, *mapper);
  PairedIndexT tips_paired_idx(gp.g);
//  if (fileExists("tip_info.prd")) {
//    ConjugateDataScanner<Graph> scanner(gp.g, gp.int_ids);
//    scanner.loadPaired("tip_info", tips_paired_idx);
//  } else {
  gcpif.FillIndex(tips_paired_idx, streams);
  ConjugateDataPrinter<Graph> printer(gp.g, gp.int_ids);
//    printer.savePaired("tip_info", tips_paired_idx);
//  }
  GapCloser<Graph, Mapper> gap_closer(gp.g, tips_paired_idx,
      cfg::get().gc.minimal_intersection, cfg::get().gc.weight_threshold,
      boost::bind(&CheckNoKmerClash<Mapper>, _1, ref(*mapper)));
  gap_closer.CloseShortGaps();
}

void CloseGaps(conj_graph_pack& gp) {
  INFO("SUBSTAGE == Closing gaps");

  //TODO: discuss what to use for gap closing
  size_t lib_index = 0;
  for (size_t i = 0; i < cfg::get().ds.reads.lib_count(); ++i) {
     if (cfg::get().ds.reads[i].type() == io::LibraryType::PairedEnd) {
         lib_index = i;
         break;
     }
  }
  if (cfg::get().use_multithreading) {
<<<<<<< HEAD
    auto streams = paired_binary_readers(cfg::get().ds.reads[lib_index], true, 0);

    CloseGaps<io::IReader<io::PairedReadSeq>>(gp, *streams);

//    for (size_t i = 0; i < streams.size(); ++i) {
//      delete streams[i];
//    }
  } else {
    auto_ptr<PairedReadStream> stream = paired_easy_reader(cfg::get().ds.reads[lib_index], true, 0);
        io::ReadStreamVector <PairedReadStream> streams(stream.get());
        streams.release();
    CloseGaps<PairedReadStream>(gp, streams);
=======
    auto streams = paired_binary_readers(true, 0);
    CloseGaps(gp, *streams);
  } else {
    auto_ptr<PairedReadStream> stream = paired_easy_reader(true, 0);
    io::ReadStreamVector <PairedReadStream> streams(stream.get());
    CloseGaps(gp, streams);
>>>>>>> b5605012
  }

}

}

#endif /* GAP_CLOSER_HPP_ */<|MERGE_RESOLUTION|>--- conflicted
+++ resolved
@@ -513,27 +513,16 @@
      }
   }
   if (cfg::get().use_multithreading) {
-<<<<<<< HEAD
     auto streams = paired_binary_readers(cfg::get().ds.reads[lib_index], true, 0);
 
-    CloseGaps<io::IReader<io::PairedReadSeq>>(gp, *streams);
-
-//    for (size_t i = 0; i < streams.size(); ++i) {
-//      delete streams[i];
-//    }
+    CloseGaps(gp, *streams);
+
   } else {
     auto_ptr<PairedReadStream> stream = paired_easy_reader(cfg::get().ds.reads[lib_index], true, 0);
-        io::ReadStreamVector <PairedReadStream> streams(stream.get());
-        streams.release();
-    CloseGaps<PairedReadStream>(gp, streams);
-=======
-    auto streams = paired_binary_readers(true, 0);
-    CloseGaps(gp, *streams);
-  } else {
-    auto_ptr<PairedReadStream> stream = paired_easy_reader(true, 0);
     io::ReadStreamVector <PairedReadStream> streams(stream.get());
+    //todo WTF what does it mean?
+    streams.release();
     CloseGaps(gp, streams);
->>>>>>> b5605012
   }
 
 }
