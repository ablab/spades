--- conflicted
+++ resolved
@@ -247,11 +247,7 @@
 		//getComponents( gp, components, singles, quality_labeler, unresolvedLoops );
 
 		INFO("Traversing graph...");
-<<<<<<< HEAD
-		traverseComponents( components, singles, coverage, insert_size, resolvedPaths );
-=======
 		traverseComponents( components, singles, coverage, insert_size, resolvedPaths, quality_labeler );
->>>>>>> 1efa1cae
 
 		std::set<EdgeId> usedEdges;
 
@@ -558,28 +554,7 @@
 
 				singles.push_back(*e_iter);
 			}
-<<<<<<< HEAD
-			else if (! ( ((in_degree.find(from) == in_degree.end()) || out_degree[from] > 1) && ((out_degree.find(into) == out_degree.end()) || in_degree[into] > 1) )
-			//else if (! ( ((in_degree.find(from) == in_degree.end()) || in_degree[from] > 1) || ((out_degree.find(into) == out_degree.end()) || out_degree[into] > 1) )
-				) {
-
-				components.push_back(*e_iter);
-			}
-			/*else if ( in_degree.find(from) != in_degree.end() && out_degree [from] == 2 && (out_degree.find(into) == out_degree.end()) || in_degree[into] > 1 ) {
-
-					auto outgoingEdges = gp->g.OutgoingEdges(from);
-					for ( auto e = outgoingEdges.begin(); e != outgoingEdges.end(); ++e ) {
-						if ( prohibitedEdges.find(*e) != prohibitedEdges.end() )
-							components.push_back(*e_iter);
-							toComps = true;
-					}
-				
-			}*/
-			/*else if ( checkIfComponentByPairedInfo(*e_iter, clustered_index, prohibitedEdges ) ) {
-				components.push_back(*e_iter);
-				std::cout << "Component Edge Detected By Paired Info: " << gp->g.int_id(*e_iter) << std::endl;
-			}*/
-=======
+
 			else if (! ( ((in_degree.find(from) == in_degree.end()) || out_degree[from] > 1) && ((out_degree.find(into) == out_degree.end()) || in_degree[into] > 1) ) ) {
 				byTopology += 1;
 				if (checkIfComponentByPairedInfo(*e_iter, clustered_index, prohibitedEdges )) confirmedByPairedInfo++; 
@@ -592,7 +567,6 @@
 				byPairedInfo += 1;
 				edge_to_kind_[*e_iter] = PAIREDINFO;
 			}
->>>>>>> 1efa1cae
 
 			// continue check if a short _terminal_ vertex
 			else if( gp->g.length(*e_iter) < /* LengthCutoff */ repeat_length_upper_threshold_ && (in_degree.find(from) != in_degree.end()) && (out_degree.find(into) != out_degree.end()) ){
@@ -884,12 +858,8 @@
 	bool containsOnlyShortEdges( const std::vector<EdgeId>& path){
 
 		for ( auto it = path.begin(); it != path.end(); ++it ) {
-			
-<<<<<<< HEAD
-			if (gp->g.length(*it) >= repeat_length_upper_threshold_)
-=======
+
 			if (gp->g.length(*it) >= repeat_length_upper_threshold_ || edge_to_kind_[*it] == TOPOLOGY )
->>>>>>> 1efa1cae
 				return false;
 			
 		}
@@ -903,10 +873,6 @@
 		auto incomingEdges = gp->g.IncomingEdges(gp->g.EdgeStart(edge));
 
 		for ( auto e = incomingEdges.begin(); e != incomingEdges.end(); ++e) {
-<<<<<<< HEAD
-=======
-									
->>>>>>> 1efa1cae
 		
 			if ( std::find(component.begin(), component.end(), *e) != component.end() && visited_edges.find(*e) == visited_edges.end() ){
 				curLen += gp->g.length(*e);
@@ -918,15 +884,6 @@
 
 		auto outgoingEdges = gp->g.OutgoingEdges(gp->g.EdgeEnd(edge));
 		for ( auto e = outgoingEdges.begin(); e != outgoingEdges.end(); ++e) {
-<<<<<<< HEAD
-			if ( std::find(component.begin(), component.end(), *e) != component.end() && visited_edges.find(*e) == visited_edges.end() ){
-				curLen += gp->g.length(*e);
-				if (curLen > maxPathLen) maxPathLen = curLen;
-				bfs(*e, visited_edges, component, curLen, maxPathLen);
-			}
-
-		}
-=======
 	
 			if ( std::find(component.begin(), component.end(), *e) != component.end() && visited_edges.find(*e) == visited_edges.end() ){
 					
@@ -936,7 +893,6 @@
 			}
 		}
 
->>>>>>> 1efa1cae
 	}
 
 	int getLongestPathLength( const std::vector<EdgeId>& component ){
@@ -945,11 +901,9 @@
 		std::set<EdgeId> visited_edges;
 		std::vector<std::vector<EdgeId>> paths;
 
-<<<<<<< HEAD
-		int maxPathLen = 0;
-=======
+
 		int maxPathLen = gp->g.length(component[0]);
->>>>>>> 1efa1cae
+
 		for ( auto edge = component.begin(); edge != component.end(); ++edge ){
 
 			if (visited_edges.find(*edge) != visited_edges.end()) continue;
@@ -963,8 +917,6 @@
 
 	}
 
-<<<<<<< HEAD
-=======
 
 	bool checkRepeatDetection( const std::vector<EdgeId>& component, 
 				const std::vector<EdgeId>& incomingEdges, 
@@ -1047,18 +999,14 @@
 
 	}
 
->>>>>>> 1efa1cae
 	template <class DetailedCoverage>
 	void traverseComponents( const std::vector<EdgeId>& components, 
 				const std::vector<EdgeId>& singles, DetailedCoverage& coverage, 
 				//std::set<EdgeId>& usedEdges,
 				size_t insert_size,
-<<<<<<< HEAD
-				std::vector< std::vector<EdgeId>> & resolvedPaths) {
-=======
+
 				std::vector< std::vector<EdgeId>> & resolvedPaths,
 				EdgeQuality<typename GraphPack::graph_t>& quality_labeler) {
->>>>>>> 1efa1cae
 
 		std::set<EdgeId> visited_edges;
 		INFO("Traversing components");
@@ -1075,9 +1023,7 @@
 		//int numberOfEdgesDetectedByPairedInfoInResolvedComps = 0;
 
 		int filteredByThresholds(0), resolvedPathsNum(0); 
-<<<<<<< HEAD
-		int resolvedComponentsByTopology(0), resolvedComponentsByLength(0);//, resolvedComponentsByLengthAndTopology(0);
-=======
+
 		//int resolvedComponentsByTopology(0), resolvedComponentsByLength(0);//, resolvedComponentsByLengthAndTopology(0);
 		std::vector<int> pathSizes(21,0);
 		
@@ -1087,7 +1033,6 @@
 		bm.InitBuckets( );
 
 		int pure_tandem(0), repetitive_tandem(0), ordinal_repeat(0);
->>>>>>> 1efa1cae
 		for ( auto edge = components.begin(); edge != components.end(); ++edge ) {
 			
 			if ( visited_edges.find(*edge) != visited_edges.end() ){
@@ -1095,32 +1040,6 @@
 			}
 
 
-<<<<<<< HEAD
-			std::set<EdgeId> incomingEdges, outgoingEdges;
-			std::vector<EdgeId> path;
-		
-			visit(*edge, visited_edges, path, components, singles, incomingEdges, outgoingEdges);
-
-			
-			int longestPathLen = getLongestPathLength(path);
-
-			if ( containsSelfLoop(path) ) {
-				continue;
-			}
-
-			if ( containsOnlyShortEdges(path) ) {
-				INFO("contains only short edges");
-				continue;
-			}
-
-			if ( insert_size < (size_t)longestPathLen ) numberOfComponents += 1;
-
-			if (incomingEdges.size() != outgoingEdges.size() && insert_size < (size_t)longestPathLen )
-				{
-
-				numberOfComponentWithDifferentInOutDegree += 1;
-				std::cout << "component with different in and out degree: " << longestPathLen << std::endl;
-=======
 			std::vector<EdgeId> incomingEdges, outgoingEdges;
 			std::vector<EdgeId> path;
 		
@@ -1145,7 +1064,6 @@
 
 				/*INFO("incomingEdges.size() == 0 || outgoingEdges.size() == 0");
 				std::cout << "component: ";
->>>>>>> 1efa1cae
 				for ( auto iter = path.begin(); iter != path.end(); ++iter ) {
 					std::cout << gp->g.int_id(*iter)  << " ";
 				}
@@ -1192,10 +1110,6 @@
 				std::cout << "SELF INTERSECTION" << std::endl;
 				continue;
 			}
-<<<<<<< HEAD
-			if ( incomingEdges.size() == 0 || outgoingEdges.size() == 0) {
-				//std::cout << incomingEdges.size() << " " << outgoingEdges.size() << std::endl;
-=======
 			std::set<VertexId> visited_vertices;
 			if (IfCycledComponent( *incomingEdges.begin(), path, visited_vertices ) ){
 				std::cout << "CYCLE" << std::endl;
@@ -1210,7 +1124,6 @@
 
 				numberOfComponentWithDifferentInOutDegree += 1;
 				
->>>>>>> 1efa1cae
 				continue;
 
 			}
@@ -1225,21 +1138,13 @@
 			fprintf(file, "\nincoming edges: ");
 			for ( auto e = incomingEdges.begin(); e != incomingEdges.end(); ++e) {
 	
-<<<<<<< HEAD
-				fprintf(file, "%lu ", gp->g.int_id(*e));
-=======
 				fprintf(file, "%lu (%5.2f) ", gp->g.int_id(*e), coverage.GetOutCov(*e));
->>>>>>> 1efa1cae
 			}
 			fprintf(file,"\n");
 			fprintf(file,"outgoing edges: ");
 			for ( auto e = outgoingEdges.begin(); e != outgoingEdges.end(); ++e) {
 	
-<<<<<<< HEAD
-				fprintf(file, "%lu ", gp->g.int_id(*e));
-=======
 				fprintf(file, "%lu (%5.2f) ", gp->g.int_id(*e), coverage.GetInCov(*e));
->>>>>>> 1efa1cae
 			}
 			fprintf(file,"\n");
 
@@ -1275,10 +1180,6 @@
 			std::vector<std::pair<EdgeId,EdgeId>> pairsOfEdges;
 
 
-<<<<<<< HEAD
-			findClosest(incomingEdgesCoverage, outgoingEdgesCoverage, pairsOfEdges);
-			//std::cout << "before repeat resolution " << incomingEdgesCoverage.size() << " " << outgoingEdgesCoverage.size() << " " << incomingEdges.size() << " " << path.size() << std::endl;
-=======
 			//findClosest(incomingEdgesCoverage, outgoingEdgesCoverage, pairsOfEdges);
 			//
 						/*
@@ -1298,7 +1199,6 @@
 			//std::cout << "matching pairs of edges " <<  incoming_edges.size() << " " << outgoing_edges.size()  << std::endl;
 			matchPairs( incomingEdges, outgoingEdges, pairsOfEdges, path, bm, coverage, quality_labeler);
 
->>>>>>> 1efa1cae
 			if ( insert_size < (size_t)longestPathLen )
 				if (pairsOfEdges.size() == 0) 
 					filteredByThresholds += 1;
@@ -1324,40 +1224,6 @@
 					conjugate_path->PushFront( cedge );
 				} */
 
-<<<<<<< HEAD
-				bool skip = false;
-				if (!skip) {
-					
-					std::vector<EdgeId> tempPath = resolved_path->ToVector();
-			
-					if ( insert_size < (size_t)longestPathLen )
-						resolvedPathsNum += 1;
-					resolvedPaths.push_back( tempPath );
-					/*resolvedPaths.AddPair( resolved_path, conjugate_path );
-					auto tmpPath = resolved_path->ToVector();
-					if ( matchReference(*resolved_path, gp) ) {
-						std::cout << "matches: ";
-					}
-					else {
-						std::cout << "does not match: ";
-					}
-					for ( auto iter = tmpPath.begin(); iter != tmpPath.end(); ++iter ) {
-						std::cout << gp->g.int_id(*iter) << " (" << coverage.inCoverage[*iter] << " - "<< coverage.outCoverage[*iter] << ") ";
-					}
-					std::cout << std::endl;
-
-					for (auto it = tempPath.begin(); it != tempPath.end(); ++it ){
-						usedEdges.insert( *it );
-					}*/
-				}
-			}
-
-		}
-		
-		std::cout << "Number of components: " << numberOfComponents << std::endl;
-		std::cout << "Number of components with different in and out degree: " << numberOfComponentWithDifferentInOutDegree << std::endl;
-		std::cout << filteredByThresholds << " " << resolvedPathsNum << std::endl;
-=======
 				std::vector<EdgeId> tempPath = resolved_path->ToVector();
 			
 				if ( insert_size < (size_t)longestPathLen )
@@ -1390,7 +1256,6 @@
 		//std::cout << "Number of resolved components detected by topology : " << resolvedComponentsByTopology << std::endl;
 		//std::cout << "Number of resolved components detected by length : " << resolvedComponentsByLength << std::endl;
 		//std::cout << "Number of edges detected by paired info in resolved comps: " << numberOfEdgesDetectedByPairedInfoInResolvedComps << std::endl;
->>>>>>> 1efa1cae
 	/*
 		for ( auto iter = usedEdges.begin(); iter != usedEdges.end(); ++iter ){
 			EdgeId cedge = gp->g.conjugate(*iter);
