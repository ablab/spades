--- conflicted
+++ resolved
@@ -24,14 +24,7 @@
 
 	//TODO: remove 
 	const graph_pack& gp_;
-	
-<<<<<<< HEAD
-	GraphPack *gp;
-	const DeBruijnEdgeIndex<typename GraphPack::graph_t>& kmer_index_;
-	std::vector< std::vector<EdgeId> > allPaths;
-=======
-	const DeBruijnEdgeIndex<EdgeId>& kmer_index_;
->>>>>>> 75576af3
+	const DeBruijnEdgeIndex<typename graph_pack::graph_t>& kmer_index_;
 
 	map<EdgeId, kind_of_repeat> edge_to_kind_;
 
@@ -41,13 +34,9 @@
 	const double tandem_lower_threshold_;
 	const double tandem_upper_threshold_;
 	const double repeat_length_upper_threshold_;
-	
-	public:
-<<<<<<< HEAD
-	CoverageBasedResolution( GraphPack *gpack_arg, const DeBruijnEdgeIndex<typename GraphPack::graph_t>& kmer_index, double threshold_one_list, double threshold_match,
-=======
-	CoverageBasedResolution( const graph_pack& gpack_arg, const DeBruijnEdgeIndex<EdgeId>& kmer_index, double threshold_one_list, double threshold_match, 
->>>>>>> 75576af3
+
+public:
+	CoverageBasedResolution( const graph_pack& gpack_arg, const DeBruijnEdgeIndex<typename graph_pack::graph_t>& kmer_index, double threshold_one_list, double threshold_match,
 				double threshold_global, double tandem_lower_threshold, double tandem_upper_threshold, double repeat_length_upper_threshold) :
 
 											gp_(gpack_arg),
@@ -850,14 +839,8 @@
 	bool ContainsOnlyShortEdges( const vector<EdgeId>& path){
 
 		for ( auto it = path.begin(); it != path.end(); ++it ) {
-<<<<<<< HEAD
-
-			if (gp->g.length(*it) >= repeat_length_upper_threshold_ || edge_to_kind_[*it] == TOPOLOGY )
-=======
-			
-			if (gp_.g.length(*it) >= repeat_length_upper_threshold_ || edge_to_kind_[*it] == TOPOLOGY )
->>>>>>> 75576af3
-				return false;
+		    if (gp_.g.length(*it) >= repeat_length_upper_threshold_ || edge_to_kind_[*it] == TOPOLOGY )
+		        return false;
 			
 		}
 		return true;
@@ -869,14 +852,8 @@
 		visited_edges.insert(edge);
 		auto incoming_edges = gp_.g.IncomingEdges(gp_.g.EdgeStart(edge));
 
-<<<<<<< HEAD
-		for ( auto e = incomingEdges.begin(); e != incomingEdges.end(); ++e) {
-=======
 		for ( auto e = incoming_edges.begin(); e != incoming_edges.end(); ++e) {
-									
->>>>>>> 75576af3
-		
-			if ( find(component.begin(), component.end(), *e) != component.end() && visited_edges.find(*e) == visited_edges.end() ){
+		    if ( find(component.begin(), component.end(), *e) != component.end() && visited_edges.find(*e) == visited_edges.end() ){
 				curLen += gp_.g.length(*e);
 				if (curLen > maxPathLen) maxPathLen = curLen;
 				bfs(*e, visited_edges, component, curLen, maxPathLen);
@@ -902,14 +879,7 @@
 
 		set<EdgeId> visited_edges;
 		vector<vector<EdgeId>> paths;
-
-<<<<<<< HEAD
-
-		int maxPathLen = gp->g.length(component[0]);
-
-=======
 		int maxPathLen = gp_.g.length(component[0]);
->>>>>>> 75576af3
 		for ( auto edge = component.begin(); edge != component.end(); ++edge ){
 
 			if (visited_edges.find(*edge) != visited_edges.end()) continue;
@@ -1010,14 +980,8 @@
 				const vector<EdgeId>& singles, DetailedCoverage& coverage, 
 				//set<EdgeId>& usedEdges,
 				size_t insert_size,
-<<<<<<< HEAD
-
-				std::vector< std::vector<EdgeId>> & resolvedPaths,
-				EdgeQuality<typename GraphPack::graph_t>& quality_labeler) {
-=======
 				vector< vector<EdgeId>> & resolved_paths,
 				EdgeQuality<typename graph_pack::graph_t>& quality_labeler) {
->>>>>>> 75576af3
 
 		set<EdgeId> visited_edges;
 		INFO("Traversing components");
