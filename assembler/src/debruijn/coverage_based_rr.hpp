#ifndef COVERAGE_BASED_RR
#define COVERAGE_BASED_RR

#include <vector>
#include <map>
#include <set>
#include <list>
#include "graph_print_utils.hpp"
#include "indices/debruijn_kmer_index.hpp"
#include "graph_pack.hpp"
#include "pair_info_improver.hpp"
#include "path_extend/pe_io.hpp"
#include "path_extend/bidirectional_path.hpp"
#include "graphio.hpp"
#include "long_read_storage.hpp"
#include "bucket_mapper.hpp"
#include "repeat.hpp"

namespace debruijn_graph{

template <class graph_pack>
class CoverageBasedResolution {
	typedef typename Graph::EdgeId EdgeId;
	typedef typename Graph::VertexId VertexId;
	typedef double coverage_value;

	const graph_pack& gp_;
<<<<<<< HEAD
	const DeBruijnEdgeIndex<typename graph_pack::graph_t>& kmer_index_;

=======
	const DeBruijnEdgeIndex<EdgeId>& kmer_index_;
	const EdgeQuality<typename graph_pack::graph_t>& quality_labeler_;
>>>>>>> 8e7f4e89
	map<EdgeId, kind_of_repeat> edge_to_kind_;
	const double tandem_lower_threshold_;
	const double tandem_upper_threshold_;
	const double repeat_length_upper_threshold_;
<<<<<<< HEAD

public:
	CoverageBasedResolution( const graph_pack& gpack_arg, const DeBruijnEdgeIndex<typename graph_pack::graph_t>& kmer_index, double threshold_one_list, double threshold_match,
				double threshold_global, double tandem_lower_threshold, double tandem_upper_threshold, double repeat_length_upper_threshold) :

=======
	
	public:
	CoverageBasedResolution( const graph_pack& gpack_arg, const DeBruijnEdgeIndex<EdgeId>& kmer_index, const EdgeQuality<typename graph_pack::graph_t>& quality_labeler, 
				double tandem_lower_threshold, double tandem_upper_threshold, double repeat_length_upper_threshold) :
>>>>>>> 8e7f4e89
											gp_(gpack_arg),
											kmer_index_(kmer_index),
											quality_labeler_(quality_labeler),
											tandem_lower_threshold_(tandem_lower_threshold), 
											tandem_upper_threshold_(tandem_upper_threshold),
											repeat_length_upper_threshold_(repeat_length_upper_threshold){
	}
	
	
	private:


	bool IfRepeatByPairedInfo( const EdgeId& edge, PairedInfoIndexT<Graph>& clustered_index ) const {
		io::SequencingLibrary<debruijn_config::DataSetData> lib;
		auto improver = PairInfoImprover<Graph>(gp_.g, clustered_index,lib);
		InnerMap<Graph> inner_map = clustered_index.GetEdgeInfo(edge, 0);
		for (auto I_1 = inner_map.Begin(), E = inner_map.End(); I_1 != E; ++I_1) {
			for (auto I_2 = inner_map.Begin(); I_2 != E; ++I_2) {
				if (I_1 == I_2) continue;
				EdgeId e1 = (*I_1).first;
				const Point& p1 = (*I_1).second;
				EdgeId e2 = (*I_2).first;
				const Point& p2 = (*I_2).second;
				if ( p1.d * p2.d < 0 || p2.d > p1.d ) continue;
				if (!improver.IsConsistent(edge, e1, e2, p1, p2)) {
					return true;
				}
			}
		}
		return false;
	}

	void JoinPaths( const vector<vector<EdgeId> >& paths, 
			const vector<vector<EdgeId>>& resolved_loops,
			vector< vector<EdgeId> >& all_paths ) const {
		map< EdgeId, vector<EdgeId> > start_edge_to_path;
		map< EdgeId, vector<EdgeId> > back_edge_to_path;
		vector< vector<EdgeId> > both_paths;
		for (auto path = resolved_loops.begin(); path != resolved_loops.end(); ++path) {
			both_paths.push_back(*path);
		}
		for (auto path = paths.begin(); path != paths.end(); ++path) {
			both_paths.push_back(*path);
		}
		for (auto path = both_paths.begin(); path != both_paths.end(); ++path) {
			//VERIFY(start_edge_to_path.find(path->front()) == start_edge_to_path.end());
			start_edge_to_path[path->front()] = *path;
		}

		for (auto path = both_paths.begin(); path != both_paths.end(); ++path) {
			//VERIFY(back_edge_to_path.find(path->back()) == back_edge_to_path.end());
			back_edge_to_path[path->back()] = *path;
		}

		for (auto path = both_paths.begin(); path != both_paths.end(); ++path) {
			if ( back_edge_to_path.find( path->front() ) != back_edge_to_path.end()) {
				continue;
			}
			bool updated = true;
			while (updated) {
				auto found_path = start_edge_to_path.find( path->back() );
				if (found_path != start_edge_to_path.end() ) {
					path->insert(path->end(), found_path->second.begin() + 1, found_path->second.end());
				} else {
					updated = false;
				}
			}
			all_paths.push_back(*path);
		}
	}

/*	void dfs( const VertexId& vStart, const VertexId& vEnd, const vector<EdgeId>& component,
		set<EdgeId>& visited,  path_extend::BidirectionalPath& path) const {
		for ( auto edge = component.begin(); edge != component.end(); ++edge ){
			if (visited.find(*edge) != visited.end()){
				continue;
			}
			if ( vStart == gp_.g.EdgeStart(*edge) ){
				if ( vEnd == gp_.g.EdgeEnd(*edge) ){
					path.PushBack(*edge);
					visited.insert(*edge);
					return;
				}
				visited.insert(*edge);
				dfs( gp_.g.EdgeEnd(*edge), vEnd, component, visited, path );
				path.PushFront(*edge);
				return;
			}
		}
		return;
	}
*/
	void visit( const EdgeId& edge, set<EdgeId>& visited_edges, set<VertexId>& grey_vertices, 
		vector<EdgeId>& path, const vector<EdgeId>& components, 
		const vector<EdgeId>& singles, vector<EdgeId>& incoming_edges, vector<EdgeId>& outgoing_edges, bool& if_loop ) const {
		VertexId edgeStartVertex = gp_.g.EdgeStart(edge);
		VertexId edgeEndVertex = gp_.g.EdgeEnd(edge);
		if (visited_edges.find(edge) != visited_edges.end() )
			return;
		if ( grey_vertices.find(edgeStartVertex) != grey_vertices.end() ) { 
			if_loop = true;
			return;
		}
		grey_vertices.insert(edgeStartVertex);
		path.push_back(edge);
		visited_edges.insert(edge);
		for ( auto single_edge = singles.begin(); single_edge != singles.end(); ++single_edge ){
			VertexId singleStartVertex = gp_.g.EdgeStart(*single_edge);
			VertexId singleEndVertex = gp_.g.EdgeEnd(*single_edge);
			if ( singleStartVertex == edgeEndVertex ) {
				outgoing_edges.push_back(*single_edge);
			}
			if ( singleEndVertex == edgeStartVertex ) {
				incoming_edges.push_back(*single_edge);
			}
		}
		for ( auto component_edge = components.begin(); component_edge != components.end(); ++component_edge ){
			if ( *component_edge == edge ){
				continue;
			}
			VertexId componentEdgeStartVertex = gp_.g.EdgeStart(*component_edge);
			VertexId componentEdgeEndVertex = gp_.g.EdgeEnd(*component_edge);
			if ( componentEdgeStartVertex == edgeEndVertex || componentEdgeEndVertex == edgeStartVertex ) {
				visit(*component_edge, visited_edges, grey_vertices, path, components, singles, incoming_edges, outgoing_edges, if_loop);
			}
		}
		grey_vertices.insert(edgeStartVertex);
	}


	void GetOtherEdges(path_extend::PathContainer& paths, const set<EdgeId>& used_edges) const {
	// adds edges from the rest of the graph (which was n)
		set<EdgeId> included;
		for (auto iter = gp_.g.SmartEdgeBegin(); !iter.IsEnd(); ++iter) {
			if (used_edges.find(*iter) == used_edges.end() && included.find(*iter) == included.end()){
				paths.AddPair(new path_extend::BidirectionalPath(gp_.g, *iter), new path_extend::BidirectionalPath(gp_.g, gp_.g.conjugate(*iter)));
				included.insert(*iter);
				included.insert(gp_.g.conjugate(*iter));
			}
		}

	}
	void WriteResolved( const set<EdgeId>& used_edges, path_extend::PathContainer& resolved_paths, const string &file_name  ) const {
		path_extend::ContigWriter cw( gp_.g);
		GetOtherEdges( resolved_paths, used_edges );
		cw.writePaths( resolved_paths, file_name );
	}

// class SingleRepeat
//	vector<EdgeId> incoming;
//	vector<EdgeId> outgoing;
//	vector<EdgeId> component;
//	const graph_pack &gp_;
//	bool VerifyComponentByReference;
// 	set<vector<EdgeId> > ResolveRepeat(?);

//	bool VerifyComponentWithUniqueShortEdge (VerifyComponent)?
//  PatchComponentWithUniqueShortEdge (?)

//TODO: excess white lines
//TODO: google styleguide
//TODO setup vim or eclipse via ssh:)
	bool VerifyComponent( vector<EdgeId>& incoming_edges,
			 	vector<EdgeId>& outgoing_edges,
		 		vector<EdgeId>& component ){
		if ( incoming_edges.size() == outgoing_edges.size() ) {
			return true;
		}
		int diff = incoming_edges.size() - outgoing_edges.size();
		if ( diff < 0 ) {
			int counter = 0;
			for ( auto edge = incoming_edges.begin(); edge != incoming_edges.end(); ++edge ) {
				if ( gp_.g.length(*edge) <= cfg::get().rr.max_repeat_length ) {
					counter += 1;
				}
			}
//TODO: BUG Exactly one is short and other - long!!!
			if ( counter == -diff ) {
				/*for ( auto edge = incomingEdges.begin(); edge != incomingEdges.end(); ++edge ) {
					if ( gp_.g.length(*edge) <= cfg::get().rr.max_repeat_length ) {
						components.push_back(*edge);	
					}
				}*/
			}
		}
		if ( diff > 0 ) {
			int counter = 0;
			for ( auto edge = outgoing_edges.begin(); edge != outgoing_edges.end(); ++edge ) {
				if ( gp_.g.length(*edge) <= cfg::get().rr.max_repeat_length ) {
					counter += 1;
				}
			}
			if ( counter == -diff ) {
				/*for ( auto edge = incomingEdges.begin(); edge != incomingEdges.end(); ++edge ) {
					if ( gp_.g.length(*edge) <= cfg::get().rr.max_repeat_length ) {
						components.push_back(*edge);	
					}
				}*/
			}
		}
	}


	int CompareComponentLists( const vector<EdgeId>& v1, const vector<EdgeId>& v2 ) const {
		int counter = 0;
		for (auto it = v1.begin(); it != v1.end(); ++it) {
			if (find(v2.begin(), v2.end(), *it) == v2.end() && (quality_labeler_.quality(*it) > 0.5) ) {
				counter += 1;
				DEBUG(gp_.g.int_id(*it));
			}
		}
		DEBUG("\n");
		return counter;
	}

	public :
	template <class DetailedCoverage>
	void resolve_repeats_by_coverage( DetailedCoverage& coverage, 
					size_t insert_size,
//TODO: Do not pass reference on graph_pack members.
//TODO: EdgeQuality to constructor
//TODO: check that everything works without reference:)

					EdgeLabelHandler<typename graph_pack::graph_t>& labels_after,
					PairedInfoIndexT<typename graph_pack::graph_t> & clustered_index,
					vector< PathInfo<typename graph_pack::graph_t> >& filtered_paths,
					string output_file_name) {

		auto filter = LoopFilter<graph_pack, DetailedCoverage>(gp_, coverage, tandem_lower_threshold_, tandem_upper_threshold_, repeat_length_upper_threshold_);
		filter.get_loopy_components( quality_labeler_ );
		INFO("Resolving repeats by coverage...");
		vector<EdgeId> components, singles;
		vector<EdgeId> components_ref, singles_ref;
		INFO("Getting components...");
		GetComponents(components, singles, labels_after, clustered_index );
//TODO:	CheckComponentsWithQuality()
//TODO:: Dima stopped here
		GetComponentsWithReference( components_ref, singles_ref);
		int fp(0), fn(0);
		DEBUG( "in components (size: " << components.size() << ") but not in components_ref:\n");
		fp = CompareComponentLists(components, components_ref);
		DEBUG("in components_ref (size: " << components_ref.size() << ") but not in components:\n");
		fn = CompareComponentLists(components_ref, components);
		DEBUG("False positives: " << (double) fp / components.size() << "False negatives: " << (double) fn / (fn + singles.size()) << "\n");
		//path with conjugate edges
		vector< vector<EdgeId> > resolved_paths;
		INFO("Processing graph...");
		TraverseComponents( components, singles, coverage, insert_size, resolved_paths );
		set<EdgeId> used_edges;
		INFO("Paths before joining:\n");
		for ( auto p = resolved_paths.begin(); p != resolved_paths.end(); ++p) {
			for ( auto iter = p->begin(); iter != p->end(); ++iter ) {
				INFO(gp_.g.int_id(*iter) << " (" << gp_.g.int_id(gp_.g.EdgeStart(*iter) ) << "," << gp_.g.int_id(gp_.g.EdgeEnd(*iter) ) << ") ");
			}
			INFO("\n");
		}
		INFO("Loops before joining:\n");
		for ( auto p = filter.resolved_loops().begin(); p != filter.resolved_loops().end(); ++p) {
			for ( auto iter = p->begin(); iter != p->end(); ++iter ) {
			INFO(gp_.g.int_id(*iter) << "( " << gp_.g.length(*iter) << ") ");
			}
			INFO("\n");
		}
		vector< vector<EdgeId> > all_paths;
		JoinPaths(resolved_paths, filter.resolved_loops(), all_paths);
		FilterConjugate( used_edges, all_paths, filtered_paths);
		for ( auto p = all_paths.begin(); p != all_paths.end(); ++p) {
			for ( auto iter = p->begin(); iter != p->end(); ++iter ) {
				DEBUG(gp_.g.int_id(*iter) << " ");
			}
			DEBUG("\n");
		}
/*		INFO("-------------------------\n");
		for ( auto p = filtered_paths.begin(); p != filtered_paths.end(); ++p) {
			for ( auto iter = p->getPath().begin(); iter != p->getPath().end(); ++iter ) {
				INFO(gp_.g.int_id(*iter) << "( " << gp_.g.length(*iter) << "; " << coverage.GetInCov(*iter) << " " << coverage.GetOutCov(*iter) << ") ");
			}
			INFO("\n");
		}
	*/
		path_extend::PathContainer paths_output;
		for ( auto p = filtered_paths.begin(); p != filtered_paths.end(); ++p) {
			path_extend::BidirectionalPath* bidirectional_path = new path_extend::BidirectionalPath( gp_.g );
			path_extend::BidirectionalPath* conjugate_path = new path_extend::BidirectionalPath( gp_.g );
			auto tmpPath = p->getPath();
			for (auto it = tmpPath.begin(); it != tmpPath.end(); ++it ){
					bidirectional_path->PushBack(*it);
					EdgeId cedge = gp_.g.conjugate(*it);
					conjugate_path->PushFront( cedge );
			} 
			paths_output.AddPair( bidirectional_path, conjugate_path );
		}
		WriteResolved( used_edges, paths_output, output_file_name);
	}

	private:

	void FilterConjugate( set<EdgeId>& used_edges,
			const vector<vector<EdgeId>> & paths,
			vector<PathInfo<typename graph_pack::graph_t>>& filtered_paths) {
		INFO("filtering conjugate edges");
		for ( auto path = paths.begin(); path != paths.end(); ++path) {
			bool ifInsert = true;
			for (auto e = path->begin(); e != path->end(); ++e) {
				if ( gp_.g.conjugate(*e) == *e ) continue; 
				if ( used_edges.find(gp_.g.conjugate(*e)) != used_edges.end() ) {
//TODO:: this is not true, if we have autoreverse edge.					
					ifInsert = false;
					break;
				}
			}
			if (ifInsert) {
				filtered_paths.push_back(PathInfo<typename graph_pack::graph_t>(*path));
				for (auto e = path->begin(); e != path->end(); ++e) 
					used_edges.insert(*e);
				}
		}
		for ( auto path = filtered_paths.begin(); path != filtered_paths.end(); ++path ) {
			auto p = path->getPath();
			for (auto e = p.begin(); e != p.end(); ++e) {
				used_edges.insert(*e);
			}
		}
	}

	void GetComponentsWithReference( vector<EdgeId>& components, vector<EdgeId>& singles){
		DEBUG("Finding Components With Paired Info");
		for (auto iter = gp_.g.SmartEdgeBegin(); !iter.IsEnd(); ++iter) {
			if (quality_labeler_.quality(*iter) > 1.5 ) {
				components.push_back(*iter);
			}
			else {
				singles.push_back(*iter);
			}
		}
	}

	bool IsBulge( const EdgeId& edge ){
		auto edgeStart = gp_.g.EdgeStart(edge);
		auto edgeEnd = gp_.g.EdgeEnd(edge);
		auto outgoingFromStart = gp_.g.OutgoingEdges(edgeStart);
		for (auto e = outgoingFromStart.begin(); e != outgoingFromStart.end(); ++e){
			if (*e == edge) continue;
			if (gp_.g.EdgeEnd(*e) == edgeEnd) return true;
		}
		return false;
	}

	void GetComponents( vector<EdgeId>& components, vector<EdgeId>& singles, 
				EdgeLabelHandler<typename graph_pack::graph_t>& labels_after,
				PairedInfoIndexT<Graph>& clustered_index){

		typedef int times;
		map<VertexId, times> out_degree;
		map<VertexId, times> in_degree;
		for (auto e_iter = gp_.g.SmartEdgeBegin(); !e_iter.IsEnd(); ++e_iter){
			VertexId from = gp_.g.EdgeStart(*e_iter);
			VertexId into = gp_.g.EdgeEnd(*e_iter);
			if (out_degree.find(from) != out_degree.end()){
				out_degree[from] += 1;
			}
			else{
				out_degree[from] = 1;
			}
			if (in_degree.find(into) != in_degree.end()){
				in_degree[into] += 1;
			}
			else{
				in_degree[into] = 1;
			}
	
		}
		int byPairedInfo = 0;
		int byTopology = 0;
		int confirmedByPairedInfo = 0;
		for (auto e_iter = gp_.g.SmartEdgeBegin(); !e_iter.IsEnd(); ++e_iter){
			VertexId from = gp_.g.EdgeStart(*e_iter);
			VertexId into = gp_.g.EdgeEnd(*e_iter);
			if ( gp_.g.length(*e_iter) >= cfg::get().rr.max_repeat_length ) {
				singles.push_back(*e_iter);
			}

			else if (! ( ((in_degree.find(from) == in_degree.end()) || out_degree[from] > 1) && ((out_degree.find(into) == out_degree.end()) || in_degree[into] > 1) ) ) {
				byTopology += 1;
				edge_to_kind_[*e_iter] = TOPOLOGY;
				components.push_back(*e_iter);
			}
			else if ( IfRepeatByPairedInfo(*e_iter, clustered_index ) ) {
				components.push_back(*e_iter);
				byPairedInfo += 1;
				edge_to_kind_[*e_iter] = PAIREDINFO;
			}
			else if( gp_.g.length(*e_iter) < repeat_length_upper_threshold_ && (in_degree.find(from) != in_degree.end()) && (out_degree.find(into) != out_degree.end()) ){
				edge_to_kind_[*e_iter] = LENGTH;
				components.push_back(*e_iter);
			} 
			else{
				singles.push_back(*e_iter);
			}
			
		}
		DEBUG("Number of edges identified by paired info: " << byPairedInfo);
		DEBUG("Number of edges identified by topology: " << byTopology);
		DEBUG("Number of edges identified by topology confirmed by paired info: " << confirmedByPairedInfo);
		DEBUG("SINGLES: ");
		for (auto sit = singles.begin(); sit != singles.end(); ++sit){
			DEBUG(gp_.g.int_id(*sit) << ", ");
		}
		DEBUG("COMPONENTS: ");
		for (auto cit = components.begin(); cit != components.end(); ++cit){
			DEBUG(gp_.g.int_id(*cit) << ", ");
		}
		DEBUG("\n");
	}

	template <typename T1, typename T2>
	struct CompareSecond {
		typedef pair<T1, T2> type;
		bool operator ()(type const& a, type const& b) const {
			return a.second < b.second;
	    	}
	};

	// idea suggested by Anton K: count the probablities of distribution of all the possible ways of repeat resolution for a given repeat 		
	// look if the function is bended left (goof for repeat resolution) or right (bad)
	void CountProbabililtiesDistribution ( FILE* file, const vector< vector <double> > transition_probabilities ) {
		unsigned size = transition_probabilities.size();
		vector<unsigned> permutation;
		for ( unsigned i = 0; i != size; ++i ) {
			permutation.push_back(i);
		}
		vector<double> probabilities;   
		do {
			probabilities.push_back(1);
			for ( unsigned i = 0; i != size; ++i ) {
				probabilities[probabilities.size()-1] *= transition_probabilities[permutation[i]][i] ;	
			}
			
		}
		while ( std::next_permutation(permutation.begin(), permutation.end() ));
		DEBUG("\n");
		sort(probabilities.begin(), probabilities.end());

		DEBUG(probabilities[0] << " 0\n");
		double pred(probabilities[0]);
		unsigned i(1);
		for ( auto it = probabilities.begin() + 1; it != probabilities.end(); ++it, ++i ) {
			if ( fabs(*it - pred) > 0.00000000001 ) {
				DEBUG(*it << " " << (double) i / (double) probabilities.size() << "\n");
			}
			pred = *it;
		}
		DEBUG("\n");
	}

/*
	void ChooseMostLikelyPairs( const vector< vector <double> > transition_probabilities,
					 vector<pair<EdgeId,EdgeId>>& pairs_of_edges, 
					 const vector<EdgeId>& incoming_edges,
					 const vector<EdgeId>& outgoing_edges) 
	{

		unsigned k = 0;
		set<unsigned> matched;
		cout << "MATCH: " << endl;
		for ( auto vec = transition_probabilities.begin(); vec != transition_probabilities.end(); ++vec, ++k ) {
		
			double max_prob = (*vec)[0];
			unsigned max_index = 0;
			for (unsigned i = 1; i < vec->size(); ++i) {
				if (max_prob < (*vec)[i]) {
					max_prob = (*vec)[i];
					max_index = i;
				}
			}

			bool if_matches = true;

			if (max_prob < 0.15) if_matches = false;

			// actually must check if the new value of max prob is greater than in previous match
			if (matched.find(max_index) != matched.end()) if_matches = false;
			if (if_matches)
			for (unsigned i = 0; i < vec->size(); ++i) {
				if (i == max_index) continue;
				if ( abs(max_prob - (*vec)[i]) < 0.1 )
					if_matches = false;
			}

			if (if_matches)
			for (unsigned j = 0; j < vec->size(); ++j) {
				if (j == k) continue;
				if ( abs(max_prob - transition_probabilities[j][max_index]) < 0.1 )
					if_matches = false;
			}

			if (if_matches) {
				cout << k << " " <<  max_index << endl;
				matched.insert(k);
				matched.insert(max_index);
				pairs_of_edges.push_back(make_pair(incoming_edges[k], outgoing_edges[max_index]) );
			}

		}
	}
<<<<<<< HEAD


	template <class DetailedCoverage>
	bool MatchPairs( vector<EdgeId>& incoming_edges,
			 vector<EdgeId>& outgoing_edges,
			 vector<pair<EdgeId,EdgeId>>& pairs_of_edges,
			 const vector<EdgeId>& component,
			 BucketMapper<Graph> &bm,
			 DetailedCoverage& coverage,
			 EdgeQuality<typename graph_pack::graph_t>& quality_labeler,
			 FILE* file)  {


//		if (incomingEdges.size() > 5 || outgoingEdges.size() > 5) return false;
		double shift = 25;

		vector< vector <double> > transition_probabilities ;
		for ( unsigned i = 0; i < incoming_edges.size(); i++) {
			 transition_probabilities.push_back(vector<double>(outgoing_edges.size(),1));
		}

		int in_edge_counter(0);


		//cout << "component size: " << component.size() << endl;
		for ( auto in_edge = incoming_edges.begin(); in_edge != incoming_edges.end(); ++in_edge, ++in_edge_counter ) {
	
			//cout << "incoming edge " << gp_.g.int_id(*in_edge) << endl;
	
			double in_cov = coverage.GetOutCov(*in_edge);
			int in_bucket = bm.GetCoverageBucket(in_cov);
			 
			 	int out_edge_counter(0);
				for ( auto out_edge = outgoing_edges.begin(); out_edge != outgoing_edges.end(); ++out_edge, ++out_edge_counter ) {
				
						
						//cout << "outgoing edge " << gp_.g.int_id(*out_edge) << endl;
						double out_cov = coverage.GetInCov(*out_edge);
						//cout << "out_cov: " << out_cov << endl;
						int out_bucket = bm.GetCoverageBucket(out_cov);
						//cout << "out_bucket: " << out_bucket << endl;

						int distance(0);
						CountDistance(*in_edge, *out_edge, component, distance);

						//cout << distance << " " << in_bucket << " " << out_bucket << endl;
						double probability = bm.GetProbabilityFromBucketToBucketForDistance (in_bucket, out_bucket, distance, shift) ;
						//cout << probability << endl;
						transition_probabilities[in_edge_counter][out_edge_counter] = probability;
		        	} 
				//cout << endl;
		}

		CountProbabililtiesDistribution ( file, transition_probabilities );
		GetComponentInfo(component, incoming_edges, outgoing_edges, coverage, transition_probabilities, quality_labeler );

		ChooseMostLikelyPairs( transition_probabilities, pairs_of_edges, incoming_edges, outgoing_edges);

		if (pairs_of_edges.size() > 0) return true;

		return false;
		
	}


	void findClosest(vector<pair<EdgeId, coverage_value>>& incomingEdgesCoverage,
			vector<pair<EdgeId, coverage_value>>& outgoingEdgesCoverage,
			vector<pair<EdgeId,EdgeId>>& pairsOfEdges){

		int Length = min(incomingEdgesCoverage.size(),outgoingEdgesCoverage.size());

		//TODO: Move to config
		//double threshold_one_list_(0.80), threshold_match_(0.64);
		//double threshold_one_list_(0.80), threshold_match_(0.70);

		for (int i = 0; i < Length - 1; ++i) {
	
			double valueOneListIn = min (incomingEdgesCoverage[i].second, incomingEdgesCoverage[i+1].second) / max (incomingEdgesCoverage[i].second, incomingEdgesCoverage[i+1].second) ;
			double valueOneListOut = min (outgoingEdgesCoverage[i].second, outgoingEdgesCoverage[i+1].second) / max (outgoingEdgesCoverage[i].second, outgoingEdgesCoverage[i+1].second) ;
			double valuePair = min (incomingEdgesCoverage[i].second, outgoingEdgesCoverage[i].second) / max (incomingEdgesCoverage[i].second, outgoingEdgesCoverage[i].second) ;

			if ( valueOneListIn > threshold_one_list_ || valueOneListOut > threshold_one_list_ || valuePair < threshold_match_ ){
				return;
			}
		}
		int i = Length - 1;
		double valuePair = min (incomingEdgesCoverage[i].second, outgoingEdgesCoverage[i].second) / max (incomingEdgesCoverage[i].second, outgoingEdgesCoverage[i].second) ;
		if ( valuePair < threshold_match_ ){
			return;
		}

		if ( Length == (int) incomingEdgesCoverage.size() ){
			for (unsigned i = Length - 1; i < outgoingEdgesCoverage.size() - 1; ++i){
				double valueOneList = (double) min (outgoingEdgesCoverage[i].second, outgoingEdgesCoverage[i+1].second) / max (outgoingEdgesCoverage[i].second, outgoingEdgesCoverage[i+1].second); 
				if (valueOneList > threshold_one_list_){
					return;
				}
			}
		}
		else {
		
			for (unsigned i = Length - 1; i < incomingEdgesCoverage.size() - 1; ++i){
				double valueOneList = (double) min (incomingEdgesCoverage[i].second, incomingEdgesCoverage[i+1].second) / max (incomingEdgesCoverage[i].second, incomingEdgesCoverage[i+1].second); 
				if (valueOneList > threshold_one_list_){
					return;
				}
			}


		}

		for (int i = 0; i < Length; ++i){
			pairsOfEdges.push_back( make_pair(incomingEdgesCoverage[i].first, outgoingEdgesCoverage[i].first)  );
		}

	}


	bool ContainsSmallLoop( const vector<EdgeId>& path){
		
		if ( path.size() == 1 ) return true;

		if ( path.size() == 2 ) {

			if (gp_.g.EdgeStart(path[0]) == gp_.g.EdgeEnd(path[1]) && gp_.g.EdgeStart(path[1]) == gp_.g.EdgeEnd(path[0]))
				return true;
		}

		return false;
	}

	bool ContainsOnlyShortEdges( const vector<EdgeId>& path){

		for ( auto it = path.begin(); it != path.end(); ++it ) {
		    if (gp_.g.length(*it) >= repeat_length_upper_threshold_ || edge_to_kind_[*it] == TOPOLOGY )
		        return false;
			
		}
		return true;
	}


	void bfs ( const EdgeId& edge,  set<EdgeId>& visited_edges, const vector<EdgeId>& component, int& curLen, int& maxPathLen) {

		visited_edges.insert(edge);
		auto incoming_edges = gp_.g.IncomingEdges(gp_.g.EdgeStart(edge));

		for ( auto e = incoming_edges.begin(); e != incoming_edges.end(); ++e) {
		    if ( find(component.begin(), component.end(), *e) != component.end() && visited_edges.find(*e) == visited_edges.end() ){
				curLen += gp_.g.length(*e);
				if (curLen > maxPathLen) maxPathLen = curLen;
				bfs(*e, visited_edges, component, curLen, maxPathLen);
			}

		}

		auto outgoingEdges = gp_.g.OutgoingEdges(gp_.g.EdgeEnd(edge));
		for ( auto e = outgoingEdges.begin(); e != outgoingEdges.end(); ++e) {
	
			if ( find(component.begin(), component.end(), *e) != component.end() && visited_edges.find(*e) == visited_edges.end() ){
					
					curLen += gp_.g.length(*e);
					if (curLen > maxPathLen) maxPathLen = curLen;
					bfs(*e, visited_edges, component, curLen, maxPathLen);
			}
		}

	}

	int GetLongestPathLength( const vector<EdgeId>& component ){
	// gets a repetitive component and calculates the length of the longest path in it

		set<EdgeId> visited_edges;
		vector<vector<EdgeId>> paths;
		int maxPathLen = gp_.g.length(component[0]);
		for ( auto edge = component.begin(); edge != component.end(); ++edge ){

			if (visited_edges.find(*edge) != visited_edges.end()) continue;
			int curLen = gp_.g.length(*edge);
			visited_edges.insert(*edge);
			bfs(*edge, visited_edges, component, curLen, maxPathLen);	
			
		}

		return maxPathLen;

	}


	bool CheckRepeatDetection( const vector<EdgeId>& component, 
				const vector<EdgeId>& incoming_edges, 
				const vector<EdgeId>& outgoing_edges,
				const EdgeQuality<typename graph_pack::graph_t>& quality_labeler ) {

		for ( auto e = component.begin(); e != component.end(); ++e ) {

			if ( quality_labeler.quality(*e) <= 1.5 ) {
				return false;
			}
		
		}

		for ( auto e = incoming_edges.begin(); e != incoming_edges.end(); ++e ) {
			
			if ( quality_labeler.quality(*e) > 1.5 ) {
				return false;
			}

		}

		for ( auto e = outgoing_edges.begin(); e != outgoing_edges.end(); ++e ) {
			
			if ( quality_labeler.quality(*e) > 1.5 ) {
				return false;
			}
		}
		return true;
	}


	template <class DetailedCoverage>
	void GetComponentInfo(const vector<EdgeId>& component, const vector<EdgeId>& incoming_edges, const vector<EdgeId>& outgoing_edges, const DetailedCoverage& coverage, 
		const vector< vector <double> >& transition_probabilities, const EdgeQuality<typename graph_pack::graph_t>& quality_labeler ) {

			cout << "Component: " << endl;
			for ( auto iter = component.begin(); iter != component.end(); ++iter ) {
				cout << gp_.g.int_id(*iter)  << " edge length: " << gp_.g.length(*iter) << 
							" average edge coverage " << gp_.g.coverage(*iter) << " quality: " << quality_labeler.quality(*iter) << " "; 
				
				if (edge_to_kind_[*iter] == TOPOLOGY) 
					cout << "TOPOLOGY" << endl;
				else if  (edge_to_kind_[*iter] == LENGTH )
					cout << "LENGTH" << endl;
				else if (edge_to_kind_[*iter] == PAIREDINFO )
					cout << "PAIREDINFO" << endl;
		}
			cout << endl;
			cout << "incoming edges: " << endl;
			for ( auto iter = incoming_edges.begin(); iter != incoming_edges.end(); ++iter ) {
				cout << gp_.g.int_id(*iter)  << " edge length: " << gp_.g.length(*iter) << " outgoing edge coverage: " << coverage.GetOutCov(*iter) << 
							" average edge coverage " << gp_.g.coverage(*iter) << " quality: " << quality_labeler.quality(*iter) << endl;
			}
			cout << endl;
			cout << "outgoing edges: " << endl;
			for ( auto iter = outgoing_edges.begin(); iter != outgoing_edges.end(); ++iter ) {
				cout << gp_.g.int_id(*iter)  << " edge length: " << gp_.g.length(*iter) << " incoming edge coverage: " << coverage.GetInCov(*iter) << 
							" average edge coverage " << gp_.g.coverage(*iter) << " quality: " << quality_labeler.quality(*iter) << endl;
			}
			cout << endl;
			
			bool correct_component = CheckRepeatDetection( component, incoming_edges, outgoing_edges, quality_labeler  );

			if (!correct_component) {
				cout << "repeat is detected incorrectly" << endl;
			}
			if (transition_probabilities.size() > 0) {
				cout << "transition probabilities" << incoming_edges.size() << "x" << outgoing_edges.size() << ":" << endl;
				for (auto vec = transition_probabilities.begin(); vec != transition_probabilities.end(); ++vec ) {
			
					for ( auto prob = vec->begin(); prob != vec->end(); ++prob ) {

						printf("%4.5f ", *prob);
					}
					cout << endl;
				}
			}
			cout << endl;

	}
=======
*/
>>>>>>> 8e7f4e89

	template <class DetailedCoverage>
	void TraverseComponents( const vector<EdgeId>& components, 
				const vector<EdgeId>& singles, const DetailedCoverage& coverage, 
				size_t insert_size,
				vector< vector<EdgeId>> & resolved_paths ) {

		set<EdgeId> visited_edges;
		DEBUG("Traversing components");
		FILE *file = fopen((cfg::get().output_dir+"repeats.log").c_str(), "w");
		//FILE* file = fopen("/home/ksenia/path_resolved.log", "w");
<<<<<<< HEAD
		FILE* file = fopen("/home/ksenia/probabilities_22.log", "w");
		
		int allLength = 0;
		for (auto it = components.begin(); it != components.end(); ++it ){
			allLength += gp_.g.length(*it);
		}

		int numberOfComponents = 0;
		int numberOfLargeComponents = 0;
		int numberOfComponentWithDifferentInOutDegree = 0;
		//int numberOfEdgesDetectedByPairedInfoInResolvedComps = 0;

		int filteredByThresholds(0), resolvedPathsNum(0); 

		//int resolvedComponentsByTopology(0), resolvedComponentsByLength(0);//, resolvedComponentsByLengthAndTopology(0);
		vector<int> pathSizes(21,0);
		
=======
		//FILE* file = fopen("/home/ksenia/probabilities_22.log", "w");
>>>>>>> 8e7f4e89
        	int number_of_buckets = 20;
		int K_ = cfg::get().K + 1;
		auto bm = BucketMapper<conj_graph_pack::graph_t>(gp_.g, kmer_index_, K_, number_of_buckets);
		bm.InitBuckets();
		int pure_tandem(0), repetitive_tandem(0), ordinal_repeat(0);
		for ( auto edge = components.begin(); edge != components.end(); ++edge ) {
			if ( visited_edges.find(*edge) != visited_edges.end() ){
				continue;
			}
			vector<EdgeId> incoming_edges, outgoing_edges;
			vector<EdgeId> path;
			set<VertexId> component_vertices;
			bool if_loop = false;
			visit(*edge, visited_edges, component_vertices, path, components, singles, incoming_edges, outgoing_edges, if_loop);
			Repeat<graph_pack> repeat(gp_, incoming_edges, outgoing_edges, path, repeat_length_upper_threshold_, edge_to_kind_,file);
			vector<vector <double>> transition_probabilities ;
			if (if_loop) {
				if (incoming_edges.size() == 1 && incoming_edges.size() == outgoing_edges.size() )
					pure_tandem += 1;
				else repetitive_tandem += 1;
				DEBUG("loop!\n");
				continue;
			}
			if (path.size() == 0 ) continue;
			if ( incoming_edges.size() < 2 || outgoing_edges.size() < 2) continue;
			ordinal_repeat += 1;
			if ( repeat.IfContainsOnlyShortEdges() ) {
				DEBUG("contains only short edges");
				DEBUG("component: ");
				for ( auto iter = path.begin(); iter != path.end(); ++iter ) {
					DEBUG(gp_.g.int_id(*iter)  << " ");
				}
				DEBUG("\n");
				continue;
			}
			if (incoming_edges.size() != outgoing_edges.size()){
				continue;
			}
			//vector<vector<EdgeId>> resolved_paths;
			repeat.Resolve(bm, coverage, quality_labeler_, resolved_paths);
		}
		
		DEBUG( "pure tandems: " << pure_tandem << "\nrepeats + tandems: " << repetitive_tandem << "\nordinal repeats: " << ordinal_repeat << "\n");
		fclose(file);

	}

	//private:
	//DECL_LOGGER("CoverageBasedRR");
/*
	// verify if the sequence of edges is genomic path
	bool MatchReference( const path_extend::BidirectionalPath& path) {

		auto ref_pos = gp_->edge_pos;
		EdgeId edge = path.At(0);
		auto pos_it = ref_pos.edges_positions().find(edge);
		//VERIFY(pos_it != ref_pos.edges_positions().end();

		if ( pos_it->second.size() == 1 ){
		
			auto nextStart = pos_it->second[0].end();
			return match( path, 1, nextStart + 1, ref_pos );
		}
		//INFO("first is repeat - fail or uncovered");
		cout << pos_it->second.size() << endl;
		for (size_t i = 0; i < pos_it->second.size(); i++) {
		      cout << "    " << pos_it->second[i].contigId_ << " "
		    			<< pos_it->second[i].start() << " - "
				         << pos_it->second[i].end() << endl;
		}
		return false;
	}
*/
	};
}
#endif<|MERGE_RESOLUTION|>--- conflicted
+++ resolved
@@ -25,29 +25,19 @@
 	typedef double coverage_value;
 
 	const graph_pack& gp_;
-<<<<<<< HEAD
+
 	const DeBruijnEdgeIndex<typename graph_pack::graph_t>& kmer_index_;
-
-=======
-	const DeBruijnEdgeIndex<EdgeId>& kmer_index_;
 	const EdgeQuality<typename graph_pack::graph_t>& quality_labeler_;
->>>>>>> 8e7f4e89
+
 	map<EdgeId, kind_of_repeat> edge_to_kind_;
 	const double tandem_lower_threshold_;
 	const double tandem_upper_threshold_;
 	const double repeat_length_upper_threshold_;
-<<<<<<< HEAD
-
-public:
-	CoverageBasedResolution( const graph_pack& gpack_arg, const DeBruijnEdgeIndex<typename graph_pack::graph_t>& kmer_index, double threshold_one_list, double threshold_match,
-				double threshold_global, double tandem_lower_threshold, double tandem_upper_threshold, double repeat_length_upper_threshold) :
-
-=======
 	
 	public:
-	CoverageBasedResolution( const graph_pack& gpack_arg, const DeBruijnEdgeIndex<EdgeId>& kmer_index, const EdgeQuality<typename graph_pack::graph_t>& quality_labeler, 
+	CoverageBasedResolution( const graph_pack& gpack_arg, const DeBruijnEdgeIndex<typename graph_pack::graph_t>& kmer_index, const EdgeQuality<typename graph_pack::graph_t>& quality_labeler,
 				double tandem_lower_threshold, double tandem_upper_threshold, double repeat_length_upper_threshold) :
->>>>>>> 8e7f4e89
+
 											gp_(gpack_arg),
 											kmer_index_(kmer_index),
 											quality_labeler_(quality_labeler),
@@ -553,7 +543,7 @@
 
 		}
 	}
-<<<<<<< HEAD
+
 
 
 	template <class DetailedCoverage>
@@ -823,9 +813,9 @@
 			cout << endl;
 
 	}
-=======
+
 */
->>>>>>> 8e7f4e89
+
 
 	template <class DetailedCoverage>
 	void TraverseComponents( const vector<EdgeId>& components, 
@@ -837,27 +827,7 @@
 		DEBUG("Traversing components");
 		FILE *file = fopen((cfg::get().output_dir+"repeats.log").c_str(), "w");
 		//FILE* file = fopen("/home/ksenia/path_resolved.log", "w");
-<<<<<<< HEAD
-		FILE* file = fopen("/home/ksenia/probabilities_22.log", "w");
-		
-		int allLength = 0;
-		for (auto it = components.begin(); it != components.end(); ++it ){
-			allLength += gp_.g.length(*it);
-		}
-
-		int numberOfComponents = 0;
-		int numberOfLargeComponents = 0;
-		int numberOfComponentWithDifferentInOutDegree = 0;
-		//int numberOfEdgesDetectedByPairedInfoInResolvedComps = 0;
-
-		int filteredByThresholds(0), resolvedPathsNum(0); 
-
-		//int resolvedComponentsByTopology(0), resolvedComponentsByLength(0);//, resolvedComponentsByLengthAndTopology(0);
-		vector<int> pathSizes(21,0);
-		
-=======
 		//FILE* file = fopen("/home/ksenia/probabilities_22.log", "w");
->>>>>>> 8e7f4e89
         	int number_of_buckets = 20;
 		int K_ = cfg::get().K + 1;
 		auto bm = BucketMapper<conj_graph_pack::graph_t>(gp_.g, kmer_index_, K_, number_of_buckets);
