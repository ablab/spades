<?xml version="1.0" encoding="UTF-8" standalone="no"?>
<?fileVersion 4.0.0?><cproject storage_type_id="org.eclipse.cdt.core.XmlProjectDescriptionStorage">
	<storageModule moduleId="org.eclipse.cdt.core.settings">
		<cconfiguration id="cdt.managedbuild.toolchain.gnu.base.1097798715.1040870803">
			<storageModule buildSystemId="org.eclipse.cdt.managedbuilder.core.configurationDataProvider" id="cdt.managedbuild.toolchain.gnu.base.1097798715.1040870803" moduleId="org.eclipse.cdt.core.settings" name="debug">
				<externalSettings/>
				<extensions>
					<extension id="org.eclipse.cdt.core.ELF" point="org.eclipse.cdt.core.BinaryParser"/>
					<extension id="org.eclipse.cdt.core.GmakeErrorParser" point="org.eclipse.cdt.core.ErrorParser"/>
					<extension id="org.eclipse.cdt.core.CWDLocator" point="org.eclipse.cdt.core.ErrorParser"/>
					<extension id="org.eclipse.cdt.core.GCCErrorParser" point="org.eclipse.cdt.core.ErrorParser"/>
					<extension id="org.eclipse.cdt.core.GASErrorParser" point="org.eclipse.cdt.core.ErrorParser"/>
					<extension id="org.eclipse.cdt.core.GLDErrorParser" point="org.eclipse.cdt.core.ErrorParser"/>
				</extensions>
			</storageModule>
			<storageModule moduleId="cdtBuildSystem" version="4.0.0">
				<configuration artifactName="debruijn" buildProperties="" description="" id="cdt.managedbuild.toolchain.gnu.base.1097798715.1040870803" name="debug" parent="org.eclipse.cdt.build.core.emptycfg">
					<folderInfo id="cdt.managedbuild.toolchain.gnu.base.1097798715.1040870803." name="/" resourcePath="">
						<toolChain id="cdt.managedbuild.toolchain.gnu.base.394188610" name="cdt.managedbuild.toolchain.gnu.base" superClass="cdt.managedbuild.toolchain.gnu.base">
							<targetPlatform archList="all" binaryParser="org.eclipse.cdt.core.ELF" id="cdt.managedbuild.target.gnu.platform.base.410462111" name="Debug Platform" osList="linux,hpux,aix,qnx" superClass="cdt.managedbuild.target.gnu.platform.base"/>
							<builder arguments="-C ../../build/${ConfigName}/${ProjName}" autoBuildTarget="all" buildPath="${workspace_loc:/debruijn}" cleanBuildTarget="clean" command="make" enableAutoBuild="false" enableCleanBuild="true" enabledIncrementalBuild="true" id="cdt.managedbuild.target.gnu.builder.base.1369967803" incrementalBuildTarget="all" keepEnvironmentInBuildfile="false" managedBuildOn="false" name="Gnu Make Builder" superClass="cdt.managedbuild.target.gnu.builder.base"/>
							<tool id="cdt.managedbuild.tool.gnu.archiver.base.1745551501" name="GCC Archiver" superClass="cdt.managedbuild.tool.gnu.archiver.base"/>
							<tool id="cdt.managedbuild.tool.gnu.cpp.compiler.base.2076785483" name="GCC C++ Compiler" superClass="cdt.managedbuild.tool.gnu.cpp.compiler.base">
								<option id="gnu.cpp.compiler.option.preprocessor.def.36147293" name="Defined symbols (-D)" superClass="gnu.cpp.compiler.option.preprocessor.def" useByScannerDiscovery="false" valueType="definedSymbols">
									<listOptionValue builtIn="false" value="__cplusplus=201103L"/>
								</option>
								<inputType id="cdt.managedbuild.tool.gnu.cpp.compiler.input.213917031" superClass="cdt.managedbuild.tool.gnu.cpp.compiler.input"/>
							</tool>
							<tool id="cdt.managedbuild.tool.gnu.c.compiler.base.705894266" name="GCC C Compiler" superClass="cdt.managedbuild.tool.gnu.c.compiler.base">
								<inputType id="cdt.managedbuild.tool.gnu.c.compiler.input.169292731" superClass="cdt.managedbuild.tool.gnu.c.compiler.input"/>
							</tool>
							<tool id="cdt.managedbuild.tool.gnu.c.linker.base.1895546815" name="GCC C Linker" superClass="cdt.managedbuild.tool.gnu.c.linker.base"/>
							<tool id="cdt.managedbuild.tool.gnu.cpp.linker.base.1922739712" name="GCC C++ Linker" superClass="cdt.managedbuild.tool.gnu.cpp.linker.base">
								<inputType id="cdt.managedbuild.tool.gnu.cpp.linker.input.1785111333" superClass="cdt.managedbuild.tool.gnu.cpp.linker.input">
									<additionalInput kind="additionalinputdependency" paths="$(USER_OBJS)"/>
									<additionalInput kind="additionalinput" paths="$(LIBS)"/>
								</inputType>
							</tool>
							<tool id="cdt.managedbuild.tool.gnu.assembler.base.1770332269" name="GCC Assembler" superClass="cdt.managedbuild.tool.gnu.assembler.base">
								<inputType id="cdt.managedbuild.tool.gnu.assembler.input.757738582" superClass="cdt.managedbuild.tool.gnu.assembler.input"/>
							</tool>
						</toolChain>
					</folderInfo>
				</configuration>
			</storageModule>
			<storageModule moduleId="org.eclipse.cdt.core.externalSettings"/>
			<storageModule moduleId="org.eclipse.cdt.core.language.mapping"/>
			<storageModule moduleId="org.eclipse.cdt.internal.ui.text.commentOwnerProjectMappings"/>
		</cconfiguration>
		<cconfiguration id="cdt.managedbuild.toolchain.gnu.base.1097798715.1040870803.1297904002">
			<storageModule buildSystemId="org.eclipse.cdt.managedbuilder.core.configurationDataProvider" id="cdt.managedbuild.toolchain.gnu.base.1097798715.1040870803.1297904002" moduleId="org.eclipse.cdt.core.settings" name="release">
				<externalSettings/>
				<extensions>
					<extension id="org.eclipse.cdt.core.ELF" point="org.eclipse.cdt.core.BinaryParser"/>
					<extension id="org.eclipse.cdt.core.GmakeErrorParser" point="org.eclipse.cdt.core.ErrorParser"/>
					<extension id="org.eclipse.cdt.core.CWDLocator" point="org.eclipse.cdt.core.ErrorParser"/>
					<extension id="org.eclipse.cdt.core.GCCErrorParser" point="org.eclipse.cdt.core.ErrorParser"/>
					<extension id="org.eclipse.cdt.core.GASErrorParser" point="org.eclipse.cdt.core.ErrorParser"/>
					<extension id="org.eclipse.cdt.core.GLDErrorParser" point="org.eclipse.cdt.core.ErrorParser"/>
				</extensions>
			</storageModule>
			<storageModule moduleId="cdtBuildSystem" version="4.0.0">
				<configuration artifactName="debruijn" buildProperties="" description="" id="cdt.managedbuild.toolchain.gnu.base.1097798715.1040870803.1297904002" name="release" parent="org.eclipse.cdt.build.core.emptycfg">
					<folderInfo id="cdt.managedbuild.toolchain.gnu.base.1097798715.1040870803.1297904002." name="/" resourcePath="">
						<toolChain id="cdt.managedbuild.toolchain.gnu.base.468770448" name="cdt.managedbuild.toolchain.gnu.base" superClass="cdt.managedbuild.toolchain.gnu.base">
							<targetPlatform archList="all" binaryParser="org.eclipse.cdt.core.ELF" id="cdt.managedbuild.target.gnu.platform.base.2007288553" name="Debug Platform" osList="linux,hpux,aix,qnx" superClass="cdt.managedbuild.target.gnu.platform.base"/>
							<builder arguments="-C ../../build/${ConfigName}/${ProjName}" buildPath="${workspace_loc:/debruijn}" command="make" enabledIncrementalBuild="true" id="cdt.managedbuild.target.gnu.builder.base.1438280619" keepEnvironmentInBuildfile="false" managedBuildOn="false" name="Gnu Make Builder" superClass="cdt.managedbuild.target.gnu.builder.base"/>
							<tool id="cdt.managedbuild.tool.gnu.archiver.base.1814609024" name="GCC Archiver" superClass="cdt.managedbuild.tool.gnu.archiver.base"/>
							<tool id="cdt.managedbuild.tool.gnu.cpp.compiler.base.1170291718" name="GCC C++ Compiler" superClass="cdt.managedbuild.tool.gnu.cpp.compiler.base">
								<option id="gnu.cpp.compiler.option.include.paths.651934167" name="Include paths (-I)" superClass="gnu.cpp.compiler.option.include.paths" useByScannerDiscovery="false" valueType="includePath">
<<<<<<< HEAD
									<listOptionValue builtIn="false" value="../../include"/>
=======
>>>>>>> 04527eb4
									<listOptionValue builtIn="false" value="../../../ext/include"/>
									<listOptionValue builtIn="false" value="../../include"/>
								</option>
								<option id="gnu.cpp.compiler.option.preprocessor.def.1322232031" name="Defined symbols (-D)" superClass="gnu.cpp.compiler.option.preprocessor.def" useByScannerDiscovery="false" valueType="definedSymbols">
									<listOptionValue builtIn="false" value="__cplusplus=201103L"/>
								</option>
								<inputType id="cdt.managedbuild.tool.gnu.cpp.compiler.input.939429644" superClass="cdt.managedbuild.tool.gnu.cpp.compiler.input"/>
							</tool>
							<tool id="cdt.managedbuild.tool.gnu.c.compiler.base.1256893250" name="GCC C Compiler" superClass="cdt.managedbuild.tool.gnu.c.compiler.base">
								<option id="gnu.c.compiler.option.include.paths.1968822822" name="Include paths (-I)" superClass="gnu.c.compiler.option.include.paths" useByScannerDiscovery="false" valueType="includePath">
<<<<<<< HEAD
									<listOptionValue builtIn="false" value="../../include"/>
=======
>>>>>>> 04527eb4
									<listOptionValue builtIn="false" value="../../../ext/include"/>
									<listOptionValue builtIn="false" value="../../include"/>
								</option>
								<inputType id="cdt.managedbuild.tool.gnu.c.compiler.input.342512906" superClass="cdt.managedbuild.tool.gnu.c.compiler.input"/>
							</tool>
							<tool id="cdt.managedbuild.tool.gnu.c.linker.base.82330537" name="GCC C Linker" superClass="cdt.managedbuild.tool.gnu.c.linker.base"/>
							<tool id="cdt.managedbuild.tool.gnu.cpp.linker.base.2123016249" name="GCC C++ Linker" superClass="cdt.managedbuild.tool.gnu.cpp.linker.base">
								<inputType id="cdt.managedbuild.tool.gnu.cpp.linker.input.803960164" superClass="cdt.managedbuild.tool.gnu.cpp.linker.input">
									<additionalInput kind="additionalinputdependency" paths="$(USER_OBJS)"/>
									<additionalInput kind="additionalinput" paths="$(LIBS)"/>
								</inputType>
							</tool>
							<tool id="cdt.managedbuild.tool.gnu.assembler.base.1555420066" name="GCC Assembler" superClass="cdt.managedbuild.tool.gnu.assembler.base">
								<option id="gnu.both.asm.option.include.paths.1072084317" name="Include paths (-I)" superClass="gnu.both.asm.option.include.paths" valueType="includePath">
									<listOptionValue builtIn="false" value="../../../ext/include"/>
									<listOptionValue builtIn="false" value="../../include"/>
								</option>
								<inputType id="cdt.managedbuild.tool.gnu.assembler.input.1667749585" superClass="cdt.managedbuild.tool.gnu.assembler.input"/>
							</tool>
						</toolChain>
					</folderInfo>
				</configuration>
			</storageModule>
			<storageModule moduleId="org.eclipse.cdt.core.externalSettings"/>
			<storageModule moduleId="org.eclipse.cdt.core.language.mapping"/>
			<storageModule moduleId="org.eclipse.cdt.internal.ui.text.commentOwnerProjectMappings"/>
		</cconfiguration>
	</storageModule>
	<storageModule moduleId="cdtBuildSystem" version="4.0.0">
		<project id="debruijn.null.752127147" name="debruijn"/>
	</storageModule>
	<storageModule moduleId="refreshScope" versionNumber="2">
		<configuration configurationName="debug">
			<resource resourceType="PROJECT" workspacePath="/debruijn"/>
		</configuration>
		<configuration configurationName="release">
			<resource resourceType="PROJECT" workspacePath="/debruijn"/>
		</configuration>
	</storageModule>
	<storageModule moduleId="org.eclipse.cdt.internal.ui.text.commentOwnerProjectMappings"/>
	<storageModule moduleId="org.eclipse.cdt.make.core.buildtargets"/>
	<storageModule moduleId="scannerConfiguration">
		<autodiscovery enabled="true" problemReportingEnabled="true" selectedProfileId=""/>
		<scannerConfigBuildInfo instanceId="cdt.managedbuild.toolchain.gnu.base.1097798715.1040870803.1297904002;cdt.managedbuild.toolchain.gnu.base.1097798715.1040870803.1297904002.;cdt.managedbuild.tool.gnu.c.compiler.base.1256893250;cdt.managedbuild.tool.gnu.c.compiler.input.342512906">
			<autodiscovery enabled="true" problemReportingEnabled="true" selectedProfileId="org.eclipse.cdt.managedbuilder.core.GCCManagedMakePerProjectProfileC"/>
		</scannerConfigBuildInfo>
		<scannerConfigBuildInfo instanceId="cdt.managedbuild.toolchain.gnu.base.1097798715.1040870803;cdt.managedbuild.toolchain.gnu.base.1097798715.1040870803.;cdt.managedbuild.tool.gnu.cpp.compiler.base.2076785483;cdt.managedbuild.tool.gnu.cpp.compiler.input.213917031">
			<autodiscovery enabled="true" problemReportingEnabled="true" selectedProfileId="org.eclipse.cdt.managedbuilder.core.GCCManagedMakePerProjectProfileCPP"/>
		</scannerConfigBuildInfo>
		<scannerConfigBuildInfo instanceId="cdt.managedbuild.toolchain.gnu.base.1097798715.1040870803;cdt.managedbuild.toolchain.gnu.base.1097798715.1040870803.;cdt.managedbuild.tool.gnu.c.compiler.base.705894266;cdt.managedbuild.tool.gnu.c.compiler.input.169292731">
			<autodiscovery enabled="true" problemReportingEnabled="true" selectedProfileId="org.eclipse.cdt.managedbuilder.core.GCCManagedMakePerProjectProfileC"/>
		</scannerConfigBuildInfo>
		<scannerConfigBuildInfo instanceId="cdt.managedbuild.toolchain.gnu.base.1097798715.1040870803.1297904002;cdt.managedbuild.toolchain.gnu.base.1097798715.1040870803.1297904002.;cdt.managedbuild.tool.gnu.cpp.compiler.base.1170291718;cdt.managedbuild.tool.gnu.cpp.compiler.input.939429644">
			<autodiscovery enabled="true" problemReportingEnabled="true" selectedProfileId="org.eclipse.cdt.managedbuilder.core.GCCManagedMakePerProjectProfileCPP"/>
		</scannerConfigBuildInfo>
	</storageModule>
	<storageModule moduleId="org.eclipse.cdt.core.LanguageSettingsProviders"/>
</cproject><|MERGE_RESOLUTION|>--- conflicted
+++ resolved
@@ -68,10 +68,6 @@
 							<tool id="cdt.managedbuild.tool.gnu.archiver.base.1814609024" name="GCC Archiver" superClass="cdt.managedbuild.tool.gnu.archiver.base"/>
 							<tool id="cdt.managedbuild.tool.gnu.cpp.compiler.base.1170291718" name="GCC C++ Compiler" superClass="cdt.managedbuild.tool.gnu.cpp.compiler.base">
 								<option id="gnu.cpp.compiler.option.include.paths.651934167" name="Include paths (-I)" superClass="gnu.cpp.compiler.option.include.paths" useByScannerDiscovery="false" valueType="includePath">
-<<<<<<< HEAD
-									<listOptionValue builtIn="false" value="../../include"/>
-=======
->>>>>>> 04527eb4
 									<listOptionValue builtIn="false" value="../../../ext/include"/>
 									<listOptionValue builtIn="false" value="../../include"/>
 								</option>
@@ -82,10 +78,6 @@
 							</tool>
 							<tool id="cdt.managedbuild.tool.gnu.c.compiler.base.1256893250" name="GCC C Compiler" superClass="cdt.managedbuild.tool.gnu.c.compiler.base">
 								<option id="gnu.c.compiler.option.include.paths.1968822822" name="Include paths (-I)" superClass="gnu.c.compiler.option.include.paths" useByScannerDiscovery="false" valueType="includePath">
-<<<<<<< HEAD
-									<listOptionValue builtIn="false" value="../../include"/>
-=======
->>>>>>> 04527eb4
 									<listOptionValue builtIn="false" value="../../../ext/include"/>
 									<listOptionValue builtIn="false" value="../../include"/>
 								</option>
