<?xml version="1.0" encoding="UTF-8" standalone="no"?>
<?fileVersion 4.0.0?><cproject storage_type_id="org.eclipse.cdt.core.XmlProjectDescriptionStorage">
	<storageModule moduleId="org.eclipse.cdt.core.settings">
		<cconfiguration id="cdt.managedbuild.toolchain.gnu.base.1097798715.1040870803">
			<storageModule buildSystemId="org.eclipse.cdt.managedbuilder.core.configurationDataProvider" id="cdt.managedbuild.toolchain.gnu.base.1097798715.1040870803" moduleId="org.eclipse.cdt.core.settings" name="debug">
				<externalSettings/>
				<extensions>
<<<<<<< HEAD
					<extension id="org.eclipse.cdt.core.ELF" point="org.eclipse.cdt.core.BinaryParser"/>
=======
>>>>>>> 3f273d17
					<extension id="org.eclipse.cdt.core.GmakeErrorParser" point="org.eclipse.cdt.core.ErrorParser"/>
					<extension id="org.eclipse.cdt.core.CWDLocator" point="org.eclipse.cdt.core.ErrorParser"/>
					<extension id="org.eclipse.cdt.core.GCCErrorParser" point="org.eclipse.cdt.core.ErrorParser"/>
					<extension id="org.eclipse.cdt.core.GASErrorParser" point="org.eclipse.cdt.core.ErrorParser"/>
					<extension id="org.eclipse.cdt.core.GLDErrorParser" point="org.eclipse.cdt.core.ErrorParser"/>
					<extension id="org.eclipse.cdt.core.ELF" point="org.eclipse.cdt.core.BinaryParser"/>
				</extensions>
			</storageModule>
			<storageModule moduleId="cdtBuildSystem" version="4.0.0">
				<configuration artifactName="debruijn" buildProperties="" description="" id="cdt.managedbuild.toolchain.gnu.base.1097798715.1040870803" name="debug" parent="org.eclipse.cdt.build.core.emptycfg">
					<folderInfo id="cdt.managedbuild.toolchain.gnu.base.1097798715.1040870803." name="/" resourcePath="">
						<toolChain id="cdt.managedbuild.toolchain.gnu.base.394188610" name="cdt.managedbuild.toolchain.gnu.base" superClass="cdt.managedbuild.toolchain.gnu.base">
							<targetPlatform archList="all" binaryParser="org.eclipse.cdt.core.ELF" id="cdt.managedbuild.target.gnu.platform.base.410462111" name="Debug Platform" osList="linux,hpux,aix,qnx" superClass="cdt.managedbuild.target.gnu.platform.base"/>
							<builder arguments="-C ../../build/${ConfigName}/${ProjName}" autoBuildTarget="all" buildPath="${workspace_loc:/debruijn}" cleanBuildTarget="clean" command="make" enableAutoBuild="false" enableCleanBuild="true" enabledIncrementalBuild="true" id="cdt.managedbuild.target.gnu.builder.base.1369967803" incrementalBuildTarget="all" keepEnvironmentInBuildfile="false" managedBuildOn="false" name="Gnu Make Builder" superClass="cdt.managedbuild.target.gnu.builder.base"/>
							<tool id="cdt.managedbuild.tool.gnu.archiver.base.1745551501" name="GCC Archiver" superClass="cdt.managedbuild.tool.gnu.archiver.base"/>
							<tool id="cdt.managedbuild.tool.gnu.cpp.compiler.base.2076785483" name="GCC C++ Compiler" superClass="cdt.managedbuild.tool.gnu.cpp.compiler.base">
<<<<<<< HEAD
								<inputType id="cdt.managedbuild.tool.gnu.cpp.compiler.input.213917031" superClass="cdt.managedbuild.tool.gnu.cpp.compiler.input"/>
							</tool>
							<tool id="cdt.managedbuild.tool.gnu.c.compiler.base.705894266" name="GCC C Compiler" superClass="cdt.managedbuild.tool.gnu.c.compiler.base">
=======
								<option id="gnu.cpp.compiler.option.include.paths.1306714388" name="Include paths (-I)" superClass="gnu.cpp.compiler.option.include.paths" valueType="includePath"/>
								<inputType id="cdt.managedbuild.tool.gnu.cpp.compiler.input.213917031" superClass="cdt.managedbuild.tool.gnu.cpp.compiler.input"/>
							</tool>
							<tool id="cdt.managedbuild.tool.gnu.c.compiler.base.705894266" name="GCC C Compiler" superClass="cdt.managedbuild.tool.gnu.c.compiler.base">
								<option id="gnu.c.compiler.option.include.paths.1405000037" name="Include paths (-I)" superClass="gnu.c.compiler.option.include.paths" valueType="includePath"/>
>>>>>>> 3f273d17
								<inputType id="cdt.managedbuild.tool.gnu.c.compiler.input.169292731" superClass="cdt.managedbuild.tool.gnu.c.compiler.input"/>
							</tool>
							<tool id="cdt.managedbuild.tool.gnu.c.linker.base.1895546815" name="GCC C Linker" superClass="cdt.managedbuild.tool.gnu.c.linker.base"/>
							<tool id="cdt.managedbuild.tool.gnu.cpp.linker.base.1922739712" name="GCC C++ Linker" superClass="cdt.managedbuild.tool.gnu.cpp.linker.base">
								<inputType id="cdt.managedbuild.tool.gnu.cpp.linker.input.1785111333" superClass="cdt.managedbuild.tool.gnu.cpp.linker.input">
									<additionalInput kind="additionalinputdependency" paths="$(USER_OBJS)"/>
									<additionalInput kind="additionalinput" paths="$(LIBS)"/>
								</inputType>
							</tool>
							<tool id="cdt.managedbuild.tool.gnu.assembler.base.1770332269" name="GCC Assembler" superClass="cdt.managedbuild.tool.gnu.assembler.base">
<<<<<<< HEAD
=======
								<option id="gnu.both.asm.option.include.paths.322794970" name="Include paths (-I)" superClass="gnu.both.asm.option.include.paths" valueType="includePath"/>
>>>>>>> 3f273d17
								<inputType id="cdt.managedbuild.tool.gnu.assembler.input.757738582" superClass="cdt.managedbuild.tool.gnu.assembler.input"/>
							</tool>
						</toolChain>
					</folderInfo>
				</configuration>
			</storageModule>
			<storageModule moduleId="org.eclipse.cdt.core.externalSettings"/>
			<storageModule moduleId="org.eclipse.cdt.core.language.mapping"/>
			<storageModule moduleId="org.eclipse.cdt.internal.ui.text.commentOwnerProjectMappings"/>
		</cconfiguration>
		<cconfiguration id="cdt.managedbuild.toolchain.gnu.base.1097798715.1040870803.1297904002">
			<storageModule buildSystemId="org.eclipse.cdt.managedbuilder.core.configurationDataProvider" id="cdt.managedbuild.toolchain.gnu.base.1097798715.1040870803.1297904002" moduleId="org.eclipse.cdt.core.settings" name="release">
				<externalSettings/>
				<extensions>
<<<<<<< HEAD
					<extension id="org.eclipse.cdt.core.ELF" point="org.eclipse.cdt.core.BinaryParser"/>
=======
>>>>>>> 3f273d17
					<extension id="org.eclipse.cdt.core.GmakeErrorParser" point="org.eclipse.cdt.core.ErrorParser"/>
					<extension id="org.eclipse.cdt.core.CWDLocator" point="org.eclipse.cdt.core.ErrorParser"/>
					<extension id="org.eclipse.cdt.core.GCCErrorParser" point="org.eclipse.cdt.core.ErrorParser"/>
					<extension id="org.eclipse.cdt.core.GASErrorParser" point="org.eclipse.cdt.core.ErrorParser"/>
					<extension id="org.eclipse.cdt.core.GLDErrorParser" point="org.eclipse.cdt.core.ErrorParser"/>
<<<<<<< HEAD
=======
					<extension id="org.eclipse.cdt.core.ELF" point="org.eclipse.cdt.core.BinaryParser"/>
>>>>>>> 3f273d17
				</extensions>
			</storageModule>
			<storageModule moduleId="cdtBuildSystem" version="4.0.0">
				<configuration artifactName="debruijn" buildProperties="" description="" id="cdt.managedbuild.toolchain.gnu.base.1097798715.1040870803.1297904002" name="release" parent="org.eclipse.cdt.build.core.emptycfg">
					<folderInfo id="cdt.managedbuild.toolchain.gnu.base.1097798715.1040870803.1297904002." name="/" resourcePath="">
						<toolChain id="cdt.managedbuild.toolchain.gnu.base.468770448" name="cdt.managedbuild.toolchain.gnu.base" superClass="cdt.managedbuild.toolchain.gnu.base">
							<targetPlatform archList="all" binaryParser="org.eclipse.cdt.core.ELF" id="cdt.managedbuild.target.gnu.platform.base.2007288553" name="Debug Platform" osList="linux,hpux,aix,qnx" superClass="cdt.managedbuild.target.gnu.platform.base"/>
							<builder arguments="-C ../../build/${ConfigName}/${ProjName}" buildPath="${workspace_loc:/debruijn}" command="make" enabledIncrementalBuild="true" id="cdt.managedbuild.target.gnu.builder.base.1438280619" keepEnvironmentInBuildfile="false" managedBuildOn="false" name="Gnu Make Builder" superClass="cdt.managedbuild.target.gnu.builder.base"/>
							<tool id="cdt.managedbuild.tool.gnu.archiver.base.1814609024" name="GCC Archiver" superClass="cdt.managedbuild.tool.gnu.archiver.base"/>
							<tool id="cdt.managedbuild.tool.gnu.cpp.compiler.base.1170291718" name="GCC C++ Compiler" superClass="cdt.managedbuild.tool.gnu.cpp.compiler.base">
<<<<<<< HEAD
								<inputType id="cdt.managedbuild.tool.gnu.cpp.compiler.input.939429644" superClass="cdt.managedbuild.tool.gnu.cpp.compiler.input"/>
							</tool>
							<tool id="cdt.managedbuild.tool.gnu.c.compiler.base.1256893250" name="GCC C Compiler" superClass="cdt.managedbuild.tool.gnu.c.compiler.base">
=======
								<option id="gnu.cpp.compiler.option.include.paths.651934167" name="Include paths (-I)" superClass="gnu.cpp.compiler.option.include.paths" valueType="includePath">
									<listOptionValue builtIn="false" value="../../include"/>
									<listOptionValue builtIn="false" value="../../../ext/include"/>
								</option>
								<inputType id="cdt.managedbuild.tool.gnu.cpp.compiler.input.939429644" superClass="cdt.managedbuild.tool.gnu.cpp.compiler.input"/>
							</tool>
							<tool id="cdt.managedbuild.tool.gnu.c.compiler.base.1256893250" name="GCC C Compiler" superClass="cdt.managedbuild.tool.gnu.c.compiler.base">
								<option id="gnu.c.compiler.option.include.paths.1968822822" name="Include paths (-I)" superClass="gnu.c.compiler.option.include.paths" valueType="includePath">
									<listOptionValue builtIn="false" value="../../include"/>
									<listOptionValue builtIn="false" value="../../../ext/include"/>
								</option>
>>>>>>> 3f273d17
								<inputType id="cdt.managedbuild.tool.gnu.c.compiler.input.342512906" superClass="cdt.managedbuild.tool.gnu.c.compiler.input"/>
							</tool>
							<tool id="cdt.managedbuild.tool.gnu.c.linker.base.82330537" name="GCC C Linker" superClass="cdt.managedbuild.tool.gnu.c.linker.base"/>
							<tool id="cdt.managedbuild.tool.gnu.cpp.linker.base.2123016249" name="GCC C++ Linker" superClass="cdt.managedbuild.tool.gnu.cpp.linker.base">
								<inputType id="cdt.managedbuild.tool.gnu.cpp.linker.input.803960164" superClass="cdt.managedbuild.tool.gnu.cpp.linker.input">
									<additionalInput kind="additionalinputdependency" paths="$(USER_OBJS)"/>
									<additionalInput kind="additionalinput" paths="$(LIBS)"/>
								</inputType>
							</tool>
							<tool id="cdt.managedbuild.tool.gnu.assembler.base.1555420066" name="GCC Assembler" superClass="cdt.managedbuild.tool.gnu.assembler.base">
<<<<<<< HEAD
=======
								<option id="gnu.both.asm.option.include.paths.1072084317" name="Include paths (-I)" superClass="gnu.both.asm.option.include.paths" valueType="includePath">
									<listOptionValue builtIn="false" value="../../include"/>
									<listOptionValue builtIn="false" value="../../../ext/include"/>
									<listOptionValue builtIn="false" value="&quot;${workspace_loc:/debruijn/src/include}&quot;"/>
								</option>
>>>>>>> 3f273d17
								<inputType id="cdt.managedbuild.tool.gnu.assembler.input.1667749585" superClass="cdt.managedbuild.tool.gnu.assembler.input"/>
							</tool>
						</toolChain>
					</folderInfo>
				</configuration>
			</storageModule>
			<storageModule moduleId="org.eclipse.cdt.core.externalSettings"/>
			<storageModule moduleId="org.eclipse.cdt.core.language.mapping"/>
			<storageModule moduleId="org.eclipse.cdt.internal.ui.text.commentOwnerProjectMappings"/>
		</cconfiguration>
	</storageModule>
	<storageModule moduleId="cdtBuildSystem" version="4.0.0">
		<project id="debruijn.null.752127147" name="debruijn"/>
	</storageModule>
	<storageModule moduleId="refreshScope" versionNumber="2">
		<configuration configurationName="debug">
			<resource resourceType="PROJECT" workspacePath="/debruijn"/>
		</configuration>
		<configuration configurationName="release">
			<resource resourceType="PROJECT" workspacePath="/debruijn"/>
		</configuration>
	</storageModule>
	<storageModule moduleId="org.eclipse.cdt.internal.ui.text.commentOwnerProjectMappings"/>
	<storageModule moduleId="org.eclipse.cdt.make.core.buildtargets"/>
	<storageModule moduleId="scannerConfiguration">
		<autodiscovery enabled="true" problemReportingEnabled="true" selectedProfileId=""/>
		<scannerConfigBuildInfo instanceId="cdt.managedbuild.toolchain.gnu.base.1097798715.1040870803.1297904002;cdt.managedbuild.toolchain.gnu.base.1097798715.1040870803.1297904002.;cdt.managedbuild.tool.gnu.c.compiler.base.1256893250;cdt.managedbuild.tool.gnu.c.compiler.input.342512906">
			<autodiscovery enabled="true" problemReportingEnabled="true" selectedProfileId="org.eclipse.cdt.managedbuilder.core.GCCManagedMakePerProjectProfileC"/>
		</scannerConfigBuildInfo>
		<scannerConfigBuildInfo instanceId="cdt.managedbuild.toolchain.gnu.base.1097798715.1040870803;cdt.managedbuild.toolchain.gnu.base.1097798715.1040870803.;cdt.managedbuild.tool.gnu.cpp.compiler.base.2076785483;cdt.managedbuild.tool.gnu.cpp.compiler.input.213917031">
			<autodiscovery enabled="true" problemReportingEnabled="true" selectedProfileId="org.eclipse.cdt.managedbuilder.core.GCCManagedMakePerProjectProfileCPP"/>
		</scannerConfigBuildInfo>
		<scannerConfigBuildInfo instanceId="cdt.managedbuild.toolchain.gnu.base.1097798715.1040870803;cdt.managedbuild.toolchain.gnu.base.1097798715.1040870803.;cdt.managedbuild.tool.gnu.c.compiler.base.705894266;cdt.managedbuild.tool.gnu.c.compiler.input.169292731">
			<autodiscovery enabled="true" problemReportingEnabled="true" selectedProfileId="org.eclipse.cdt.managedbuilder.core.GCCManagedMakePerProjectProfileC"/>
		</scannerConfigBuildInfo>
		<scannerConfigBuildInfo instanceId="cdt.managedbuild.toolchain.gnu.base.1097798715.1040870803.1297904002;cdt.managedbuild.toolchain.gnu.base.1097798715.1040870803.1297904002.;cdt.managedbuild.tool.gnu.cpp.compiler.base.1170291718;cdt.managedbuild.tool.gnu.cpp.compiler.input.939429644">
			<autodiscovery enabled="true" problemReportingEnabled="true" selectedProfileId="org.eclipse.cdt.managedbuilder.core.GCCManagedMakePerProjectProfileCPP"/>
		</scannerConfigBuildInfo>
	</storageModule>
	<storageModule moduleId="org.eclipse.cdt.core.LanguageSettingsProviders"/>
</cproject><|MERGE_RESOLUTION|>--- conflicted
+++ resolved
@@ -5,10 +5,6 @@
 			<storageModule buildSystemId="org.eclipse.cdt.managedbuilder.core.configurationDataProvider" id="cdt.managedbuild.toolchain.gnu.base.1097798715.1040870803" moduleId="org.eclipse.cdt.core.settings" name="debug">
 				<externalSettings/>
 				<extensions>
-<<<<<<< HEAD
-					<extension id="org.eclipse.cdt.core.ELF" point="org.eclipse.cdt.core.BinaryParser"/>
-=======
->>>>>>> 3f273d17
 					<extension id="org.eclipse.cdt.core.GmakeErrorParser" point="org.eclipse.cdt.core.ErrorParser"/>
 					<extension id="org.eclipse.cdt.core.CWDLocator" point="org.eclipse.cdt.core.ErrorParser"/>
 					<extension id="org.eclipse.cdt.core.GCCErrorParser" point="org.eclipse.cdt.core.ErrorParser"/>
@@ -25,17 +21,9 @@
 							<builder arguments="-C ../../build/${ConfigName}/${ProjName}" autoBuildTarget="all" buildPath="${workspace_loc:/debruijn}" cleanBuildTarget="clean" command="make" enableAutoBuild="false" enableCleanBuild="true" enabledIncrementalBuild="true" id="cdt.managedbuild.target.gnu.builder.base.1369967803" incrementalBuildTarget="all" keepEnvironmentInBuildfile="false" managedBuildOn="false" name="Gnu Make Builder" superClass="cdt.managedbuild.target.gnu.builder.base"/>
 							<tool id="cdt.managedbuild.tool.gnu.archiver.base.1745551501" name="GCC Archiver" superClass="cdt.managedbuild.tool.gnu.archiver.base"/>
 							<tool id="cdt.managedbuild.tool.gnu.cpp.compiler.base.2076785483" name="GCC C++ Compiler" superClass="cdt.managedbuild.tool.gnu.cpp.compiler.base">
-<<<<<<< HEAD
 								<inputType id="cdt.managedbuild.tool.gnu.cpp.compiler.input.213917031" superClass="cdt.managedbuild.tool.gnu.cpp.compiler.input"/>
 							</tool>
 							<tool id="cdt.managedbuild.tool.gnu.c.compiler.base.705894266" name="GCC C Compiler" superClass="cdt.managedbuild.tool.gnu.c.compiler.base">
-=======
-								<option id="gnu.cpp.compiler.option.include.paths.1306714388" name="Include paths (-I)" superClass="gnu.cpp.compiler.option.include.paths" valueType="includePath"/>
-								<inputType id="cdt.managedbuild.tool.gnu.cpp.compiler.input.213917031" superClass="cdt.managedbuild.tool.gnu.cpp.compiler.input"/>
-							</tool>
-							<tool id="cdt.managedbuild.tool.gnu.c.compiler.base.705894266" name="GCC C Compiler" superClass="cdt.managedbuild.tool.gnu.c.compiler.base">
-								<option id="gnu.c.compiler.option.include.paths.1405000037" name="Include paths (-I)" superClass="gnu.c.compiler.option.include.paths" valueType="includePath"/>
->>>>>>> 3f273d17
 								<inputType id="cdt.managedbuild.tool.gnu.c.compiler.input.169292731" superClass="cdt.managedbuild.tool.gnu.c.compiler.input"/>
 							</tool>
 							<tool id="cdt.managedbuild.tool.gnu.c.linker.base.1895546815" name="GCC C Linker" superClass="cdt.managedbuild.tool.gnu.c.linker.base"/>
@@ -46,10 +34,6 @@
 								</inputType>
 							</tool>
 							<tool id="cdt.managedbuild.tool.gnu.assembler.base.1770332269" name="GCC Assembler" superClass="cdt.managedbuild.tool.gnu.assembler.base">
-<<<<<<< HEAD
-=======
-								<option id="gnu.both.asm.option.include.paths.322794970" name="Include paths (-I)" superClass="gnu.both.asm.option.include.paths" valueType="includePath"/>
->>>>>>> 3f273d17
 								<inputType id="cdt.managedbuild.tool.gnu.assembler.input.757738582" superClass="cdt.managedbuild.tool.gnu.assembler.input"/>
 							</tool>
 						</toolChain>
@@ -64,19 +48,11 @@
 			<storageModule buildSystemId="org.eclipse.cdt.managedbuilder.core.configurationDataProvider" id="cdt.managedbuild.toolchain.gnu.base.1097798715.1040870803.1297904002" moduleId="org.eclipse.cdt.core.settings" name="release">
 				<externalSettings/>
 				<extensions>
-<<<<<<< HEAD
-					<extension id="org.eclipse.cdt.core.ELF" point="org.eclipse.cdt.core.BinaryParser"/>
-=======
->>>>>>> 3f273d17
 					<extension id="org.eclipse.cdt.core.GmakeErrorParser" point="org.eclipse.cdt.core.ErrorParser"/>
 					<extension id="org.eclipse.cdt.core.CWDLocator" point="org.eclipse.cdt.core.ErrorParser"/>
 					<extension id="org.eclipse.cdt.core.GCCErrorParser" point="org.eclipse.cdt.core.ErrorParser"/>
 					<extension id="org.eclipse.cdt.core.GASErrorParser" point="org.eclipse.cdt.core.ErrorParser"/>
 					<extension id="org.eclipse.cdt.core.GLDErrorParser" point="org.eclipse.cdt.core.ErrorParser"/>
-<<<<<<< HEAD
-=======
-					<extension id="org.eclipse.cdt.core.ELF" point="org.eclipse.cdt.core.BinaryParser"/>
->>>>>>> 3f273d17
 				</extensions>
 			</storageModule>
 			<storageModule moduleId="cdtBuildSystem" version="4.0.0">
@@ -87,11 +63,6 @@
 							<builder arguments="-C ../../build/${ConfigName}/${ProjName}" buildPath="${workspace_loc:/debruijn}" command="make" enabledIncrementalBuild="true" id="cdt.managedbuild.target.gnu.builder.base.1438280619" keepEnvironmentInBuildfile="false" managedBuildOn="false" name="Gnu Make Builder" superClass="cdt.managedbuild.target.gnu.builder.base"/>
 							<tool id="cdt.managedbuild.tool.gnu.archiver.base.1814609024" name="GCC Archiver" superClass="cdt.managedbuild.tool.gnu.archiver.base"/>
 							<tool id="cdt.managedbuild.tool.gnu.cpp.compiler.base.1170291718" name="GCC C++ Compiler" superClass="cdt.managedbuild.tool.gnu.cpp.compiler.base">
-<<<<<<< HEAD
-								<inputType id="cdt.managedbuild.tool.gnu.cpp.compiler.input.939429644" superClass="cdt.managedbuild.tool.gnu.cpp.compiler.input"/>
-							</tool>
-							<tool id="cdt.managedbuild.tool.gnu.c.compiler.base.1256893250" name="GCC C Compiler" superClass="cdt.managedbuild.tool.gnu.c.compiler.base">
-=======
 								<option id="gnu.cpp.compiler.option.include.paths.651934167" name="Include paths (-I)" superClass="gnu.cpp.compiler.option.include.paths" valueType="includePath">
 									<listOptionValue builtIn="false" value="../../include"/>
 									<listOptionValue builtIn="false" value="../../../ext/include"/>
@@ -103,7 +74,6 @@
 									<listOptionValue builtIn="false" value="../../include"/>
 									<listOptionValue builtIn="false" value="../../../ext/include"/>
 								</option>
->>>>>>> 3f273d17
 								<inputType id="cdt.managedbuild.tool.gnu.c.compiler.input.342512906" superClass="cdt.managedbuild.tool.gnu.c.compiler.input"/>
 							</tool>
 							<tool id="cdt.managedbuild.tool.gnu.c.linker.base.82330537" name="GCC C Linker" superClass="cdt.managedbuild.tool.gnu.c.linker.base"/>
@@ -114,14 +84,11 @@
 								</inputType>
 							</tool>
 							<tool id="cdt.managedbuild.tool.gnu.assembler.base.1555420066" name="GCC Assembler" superClass="cdt.managedbuild.tool.gnu.assembler.base">
-<<<<<<< HEAD
-=======
 								<option id="gnu.both.asm.option.include.paths.1072084317" name="Include paths (-I)" superClass="gnu.both.asm.option.include.paths" valueType="includePath">
 									<listOptionValue builtIn="false" value="../../include"/>
 									<listOptionValue builtIn="false" value="../../../ext/include"/>
 									<listOptionValue builtIn="false" value="&quot;${workspace_loc:/debruijn/src/include}&quot;"/>
 								</option>
->>>>>>> 3f273d17
 								<inputType id="cdt.managedbuild.tool.gnu.assembler.input.1667749585" superClass="cdt.managedbuild.tool.gnu.assembler.input"/>
 							</tool>
 						</toolChain>
