--- conflicted
+++ resolved
@@ -41,10 +41,7 @@
 
 public:
 	MappingDescription Locate(Sequence &s);
-<<<<<<< HEAD
-=======
-
->>>>>>> 1efa1cae
+
 	PacBioMappingIndex(Graph &g, size_t k, size_t debruijn_k_) :
 			g_(g), pacbio_k(k), debruijn_k(debruijn_k_), tmp_index(pacbio_k, cfg::get().output_dir) {
 		DeBruijnEdgeMultiIndexBuilder<runtime_k::RtSeq> builder;
@@ -52,10 +49,8 @@
 		FillBannedKmers();
 		compression_cutoff = cfg::get().pb.compression_cutoff;// 0.6
 		domination_cutoff = cfg::get().pb.domination_cutoff; //1.5
-<<<<<<< HEAD
-=======
+
 		read_count = 0;
->>>>>>> 1efa1cae
 	}
 
 	void FillBannedKmers() {
@@ -588,11 +583,9 @@
 template<class Graph>
 typename PacBioMappingIndex<Graph>::MappingDescription PacBioMappingIndex<Graph>::Locate(Sequence &s) {
 	MappingDescription res;
-<<<<<<< HEAD
-=======
+
 	read_count++;
 
->>>>>>> 1efa1cae
 	if (s.size() < pacbio_k) return res;
 	runtime_k::RtSeq kmer = s.start<runtime_k::RtSeq>(pacbio_k);
 	for (size_t j = pacbio_k; j < s.size(); ++j) {
