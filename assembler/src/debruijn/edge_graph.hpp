--- conflicted
+++ resolved
@@ -191,11 +191,7 @@
 
 	//	void DeleteSingleEdge(const Edge* edge);
 
-<<<<<<< HEAD
-	vector<GraphActionHandler *> action_handler_list_;
-=======
-	GraphActionHandler<EdgeGraph>* action_handler_;
->>>>>>> 6765ba9d
+	vector<GraphActionHandler<EdgeGraph> *> action_handler_list_;
 
 	set<Vertex*> vertices_;
 
@@ -230,11 +226,7 @@
 	 * @param k Main parameter that defines the size of k-mers
 	 * @param action_handler Graph actions handler
 	 */
-<<<<<<< HEAD
 	EdgeGraph(size_t k) {
-=======
-	EdgeGraph(size_t k, GraphActionHandler<EdgeGraph>* action_handler) {
->>>>>>> 6765ba9d
 		assert(k % 2 == 1);
 		k_ = k;
 	}
@@ -252,13 +244,12 @@
 		return k_;
 	}
 
-<<<<<<< HEAD
-	void add_action_handler(GraphActionHandler* action_handler) {
+	void add_action_handler(GraphActionHandler<EdgeGraph>* action_handler) {
 		action_handler_list_.push_back(action_handler);
 	}
 
-	bool remove_action_handler(GraphActionHandler* action_handler) {
-		for (vector<GraphActionHandler *>::iterator it =
+	bool remove_action_handler(GraphActionHandler<EdgeGraph>* action_handler) {
+		for (vector<GraphActionHandler<EdgeGraph> *>::iterator it =
 				action_handler_list_.begin(); it != action_handler_list_.end(); ++it) {
 			if(*it == action_handler) {
 				action_handler_list_.erase(it);
@@ -268,14 +259,8 @@
 		return false;
 	}
 
-	const vector<GraphActionHandler *> GetHandlers() {
+	const vector<GraphActionHandler<EdgeGraph> *> GetHandlers() {
 		return action_handler_list_;
-=======
-	void set_action_handler(GraphActionHandler<EdgeGraph>* action_handler) {
-		delete action_handler_;
-		assert(action_handler != NULL);
-		action_handler_ = action_handler;
->>>>>>> 6765ba9d
 	}
 
 	void OutgoingEdges(const Vertex* v, Vertex::EdgeIterator &begin,
