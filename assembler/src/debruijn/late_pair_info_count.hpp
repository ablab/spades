//***************************************************************************
//* Copyright (c) 2011-2013 Saint-Petersburg Academic University
//* All Rights Reserved
//* See file LICENSE for details.
//****************************************************************************

#pragma once

#include "standard.hpp"
#include "simplification.hpp"
#include "graph_construction.hpp"
#include "dataset_readers.hpp"

#include "de/insert_size_refiner.hpp"
#include "de/paired_info.hpp"

namespace debruijn_graph {

  typedef io::ReadStreamVector<SequencePairedReadStream> MultiStreamType;
  typedef io::ReadStreamVector<PairedReadStream> SingleStreamType;

  void check_new_index(conj_graph_pack& gp);

  void late_pair_info_count(conj_graph_pack& gp, PairedIndexT& paired_index)
  {
    exec_simplification(gp);

	/*for ( auto index_iterator = gp.index.inner_index().value_begin(); index_iterator < gp.index.inner_index().value_end(); ++index_iterator ){
              std::cout << index_iterator->edgeId_ << " " << index_iterator->offset_ << " " << index_iterator->count_ << std::endl;
     }*/


    if (!cfg::get().developer_mode) {
      paired_index.Attach();
      paired_index.Init();
    }

    if (cfg::get().paired_mode) {

      size_t edge_length_threshold = Nx(gp.g, 50);

      INFO("STAGE == Counting Late Pair Info");

      if (cfg::get().use_multithreading) {
        auto streams = paired_binary_readers(false, 0);
        bool success = RefineInsertSize(gp, *streams, cfg::get_writable(), edge_length_threshold);
        if (!success)
          return;

<<<<<<< HEAD
        auto paired_streams = paired_binary_readers(true, cfg::get().ds.IS());
        FillPairedIndexWithReadCountMetric(gp.g, gp.int_ids, gp.index,
                                           gp.kmer_mapper, paired_index, *paired_streams, gp.k_value);
=======
        auto paired_streams = paired_binary_readers(true, (size_t)math::round(*cfg::get().ds.IS));
        FillPairedIndexWithReadCountMetric(gp.g, *MapperInstance(gp), paired_index, *paired_streams);
>>>>>>> b5605012
      } else {
        auto_ptr<PairedReadStream> stream = paired_easy_reader(false, 0);
        SingleStreamType streams(stream.get());
        stream.release();
        bool success = RefineInsertSize(gp, streams, cfg::get_writable(), edge_length_threshold);
        if (!success)
          return;

        auto_ptr<PairedReadStream> paired_stream = paired_easy_reader(true, cfg::get().ds.IS());
        SingleStreamType paired_streams(paired_stream.get());
        paired_stream.release();

<<<<<<< HEAD
        FillPairedIndexWithReadCountMetric(gp.g, gp.int_ids, gp.index,
                                           gp.kmer_mapper, paired_index, paired_streams, gp.k_value);
=======
        FillPairedIndexWithReadCountMetric(gp.g, *MapperInstance(gp), paired_index, paired_streams);
>>>>>>> b5605012
      }
    }
  }

  void load_late_pair_info_count(conj_graph_pack& gp,
      PairedIndexT& paired_index, path::files_t* used_files)
  {
    string p = path::append_path(cfg::get().load_from, "late_pair_info_counted");
    used_files->push_back(p);

    ScanWithPairedIndex(p, gp, paired_index);
    load_estimated_params(p);
  }

  void save_late_pair_info_count(conj_graph_pack& gp, PairedIndexT& paired_index) {
    if (cfg::get().make_saves || (cfg::get().rm == debruijn_graph::resolving_mode::rm_rectangles && cfg::get().paired_mode)) {
      if (!cfg::get().make_saves)
        make_dir(cfg::get().output_saves);

      string p = path::append_path(cfg::get().output_saves, "late_pair_info_counted");
      INFO("Saving current state to " << p);
      PrintWithPairedIndex(p, gp, paired_index);
      write_estimated_params(p);
    }
  }

  void exec_late_pair_info_count(conj_graph_pack& gp, PairedIndexT& paired_index) {
    if (cfg::get().entry_point <= ws_late_pair_info_count) {
      late_pair_info_count(gp, paired_index);
      save_late_pair_info_count(gp, paired_index);
    } else {
      INFO("Loading Late Pair Info Count");
      path::files_t used_files;
      load_late_pair_info_count(gp, paired_index, &used_files);
      link_files_by_prefix(used_files, cfg::get().output_saves);
    }
  }


  // ===== Multiple lib version =====

  void late_pair_info_count(conj_graph_pack& gp, PairedIndicesT& paired_indices)
  {
    exec_simplification(gp);

    if (!cfg::get().developer_mode) {
        paired_indices.Attach();
        paired_indices.Init();
    }

    if (cfg::get().paired_mode) {
        size_t edge_length_threshold = Nx(gp.g, 50);
        INFO("STAGE == Counting Late Pair Info");

        for (size_t i = 0; i < cfg::get().ds.reads.lib_count(); ++i) {
           if (cfg::get().ds.reads[i].type() == io::LibraryType::PairedEnd ||
                   cfg::get().ds.reads[i].type() == io::LibraryType::MatePairs) {

               bool success;
               if (cfg::get().use_multithreading) {
                   auto streams = paired_binary_readers(cfg::get().ds.reads[i], false, 0);
                   success = RefineInsertSizeForLib(gp, *streams, cfg::get_writable().ds.reads[i].data(), edge_length_threshold);
               }
               else {
                   auto_ptr<PairedReadStream> stream = paired_easy_reader(cfg::get().ds.reads[i], false, 0);
                   SingleStreamType streams(stream.get());
                   streams.release();
                   success = RefineInsertSizeForLib(gp, streams, cfg::get_writable().ds.reads[i].data(), edge_length_threshold);
               }

               if (!success) {
                   INFO("Unable to estimate insert size for paired library #" << i);
                   continue;
               }
               else {
                   INFO("Estimated insert size for paired library #" << i);
                   INFO("Insert size = " << cfg::get().ds.reads[i].data().mean_insert_size << ", deviation = " << cfg::get().ds.reads[i].data().insert_size_deviation)
               }

               if (cfg::get().use_multithreading) {
                   auto paired_streams = paired_binary_readers(cfg::get().ds.reads[i], true, cfg::get().ds.reads[i].data().mean_insert_size);
                   FillPairedIndexWithReadCountMetric(gp.g, gp.int_ids, gp.index,
                                                  gp.kmer_mapper, paired_indices[i], *paired_streams, gp.k_value);
               }
               else {
                   auto_ptr<PairedReadStream> paired_stream = paired_easy_reader(cfg::get().ds.reads[i], true, cfg::get().ds.reads[i].data().mean_insert_size);
                   SingleStreamType paired_streams(paired_stream.get());
                   paired_stream.release();
                   FillPairedIndexWithReadCountMetric(gp.g, gp.int_ids, gp.index,
                                                      gp.kmer_mapper, paired_indices[i], paired_streams, gp.k_value);
               }

           }
        }

    }
  }


  void load_late_pair_info_count(conj_graph_pack& gp,
          PairedIndicesT& paired_indices, path::files_t* used_files)
  {
    string p = path::append_path(cfg::get().load_from, "late_pair_info_counted");
    used_files->push_back(p);

    ScanWithPairedIndices(p, gp, paired_indices);
    load_lib_data(p);
  }

  void save_late_pair_info_count(conj_graph_pack& gp, PairedIndicesT& paired_indices) {
    if (cfg::get().make_saves || (cfg::get().rm == debruijn_graph::resolving_mode::rm_rectangles && cfg::get().paired_mode)) {
      if (!cfg::get().make_saves)
        make_dir(cfg::get().output_saves);

      string p = path::append_path(cfg::get().output_saves, "late_pair_info_counted");
      INFO("Saving current state to " << p);

      PrintWithPairedIndices(p, gp, paired_indices);
      write_lib_data(p);
    }
    // for informing spades.py about estimated params
    write_lib_data(cfg::get().output_dir + "/");
  }

  void exec_late_pair_info_count(conj_graph_pack& gp, PairedIndicesT& paired_indices) {
    if (cfg::get().entry_point <= ws_late_pair_info_count) {
      late_pair_info_count(gp, paired_indices);
      save_late_pair_info_count(gp, paired_indices);
    } else {
      INFO("Loading Late Pair Info Count");
      path::files_t used_files;
      load_late_pair_info_count(gp, paired_indices, &used_files);
      link_files_by_prefix(used_files, cfg::get().output_saves);
    }
  }


}<|MERGE_RESOLUTION|>--- conflicted
+++ resolved
@@ -47,14 +47,8 @@
         if (!success)
           return;
 
-<<<<<<< HEAD
         auto paired_streams = paired_binary_readers(true, cfg::get().ds.IS());
-        FillPairedIndexWithReadCountMetric(gp.g, gp.int_ids, gp.index,
-                                           gp.kmer_mapper, paired_index, *paired_streams, gp.k_value);
-=======
-        auto paired_streams = paired_binary_readers(true, (size_t)math::round(*cfg::get().ds.IS));
         FillPairedIndexWithReadCountMetric(gp.g, *MapperInstance(gp), paired_index, *paired_streams);
->>>>>>> b5605012
       } else {
         auto_ptr<PairedReadStream> stream = paired_easy_reader(false, 0);
         SingleStreamType streams(stream.get());
@@ -67,12 +61,7 @@
         SingleStreamType paired_streams(paired_stream.get());
         paired_stream.release();
 
-<<<<<<< HEAD
-        FillPairedIndexWithReadCountMetric(gp.g, gp.int_ids, gp.index,
-                                           gp.kmer_mapper, paired_index, paired_streams, gp.k_value);
-=======
         FillPairedIndexWithReadCountMetric(gp.g, *MapperInstance(gp), paired_index, paired_streams);
->>>>>>> b5605012
       }
     }
   }
