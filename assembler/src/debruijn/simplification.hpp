//***************************************************************************
//* Copyright (c) 2011-2013 Saint-Petersburg Academic University
//* All Rights Reserved
//* See file LICENSE for details.
//****************************************************************************

#pragma once

#include "stage.hpp"

namespace debruijn_graph {
<<<<<<< HEAD
void simplify_graph(PairedReadStream& stream, conj_graph_pack& gp,
		PairedIndexT& paired_index);
} // debruijn_graph

// move impl to *.cpp
namespace debruijn_graph {

void PrintWeightDistribution(Graph &g, const string &file_name, size_t k) {
	ofstream os(file_name.c_str());
	for (auto it = g.SmartEdgeBegin(); !it.IsEnd(); ++it) {
		vector<EdgeId> v1 = g.OutgoingEdges(g.EdgeStart(*it));
		vector<EdgeId> v2 = g.IncomingEdges(g.EdgeEnd(*it));
		bool eq = false;
		if (v1.size() == 2 && v2.size() == 2)
			if ((v1[0] == v2[0] && v1[1] == v2[1])
					|| (v1[0] == v2[1] && v1[0] == v2[1]))
				eq = false;
		if (g.length(*it) > k - 10 && g.length(*it) <= k + 1
				&& g.OutgoingEdgeCount(g.EdgeStart(*it)) >= 2
				&& g.IncomingEdgeCount(g.EdgeEnd(*it)) >= 2 && !eq)
			os << g.coverage(*it) << endl;
	}
	os.close();
}

void simplify_graph(conj_graph_pack& gp) {
	using namespace omnigraph;

	exec_construction(gp);

	//auto index = detail_coverage::FlankingKMers<DeBruijnEdgeIndex<EdgeId>,EdgeId>(gp.index.inner_index());
	//index.save("/home/ksenia/detail_in.cvr","/home/ksenia/detail_out.cvr");

	/*for ( auto index_iterator = gp.index.inner_index().value_begin(); index_iterator < gp.index.inner_index().value_end(); ++index_iterator ){
	         std::cout << index_iterator->edgeId_ << " " << index_iterator->offset_ << " " << index_iterator->count_ << std::endl;
	}*/
	INFO("STAGE == Simplifying graph");
/*
#if 0
	if (contigs_stream) {
		contigs_stream->reset();
		FillCoverageFromStream(*contigs_stream, index);
	}
#endif

	// Check sanity in developer mode
	if (cfg::get().developer_mode) {
		for (auto idx = gp.index.inner_index().kmer_idx_begin(), eidx = gp.index.inner_index().kmer_idx_end(); idx != eidx; ++idx) {
			runtime_k::RtSeq k = gp.index.inner_index().kmer(idx);
			INFO("" << gp.index.inner_index()[k].count_ << ":" << gp.index.inner_index()[!k].count_);

			VERIFY(gp.index.inner_index()[k].count_ == gp.index.inner_index()[!k].count_);
		}
	}
*/

	if (cfg::get().developer_mode) {
		INFO("developer mode - save edge index");
		SaveEdgeIndex(cfg::get().output_dir + "/saves/debruijn_kmer_index_after_construction",gp.index.inner_index());
	}
//	PrintWeightDistribution<K>(gp.g, "distribution.txt");

	//fixme carefully think about quality
	VERIFY(cfg::get().developer_mode);
	gp.ClearQuality();
	gp.FillQuality();
	total_labeler_graph_struct graph_struct(gp.g, &gp.int_ids, &gp.edge_pos);
	total_labeler tot_lab(&graph_struct);

    CompositeLabeler<Graph> labeler(tot_lab, gp.edge_qual);

	stats::detail_info_printer printer(gp, labeler, cfg::get().output_dir);
	printer(ipp_before_first_gap_closer);

    //  QualityLoggingRemovalHandler<Graph> qual_removal_handler(gp.g, edge_qual);
    QualityEdgeLocalityPrintingRH<Graph> qual_removal_handler(
            gp.g, gp.edge_qual, boost::ref(labeler), cfg::get().output_dir);

    //positive quality edges removed (folder colored_edges_deleted)
    boost::function<void(EdgeId)> removal_handler_f = boost::bind(
            //            &QualityLoggingRemovalHandler<Graph>::HandleDelete,
            &QualityEdgeLocalityPrintingRH<Graph>::HandleDelete,
            boost::ref(qual_removal_handler), _1);

	SimplifyGraph(gp, /*boost::function<void(EdgeId)>(0)*/removal_handler_f, labeler, printer, /*iteration count*/3
	/*, etalon_paired_index*/);

	AvgCovereageCounter<Graph> cov_counter(gp.g);
    cfg::get_writable().ds.set_avg_coverage(cov_counter.Count());
=======

class Simplification : public spades::AssemblyStage {
  public:
    Simplification()
        : AssemblyStage("Simplification", "simplification") {}

    void run(conj_graph_pack &gp, const char*);
};

class SimplificationCleanup : public spades::AssemblyStage {
  public:
    SimplificationCleanup()
        : AssemblyStage("Simplification Cleanup", "simplification_cleanup") {}

    void run(conj_graph_pack &gp, const char*);
};
>>>>>>> b3e4611f

}
<|MERGE_RESOLUTION|>--- conflicted
+++ resolved
@@ -9,97 +9,6 @@
 #include "stage.hpp"
 
 namespace debruijn_graph {
-<<<<<<< HEAD
-void simplify_graph(PairedReadStream& stream, conj_graph_pack& gp,
-		PairedIndexT& paired_index);
-} // debruijn_graph
-
-// move impl to *.cpp
-namespace debruijn_graph {
-
-void PrintWeightDistribution(Graph &g, const string &file_name, size_t k) {
-	ofstream os(file_name.c_str());
-	for (auto it = g.SmartEdgeBegin(); !it.IsEnd(); ++it) {
-		vector<EdgeId> v1 = g.OutgoingEdges(g.EdgeStart(*it));
-		vector<EdgeId> v2 = g.IncomingEdges(g.EdgeEnd(*it));
-		bool eq = false;
-		if (v1.size() == 2 && v2.size() == 2)
-			if ((v1[0] == v2[0] && v1[1] == v2[1])
-					|| (v1[0] == v2[1] && v1[0] == v2[1]))
-				eq = false;
-		if (g.length(*it) > k - 10 && g.length(*it) <= k + 1
-				&& g.OutgoingEdgeCount(g.EdgeStart(*it)) >= 2
-				&& g.IncomingEdgeCount(g.EdgeEnd(*it)) >= 2 && !eq)
-			os << g.coverage(*it) << endl;
-	}
-	os.close();
-}
-
-void simplify_graph(conj_graph_pack& gp) {
-	using namespace omnigraph;
-
-	exec_construction(gp);
-
-	//auto index = detail_coverage::FlankingKMers<DeBruijnEdgeIndex<EdgeId>,EdgeId>(gp.index.inner_index());
-	//index.save("/home/ksenia/detail_in.cvr","/home/ksenia/detail_out.cvr");
-
-	/*for ( auto index_iterator = gp.index.inner_index().value_begin(); index_iterator < gp.index.inner_index().value_end(); ++index_iterator ){
-	         std::cout << index_iterator->edgeId_ << " " << index_iterator->offset_ << " " << index_iterator->count_ << std::endl;
-	}*/
-	INFO("STAGE == Simplifying graph");
-/*
-#if 0
-	if (contigs_stream) {
-		contigs_stream->reset();
-		FillCoverageFromStream(*contigs_stream, index);
-	}
-#endif
-
-	// Check sanity in developer mode
-	if (cfg::get().developer_mode) {
-		for (auto idx = gp.index.inner_index().kmer_idx_begin(), eidx = gp.index.inner_index().kmer_idx_end(); idx != eidx; ++idx) {
-			runtime_k::RtSeq k = gp.index.inner_index().kmer(idx);
-			INFO("" << gp.index.inner_index()[k].count_ << ":" << gp.index.inner_index()[!k].count_);
-
-			VERIFY(gp.index.inner_index()[k].count_ == gp.index.inner_index()[!k].count_);
-		}
-	}
-*/
-
-	if (cfg::get().developer_mode) {
-		INFO("developer mode - save edge index");
-		SaveEdgeIndex(cfg::get().output_dir + "/saves/debruijn_kmer_index_after_construction",gp.index.inner_index());
-	}
-//	PrintWeightDistribution<K>(gp.g, "distribution.txt");
-
-	//fixme carefully think about quality
-	VERIFY(cfg::get().developer_mode);
-	gp.ClearQuality();
-	gp.FillQuality();
-	total_labeler_graph_struct graph_struct(gp.g, &gp.int_ids, &gp.edge_pos);
-	total_labeler tot_lab(&graph_struct);
-
-    CompositeLabeler<Graph> labeler(tot_lab, gp.edge_qual);
-
-	stats::detail_info_printer printer(gp, labeler, cfg::get().output_dir);
-	printer(ipp_before_first_gap_closer);
-
-    //  QualityLoggingRemovalHandler<Graph> qual_removal_handler(gp.g, edge_qual);
-    QualityEdgeLocalityPrintingRH<Graph> qual_removal_handler(
-            gp.g, gp.edge_qual, boost::ref(labeler), cfg::get().output_dir);
-
-    //positive quality edges removed (folder colored_edges_deleted)
-    boost::function<void(EdgeId)> removal_handler_f = boost::bind(
-            //            &QualityLoggingRemovalHandler<Graph>::HandleDelete,
-            &QualityEdgeLocalityPrintingRH<Graph>::HandleDelete,
-            boost::ref(qual_removal_handler), _1);
-
-	SimplifyGraph(gp, /*boost::function<void(EdgeId)>(0)*/removal_handler_f, labeler, printer, /*iteration count*/3
-	/*, etalon_paired_index*/);
-
-	AvgCovereageCounter<Graph> cov_counter(gp.g);
-    cfg::get_writable().ds.set_avg_coverage(cov_counter.Count());
-=======
 
 class Simplification : public spades::AssemblyStage {
   public:
@@ -116,6 +25,5 @@
 
     void run(conj_graph_pack &gp, const char*);
 };
->>>>>>> b3e4611f
 
 }
