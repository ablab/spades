--- conflicted
+++ resolved
@@ -88,7 +88,6 @@
       return;
   }
 
-<<<<<<< HEAD
   boost::optional<size_t> sizet_val(0);
   boost::optional<double> double_val(0.);
 
@@ -102,11 +101,6 @@
   }
 
   for (size_t i = 0; i < cfg::get().ds.reads.lib_count(); ++i) {
-=======
-  for (size_t i = 0; i < cfg::get().ds.reads.lib_count(); ++i) {
-      boost::optional<size_t> sizet_val(0);
-      boost::optional<double> double_val(0.);
->>>>>>> b1251ea7
       load_param(filename, "read_length_" + ToString(i), sizet_val);
       if (sizet_val) {
           cfg::get_writable().ds.reads[i].data().read_length = *sizet_val;
