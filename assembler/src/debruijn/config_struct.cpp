#include "config_struct.hpp"

#include "config_common.hpp"
#include "openmp_wrapper.h"

#include "io/reader.hpp"

#include "logger/logger.hpp"

#include <string>
#include <vector>

namespace YAML {
template<>
struct convert<io::SequencingLibrary<debruijn_graph::debruijn_config::DataSetData> > {
  static Node encode(const io::SequencingLibrary<debruijn_graph::debruijn_config::DataSetData> &rhs) {
      // First, save the "common" stuff
      Node node = convert<io::SequencingLibraryBase>::encode(rhs);

      // Now, save the remaining stuff
      auto const& data = rhs.data();
      node["read length"] = data.read_length;
      node["mean insert size"] = data.mean_insert_size;
      node["insert size deviation"] = data.insert_size_deviation;
      node["median insert size"] = data.median_insert_size;
      node["insert size mad"] = data.insert_size_mad;
      node["average coverage"] = data.average_coverage;
      node["insert size distribution"] = data.insert_size_distribution;

      return node;
  }

  static bool decode(const Node& node, io::SequencingLibrary<debruijn_graph::debruijn_config::DataSetData> &rhs) {
      // First, load the "common stuff"
      rhs.load(node);

      // Now load the remaining stuff
      auto& data = rhs.data();
      data.read_length = node["RL"].as<size_t>(0);
      if (data.read_length == 0)
          data.read_length = node["read length"].as<size_t>(0);
      data.mean_insert_size = (double) node["IS"].as<size_t>(0);
      if (data.mean_insert_size == 0.0)
          data.mean_insert_size = node["mean insert size"].as<double>(0);
      data.insert_size_deviation = node["insert size deviation"].as<double>(0.0);
      data.median_insert_size = node["median insert size"].as<double>(0.0);
      data.insert_size_mad = node["insert size mad"].as<double>(0.0);
      data.average_coverage = node["average_coverage"].as<double>(0.0);
      data.insert_size_distribution = node["insert size distribution"].as<decltype(data.insert_size_distribution)>(decltype(data.insert_size_distribution)());

      return true;
  }
};
}

namespace debruijn_graph {
static std::string MakeLaunchTimeDirName() {
  time_t rawtime;
  struct tm * timeinfo;
  char buffer[80];

  time(&rawtime);
  timeinfo = localtime(&rawtime);

  strftime(buffer, 80, "%m.%d_%H.%M.%S", timeinfo);
  return std::string(buffer);
}

std::string estimated_param_filename(const std::string& prefix) {
  return prefix + "_est_params.info";
}

void load_lib_data(const std::string& prefix) {
  std::string filename = estimated_param_filename(prefix);

  if (!FileExists(filename)) {
      WARN("Estimates params config " << prefix << " does not exist");
  }
  boost::optional<size_t> lib_count;
  load_param(filename, "lib_count", lib_count);
  if (!lib_count || lib_count != cfg::get().ds.reads.lib_count()) {
      WARN("Estimated params file seems to be incorrect");
      return;
  }

  boost::optional<size_t> sizet_val(0);
  boost::optional<double> double_val(0.);

  load_param(filename, "max_read_length", sizet_val);
  if (sizet_val) {
      cfg::get_writable().ds.set_RL(*sizet_val);
  }
  load_param(filename, "average_coverage", double_val);
  if (double_val) {
      cfg::get_writable().ds.set_avg_coverage(*double_val);
  }

  for (size_t i = 0; i < cfg::get().ds.reads.lib_count(); ++i) {
      load_param(filename, "read_length_" + ToString(i), sizet_val);
      if (sizet_val) {
          cfg::get_writable().ds.reads[i].data().read_length = *sizet_val;
      }
      load_param(filename, "insert_size_" + ToString(i), double_val);
      if (double_val) {
          cfg::get_writable().ds.reads[i].data().mean_insert_size = *double_val;
      }
      load_param(filename, "insert_size_deviation_" + ToString(i), double_val);
      if (double_val) {
          cfg::get_writable().ds.reads[i].data().insert_size_deviation = *double_val;
      }
      load_param(filename, "insert_size_median_" + ToString(i), double_val);
      if (double_val) {
          cfg::get_writable().ds.reads[i].data().median_insert_size = *double_val;
      }
      load_param(filename, "insert_size_mad_" + ToString(i), double_val);
      if (double_val) {
          cfg::get_writable().ds.reads[i].data().insert_size_mad = *double_val;
      }
      load_param(filename, "average_coverage_" + ToString(i), double_val);
      if (double_val) {
          cfg::get_writable().ds.reads[i].data().average_coverage = *double_val;
      }
      load_param(filename, "pi_threshold_"+ToString(i), double_val);
      if (double_val) {
          cfg::get_writable().ds.reads[i].data().pi_threshold = *double_val;
      }
      load_param_map(filename, "histogram_" + ToString(i), cfg::get_writable().ds.reads[i].data().insert_size_distribution);
  }

}

void write_lib_data(const std::string& prefix) {
  std::string filename = estimated_param_filename(prefix);

  write_param(filename, "lib_count", cfg::get().ds.reads.lib_count());
  write_param(filename, "max_read_length", cfg::get().ds.RL());
  write_param(filename, "average_coverage", cfg::get().ds.avg_coverage());

  for (size_t i = 0; i < cfg::get().ds.reads.lib_count(); ++i) {
      write_param(filename, "read_length_" + ToString(i), cfg::get().ds.reads[i].data().read_length);
      write_param(filename, "insert_size_" + ToString(i), cfg::get().ds.reads[i].data().mean_insert_size);
      write_param(filename, "insert_size_deviation_" + ToString(i), cfg::get().ds.reads[i].data().insert_size_deviation);
      write_param(filename, "insert_size_median_" + ToString(i), cfg::get().ds.reads[i].data().median_insert_size);
      write_param(filename, "insert_size_mad_" + ToString(i), cfg::get().ds.reads[i].data().insert_size_mad);
      write_param(filename, "average_coverage_" + ToString(i), cfg::get().ds.reads[i].data().average_coverage);
      write_param(filename, "pi_threshold_" + ToString(i), cfg::get().ds.reads[i].data().pi_threshold);
      write_param_map(filename, "histogram_" + ToString(i), cfg::get().ds.reads[i].data().insert_size_distribution);
  }
}


void load(debruijn_config::simplification::tip_clipper& tc,
          boost::property_tree::ptree const& pt, bool /*complete*/) {
  using config_common::load;
  load(tc.condition, pt, "condition");
}

void load(resolving_mode& rm, boost::property_tree::ptree const& pt,
          std::string const& key, bool complete) {
  if (complete || pt.find(key) != pt.not_found()) {
    std::string ep = pt.get<std::string>(key);
    rm = debruijn_config::resolving_mode_id(ep);
  }
}

inline void load(construction_mode& con_mode,
        boost::property_tree::ptree const& pt, std::string const& key,
        bool complete) {
    if (complete || pt.find(key) != pt.not_found()) {
        std::string ep = pt.get<std::string>(key);
        con_mode = debruijn_config::construction_mode_id(ep);
    }
}

inline void load(debruijn_config::construction::early_tip_clipper& etc,
        boost::property_tree::ptree const& pt, bool /*complete*/) {
    using config_common::load;
    load(etc.enable, pt, "enable");
    etc.length_bound = pt.get_optional<size_t>("length_bound");
}

inline void load(debruijn_config::construction& con,
        boost::property_tree::ptree const& pt, bool complete) {
    using config_common::load;
    load(con.con_mode, pt, "mode", complete);
    load(con.keep_perfect_loops, pt, "keep_perfect_loops", complete);
    load(con.early_tc, pt, "early_tip_clipper", complete);
}

void load(estimation_mode& est_mode,
          boost::property_tree::ptree const& pt, std::string const& key,
          bool complete) {
  if (complete || pt.find(key) != pt.not_found()) {
    std::string ep = pt.get<std::string>(key);
    est_mode = debruijn_config::estimation_mode_id(ep);
  }
}

void load(debruijn_config::simplification::bulge_remover& br,
          boost::property_tree::ptree const& pt, bool /*complete*/) {
  using config_common::load;

  load(br.max_bulge_length_coefficient, pt, "max_bulge_length_coefficient");
  load(br.max_additive_length_coefficient, pt,
       "max_additive_length_coefficient");
  load(br.max_coverage, pt, "max_coverage");
  load(br.max_relative_coverage, pt, "max_relative_coverage");
  load(br.max_delta, pt, "max_delta");
  load(br.max_relative_delta, pt, "max_relative_delta");
}

void load(debruijn_config::simplification::topology_tip_clipper& ttc,
          boost::property_tree::ptree const& pt, bool /*complete*/) {
  using config_common::load;
  load(ttc.length_coeff, pt, "length_coeff");
  load(ttc.plausibility_length, pt, "plausibility_length");
  load(ttc.uniqueness_length, pt, "uniqueness_length");
}

void load(debruijn_config::simplification::relative_coverage_ec_remover& rec,
          boost::property_tree::ptree const& pt, bool /*complete*/) {
  using config_common::load;
  load(rec.max_ec_length_coefficient, pt, "max_ec_length_coefficient");
  load(rec.max_coverage_coeff, pt, "max_coverage_coeff");
  load(rec.coverage_gap, pt, "coverage_gap");
}

void load(debruijn_config::simplification::relative_coverage_comp_remover& rcc,
          boost::property_tree::ptree const& pt, bool /*complete*/) {
  using config_common::load;
  load(rcc.coverage_gap, pt, "coverage_gap");
  load(rcc.length_bound, pt, "max_length");
  load(rcc.tip_allowing_length_bound, pt, "max_length_with_tips");
  load(rcc.vertex_count_limit, pt, "max_vertex_cnt");
  load(rcc.longest_connecting_path_bound, pt, "longest_path_length");
  load(rcc.max_coverage, pt, "max_coverage");
}

void load(debruijn_config::simplification::isolated_edges_remover& ier,
          boost::property_tree::ptree const& pt, bool /*complete*/) {
  using config_common::load;

  load(ier.max_length, pt, "max_length");
  load(ier.max_coverage, pt, "max_coverage");
  load(ier.max_length_any_cov, pt, "max_length_any_cov");
}

void load(debruijn_config::simplification::complex_bulge_remover& cbr,
          boost::property_tree::ptree const& pt, bool /*complete*/) {
  using config_common::load;

  load(cbr.enabled, pt, "enabled");
  load(cbr.pics_enabled, pt, "pics_enabled");
  load(cbr.folder, pt, "folder");
  load(cbr.max_relative_length, pt, "max_relative_length");
  load(cbr.max_length_difference, pt, "max_length_difference");
}

void load(debruijn_config::simplification::erroneous_connections_remover& ec,
          boost::property_tree::ptree const& pt, bool /*complete*/) {
  using config_common::load;

  load(ec.condition, pt, "condition");
}

void load(debruijn_config::simplification::topology_based_ec_remover& tec,
          boost::property_tree::ptree const& pt, bool /*complete*/) {
  using config_common::load;

  load(tec.max_ec_length_coefficient, pt, "max_ec_length_coefficient");
  load(tec.plausibility_length, pt, "plausibility_length");
  load(tec.uniqueness_length, pt, "uniqueness_length");
}

void load(debruijn_config::simplification::interstrand_ec_remover &isec,
          boost::property_tree::ptree const &pt, bool /*complete*/) {
  using config_common::load;
  load(isec.max_ec_length_coefficient, pt, "max_ec_length_coefficient");
  load(isec.uniqueness_length, pt, "uniqueness_length");
  load(isec.span_distance, pt, "span_distance");
}

void load(debruijn_config::simplification::tr_based_ec_remover &trec,
          boost::property_tree::ptree const &pt, bool /*complete*/) {
  using config_common::load;
  load(trec.max_ec_length_coefficient, pt, "max_ec_length_coefficient");
  load(trec.unreliable_coverage, pt, "unreliable_coverage");
  load(trec.uniqueness_length, pt, "uniqueness_length");
}

void load(debruijn_config::simplification::max_flow_ec_remover& mfec,
          boost::property_tree::ptree const& pt, bool /*complete*/) {
  using config_common::load;

  load(mfec.enabled, pt, "enabled");
  load(mfec.max_ec_length_coefficient, pt, "max_ec_length_coefficient");
  load(mfec.plausibility_length, pt, "plausibility_length");
  load(mfec.uniqueness_length, pt, "uniqueness_length");
}

void load(debruijn_config::simplification::hidden_ec_remover& her,
          boost::property_tree::ptree const& pt, bool /*complete*/) {
  using config_common::load;

  load(her.enabled, pt, "enabled");
  load(her.uniqueness_length, pt, "uniqueness_length");
  load(her.unreliability_threshold, pt, "unreliability_threshold");
  load(her.relative_threshold, pt, "relative_threshold");
}

void load(debruijn_config::distance_estimator& de,
          boost::property_tree::ptree const& pt, bool /*complete*/) {
  using config_common::load;

  load(de.linkage_distance_coeff, pt, "linkage_distance_coeff");
  load(de.max_distance_coeff, pt, "max_distance_coeff");
  load(de.filter_threshold, pt, "filter_threshold");
}

void load(debruijn_config::smoothing_distance_estimator& ade,
          boost::property_tree::ptree const& pt, bool /*complete*/) {
  using config_common::load;

  load(ade.threshold, pt, "threshold");
  load(ade.range_coeff, pt, "range_coeff");
  load(ade.delta_coeff, pt, "delta_coeff");
  load(ade.percentage, pt, "percentage");
  load(ade.cutoff, pt, "cutoff");
  load(ade.min_peak_points, pt, "min_peak_points");
  load(ade.inv_density, pt, "inv_density");
  load(ade.derivative_threshold, pt, "derivative_threshold");
}

void load(debruijn_config::coverage_based_rr& cbrr,
          boost::property_tree::ptree const& pt, bool /*complete*/) {
  using config_common::load;

    load(cbrr.coverage_threshold_one_list, pt, "coverage_threshold_one_list");
    load(cbrr.coverage_threshold_match, pt, "coverage_threshold_match");
    load(cbrr.coverage_threshold_global, pt, "coverage_threshold_global");
    load(cbrr.tandem_ratio_lower_threshold, pt, "tandem_ratio_lower_threshold");
    load(cbrr.tandem_ratio_upper_threshold, pt, "tandem_ratio_upper_threshold");
    load(cbrr.repeat_length_upper_threshold, pt, "repeat_length_upper_threshold");

}


void load(debruijn_config::pacbio_processor& pb,
          boost::property_tree::ptree const& pt, bool /*complete*/) {
  using config_common::load;
  load(pb.pacbio_reads, pt, "pacbio_reads");
  load(pb.pacbio_k, pt, "pacbio_k");
  load(pb.additional_debug_info, pt, "additional_debug_info");
  load(pb.pacbio_optimized_sw, pt, "pacbio_optimized_sw");
  load(pb.compression_cutoff, pt, "compression_cutoff");
  load(pb.domination_cutoff, pt, "domination_cutoff");
  load(pb.path_limit_stretching, pt, "path_limit_stretching");
  load(pb.path_limit_pressing, pt, "path_limit_pressing");
  load(pb.gap_closing_iterations, pt, "gap_closing_iterations");
  load(pb.long_seq_limit, pt, "long_seq_limit");
  load(pb.split_cutoff, pt, "split_cutoff");
  load(pb.match_value, pt, "match_value");
  load(pb.mismatch_penalty, pt, "mismatch_penalty");
  load(pb.insertion_penalty, pt, "insertion_penalty");
  load(pb.deletion_penalty, pt, "deletion_penalty");
}


void load(debruijn_config::position_handler& pos,
          boost::property_tree::ptree const& pt, bool /*complete*/) {
  using config_common::load;
  load(pos.max_single_gap, pt, "max_single_gap");
  load(pos.contigs_for_threading, pt, "contigs_for_threading");
  load(pos.contigs_to_analyze, pt, "contigs_to_analyze");
  load(pos.late_threading, pt, "late_threading");
  load(pos.careful_labeling, pt, "careful_labeling");
}

void load(debruijn_config::gap_closer& gc,
          boost::property_tree::ptree const& pt, bool /*complete*/) {
  using config_common::load;
  load(gc.minimal_intersection, pt, "minimal_intersection");
  load(gc.before_simplify, pt, "before_simplify");
  load(gc.in_simplify, pt, "in_simplify");
  load(gc.after_simplify, pt, "after_simplify");
  load(gc.weight_threshold, pt, "weight_threshold");
}

void load(debruijn_config::graph_read_corr_cfg& graph_read_corr,
          boost::property_tree::ptree const& pt, bool /*complete*/) {
  using config_common::load;
  load(graph_read_corr.enable, pt, "enable");
  load(graph_read_corr.output_dir, pt, "output_dir");
  load(graph_read_corr.binary, pt, "binary");
}

void load(debruijn_config::dataset& ds,
          boost::property_tree::ptree const& pt, bool /*complete*/) {
  using config_common::load;

  load(ds.reads_filename, pt, "reads");
  load(ds.single_cell, pt, "single_cell");

  ds.reference_genome_filename = "";
  boost::optional<std::string> refgen =
      pt.get_optional<std::string>("reference_genome");
  if (refgen && *refgen != "N/A") {
    ds.reference_genome_filename = *refgen;
  }
}

void load_reads(debruijn_config::dataset& ds,
        std::string input_dir) {
  if (ds.reads_filename[0] != '/')
    ds.reads_filename = input_dir + ds.reads_filename;
  CheckFileExistenceFATAL(ds.reads_filename);
  ds.reads.load(ds.reads_filename);
}

void load_reference_genome(debruijn_config::dataset& ds,
                           std::string input_dir) {
  if (ds.reference_genome_filename == "") {
    ds.reference_genome = Sequence();
    return;
  }
  if (ds.reference_genome_filename[0] != '/')
    ds.reference_genome_filename = input_dir + ds.reference_genome_filename;
  CheckFileExistenceFATAL(ds.reference_genome_filename);
  io::Reader genome_stream(ds.reference_genome_filename);
  io::SingleRead genome;
  genome_stream >> genome;
  VERIFY(genome.IsValid());
  ds.reference_genome = genome.sequence();
}

void load(debruijn_config::simplification& simp,
          boost::property_tree::ptree const& pt, bool complete) {
  using config_common::load;

  load(simp.tc, pt, "tc", complete); // tip clipper:
  load(simp.ttc, pt, "ttc", complete); // topology tip clipper:
  load(simp.br, pt, "br", complete); // bulge remover:
  load(simp.ec, pt, "ec", complete); // erroneous connections remover:
  load(simp.rec, pt, "rec", complete); // relative coverage erroneous connections remover:
//  load(simp.rcc, pt, "rcc", complete); // relative coverage component remover:
  load(simp.tec, pt, "tec", complete); // topology aware erroneous connections remover:
  load(simp.trec, pt, "trec", complete); // topology and reliability based erroneous connections remover:
  load(simp.isec, pt, "isec", complete); // interstrand erroneous connections remover (thorn remover):
  load(simp.mfec, pt, "mfec", complete); // max flow erroneous connections remover:
  load(simp.ier, pt, "ier", complete); // isolated edges remover
  load(simp.cbr, pt, "cbr", complete); // complex bulge remover
<<<<<<< HEAD
  //fixme
  load(simp.stats_mode, pt, "stats_mode", complete); // temporary stats counting mode
=======
  load(simp.her, pt, "her", complete); // hidden ec remover
>>>>>>> b3e4611f
}

void load(debruijn_config::info_printer& printer,
          boost::property_tree::ptree const& pt, bool complete) {
  using config_common::load;
  load(printer.print_stats, pt, "print_stats", complete);
  load(printer.write_components, pt, "write_components", complete);
  load(printer.components_for_kmer, pt, "components_for_kmer", complete);
  load(printer.components_for_genome_pos, pt, "components_for_genome_pos",
       complete);
  load(printer.write_components_along_genome, pt,
       "write_components_along_genome", complete);
  load(printer.write_components_along_contigs, pt,
       "write_components_along_contigs", complete);
  load(printer.save_full_graph, pt, "save_full_graph", complete);
  load(printer.write_full_graph, pt, "write_full_graph", complete);
  load(printer.write_full_nc_graph, pt, "write_full_nc_graph", complete);
  load(printer.write_error_loc, pt, "write_error_loc", complete);
}

void clear(debruijn_config::info_printer& printer) {
    printer.print_stats = false;
    printer.write_components = false;
    printer.components_for_kmer = "";
    printer.components_for_genome_pos = "";
    printer.write_components_along_genome = false;
    printer.save_full_graph = false;
    printer.write_full_graph = false;
    printer.write_full_nc_graph = false;
    printer.write_error_loc = false;
}


void load(debruijn_config::info_printers_t& printers,
          boost::property_tree::ptree const& pt, bool /*complete*/) {
  using config_common::load;
  using details::info_printer_pos_name;

  debruijn_config::info_printer def;
  load(def, pt, info_printer_pos_name(ipp_default), true);

  for (size_t pos = ipp_default + 1; pos != ipp_total; ++pos) {
    debruijn_config::info_printer printer(def);
    load(printer, pt, info_printer_pos_name(pos), false);

    printers[info_printer_pos(pos)] = printer;
  }
}

// main debruijn config load function
void load(debruijn_config& cfg, boost::property_tree::ptree const& pt,
          bool /*complete*/) {
  using config_common::load;

  load(cfg.K, pt, "K");

  // input options:
  load(cfg.dataset_file, pt, "dataset");
  // input dir is based on dataset file location (all pathes in datasets are relative to its location)
  cfg.input_dir = path::parent_path(cfg.dataset_file);
  if (cfg.input_dir[cfg.input_dir.length() - 1] != '/')
    cfg.input_dir += '/';

  load(cfg.output_base, pt, "output_base");
  if (cfg.output_base[cfg.output_base.length() - 1] != '/')
    cfg.output_base += '/';

  // TODO: remove this option
  load(cfg.run_mode, pt, "run_mode");

  if (cfg.run_mode) {
    load(cfg.project_name, pt, "project_name");
    cfg.output_root =
        cfg.project_name.empty() ?
        (cfg.output_base + "/K" + ToString(cfg.K) + "/") :
        (cfg.output_base + cfg.project_name + "/K"
         + ToString(cfg.K) + "/");
    cfg.output_suffix = MakeLaunchTimeDirName() + "/";
    cfg.output_dir = cfg.output_root + cfg.output_suffix;
  } else {
    cfg.output_root = cfg.output_base + "/K" + ToString(cfg.K) + "/";

    cfg.output_dir = cfg.output_root;
  }

  cfg.output_saves = cfg.output_dir + "saves/";

  load(cfg.log_filename, pt, "log_filename");

  load(cfg.developer_mode, pt, "developer_mode");
  if (cfg.developer_mode) {
    load(cfg.make_saves, pt, "make_saves");
    load(cfg.output_pictures, pt, "output_pictures");
    load(cfg.output_nonfinal_contigs, pt, "output_nonfinal_contigs");
    load(cfg.compute_paths_number, pt, "compute_paths_number");
  } else {
    cfg.make_saves = false;
    cfg.output_pictures = false;
    cfg.output_nonfinal_contigs = false;
    cfg.compute_paths_number = false;
  }
  if (!cfg.make_saves) {
    load(cfg.make_saves, pt, "force_make_saves");
  }

  load(cfg.load_from, pt, "load_from");
  if (cfg.load_from[0] != '/') { // relative path
    if (cfg.run_mode)
      cfg.load_from = cfg.output_root + cfg.load_from;
    else
      cfg.load_from = cfg.output_dir + cfg.load_from;
  }

  load(cfg.entry_point, pt, "entry_point");

  load(cfg.use_additional_contigs, pt, "use_additional_contigs");
  load(cfg.topology_simplif_enabled, pt, "topology_simplif_enabled");
  load(cfg.use_unipaths, pt, "use_unipaths");

  load(cfg.pacbio_test_on, pt, "pacbio_test_on");
  load(cfg.coverage_based_rr_on, pt, "coverage_based_rr_on");
  if (cfg.coverage_based_rr_on) {
    load (cfg.cbrr, pt, "coverage_based_rr");
}
  if (cfg.pacbio_test_on) {
    load(cfg.pb, pt, "pacbio_processor");
  } else {
  }

  load(cfg.additional_contigs, pt, "additional_contigs");

  load(cfg.rr_enable, pt, "rr_enable");
  load(cfg.long_single_mode, pt, "long_single_mode");
  load(cfg.divide_clusters, pt, "divide_clusters");
  load(cfg.mismatch_careful, pt, "mismatch_careful");
  load(cfg.correct_mismatches, pt, "correct_mismatches");
  load(cfg.paired_info_statistics, pt, "paired_info_statistics");
  load(cfg.paired_info_scaffolder, pt, "paired_info_scaffolder");
  load(cfg.cut_bad_connections, pt, "cut_bad_connections");
  load(cfg.gap_closer_enable, pt, "gap_closer_enable");

  load(cfg.max_repeat_length, pt, (cfg.ds.single_cell ? "max_repeat_length_sc" : "max_repeat_length"));

  load(cfg.buffer_size, pt, "buffer_size");
  cfg.buffer_size <<= 20; //turn MB to bytes

  load(cfg.temp_bin_reads_dir, pt, "temp_bin_reads_dir");
  if (cfg.temp_bin_reads_dir[cfg.temp_bin_reads_dir.length() - 1] != '/')
    cfg.temp_bin_reads_dir += '/';
  cfg.temp_bin_reads_path =
      cfg.project_name.empty() ?
      (cfg.output_base + "/" + cfg.temp_bin_reads_dir) :
      (cfg.output_base + cfg.project_name + "/"
       + cfg.temp_bin_reads_dir);

  cfg.temp_bin_reads_info = cfg.temp_bin_reads_path + "INFO";

  cfg.paired_read_prefix = cfg.temp_bin_reads_path + "_paired";
  cfg.single_read_prefix = cfg.temp_bin_reads_path + "_single";

  load(cfg.use_multithreading, pt, "use_multithreading");
  load(cfg.max_threads, pt, "max_threads");
  // Fix number of threads according to OMP capabilities.
  cfg.max_threads = std::min(cfg.max_threads, (size_t) omp_get_max_threads());
  // Inform OpenMP runtime about this :)
  omp_set_num_threads((int) cfg.max_threads);

  load(cfg.max_memory, pt, "max_memory");

  CheckFileExistenceFATAL(cfg.dataset_file);
  boost::property_tree::ptree ds_pt;
  boost::property_tree::read_info(cfg.dataset_file, ds_pt);
  load(cfg.ds, ds_pt, true);

  load(cfg.ade, pt, (cfg.ds.single_cell ? "sc_ade" : "usual_ade")); // advanced distance estimator:
  load(cfg.pos, pt, "pos"); // position handler:

  load(cfg.est_mode, pt, "estimation_mode");

  load(cfg.rm, pt, "resolving_mode");

  if (cfg.rm == rm_path_extend) {
      load(cfg.de, pt, (cfg.ds.single_cell ? "sc_de" : "usual_de"));
  }
  else {
      load(cfg.de, pt, (cfg.ds.single_cell ? "old_sc_de" : "old_usual_de"));
  }

  cfg.pe_params.name = cfg.ds.single_cell ? "singlecell" : "multicell";
  load(cfg.pe_params, pt, "andrey_params");
  if (!cfg.developer_mode) {
      cfg.pe_params.debug_output = false;
      cfg.pe_params.viz.DisableAll();
      cfg.pe_params.output.DisableAll();
  }
  load(cfg.use_scaffolder, pt, "use_scaffolder");
  if (!cfg.use_scaffolder) {
      cfg.pe_params.param_set.scaffolder_options.on = false;
  }
  load(cfg.avoid_rc_connections, pt, "avoid_rc_connections");

  load(cfg.mask_all, pt, "mask_all");

  load(cfg.con, pt, "construction");
  load(cfg.gc, pt, "gap_closer");
  load(cfg.graph_read_corr, pt, "graph_read_corr");
  load(cfg.need_consensus, pt, "need_consensus");
  load(cfg.uncorrected_reads, pt, "uncorrected_reads");
  load(cfg.mismatch_ratio, pt, "mismatch_ratio");

  load(cfg.flanking_range, pt, "flanking_range");

  load(cfg.simp, pt, "default");

  if (cfg.ds.single_cell)
    load(cfg.simp, pt, "sc", false);

  if (cfg.mismatch_careful)
    load(cfg.simp, pt, "careful", false);

  cfg.simp.cbr.folder = cfg.output_dir + cfg.simp.cbr.folder + "/";
  load(cfg.info_printers, pt, "info_printers");
  if (!cfg.developer_mode) {
      for (auto iter = cfg.info_printers.begin(); iter != cfg.info_printers.end(); ++iter) {
          clear(iter->second);
      }
  }
  load_reads(cfg.ds, cfg.input_dir);
  load_reference_genome(cfg.ds, cfg.input_dir);
}

void load(debruijn_config& cfg, const std::string &filename) {
  boost::property_tree::ptree pt;
  boost::property_tree::read_info(filename, pt);

  load(cfg, pt, true);
}

};<|MERGE_RESOLUTION|>--- conflicted
+++ resolved
@@ -449,12 +449,9 @@
   load(simp.mfec, pt, "mfec", complete); // max flow erroneous connections remover:
   load(simp.ier, pt, "ier", complete); // isolated edges remover
   load(simp.cbr, pt, "cbr", complete); // complex bulge remover
-<<<<<<< HEAD
+  load(simp.her, pt, "her", complete); // hidden ec remover
   //fixme
   load(simp.stats_mode, pt, "stats_mode", complete); // temporary stats counting mode
-=======
-  load(simp.her, pt, "her", complete); // hidden ec remover
->>>>>>> b3e4611f
 }
 
 void load(debruijn_config::info_printer& printer,
