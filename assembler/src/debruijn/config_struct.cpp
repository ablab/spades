--- conflicted
+++ resolved
@@ -88,11 +88,6 @@
       return;
   }
 
-<<<<<<< HEAD
-  for (size_t i = 0; i < cfg::get().ds.reads.lib_count(); ++i) {
-      boost::optional<size_t> sizet_val(0);
-      boost::optional<double> double_val(0.);
-=======
   boost::optional<size_t> sizet_val(0);
   boost::optional<double> double_val(0.);
 
@@ -106,7 +101,6 @@
   }
 
   for (size_t i = 0; i < cfg::get().ds.reads.lib_count(); ++i) {
->>>>>>> 6321cb44
       load_param(filename, "read_length_" + ToString(i), sizet_val);
       if (sizet_val) {
           cfg::get_writable().ds.reads[i].data().read_length = *sizet_val;
@@ -143,11 +137,8 @@
 void write_lib_data(const std::string& prefix) {
   std::string filename = estimated_param_filename(prefix);
 
-<<<<<<< HEAD
   cfg::get().ds.reads.save("foo.txt");
   write_param(filename, "single_lib_count", cfg::get().ds.count_single_libs);
-=======
->>>>>>> 6321cb44
   write_param(filename, "lib_count", cfg::get().ds.reads.lib_count());
   write_param(filename, "max_read_length", cfg::get().ds.RL());
   write_param(filename, "average_coverage", cfg::get().ds.avg_coverage());
