#include "config_struct.hpp"

#include "config_common.hpp"
#include "openmp_wrapper.h"

#include "io/reader.hpp"

#include "logger/logger.hpp"

#include <string>
#include <vector>

namespace YAML {
template<>
struct convert<io::SequencingLibrary<debruijn_graph::debruijn_config::DataSetData> > {
  static Node encode(const io::SequencingLibrary<debruijn_graph::debruijn_config::DataSetData> &rhs) {
      // First, save the "common" stuff
      Node node = convert<io::SequencingLibraryBase>::encode(rhs);

      // Now, save the remaining stuff
      auto const& data = rhs.data();
      node["read length"] = data.read_length;
      node["mean insert size"] = data.mean_insert_size;
      node["insert size deviation"] = data.insert_size_deviation;
      node["median insert size"] = data.median_insert_size;
      node["insert size mad"] = data.insert_size_mad;
      node["average coverage"] = data.average_coverage;
      node["insert size distribution"] = data.insert_size_distribution;

      return node;
  }

  static bool decode(const Node& node, io::SequencingLibrary<debruijn_graph::debruijn_config::DataSetData> &rhs) {
      // First, load the "common stuff"
      rhs.load(node);

      // Now load the remaining stuff
      auto& data = rhs.data();
      data.read_length = node["RL"].as<size_t>(0);
      if (data.read_length == 0)
          data.read_length = node["read length"].as<size_t>(0);
      data.mean_insert_size = (double) node["IS"].as<size_t>(0);
      if (data.mean_insert_size == 0.0)
          data.mean_insert_size = node["mean insert size"].as<double>(0);
      data.insert_size_deviation = node["insert size deviation"].as<double>(0.0);
      data.median_insert_size = node["median insert size"].as<double>(0.0);
      data.insert_size_mad = node["insert size mad"].as<double>(0.0);
      data.average_coverage = node["average_coverage"].as<double>(0.0);
      data.insert_size_distribution = node["insert size distribution"].as<decltype(data.insert_size_distribution)>(decltype(data.insert_size_distribution)());

      return true;
  }
};
}

namespace debruijn_graph {
static std::string MakeLaunchTimeDirName() {
  time_t rawtime;
  struct tm * timeinfo;
  char buffer[80];

  time(&rawtime);
  timeinfo = localtime(&rawtime);

  strftime(buffer, 80, "%m.%d_%H.%M.%S", timeinfo);
  return std::string(buffer);
}

std::string estimated_param_filename(const std::string& prefix) {
  return prefix + "_est_params.info";
}

void load_lib_data(const std::string& prefix) {
  std::string filename = estimated_param_filename(prefix);

  if (!FileExists(filename)) {
      WARN("Estimates params config " << prefix << " does not exist");
  }
  boost::optional<size_t> lib_count;
  load_param(filename, "lib_count", lib_count);
  if (!lib_count || lib_count != cfg::get().ds.reads.lib_count()) {
      WARN("Estimated params file seems to be incorrect");
      return;
  }

  boost::optional<size_t> sizet_val(0);
  boost::optional<double> double_val(0.);

  load_param(filename, "max_read_length", sizet_val);
  if (sizet_val) {
      cfg::get_writable().ds.set_RL(*sizet_val);
  }
  load_param(filename, "average_coverage", double_val);
  if (double_val) {
      cfg::get_writable().ds.set_avg_coverage(*double_val);
  }

  for (size_t i = 0; i < cfg::get().ds.reads.lib_count(); ++i) {
      load_param(filename, "read_length_" + ToString(i), sizet_val);
      if (sizet_val) {
          cfg::get_writable().ds.reads[i].data().read_length = *sizet_val;
      }
      load_param(filename, "insert_size_" + ToString(i), double_val);
      if (double_val) {
          cfg::get_writable().ds.reads[i].data().mean_insert_size = *double_val;
      }
      load_param(filename, "insert_size_deviation_" + ToString(i), double_val);
      if (double_val) {
          cfg::get_writable().ds.reads[i].data().insert_size_deviation = *double_val;
      }      
      load_param(filename, "insert_size_left_quantile_" + ToString(i), double_val);
      if(double_val) {
          cfg::get_writable().ds.reads[i].data().insert_size_left_quantile = *double_val;
      }
      load_param(filename, "insert_size_right_quantile_" + ToString(i), double_val);
        if (double_val) {
            cfg::get_writable().ds.reads[i].data().insert_size_right_quantile = *double_val;
      }
      load_param(filename, "insert_size_median_" + ToString(i), double_val);
      if (double_val) {
          cfg::get_writable().ds.reads[i].data().median_insert_size = *double_val;
      }
      load_param(filename, "insert_size_mad_" + ToString(i), double_val);
      if (double_val) {
          cfg::get_writable().ds.reads[i].data().insert_size_mad = *double_val;
      }
      load_param(filename, "average_coverage_" + ToString(i), double_val);
      if (double_val) {
          cfg::get_writable().ds.reads[i].data().average_coverage = *double_val;
      }
      load_param(filename, "pi_threshold_"+ToString(i), double_val);
      if (double_val) {
          cfg::get_writable().ds.reads[i].data().pi_threshold = *double_val;
      }
      load_param_map(filename, "histogram_" + ToString(i), cfg::get_writable().ds.reads[i].data().insert_size_distribution);
  }

}

void write_lib_data(const std::string& prefix) {
  std::string filename = estimated_param_filename(prefix);

  cfg::get().ds.reads.save("foo.txt");
  write_param(filename, "lib_count", cfg::get().ds.reads.lib_count());
  write_param(filename, "max_read_length", cfg::get().ds.RL());
  write_param(filename, "average_coverage", cfg::get().ds.avg_coverage());

  for (size_t i = 0; i < cfg::get().ds.reads.lib_count(); ++i) {
      write_param(filename, "read_length_" + ToString(i), cfg::get().ds.reads[i].data().read_length);
      write_param(filename, "insert_size_" + ToString(i), cfg::get().ds.reads[i].data().mean_insert_size);
      write_param(filename, "insert_size_deviation_" + ToString(i), cfg::get().ds.reads[i].data().insert_size_deviation);
      write_param(filename, "insert_size_left_quantile_" + ToString(i), cfg::get().ds.reads[i].data().insert_size_left_quantile);
      write_param(filename, "insert_size_right_quantile_" + ToString(i), cfg::get().ds.reads[i].data().insert_size_right_quantile);
      write_param(filename, "insert_size_median_" + ToString(i), cfg::get().ds.reads[i].data().median_insert_size);
      write_param(filename, "insert_size_mad_" + ToString(i), cfg::get().ds.reads[i].data().insert_size_mad);
      write_param(filename, "average_coverage_" + ToString(i), cfg::get().ds.reads[i].data().average_coverage);
      write_param(filename, "pi_threshold_" + ToString(i), cfg::get().ds.reads[i].data().pi_threshold);
      write_param_map(filename, "histogram_" + ToString(i), cfg::get().ds.reads[i].data().insert_size_distribution);
  }
}


void load(debruijn_config::simplification::tip_clipper& tc,
          boost::property_tree::ptree const& pt, bool /*complete*/) {
  using config_common::load;
  load(tc.condition, pt, "condition");
}

void load(resolving_mode& rm, boost::property_tree::ptree const& pt,
          std::string const& key, bool complete) {
  if (complete || pt.find(key) != pt.not_found()) {
    std::string ep = pt.get<std::string>(key);
    rm = debruijn_config::resolving_mode_id(ep);
  }
}

inline void load(construction_mode& con_mode,
        boost::property_tree::ptree const& pt, std::string const& key,
        bool complete) {
    if (complete || pt.find(key) != pt.not_found()) {
        std::string ep = pt.get<std::string>(key);
        con_mode = debruijn_config::construction_mode_id(ep);
    }
}

inline void load(debruijn_config::construction::early_tip_clipper& etc,
        boost::property_tree::ptree const& pt, bool /*complete*/) {
    using config_common::load;
    load(etc.enable, pt, "enable");
    etc.length_bound = pt.get_optional<size_t>("length_bound");
}

inline void load(debruijn_config::construction& con,
        boost::property_tree::ptree const& pt, bool complete) {
    using config_common::load;
    load(con.con_mode, pt, "mode", complete);
    load(con.keep_perfect_loops, pt, "keep_perfect_loops", complete);
    load(con.early_tc, pt, "early_tip_clipper", complete);
}

void load(estimation_mode& est_mode,
          boost::property_tree::ptree const& pt, std::string const& key,
          bool complete) {
  if (complete || pt.find(key) != pt.not_found()) {
    std::string ep = pt.get<std::string>(key);
    est_mode = debruijn_config::estimation_mode_id(ep);
  }
}

void load(debruijn_config::simplification::bulge_remover& br,
          boost::property_tree::ptree const& pt, bool /*complete*/) {
  using config_common::load;

  load(br.max_bulge_length_coefficient, pt, "max_bulge_length_coefficient");
  load(br.max_additive_length_coefficient, pt,
       "max_additive_length_coefficient");
  load(br.max_coverage, pt, "max_coverage");
  load(br.max_relative_coverage, pt, "max_relative_coverage");
  load(br.max_delta, pt, "max_delta");
  load(br.max_relative_delta, pt, "max_relative_delta");
}

void load(debruijn_config::simplification::topology_tip_clipper& ttc,
          boost::property_tree::ptree const& pt, bool /*complete*/) {
  using config_common::load;
  load(ttc.length_coeff, pt, "length_coeff");
  load(ttc.plausibility_length, pt, "plausibility_length");
  load(ttc.uniqueness_length, pt, "uniqueness_length");
}

void load(debruijn_config::simplification::relative_coverage_ec_remover& rec,
          boost::property_tree::ptree const& pt, bool /*complete*/) {
  using config_common::load;
  load(rec.max_ec_length_coefficient, pt, "max_ec_length_coefficient");
  load(rec.max_coverage_coeff, pt, "max_coverage_coeff");
  load(rec.coverage_gap, pt, "coverage_gap");
}

void load(debruijn_config::simplification::isolated_edges_remover& ier,
          boost::property_tree::ptree const& pt, bool /*complete*/) {
  using config_common::load;

  load(ier.max_length, pt, "max_length");
  load(ier.max_coverage, pt, "max_coverage");
  load(ier.max_length_any_cov, pt, "max_length_any_cov");
}

void load(debruijn_config::simplification::complex_bulge_remover& cbr,
          boost::property_tree::ptree const& pt, bool /*complete*/) {
  using config_common::load;

  load(cbr.enabled, pt, "enabled");
  load(cbr.pics_enabled, pt, "pics_enabled");
  load(cbr.folder, pt, "folder");
  load(cbr.max_relative_length, pt, "max_relative_length");
  load(cbr.max_length_difference, pt, "max_length_difference");
}

void load(debruijn_config::simplification::erroneous_connections_remover& ec,
          boost::property_tree::ptree const& pt, bool /*complete*/) {
  using config_common::load;

  load(ec.condition, pt, "condition");
}

void load(debruijn_config::simplification::topology_based_ec_remover& tec,
          boost::property_tree::ptree const& pt, bool /*complete*/) {
  using config_common::load;

  load(tec.max_ec_length_coefficient, pt, "max_ec_length_coefficient");
  load(tec.plausibility_length, pt, "plausibility_length");
  load(tec.uniqueness_length, pt, "uniqueness_length");
}

void load(debruijn_config::simplification::interstrand_ec_remover &isec,
          boost::property_tree::ptree const &pt, bool /*complete*/) {
  using config_common::load;
  load(isec.max_ec_length_coefficient, pt, "max_ec_length_coefficient");
  load(isec.uniqueness_length, pt, "uniqueness_length");
  load(isec.span_distance, pt, "span_distance");
}

void load(debruijn_config::simplification::tr_based_ec_remover &trec,
          boost::property_tree::ptree const &pt, bool /*complete*/) {
  using config_common::load;
  load(trec.max_ec_length_coefficient, pt, "max_ec_length_coefficient");
  load(trec.unreliable_coverage, pt, "unreliable_coverage");
  load(trec.uniqueness_length, pt, "uniqueness_length");
}

void load(debruijn_config::simplification::max_flow_ec_remover& mfec,
          boost::property_tree::ptree const& pt, bool /*complete*/) {
  using config_common::load;

  load(mfec.enabled, pt, "enabled");
  load(mfec.max_ec_length_coefficient, pt, "max_ec_length_coefficient");
  load(mfec.plausibility_length, pt, "plausibility_length");
  load(mfec.uniqueness_length, pt, "uniqueness_length");
}

void load(debruijn_config::simplification::hidden_ec_remover& her,
          boost::property_tree::ptree const& pt, bool /*complete*/) {
  using config_common::load;

  load(her.enabled, pt, "enabled");
  load(her.uniqueness_length, pt, "uniqueness_length");
  load(her.unreliability_threshold, pt, "unreliability_threshold");
  load(her.relative_threshold, pt, "relative_threshold");
}

void load(debruijn_config::distance_estimator& de,
          boost::property_tree::ptree const& pt, bool /*complete*/) {
  using config_common::load;

  load(de.linkage_distance_coeff, pt, "linkage_distance_coeff");
  load(de.max_distance_coeff, pt, "max_distance_coeff");
  load(de.filter_threshold, pt, "filter_threshold");
}

void load(debruijn_config::smoothing_distance_estimator& ade,
          boost::property_tree::ptree const& pt, bool /*complete*/) {
  using config_common::load;

  load(ade.threshold, pt, "threshold");
  load(ade.range_coeff, pt, "range_coeff");
  load(ade.delta_coeff, pt, "delta_coeff");
  load(ade.percentage, pt, "percentage");
  load(ade.cutoff, pt, "cutoff");
  load(ade.min_peak_points, pt, "min_peak_points");
  load(ade.inv_density, pt, "inv_density");
  load(ade.derivative_threshold, pt, "derivative_threshold");
}

void load(debruijn_config::coverage_based_rr& cbrr,
          boost::property_tree::ptree const& pt, bool /*complete*/) {
  using config_common::load;

    load(cbrr.coverage_threshold_one_list, pt, "coverage_threshold_one_list");
    load(cbrr.coverage_threshold_match, pt, "coverage_threshold_match");
    load(cbrr.coverage_threshold_global, pt, "coverage_threshold_global");
    load(cbrr.tandem_ratio_lower_threshold, pt, "tandem_ratio_lower_threshold");
    load(cbrr.tandem_ratio_upper_threshold, pt, "tandem_ratio_upper_threshold");
    load(cbrr.repeat_length_upper_threshold, pt, "repeat_length_upper_threshold");

}


void load(debruijn_config::pacbio_processor& pb,
          boost::property_tree::ptree const& pt, bool /*complete*/) {
  using config_common::load;
  load(pb.pacbio_reads, pt, "pacbio_reads");
  load(pb.pacbio_k, pt, "pacbio_k");
  load(pb.additional_debug_info, pt, "additional_debug_info");
  load(pb.pacbio_optimized_sw, pt, "pacbio_optimized_sw");
  load(pb.compression_cutoff, pt, "compression_cutoff");
  load(pb.domination_cutoff, pt, "domination_cutoff");
  load(pb.path_limit_stretching, pt, "path_limit_stretching");
  load(pb.path_limit_pressing, pt, "path_limit_pressing");
  load(pb.gap_closing_iterations, pt, "gap_closing_iterations");
  load(pb.long_seq_limit, pt, "long_seq_limit");
  load(pb.split_cutoff, pt, "split_cutoff");
  load(pb.match_value, pt, "match_value");
  load(pb.mismatch_penalty, pt, "mismatch_penalty");
  load(pb.insertion_penalty, pt, "insertion_penalty");
  load(pb.deletion_penalty, pt, "deletion_penalty");
}


void load(debruijn_config::position_handler& pos,
          boost::property_tree::ptree const& pt, bool /*complete*/) {
  using config_common::load;
  load(pos.max_single_gap, pt, "max_single_gap");
  load(pos.contigs_for_threading, pt, "contigs_for_threading");
  load(pos.contigs_to_analyze, pt, "contigs_to_analyze");
  load(pos.late_threading, pt, "late_threading");
  load(pos.careful_labeling, pt, "careful_labeling");
}

void load(debruijn_config::gap_closer& gc,
          boost::property_tree::ptree const& pt, bool /*complete*/) {
  using config_common::load;
  load(gc.minimal_intersection, pt, "minimal_intersection");
  load(gc.before_simplify, pt, "before_simplify");
  load(gc.in_simplify, pt, "in_simplify");
  load(gc.after_simplify, pt, "after_simplify");
  load(gc.weight_threshold, pt, "weight_threshold");
}

void load(debruijn_config::graph_read_corr_cfg& graph_read_corr,
          boost::property_tree::ptree const& pt, bool /*complete*/) {
  using config_common::load;
  load(graph_read_corr.enable, pt, "enable");
  load(graph_read_corr.output_dir, pt, "output_dir");
  load(graph_read_corr.binary, pt, "binary");
}

void load(debruijn_config::dataset& ds,
          boost::property_tree::ptree const& pt, bool /*complete*/) {
  using config_common::load;

  load(ds.reads_filename, pt, "reads");
  load(ds.single_cell, pt, "single_cell");

  ds.reference_genome_filename = "";
  boost::optional<std::string> refgen =
      pt.get_optional<std::string>("reference_genome");
  if (refgen && *refgen != "N/A") {
    ds.reference_genome_filename = *refgen;
  }
}

void load_reads(debruijn_config::dataset& ds,
        std::string input_dir) {
  if (ds.reads_filename[0] != '/')
    ds.reads_filename = input_dir + ds.reads_filename;
  CheckFileExistenceFATAL(ds.reads_filename);
  ds.reads.load(ds.reads_filename);
}

void load_reference_genome(debruijn_config::dataset& ds,
                           std::string input_dir) {
  if (ds.reference_genome_filename == "") {
    ds.reference_genome = Sequence();
    return;
  }
  if (ds.reference_genome_filename[0] != '/')
    ds.reference_genome_filename = input_dir + ds.reference_genome_filename;
  CheckFileExistenceFATAL(ds.reference_genome_filename);
  io::Reader genome_stream(ds.reference_genome_filename);
  io::SingleRead genome;
  genome_stream >> genome;
  VERIFY(genome.IsValid());
  ds.reference_genome = genome.sequence();
}

void load(debruijn_config::simplification& simp,
          boost::property_tree::ptree const& pt, bool complete) {
  using config_common::load;

  load(simp.tc, pt, "tc", complete); // tip clipper:
  load(simp.ttc, pt, "ttc", complete); // topology tip clipper:
  load(simp.br, pt, "br", complete); // bulge remover:
  load(simp.ec, pt, "ec", complete); // erroneous connections remover:
  load(simp.rec, pt, "rec", complete); // relative coverage erroneous connections remover:
  load(simp.tec, pt, "tec", complete); // topology aware erroneous connections remover:
  load(simp.trec, pt, "trec", complete); // topology and reliability based erroneous connections remover:
  load(simp.isec, pt, "isec", complete); // interstrand erroneous connections remover (thorn remover):
  load(simp.mfec, pt, "mfec", complete); // max flow erroneous connections remover:
  load(simp.ier, pt, "ier", complete); // isolated edges remover
  load(simp.cbr, pt, "cbr", complete); // complex bulge remover
  load(simp.her, pt, "her", complete); // hidden ec remover
}

void load(debruijn_config::info_printer& printer,
          boost::property_tree::ptree const& pt, bool complete) {
  using config_common::load;
  load(printer.print_stats, pt, "print_stats", complete);
  load(printer.write_components, pt, "write_components", complete);
  load(printer.components_for_kmer, pt, "components_for_kmer", complete);
  load(printer.components_for_genome_pos, pt, "components_for_genome_pos",
       complete);
  load(printer.write_components_along_genome, pt,
       "write_components_along_genome", complete);
  load(printer.write_components_along_contigs, pt,
       "write_components_along_contigs", complete);
  load(printer.save_full_graph, pt, "save_full_graph", complete);
  load(printer.write_full_graph, pt, "write_full_graph", complete);
  load(printer.write_full_nc_graph, pt, "write_full_nc_graph", complete);
  load(printer.write_error_loc, pt, "write_error_loc", complete);
}

void clear(debruijn_config::info_printer& printer) {
    printer.print_stats = false;
    printer.write_components = false;
    printer.components_for_kmer = "";
    printer.components_for_genome_pos = "";
    printer.write_components_along_genome = false;
    printer.save_full_graph = false;
    printer.write_full_graph = false;
    printer.write_full_nc_graph = false;
    printer.write_error_loc = false;
}


void load(debruijn_config::info_printers_t& printers,
          boost::property_tree::ptree const& pt, bool /*complete*/) {
  using config_common::load;
  using details::info_printer_pos_name;

  debruijn_config::info_printer def;
  load(def, pt, info_printer_pos_name(ipp_default), true);

  for (size_t pos = ipp_default + 1; pos != ipp_total; ++pos) {
    debruijn_config::info_printer printer(def);
    load(printer, pt, info_printer_pos_name(pos), false);

    printers[info_printer_pos(pos)] = printer;
  }
}

// main debruijn config load function
void load(debruijn_config& cfg, boost::property_tree::ptree const& pt,
          bool /*complete*/) {
  using config_common::load;

  load(cfg.K, pt, "K");

  // input options:
  load(cfg.dataset_file, pt, "dataset");
  // input dir is based on dataset file location (all pathes in datasets are relative to its location)
  cfg.input_dir = path::parent_path(cfg.dataset_file);
  if (cfg.input_dir[cfg.input_dir.length() - 1] != '/')
    cfg.input_dir += '/';

  load(cfg.output_base, pt, "output_base");
  if (cfg.output_base[cfg.output_base.length() - 1] != '/')
    cfg.output_base += '/';

  // TODO: remove this option
  load(cfg.run_mode, pt, "run_mode");

  if (cfg.run_mode) {
    load(cfg.project_name, pt, "project_name");
    cfg.output_root =
        cfg.project_name.empty() ?
        (cfg.output_base + "/K" + ToString(cfg.K) + "/") :
        (cfg.output_base + cfg.project_name + "/K"
         + ToString(cfg.K) + "/");
    cfg.output_suffix = MakeLaunchTimeDirName() + "/";
    cfg.output_dir = cfg.output_root + cfg.output_suffix;
  } else {
    cfg.output_root = cfg.output_base + "/K" + ToString(cfg.K) + "/";

    cfg.output_dir = cfg.output_root;
  }

  cfg.output_saves = cfg.output_dir + "saves/";

  load(cfg.log_filename, pt, "log_filename");

  load(cfg.developer_mode, pt, "developer_mode");
  if (cfg.developer_mode) {
    load(cfg.make_saves, pt, "make_saves");
    load(cfg.output_pictures, pt, "output_pictures");
    load(cfg.output_nonfinal_contigs, pt, "output_nonfinal_contigs");
    load(cfg.compute_paths_number, pt, "compute_paths_number");
  } else {
    cfg.make_saves = false;
    cfg.output_pictures = false;
    cfg.output_nonfinal_contigs = false;
    cfg.compute_paths_number = false;
  }
  if (!cfg.make_saves) {
    load(cfg.make_saves, pt, "force_make_saves");
  }

  load(cfg.load_from, pt, "load_from");
  if (cfg.load_from[0] != '/') { // relative path
    if (cfg.run_mode)
      cfg.load_from = cfg.output_root + cfg.load_from;
    else
      cfg.load_from = cfg.output_dir + cfg.load_from;
  }

  load(cfg.entry_point, pt, "entry_point");

  load(cfg.use_additional_contigs, pt, "use_additional_contigs");
  load(cfg.topology_simplif_enabled, pt, "topology_simplif_enabled");
  load(cfg.use_unipaths, pt, "use_unipaths");

  load(cfg.pacbio_test_on, pt, "pacbio_test_on");
  load(cfg.coverage_based_rr_on, pt, "coverage_based_rr_on");
  if (cfg.coverage_based_rr_on) {
    load (cfg.cbrr, pt, "coverage_based_rr");
}
  if (cfg.pacbio_test_on) {
    load(cfg.pb, pt, "pacbio_processor");
  } else {
  }

  load(cfg.additional_contigs, pt, "additional_contigs");

<<<<<<< HEAD
  load(cfg.paired_mode, pt, "paired_mode");
=======
  load(cfg.rr_enable, pt, "rr_enable");
>>>>>>> edf14938
  load(cfg.long_single_mode, pt, "long_single_mode");
  load(cfg.divide_clusters, pt, "divide_clusters");
  load(cfg.mismatch_careful, pt, "mismatch_careful");
  load(cfg.correct_mismatches, pt, "correct_mismatches");
  load(cfg.paired_info_statistics, pt, "paired_info_statistics");
  load(cfg.paired_info_scaffolder, pt, "paired_info_scaffolder");
  load(cfg.cut_bad_connections, pt, "cut_bad_connections");
  load(cfg.gap_closer_enable, pt, "gap_closer_enable");

  load(cfg.max_repeat_length, pt, (cfg.ds.single_cell ? "max_repeat_length_sc" : "max_repeat_length"));

  load(cfg.buffer_size, pt, "buffer_size");
  cfg.buffer_size <<= 20; //turn MB to bytes

  load(cfg.temp_bin_reads_dir, pt, "temp_bin_reads_dir");
  if (cfg.temp_bin_reads_dir[cfg.temp_bin_reads_dir.length() - 1] != '/')
    cfg.temp_bin_reads_dir += '/';
  cfg.temp_bin_reads_path =
      cfg.project_name.empty() ?
      (cfg.output_base + "/" + cfg.temp_bin_reads_dir) :
      (cfg.output_base + cfg.project_name + "/"
       + cfg.temp_bin_reads_dir);

  cfg.temp_bin_reads_info = cfg.temp_bin_reads_path + "INFO";

  cfg.paired_read_prefix = cfg.temp_bin_reads_path + "_paired";
  cfg.single_read_prefix = cfg.temp_bin_reads_path + "_single";

  load(cfg.use_multithreading, pt, "use_multithreading");
  load(cfg.max_threads, pt, "max_threads");
  // Fix number of threads according to OMP capabilities.
  cfg.max_threads = std::min(cfg.max_threads, (size_t) omp_get_max_threads());
  // Inform OpenMP runtime about this :)
  omp_set_num_threads((int) cfg.max_threads);

  load(cfg.max_memory, pt, "max_memory");

  CheckFileExistenceFATAL(cfg.dataset_file);
  boost::property_tree::ptree ds_pt;
  boost::property_tree::read_info(cfg.dataset_file, ds_pt);
  load(cfg.ds, ds_pt, true);

  load(cfg.ade, pt, (cfg.ds.single_cell ? "sc_ade" : "usual_ade")); // advanced distance estimator:
  load(cfg.pos, pt, "pos"); // position handler:

  load(cfg.est_mode, pt, "estimation_mode");

  load(cfg.rm, pt, "resolving_mode");

  if (cfg.rm == rm_path_extend) {
      load(cfg.de, pt, (cfg.ds.single_cell ? "sc_de" : "usual_de"));
  }
  else {
      load(cfg.de, pt, (cfg.ds.single_cell ? "old_sc_de" : "old_usual_de"));
  }

  cfg.pe_params.name = cfg.ds.single_cell ? "singlecell" : "multicell";
  load(cfg.pe_params, pt, "andrey_params");
  if (!cfg.developer_mode) {
      cfg.pe_params.debug_output = false;
      cfg.pe_params.viz.DisableAll();
      cfg.pe_params.output.DisableAll();
  }
  load(cfg.use_scaffolder, pt, "use_scaffolder");
  if (!cfg.use_scaffolder) {
      cfg.pe_params.param_set.scaffolder_options.on = false;
  }
  load(cfg.avoid_rc_connections, pt, "avoid_rc_connections");

  load(cfg.mask_all, pt, "mask_all");

  load(cfg.con, pt, "construction");
  load(cfg.gc, pt, "gap_closer");
  load(cfg.graph_read_corr, pt, "graph_read_corr");
  load(cfg.need_consensus, pt, "need_consensus");
  load(cfg.uncorrected_reads, pt, "uncorrected_reads");
  load(cfg.mismatch_ratio, pt, "mismatch_ratio");

  load(cfg.flanking_range, pt, "flanking_range");

  load(cfg.simp, pt, "default");

  if (cfg.ds.single_cell)
    load(cfg.simp, pt, "sc", false);

  if (cfg.mismatch_careful)
    load(cfg.simp, pt, "careful", false);

  cfg.simp.cbr.folder = cfg.output_dir + cfg.simp.cbr.folder + "/";
  load(cfg.info_printers, pt, "info_printers");
  if (!cfg.developer_mode) {
      for (auto iter = cfg.info_printers.begin(); iter != cfg.info_printers.end(); ++iter) {
          clear(iter->second);
      }
  }
  load_reads(cfg.ds, cfg.input_dir);
  load_reference_genome(cfg.ds, cfg.input_dir);
}

void load(debruijn_config& cfg, const std::string &filename) {
  boost::property_tree::ptree pt;
  boost::property_tree::read_info(filename, pt);

  load(cfg, pt, true);
}

};<|MERGE_RESOLUTION|>--- conflicted
+++ resolved
@@ -580,11 +580,7 @@
 
   load(cfg.additional_contigs, pt, "additional_contigs");
 
-<<<<<<< HEAD
-  load(cfg.paired_mode, pt, "paired_mode");
-=======
   load(cfg.rr_enable, pt, "rr_enable");
->>>>>>> edf14938
   load(cfg.long_single_mode, pt, "long_single_mode");
   load(cfg.divide_clusters, pt, "divide_clusters");
   load(cfg.mismatch_careful, pt, "mismatch_careful");
