//***************************************************************************
//* Copyright (c) 2015 Saint Petersburg State University
//* Copyright (c) 2011-2014 Saint Petersburg Academic University
//* All Rights Reserved
//* See file LICENSE for details.
//***************************************************************************

#include "gap_closer.hpp"

#include "standard.hpp"

#include "omni/omni_tools.hpp"
#include "io/io_helper.hpp"
#include "omni/visualization/graph_labeler.hpp"
#include "dataset_readers.hpp"
#include "read_converter.hpp"
#include "sequence_mapper.hpp"
#include "short_read_mapper.hpp"
#include "adt/kmer_set.hpp"

#include "de/paired_info.hpp"

#include <set>
#include <stack>

namespace debruijn_graph {

template<class Graph, class SequenceMapper>
class GapCloserPairedIndexFiller {
  private:
    typedef typename Graph::EdgeId EdgeId;
    typedef typename Graph::VertexId VertexId;
    const Graph &graph_;
    const SequenceMapper& mapper_;

    size_t CorrectLength(Path<EdgeId> path, size_t idx) const {
        size_t answer = graph_.length(path[idx]);
        if (idx == 0)
            answer -= path.start_pos();
        if (idx == path.size() - 1)
            answer -= graph_.length(path[idx]) - path.end_pos();
        return answer;
    }

    template<typename PairedRead>
    void ProcessPairedRead(omnigraph::de::PairedInfoBuffer<Graph> &paired_index,
                           const PairedRead& p_r,
                           const std::unordered_map<EdgeId, pair<EdgeId, int> >& OutTipMap,
                           const std::unordered_map<EdgeId, pair<EdgeId, int> >& InTipMap) const {
        Sequence read1 = p_r.first().sequence();
        Sequence read2 = p_r.second().sequence();

        Path<EdgeId> path1 = mapper_.MapSequence(read1).path();
        Path<EdgeId> path2 = mapper_.MapSequence(read2).path();
        for (size_t i = 0; i < path1.size(); ++i) {
            auto OutTipIter = OutTipMap.find(path1[i]);
            if (OutTipIter != OutTipMap.end()) {
                for (size_t j = 0; j < path2.size(); ++j) {
                    auto InTipIter = InTipMap.find(path2[j]);
                    if (InTipIter != InTipMap.end()) {
                        auto e1 = OutTipIter->second.first;
                        auto e2 = InTipIter->second.first;
                        paired_index.SwapConj(e1, e2);
                        paired_index.Add(e1, e2, omnigraph::de::RawPoint(1000000., 1.));
                    }   
                }
            }
        }
    }

    void PrepareShiftMaps(std::unordered_map<EdgeId, pair<EdgeId, int> >& OutTipMap,
                          std::unordered_map<EdgeId, pair<EdgeId, int> >& InTipMap) {
        std::stack<pair<EdgeId, int>> edge_stack;
        for (auto iterator = graph_.ConstEdgeBegin(); !iterator.IsEnd();) {
            EdgeId edge = *iterator;
            if (graph_.IncomingEdgeCount(graph_.EdgeStart(edge)) == 0) {
                InTipMap.insert(std::make_pair(edge, std::make_pair(edge, 0)));
                edge_stack.push(std::make_pair(edge, 0));
                while (edge_stack.size() > 0) {
                    pair<EdgeId, int> checking_pair = edge_stack.top();
                    edge_stack.pop();
                    if (graph_.IncomingEdgeCount(graph_.EdgeEnd(checking_pair.first)) == 1) {
                        VertexId v = graph_.EdgeEnd(checking_pair.first);
                        if (graph_.OutgoingEdgeCount(v)) {
                            for (auto I = graph_.out_begin(v), E = graph_.out_end(v); I != E; ++I) {
                                EdgeId Cur_edge = *I;
                                InTipMap.insert(
                                    std::make_pair(Cur_edge,
                                              std::make_pair(edge,
                                                        graph_.length(checking_pair.first) + checking_pair.second)));
                                edge_stack.push(
                                    std::make_pair(Cur_edge,
                                              graph_.length(checking_pair.first) + checking_pair.second));

                            }
                        }
                    }
                }
            }

            if (graph_.OutgoingEdgeCount(graph_.EdgeEnd(edge)) == 0) {
                OutTipMap.insert(std::make_pair(edge, std::make_pair(edge, 0)));
                edge_stack.push(std::make_pair(edge, 0));
                while (edge_stack.size() > 0) {
                    std::pair<EdgeId, int> checking_pair = edge_stack.top();
                    edge_stack.pop();
                    if (graph_.OutgoingEdgeCount(graph_.EdgeStart(checking_pair.first)) == 1) {
                        if (graph_.IncomingEdgeCount(graph_.EdgeStart(checking_pair.first))) {
                            for (EdgeId e : graph_.IncomingEdges(graph_.EdgeStart(checking_pair.first))) {
                                OutTipMap.insert(std::make_pair(e,
                                                                std::make_pair(edge,
                                                                               graph_.length(e) + checking_pair.second)));
                                edge_stack.push(std::make_pair(e,
                                                               graph_.length(e) + checking_pair.second));
                            }
                        }
                    }

                }
            }
            ++iterator;
        }
    }

    template<class Streams>
    void MapReads(omnigraph::de::PairedInfoIndexT<Graph> &paired_index, Streams& streams,
                  const std::unordered_map<EdgeId, pair<EdgeId, int> >& OutTipMap,
                  const std::unordered_map<EdgeId, pair<EdgeId, int> >& InTipMap) const {
        INFO("Processing paired reads (takes a while)");

        size_t nthreads = streams.size();
        omnigraph::de::PairedInfoBuffersT<Graph> buffer_pi(graph_, nthreads);

        size_t counter = 0;
#       pragma omp parallel for num_threads(nthreads) reduction(+ : counter)
        for (size_t i = 0; i < nthreads; ++i) {
            typename Streams::ReadT r;
            auto& stream = streams[i];
            stream.reset();

            while (!stream.eof()) {
                stream >> r;
                ++counter;
                ProcessPairedRead(buffer_pi[i], r, OutTipMap, InTipMap);
            }
        }

        INFO("Used " << counter << " paired reads");

        INFO("Merging paired indices");
        for (auto& index: buffer_pi) {
          paired_index.Merge(index);
          index.Clear();
        }
    }

  public:

    GapCloserPairedIndexFiller(const Graph &graph, const SequenceMapper& mapper)
            : graph_(graph), mapper_(mapper) {}

    /**
     * Method reads paired data from stream, maps it to genome and stores it in this PairInfoIndex.
     */
    template<class Streams>
    void FillIndex(omnigraph::de::PairedInfoIndexT<Graph> &paired_index, Streams& streams) {
        std::unordered_map<EdgeId, pair<EdgeId, int> > OutTipMap, InTipMap;

        INFO("Preparing shift maps");
        PrepareShiftMaps(OutTipMap, InTipMap);

        MapReads(paired_index, streams, OutTipMap, InTipMap);
    }

};

template<class Graph, class SequenceMapper>
class GapCloser {
  public:
    typedef std::function<bool (const Sequence&)> SequenceCheckF;
  private:
    typedef typename Graph::EdgeId EdgeId;
    typedef typename Graph::VertexId VertexId;

    Graph& g_;
    int k_;
    omnigraph::de::PairedInfoIndexT<Graph>& tips_paired_idx_;
    const size_t min_intersection_;
    const size_t hamming_dist_bound_;
    const int init_gap_val_;
    const omnigraph::de::DEWeight weight_threshold_;

    SequenceMapper mapper_;
    runtime_k::KmerSet new_kmers_;

    bool CheckNoKmerClash(const Sequence& s) {
        runtime_k::RtSeq kmer(k_ + 1, s);
        kmer >>= 'A';
        for (size_t i = k_; i < s.size(); ++i) {
            kmer <<= s[i];
            if (new_kmers_.contains(kmer)) {
                return false;
            }
        }
        std::vector<EdgeId> path = mapper_.MapSequence(s).simple_path();
        return path.empty();
    }

    std::vector<size_t> DiffPos(const Sequence& s1, const Sequence& s2) const {
        VERIFY(s1.size() == s2.size());
        std::vector<size_t> answer;
        for (size_t i = 0; i < s1.size(); ++i)
            if (s1[i] != s2[i])
                answer.push_back(i);
        return answer;
    }

    size_t HammingDistance(const Sequence& s1, const Sequence& s2) const {
        VERIFY(s1.size() == s2.size());
        size_t dist = 0;
        for (size_t i = 0; i < s1.size(); ++i)
            if (s1[i] != s2[i])
                dist++;
        return dist;
    }

    //  size_t HammingDistance(const Sequence& s1, const Sequence& s2) const {
    //    return DiffPos(s1, s2).size();
    //  }

    vector<size_t> PosThatCanCorrect(size_t overlap_length/*in nucls*/,
                                     const vector<size_t>& mismatch_pos, size_t edge_length/*in nucls*/,
                                     bool left_edge) const {
        TRACE("Try correct left edge " << left_edge);
        TRACE("Overlap length " << overlap_length);
        TRACE("Edge length " << edge_length);
        TRACE("Mismatches " << mismatch_pos);

        vector < size_t > answer;
        for (size_t i = 0; i < mismatch_pos.size(); ++i) {
            size_t relative_mm_pos =
                    left_edge ?
                    mismatch_pos[i] :
                    overlap_length - 1 - mismatch_pos[i];
            if (overlap_length - relative_mm_pos + g_.k() < edge_length)
                //can correct mismatch
                answer.push_back(mismatch_pos[i]);
        }
        TRACE("Can correct mismatches: " << answer);
        return answer;
    }

    //todo write easier
    bool CanCorrectLeft(EdgeId e, int overlap, const vector<size_t>& mismatch_pos) const {
        return PosThatCanCorrect(overlap, mismatch_pos, g_.length(e) + g_.k(), true).size() == mismatch_pos.size();
    }

    //todo write easier
    bool CanCorrectRight(EdgeId e, int overlap,
                         const vector<size_t>& mismatch_pos) const {
        return PosThatCanCorrect(overlap, mismatch_pos, g_.length(e) + g_.k(), false).size() == mismatch_pos.size();
    }

    bool MatchesEnd(const Sequence& long_seq, const Sequence& short_seq, bool from_begin) const {
        return from_begin ? long_seq.Subseq(0, short_seq.size()) == short_seq
                : long_seq.Subseq(long_seq.size() - short_seq.size()) == short_seq;
    }

    void AddEdge(VertexId start, VertexId end, const Sequence& s) {
        runtime_k::RtSeq kmer(k_ + 1, s);
        kmer >>= 'A';
        for (size_t i = k_; i < s.size(); ++i) {
            kmer <<= s[i];
            new_kmers_.insert(kmer);
            new_kmers_.insert(!kmer);
        }
        g_.AddEdge(start, end, s);
    }

    bool CorrectLeft(EdgeId first, EdgeId second, int overlap, const vector<size_t>& diff_pos) {
        DEBUG("Can correct first with sequence from second.");
        Sequence new_sequence = g_.EdgeNucls(first).Subseq(g_.length(first) - overlap + diff_pos.front(), g_.length(first) + k_ - overlap)
                                + g_.EdgeNucls(second).First(k_);
        DEBUG("Checking new k+1-mers.");
        if (CheckNoKmerClash(new_sequence)) {
            DEBUG("Check ok.");
            DEBUG("Splitting first edge.");
            pair<EdgeId, EdgeId> split_res = g_.SplitEdge(first, g_.length(first) - overlap + diff_pos.front());
            first = split_res.first;
            tips_paired_idx_.Remove(split_res.second);
            DEBUG("Adding new edge.");
            VERIFY(MatchesEnd(new_sequence, g_.VertexNucls(g_.EdgeEnd(first)), true));
            VERIFY(MatchesEnd(new_sequence, g_.VertexNucls(g_.EdgeStart(second)), false));
            AddEdge(g_.EdgeEnd(first), g_.EdgeStart(second),
                       new_sequence);
            return true;
        } else {
            DEBUG("Check fail.");
            DEBUG("Filled k-mer already present in graph");
            return false;
        }
        return false;
    }

    bool CorrectRight(EdgeId first, EdgeId second, int overlap, const vector<size_t>& diff_pos) {
        DEBUG("Can correct second with sequence from first.");
        Sequence new_sequence = g_.EdgeNucls(first).Last(k_) + g_.EdgeNucls(second).Subseq(overlap, diff_pos.back() + 1 + k_);
        DEBUG("Checking new k+1-mers.");
        if (CheckNoKmerClash(new_sequence)) {
            DEBUG("Check ok.");
            DEBUG("Splitting second edge.");
            pair<EdgeId, EdgeId> split_res = g_.SplitEdge(second, diff_pos.back() + 1);
            second = split_res.second;
            tips_paired_idx_.Remove(split_res.first);
            DEBUG("Adding new edge.");
            VERIFY(MatchesEnd(new_sequence, g_.VertexNucls(g_.EdgeEnd(first)), true));
            VERIFY(MatchesEnd(new_sequence, g_.VertexNucls(g_.EdgeStart(second)), false));

            AddEdge(g_.EdgeEnd(first), g_.EdgeStart(second),
                       new_sequence);
            return true;
        } else {
            DEBUG("Check fail.");
            DEBUG("Filled k-mer already present in graph");
            return false;
        }
        return false;
    }

    bool HandlePositiveHammingDistanceCase(EdgeId first, EdgeId second, int overlap) {
        DEBUG("Match was imperfect. Trying to correct one of the tips");
        vector<size_t> diff_pos = DiffPos(g_.EdgeNucls(first).Last(overlap),
                                          g_.EdgeNucls(second).First(overlap));
        if (CanCorrectLeft(first, overlap, diff_pos)) {
            return CorrectLeft(first, second, overlap, diff_pos);
        } else if (CanCorrectRight(second, overlap, diff_pos)) {
            return CorrectRight(first, second, overlap, diff_pos);
        } else {
            DEBUG("Can't correct tips due to the graph structure");
            return false;
        }
    }

    bool HandleSimpleCase(EdgeId first, EdgeId second, int overlap) {
        DEBUG("Match was perfect. No correction needed");
        //strange info guard
        VERIFY(overlap <= k_);
        if (overlap == k_) {
            DEBUG("Tried to close zero gap");
            return false;
        }
        //old code
        Sequence edge_sequence = g_.EdgeNucls(first).Last(k_)
                                 + g_.EdgeNucls(second).Subseq(overlap, k_);
        if (CheckNoKmerClash(edge_sequence)) {
            DEBUG("Gap filled: Gap size = " << k_ - overlap << "  Result seq "
                  << edge_sequence.str());
            AddEdge(g_.EdgeEnd(first), g_.EdgeStart(second), edge_sequence);
            return true;
        } else {
            DEBUG("Filled k-mer already present in graph");
            return false;
        }
    }

    bool ProcessPair(EdgeId first, EdgeId second) {
        TRACE("Processing edges " << g_.str(first) << " and " << g_.str(second));
        TRACE("first " << g_.EdgeNucls(first) << " second " << g_.EdgeNucls(second));

        if (cfg::get().avoid_rc_connections &&
                (first == g_.conjugate(second) || first == second)) {
            DEBUG("Trying to join conjugate edges " << g_.int_id(first));
            return false;
        }
        //may be negative!
        int gap = max(init_gap_val_,
                      -1 * (int)(min(g_.length(first), g_.length(second)) - 1));

        Sequence seq1 = g_.EdgeNucls(first);
        Sequence seq2 = g_.EdgeNucls(second);
        TRACE("Checking possible gaps from " << gap << " to " << k_ - min_intersection_);
        for (; gap <= k_ - (int)min_intersection_; ++gap) {
            int overlap = k_ - gap;
            size_t hamming_distance = HammingDistance(g_.EdgeNucls(first).Last(overlap)
                                                      , g_.EdgeNucls(second).First(overlap));
            if (hamming_distance <= hamming_dist_bound_) {
                DEBUG("For edges " << g_.str(first) << " and " << g_.str(second)
                      << ". For gap value " << gap << " (overlap " << overlap << "bp) hamming distance was " << hamming_distance);
                //        DEBUG("Sequences of distance " << tip_distance << " :"
                //                << seq1.Subseq(seq1.size() - k).str() << "  "
                //                << seq2.Subseq(0, k).str());

                if (hamming_distance > 0) {
                    return HandlePositiveHammingDistanceCase(first, second, overlap);
                } else {
                    return HandleSimpleCase(first, second, overlap);
                }
            }
        }
        return false;
    }

  public:
    void CloseShortGaps() {
        INFO("Closing short gaps");
        size_t gaps_filled = 0;
        size_t gaps_checked = 0;
        for (auto edge = g_.SmartEdgeBegin(); !edge.IsEnd(); ++edge) {
            EdgeId first_edge = *edge;
<<<<<<< HEAD
            auto edge_info = tips_paired_idx_.GetEdgeInfoMap(first_edge);

            for (EdgeIterator it(edge_info.begin(), edge_info.end()),
                         et(edge_info.end(), edge_info.end());
                 it != et; ++it) {
                std::pair<EdgeId, omnigraph::de::Point> entry = *it;
                EdgeId second_edge = entry.first;
                const omnigraph::de::Point& point = entry.second;
                if (math::ls(point.d, 0))
                    continue;
                if (first_edge != second_edge && math::ge(point.weight, weight_threshold_)) {
                    if (!g_.IsDeadEnd(g_.EdgeEnd(first_edge)) || !g_.IsDeadStart(g_.EdgeStart(second_edge))) {
                        // WARN("Topologically wrong tips");
                        continue;
                    }
                    ++gaps_checked;
                    if (ProcessPair(first_edge, second_edge)) {
                        ++gaps_filled;
                        break;
=======

            for (auto i : tips_paired_idx_.Get(first_edge)) {
                EdgeId second_edge = i.first;
                for (auto point : i.second) {
                    if (first_edge != second_edge && math::ge(point.weight, weight_threshold_)) {
                        if (!g_.IsDeadEnd(g_.EdgeEnd(first_edge)) || !g_.IsDeadStart(g_.EdgeStart(second_edge))) {
                            // WARN("Topologically wrong tips");
                            continue;
                        }
                        ++gaps_checked;
                        if (ProcessPair(first_edge, second_edge)) {
                            ++gaps_filled;
                            break;
                        }
>>>>>>> 839cc059
                    }
                }
            }
        }

        INFO("Closing short gaps complete: filled " << gaps_filled
             << " gaps after checking " << gaps_checked
             << " candidates");
        omnigraph::CompressAllVertices(g_);
    }

    GapCloser(Graph& g, omnigraph::de::PairedInfoIndexT<Graph>& tips_paired_idx,
              size_t min_intersection, double weight_threshold,
              const SequenceMapper& mapper,
              size_t hamming_dist_bound = 0 /*min_intersection_ / 5*/)
            : g_(g),
              k_((int) g_.k()),
              tips_paired_idx_(tips_paired_idx),
              min_intersection_(min_intersection),
              hamming_dist_bound_(hamming_dist_bound),
              init_gap_val_(-10),
              weight_threshold_(weight_threshold),
              mapper_(mapper),
              new_kmers_(k_ + 1) {
        VERIFY(min_intersection_ < g_.k());
        DEBUG("weight_threshold=" << weight_threshold_);
        DEBUG("min_intersect=" << min_intersection_);
        DEBUG("paired_index size=" << tips_paired_idx_.size());
    }

  private:
    DECL_LOGGER("GapCloser");
};

template<class Streams>
void CloseGaps(conj_graph_pack& gp, Streams& streams) {
    typedef NewExtendedSequenceMapper<Graph, Index> Mapper;
    auto mapper = MapperInstance(gp);
    GapCloserPairedIndexFiller<Graph, Mapper> gcpif(gp.g, *mapper);
    PairedIndexT tips_paired_idx(gp.g);
    gcpif.FillIndex(tips_paired_idx, streams);
    GapCloser<Graph, Mapper> gap_closer(gp.g, tips_paired_idx,
                                        cfg::get().gc.minimal_intersection, cfg::get().gc.weight_threshold,
                                        *mapper);
    gap_closer.CloseShortGaps();
}

void GapClosing::run(conj_graph_pack &gp, const char*) {

    bool pe_exist = false;
    for (size_t i = 0; i < cfg::get().ds.reads.lib_count(); ++i) {
        if (cfg::get().ds.reads[i].type() == io::LibraryType::PairedEnd) {
            pe_exist = true;
            break;
        }
    }
    if (!pe_exist) {
        INFO("No paired-end libraries exist, skipping gap closer");
        return;
    }
    gp.EnsureIndex();

    for (size_t i = 0; i < cfg::get().ds.reads.lib_count(); ++i) {
        if (cfg::get().ds.reads[i].type() == io::LibraryType::PairedEnd) {
            auto streams = paired_binary_readers(cfg::get().ds.reads[i], false, 0);
            CloseGaps(gp, streams);
        }
    }
}

}<|MERGE_RESOLUTION|>--- conflicted
+++ resolved
@@ -407,31 +407,11 @@
         size_t gaps_checked = 0;
         for (auto edge = g_.SmartEdgeBegin(); !edge.IsEnd(); ++edge) {
             EdgeId first_edge = *edge;
-<<<<<<< HEAD
-            auto edge_info = tips_paired_idx_.GetEdgeInfoMap(first_edge);
-
-            for (EdgeIterator it(edge_info.begin(), edge_info.end()),
-                         et(edge_info.end(), edge_info.end());
-                 it != et; ++it) {
-                std::pair<EdgeId, omnigraph::de::Point> entry = *it;
-                EdgeId second_edge = entry.first;
-                const omnigraph::de::Point& point = entry.second;
-                if (math::ls(point.d, 0))
-                    continue;
-                if (first_edge != second_edge && math::ge(point.weight, weight_threshold_)) {
-                    if (!g_.IsDeadEnd(g_.EdgeEnd(first_edge)) || !g_.IsDeadStart(g_.EdgeStart(second_edge))) {
-                        // WARN("Topologically wrong tips");
-                        continue;
-                    }
-                    ++gaps_checked;
-                    if (ProcessPair(first_edge, second_edge)) {
-                        ++gaps_filled;
-                        break;
-=======
-
             for (auto i : tips_paired_idx_.Get(first_edge)) {
                 EdgeId second_edge = i.first;
                 for (auto point : i.second) {
+                    if (math::ls(point.d, 0))
+                        continue;
                     if (first_edge != second_edge && math::ge(point.weight, weight_threshold_)) {
                         if (!g_.IsDeadEnd(g_.EdgeEnd(first_edge)) || !g_.IsDeadStart(g_.EdgeStart(second_edge))) {
                             // WARN("Topologically wrong tips");
@@ -442,7 +422,6 @@
                             ++gaps_filled;
                             break;
                         }
->>>>>>> 839cc059
                     }
                 }
             }
