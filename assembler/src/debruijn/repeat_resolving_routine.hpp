//***************************************************************************
//* Copyright (c) 2011-2013 Saint-Petersburg Academic University
//* All Rights Reserved
//* See file LICENSE for details.
//****************************************************************************

/*
 * repeat_resolving_routine.hpp
 *
 *  Created on: 1 Sep 2011
 *      Author: valery
 *      Poor Valery
 */

#pragma once

#include "standard.hpp"

#include "logger/logger.hpp"
#include "repeat_resolving.hpp"
#include "distance_estimation_routine.hpp"
#include "io/careful_filtering_reader_wrapper.hpp"
#include "io/is_corrupting_wrapper.hpp"
#include "resolved_pair_info.hpp"
#include "graph_construction.hpp"
#include "debruijn_stats.hpp"
#include "de/distance_estimation.hpp"
#include "omni/omni_utils.hpp"

#include "omni/loop_killer.hpp"
#include "path_utils.hpp"
#include "pair_info_improver.hpp"

#include "path_extend/path_extend_launch.hpp"
#include "mismatch_masker.hpp"
#include "contig_output.hpp"

#include "pac_index.hpp"
#include "long_read_storage.hpp"
#include "loop_filter.hpp"
#include "graphio.hpp"
#include "coverage_based_rr.hpp"
#include "pacbio_aligner.hpp"
#include "bucket_mapper.hpp"
#include "path_extend/long_read_mapper.hpp"

typedef io::CarefulFilteringReaderWrapper<io::SingleRead> CarefulFilteringStream;

namespace debruijn_graph {

void resolve_repeats(PairedReadStream& stream, const Sequence& genome);

template<class gp_t>
void WriteGraphPack(gp_t& gp, const string& file_name) {
	ofstream filestr(file_name);
	omnigraph::visualization::CompositeGraphColorer<typename gp_t::graph_t> colorer(
			make_shared<omnigraph::visualization::FixedColorer<typename gp_t::graph_t::VertexId>>("white"),
			make_shared<omnigraph::visualization::PositionsEdgeColorer<typename gp_t::graph_t>>(gp.g, gp.edge_pos));

	EdgeQuality<typename gp_t::graph_t, typename gp_t::index_t> edge_qual(gp.g, gp.index,
			gp.kmer_mapper, gp.genome);
	total_labeler_graph_struct graph_struct(gp.g, &gp.int_ids, &gp.edge_pos);
	total_labeler tot_lab(&graph_struct);
	CompositeLabeler<Graph> labeler(tot_lab, edge_qual);
	visualization::ComponentVisualizer<Graph> visualizer(gp.g, false);
	omnigraph::visualization::EmptyGraphLinker<typename gp_t::graph_t> linker;
	omnigraph::visualization::ComponentVisualizer<typename gp_t::graph_t>(gp.g, false).Visualize(filestr, labeler, colorer, linker);
//	DotGraphPrinter<typename gp_t::graph_t> g_print(gp.g, labeler, colorer, " ",
//			filestr);
//	SimpleGraphVisualizer<typename gp_t::graph_t> gv(gp.g, g_print);
//	gv.Visualize();
}

void SaveResolved(conj_graph_pack& resolved_gp,
		const PairedIndexT& resolved_graph_paired_info,
		const PairedIndexT& resolved_graph_paired_info_cl,
		const PairedIndexT& resolved_graph_scaffold_paired_info) {

	if (cfg::get().make_saves) {
		string p = path::append_path(cfg::get().output_saves, "split_resolved");
		INFO("Saving current state to " << p);
		PrintAll(p, resolved_gp, resolved_graph_paired_info,
				resolved_graph_paired_info_cl, resolved_graph_scaffold_paired_info);
		write_lib_data(p);
	}
}

template<class graph_pack>
void FindDistanceFromRepeats(graph_pack& gp,
		EdgeLabelHandler<typename graph_pack::graph_t>& labels_after,
		map<EdgeId, pair<size_t, size_t> >& distance_to_repeats_end) {
	set<EdgeId> not_unique;
	for (auto iter = gp.g.SmartEdgeBegin(); !iter.IsEnd(); ++iter) {
//		VertexId start = gp.g.EdgeStart(*iter);
//		VertexId end = gp.g.EdgeEnd(*iter);
		//Graph topology implied repeats
//		if (((gp.g.CheckUniqueIncomingEdge(end) && !gp.g.IsDeadEnd(end)) ||( gp.g.CheckUniqueOutgoingEdge(start)  && !gp.g.IsDeadStart(start) )) && (gp.g.length(*iter) <  cfg::get().rr.max_repeat_length))
//			not_unique.insert(*iter);
//		//Split-based repeats
//		else
		if (labels_after.edge_inclusions.find(*iter)
				!= labels_after.edge_inclusions.end()
				&& labels_after.edge_inclusions[*iter].size() > 1)
			not_unique.insert(*iter);
	}
	set<set<EdgeId> > components;
	while (!not_unique.empty()) {
		set<EdgeId> wfs_set;
		wfs_set.insert(*not_unique.begin());
		set<EdgeId> component;
		while (!wfs_set.empty()) {
			for (auto iter = wfs_set.begin(); iter != wfs_set.end();) {
				component.insert(*iter);
				VertexId start = gp.g.EdgeStart(*iter);
				VertexId end = gp.g.EdgeEnd(*iter);
				vector<EdgeId> next = gp.g.IncomingEdges(start);
				for (auto e_iter = next.begin(); e_iter != next.end(); e_iter++)
					if (not_unique.find(*e_iter) != not_unique.end()
							&& component.find(*e_iter) == component.end())
						wfs_set.insert(*e_iter);
				next = gp.g.OutgoingEdges(end);
				for (auto e_iter = next.begin(); e_iter != next.end(); e_iter++)
					if (not_unique.find(*e_iter) != not_unique.end()
							&& component.find(*e_iter) == component.end())
						wfs_set.insert(*e_iter);
				set<EdgeId>::iterator new_iter = iter;
				new_iter++;
				wfs_set.erase(iter);
				iter = new_iter;

			}
		}
		DEBUG("not_unique_component");
		for (auto iter = component.begin(); iter != component.end(); ++iter) {
			DEBUG(gp.g.int_id(*iter));
			not_unique.erase(*iter);
		}
		components.insert(component);
		FillComponentDistances(component, distance_to_repeats_end, gp);
		component.clear();
	}
	string p = path::append_path(cfg::get().output_saves,
			"distance_from_repeats");
	if (cfg::get().make_saves)
		SaveComponents(p, components, gp);
}

template<class graph_pack>
void FillComponentDistances(set<EdgeId>& component,
		map<EdgeId, pair<size_t, size_t> > & distances_map, graph_pack& gp) {
	map<EdgeId, pair<size_t, size_t> > component_map;
	map<VertexId, pair<int, int> > vertex_map;
	//longest pathes from start and end of edge resp to first base(backward and forward resp) not in repeat;
	for (auto iter = component.begin(); iter != component.end(); iter++) {
		component_map.insert(
				std::make_pair(*iter, std::make_pair(1000000, 1000000)));
		VertexId start = gp.g.EdgeStart(*iter);
		VertexId end = gp.g.EdgeEnd(*iter);
		vertex_map.insert(
				std::make_pair(start, std::make_pair(-1000000, -1000000)));
		vertex_map.insert(
				std::make_pair(end, std::make_pair(-1000000, -1000000)));
	}
	for (auto iter = component.begin(); iter != component.end(); iter++) {
		VertexId start = gp.g.EdgeStart(*iter);
		VertexId end = gp.g.EdgeEnd(*iter);
		vector<EdgeId> next = gp.g.IncomingEdges(start);
		for (auto e_iter = next.begin(); e_iter != next.end(); e_iter++)
			if (component.find(*e_iter) == component.end())
				vertex_map[start].first = 0;
		if (next.size() == 0)
			vertex_map[start].first = 0;

		next = gp.g.OutgoingEdges(end);
		for (auto e_iter = next.begin(); e_iter != next.end(); e_iter++)
			if (component.find(*e_iter) == component.end())
				vertex_map[end].second = 0;
		if (next.size() == 0)
			vertex_map[end].second = 0;
	}
	pair<set<EdgeId>, set<EdgeId> > used;
	for (size_t j = 0; j < 10000; j++) {
		bool changed = false;
		for (auto iter = component.begin(); iter != component.end(); iter++) {
			VertexId start = gp.g.EdgeStart(*iter);
			VertexId end = gp.g.EdgeEnd(*iter);
			int len = (int) gp.g.length(*iter);
			if (used.first.find(*iter) == used.first.end()) {
				if (vertex_map[start].first >= 0
						&& vertex_map[start].first + len
								> vertex_map[end].first) {
					vertex_map[end].first = vertex_map[start].first + len;
					changed = true;
					used.first.insert(*iter);
				}
			}

			if (used.second.find(*iter) == used.second.end()) {
				if (vertex_map[end].second >= 0
						&& vertex_map[end].second + len
								> vertex_map[start].second) {
					vertex_map[start].second = vertex_map[end].second + len;
					changed = true;
					used.second.insert(*iter);
				}
			}
		}
		if (!changed)
			break;
	}
	for (auto iter = component.begin(); iter != component.end(); iter++) {
		VertexId start = gp.g.EdgeStart(*iter);
		VertexId end = gp.g.EdgeEnd(*iter);
		component_map[*iter] = std::make_pair(vertex_map[start].first,
				vertex_map[end].second);
	}
//	for(size_t j = 0; j < 1000; j++){
//		bool changed = false;
//		for (auto iter = component.begin(); iter != component.end(); iter ++) {
//			size_t max_incoming_path = -1000;
//			size_t max_outgoing_path = -1000;
//			VertexId start = gp.g.EdgeStart(*iter);
//			VertexId end = gp.g.EdgeEnd(*iter);
//			vector<EdgeId> next = gp.g.IncomingEdges(start);
//			for (auto e_iter = next.begin(); e_iter != next.end(); e_iter++)
//				if (component_map.find(*e_iter) != component_map.end())
//					max_incoming_path = max(max_incoming_path, component_map[*e_iter].first + gp.g.length(*e_iter));
//			next = gp.g.OutgoingEdges(end);
//			for (auto e_iter = next.begin(); e_iter != next.end(); e_iter++)
//				if (component_map.find(*e_iter) != component_map.end())
//					max_outgoing_path = min(max_outgoing_path, component_map[*e_iter].second + gp.g.length(*e_iter));
//			if (max_incoming_path < component_map[*iter].first){
//				changed = true;
//				component_map[*iter].first = max_incoming_path;
//			}
//			if (max_outgoing_path < component_map[*iter].second){
//				changed = true;
//				component_map[*iter].second = max_outgoing_path;
//			}
//		}
//		if (!changed)
//			break;
//	}
	DEBUG("not_unique_component");
	for (auto iter = component.begin(); iter != component.end(); ++iter) {
		DEBUG(
				gp.g.int_id(*iter)<<" len "<< gp.g.length(*iter) <<" :  "<<component_map[*iter].first <<" " << component_map[*iter].second);
		distances_map[*iter] = component_map[*iter];
	}
}

//TODO Move to graphio if saves needed;
template<class graph_pack>
void SaveComponents(string file_name, set<set<EdgeId> >& components,
		graph_pack& gp) {
	FILE* file = fopen((file_name + ".rep").c_str(), "w");
	fprintf(file, "%zu\n", components.size());
	for (auto iter = components.begin(); iter != components.end(); ++iter) {
		fprintf(file, "%zu\n", iter->size());
		for (auto j_iter = iter->begin(); j_iter != iter->end(); ++j_iter) {
			fprintf(file, "%zu ", gp.int_ids.ReturnIntId(*j_iter));
		}
		fprintf(file, "\n");
	}
	fclose(file);
}

template<class graph_pack>
void CleanIsolated(graph_pack& gp) {
	for (auto iter = gp.g.SmartEdgeBegin(); !iter.IsEnd(); ++iter) {
		typename graph_pack::graph_t::VertexId start, end;
		start = gp.g.EdgeStart(*iter);
		end = gp.g.EdgeEnd(*iter);
		TRACE(
				gp.g.CheckUniqueOutgoingEdge(start) << " " << gp.g.IsDeadStart(start) << " " << gp.g.CheckUniqueIncomingEdge(end) << " " << gp.g.IsDeadEnd(end));
		if (gp.g.CheckUniqueOutgoingEdge(start) && gp.g.IsDeadStart(start)
				&& gp.g.CheckUniqueIncomingEdge(end) && gp.g.IsDeadEnd(end))
			gp.g.DeleteEdge(*iter);
	}
}

string GeneratePostfix() {
	string s = "_";
	if (cfg::get().rr.symmetric_resolve)
		s += "sym_";
	else
		s += "nonsym_";

	s += debruijn_config::estimation_mode_name(cfg::get().est_mode) + "_est_";

	s += "k";
	s += ToString(cfg::get().K);
	if (cfg::get().rr.mode == 2) {
		s += "_mode2";
	} else {
		s += "_nv";
		s += ToString(cfg::get().rr.near_vertex);
	}
	s += ".fasta";
	return s;
}

template<class graph_pack>
void ProduceResolvedPairedInfo(graph_pack& origin_gp,
		const PairedInfoIndexT<typename graph_pack::graph_t>& clustered_index,
		graph_pack& resolved_gp,
		EdgeLabelHandler<typename graph_pack::graph_t>& labels_after,
		PairedInfoIndexT<typename graph_pack::graph_t>& resolved_graph_paired_info) {
	INFO("Generating paired info for resolved graph");
	ResolvedGraphPairInfoCounter<typename graph_pack::graph_t> resolved_graph_paired_info_counter(
			origin_gp.g, clustered_index, resolved_gp.g, labels_after);
	resolved_graph_paired_info_counter.FillResolvedGraphPairedInfo(
			resolved_graph_paired_info);
	DEBUG("Generating paired info for resolved graph complete");
}

template<class graph_pack>
void SaveResolvedPairedInfo(graph_pack& resolved_gp,
		PairedInfoIndexT<typename graph_pack::graph_t> resolved_graph_paired_info, const string &graph_name, const string& subfolder) {
	if (cfg::get().make_saves) {
		std::string rr_filename;
		if (subfolder.size()) {
			INFO("Saving graph and paired info to subfolder " << subfolder);
			rr_filename = (cfg::get().output_dir + subfolder) + graph_name;
		} else {
			INFO("Saving graph and paired info");
			string p = path::append_path(cfg::get().output_saves, graph_name);
			rr_filename = p;
		}
		PrintWithClusteredIndex(rr_filename, resolved_gp,
				resolved_graph_paired_info);
		DEBUG("Saved");
	}
}

bool try_load_paired_index(conj_graph_pack& gp, PairedIndexT& index,
		const string& name, path::files_t* used_files = 0) {

	string p = path::append_path(cfg::get().load_from, name);

	FILE* file = fopen((p + ".prd").c_str(), "r");
	if (file == NULL) {
		return false;
	}
	fclose(file);

	if (used_files != 0)
		used_files->push_back(p);

	index.Clear();
	ScannerTraits<conj_graph_pack::graph_t>::Scanner scanner(gp.g, gp.int_ids);
	ScanPairedIndex(p, scanner, index);

	return true;

}

template<class graph_pack>
void RemapMaskedMismatches(graph_pack& resolved_gp, graph_pack& origin_gp,
        const io::SequencingLibrary<debruijn_config::DataSetData> &lib,
		EdgeLabelHandler<typename graph_pack::graph_t>& labels_after,
		map<EdgeId, pair<size_t, size_t> >& distance_to_repeats_end) {
	size_t Ncount = 0;
	//FILE* file = fopen(("multipicities.tmp"), "w");
	int not_masked = 0;
	for (auto iter = origin_gp.g.SmartEdgeBegin(); !iter.IsEnd(); ++iter) {
//		size_t len = origin_gp.g.length(*iter) + origin_gp.g.k();
		size_t multiplicity = labels_after.edge_inclusions[*iter].size();
//		fprintf(file, "%d %d \n",origin_gp.int_ids.ReturnIntId(*iter), multiplicity);
		if (multiplicity > 0) {
//			INFO(origin_gp.g.int_id(*iter));
//			INFO(origin_gp.g.int_id(origin_gp.g.conjugate(*iter)));
			const vector<
					typename MismatchMasker<typename graph_pack::graph_t>::MismatchInfo> mismatches =
					origin_gp.mismatch_masker.mismatch_map[*iter];
			DEBUG(mismatches.size());
			const vector<
					typename MismatchMasker<typename graph_pack::graph_t>::MismatchInfo> rc_mismatches =
					origin_gp.mismatch_masker.mismatch_map[origin_gp.g.conjugate(
							*iter)];
			DEBUG(rc_mismatches.size());
			if (mismatches.size() != rc_mismatches.size()) {
				WARN(mismatches.size() <<" /// " << rc_mismatches.size());
			}

			for (size_t i = 0; i < mismatches.size(); i++) {
//TODO:: cutoff selection!
				vector<pair<EdgeId, size_t> > resolved_positions =
						labels_after.resolvedPositions(*iter,
								mismatches[i].position);
				double cutoff = 0.5;
				if ((origin_gp.g.length(*iter) > size_t(lib.data().mean_insert_size)
						&& multiplicity > 1)
						|| (distance_to_repeats_end[*iter].first
								+ mismatches[i].position > size_t(lib.data().mean_insert_size)
								&& distance_to_repeats_end[*iter].second
										+ origin_gp.g.length(*iter)
										- mismatches[i].position
										> size_t(lib.data().mean_insert_size)))
					cutoff /= (4); // /cfg::get().mismatch_ratio);
				else {
					cutoff *= 1.5; //* cfg::get().mismatch_ratio;
				}
				bool cfg_corrector_on = true;
				if (cfg_corrector_on
						&& !(distance_to_repeats_end[*iter].first
								+ mismatches[i].position > size_t(lib.data().mean_insert_size)
								&& distance_to_repeats_end[*iter].second
										+ origin_gp.g.length(*iter)
										- mismatches[i].position
										> size_t(lib.data().mean_insert_size))) {
					not_masked++;
					origin_gp.mismatch_masker.mismatch_map[*iter][i].ratio = 0;
					continue;
				}
				map<EdgeId, int> diff_res;
				for (auto it = resolved_positions.begin();
						it < resolved_positions.end(); it++)
					if (diff_res.find(it->first) == diff_res.end())
						diff_res.insert(make_pair(it->first, 1));
					else
						diff_res[it->first]++;
				int real_count = 0;
				for (size_t j = 0; j < resolved_positions.size(); j++) {
					double real_multiplicity = origin_gp.g.coverage(*iter)
							/ resolved_gp.g.coverage(
									resolved_positions[j].first);
					if (real_multiplicity
							* diff_res[resolved_positions[j].first]
							* mismatches[i].ratio > cutoff)
						real_count++;
				}
				for (size_t j = 0; j < resolved_positions.size(); j++) {
//					if (origin_gp.g.int_id(*iter) >= 10006349 && origin_gp.g.int_id(*iter) <= 10006352) {
//						INFO(origin_gp.g.int_id(*iter) << " cutoff: " << cutoff);
//						INFO(origin_gp.g.coverage(*iter) <<" // " << resolved_gp.g.coverage(resolved_positions[j].first));
//						INFO("loop coefficient" << diff_res[resolved_positions[j].first]);
//					}
					double real_multiplicity = origin_gp.g.coverage(*iter)
							/ resolved_gp.g.coverage(
									resolved_positions[j].first);

					if (real_multiplicity
							* diff_res[resolved_positions[j].first]
							* mismatches[i].ratio > cutoff && real_count <= 5) {
						DEBUG(
								origin_gp.g.int_id(*iter) << " position after: "<< resolved_positions[j].second << "position before: "<< mismatches[i].position << " edge length:  "<< origin_gp.g.length(*iter));
						DEBUG(
								distance_to_repeats_end[*iter].first<< " " << distance_to_repeats_end[*iter].second);

						resolved_gp.mismatch_masker.insert(
								resolved_positions[j].first,
								resolved_positions[j].second,
								real_multiplicity * mismatches[i].ratio,
								mismatches[i].counts, cutoff);
						Ncount++;
					}
				}

				if (cutoff > mismatches[i].ratio)
					origin_gp.mismatch_masker.mismatch_map[*iter][i].ratio = 0;
			}
		}
	}

	INFO("masked "<< Ncount << " potential mismatches masked");
	INFO(" "<< not_masked<< " potential mismatches left for corrector");
}

template<class graph_pack>
void process_resolve_repeats(graph_pack& origin_gp,
        const io::SequencingLibrary<debruijn_config::DataSetData> &lib,
		const PairedInfoIndexT<typename graph_pack::graph_t>& clustered_index,
		graph_pack& resolved_gp, const string& graph_name,
		EdgeLabelHandler<typename graph_pack::graph_t>& labels_after,
		const string& subfolder = "", bool output_contigs = true,
		bool kill_loops = true) {
	typename graph_pack::graph_t &g = origin_gp.g;
	const PairedInfoIndexT<typename graph_pack::graph_t> &pii = clustered_index;
	if (cfg::get().cut_bad_connections)
		BadConnectionCutter<typename graph_pack::graph_t>(g, pii).CutConnections();
//	EdgeLabelHandler<typename graph_pack::graph_t> labels_after(resolved_gp.g,
//			origin_gp.g);
//	ProduceLongEdgesStat( origin_gp,  clustered_index);
	if (cfg::get().compute_paths_number)
		GenerateMatePairStats(origin_gp, clustered_index, lib.data().insert_size_deviation);
	DEBUG("New index size: " << clustered_index.size());
	// todo: make printGraph const to its arguments

	// todo: possibly we don't need it
//    if (cfg::get().rectangle_mode)
//        RectangleResolve(clustered_index, origin_gp.g, cfg::get().output_root + "tmp/", cfg::get().output_dir);
	string postfix = GeneratePostfix();
	typedef TotalLabelerGraphStruct<typename graph_pack::graph_t> total_labeler_gs;
	typedef TotalLabeler<typename graph_pack::graph_t> total_labeler;
	total_labeler_gs graph_struct_before(origin_gp.g, &origin_gp.int_ids,
			&origin_gp.edge_pos, NULL);
	total_labeler tot_labeler_before(&graph_struct_before);

	//EdgeQuality<Graph> quality_lab_(origin_gp.g, origin_gp.index,
	//origin_gp.kmer_mapper, origin_gp.genome);
	//CompositeLabeler<Graph> lab_(tot_labeler_before, quality_lab_);

	//omnigraph::WriteSimple(
	//origin_gp.g,
	//lab_,
	//cfg::get().output_dir + subfolder + graph_name
	//+ "_2_before.dot", "no_repeat_graph");

//    CleanIsolated(origin_gp);
	ResolveRepeats(origin_gp.g, lib, origin_gp.int_ids, clustered_index,
			origin_gp.edge_pos, resolved_gp.g, resolved_gp.int_ids,
			resolved_gp.edge_pos,
			cfg::get().output_dir + subfolder + "resolve_" + graph_name + "/",
			labels_after, cfg::get().developer_mode);

	//Generating paired info for resolved graph
//    PairedInfoIndexT<typename graph_pack::graph_t> resolved_graph_paired_info(resolved_gp.g);
//		ProduceResolvedPairedInfo(origin_gp, clustered_index, resolved_gp, labels_after, resolved_graph_paired_info);
//		SaveResolvedPairedInfo(resolved_gp, resolved_graph_paired_info, graph_name + "_resolved", subfolder);
	//Paired info for resolved graph generated

	if (cfg::get().output_nonfinal_contigs && output_contigs) {
		OutputContigs(resolved_gp.g,
				cfg::get().output_dir + "after_rr_before_simplify" + postfix);
		OutputContigs(origin_gp.g,
				cfg::get().output_dir + "before_resolve.fasta");
	}
	INFO("Running total labeler");

	total_labeler_gs graph_struct_after(resolved_gp.g, &resolved_gp.int_ids,
			&resolved_gp.edge_pos, &labels_after);
	total_labeler tot_labeler_after(&graph_struct_after, &graph_struct_before);
	if (cfg::get().output_pictures) {
		WriteSimpleComponent(GraphComponent<Graph>(resolved_gp.g, resolved_gp.g.begin(), resolved_gp.g.end()),
				cfg::get().output_dir + subfolder + graph_name + "_3_resolved.dot", omnigraph::visualization::DefaultColorer(resolved_gp.g), tot_labeler_after);
	}

	DEBUG("Total labeler finished");

	//Generating paired info for resolved graph
	{
		PairedInfoIndexT<typename graph_pack::graph_t> resolved_cleared_graph_paired_info_before(
				resolved_gp.g);
		ProduceResolvedPairedInfo(origin_gp, clustered_index, resolved_gp,
				labels_after, resolved_cleared_graph_paired_info_before);
	}

	INFO("SUBSTAGE == Clearing resolved graph");

	omnigraph::Compressor<typename graph_pack::graph_t> compressor(
			resolved_gp.g);
	compressor.CompressAllVertices();

//	    omnigraph::StrGraphLabeler<typename graph_pack::graph_t> str_labeler(resolved_gp.g);
//	omnigraph::WriteSimple(resolved_gp.g, str_labeler,
//				cfg::get().output_dir + subfolder + graph_name + "_resolved.dot",
//				"no_repeat_graph");

	size_t iters = 3; // TODO Constant 3? Shouldn't it be taken from config?
	map<EdgeId, pair<size_t, size_t> > distance_to_repeats_end;
	FindDistanceFromRepeats(origin_gp, labels_after, distance_to_repeats_end);
	RemapMaskedMismatches(resolved_gp, origin_gp, lib, labels_after,
			distance_to_repeats_end);
	for (size_t i = 0; i < iters; ++i) {
		INFO(
				"Tip clipping iteration " << i << " (0-indexed) out of " << iters << ":");
//		ClipTipsForResolver(resolved_gp.g);
		ClipTips(resolved_gp.g, cfg::get().simp.tc, lib.data().read_length, /*max_coverage*/
				0.);

		//PairedInfoIndexT<typename graph_pack::graph_t> resolved_cleared_graph_paired_info_before(
		//resolved_gp.g);
		//ProduceResolvedPairedInfo(origin_gp, clustered_index, resolved_gp,
		//labels_after, resolved_cleared_graph_paired_info_before);

//		INFO("Erroneous remove "<<i);
//        BulgeRemoveWrap      (resolved_gp.g);
//		FinalRemoveErroneousEdges(resolved_gp.g, edge_remover);

		//PairedInfoIndexT<typename graph_pack::graph_t> resolved_cleared_graph_paired_info_before(
		//resolved_gp.g);

		//ProduceResolvedPairedInfo(origin_gp, clustered_index, resolved_gp,
		//labels_after, resolved_cleared_graph_paired_info_before);
//        RemoveRelativelyLowCoverageEdges(resolved_gp.g);
//		omnigraph::WriteSimple(resolved_gp.g, tot_labeler_after,
//
//		cfg::get().output_dir + subfolder + ToString(i) + "b_4_cleared.dot",
//				"no_repeat_graph");
	}


    if (kill_loops) {
        SimpleLoopKiller<typename graph_pack::graph_t> lk(resolved_gp.g,
                cfg::get().rr.max_repeat_length, 6);
        lk.KillAllLoops();
    }

    OutputMaskedContigs(origin_gp.g,
			cfg::get().output_dir + "before_resolve_masked.fasta",
			origin_gp.mismatch_masker);

	DEBUG("Clearing resolved graph complete");


	//Generating paired info for resolved graph
	PairedInfoIndexT<typename graph_pack::graph_t> resolved_cleared_graph_paired_info(
			resolved_gp.g);

	ProduceResolvedPairedInfo(origin_gp, clustered_index, resolved_gp,
			labels_after, resolved_cleared_graph_paired_info);
	SaveResolvedPairedInfo(resolved_gp, resolved_cleared_graph_paired_info,
			graph_name + "_resolved_cleared", subfolder);
	//Paired info for resolved graph generated

	DEBUG("Output Contigs");

	if (output_contigs) {
		OutputMaskedContigs(resolved_gp.g,
				cfg::get().output_dir + "final_contigs_masked.fasta",
				resolved_gp.mismatch_masker);
		cfg::get_writable().final_contigs_file = cfg::get().output_dir
				+ "final_contigs.fasta";
		OutputContigs(resolved_gp.g,
				cfg::get().output_dir + "final_contigs_unmasked.fasta");
		if (cfg::get().paired_mode) {
			INFO("Outputting final masked contigs: ");
			OutputMaskedContigs(resolved_gp.g,
					cfg::get().output_dir + "final_contigs.fasta",
					resolved_gp.mismatch_masker, false, 0,
					cfg::get().cut_bad_connections);
		} else {
			INFO("Outputting final NONmasked contigs: ");
			OutputContigs(resolved_gp.g,
					cfg::get().output_dir + "final_contigs.fasta", 0,
					cfg::get().cut_bad_connections);
		}
	}
	OutputCutContigs(resolved_gp.g, cfg::get().output_dir + "cut.fasta");

	if (cfg::get().output_pictures) {
		WriteSimpleComponent(GraphComponent<Graph>(resolved_gp.g, resolved_gp.g.begin(), resolved_gp.g.end()),
				cfg::get().output_dir + subfolder + graph_name + "_4_cleared.dot",
				omnigraph::visualization::DefaultColorer(resolved_gp.g), tot_labeler_after);
		string file_str = cfg::get().output_dir + subfolder + graph_name
				+ "_4_cleared_colored.dot";
		ofstream filestr(file_str.c_str());
		omnigraph::visualization::CompositeGraphColorer<typename graph_pack::graph_t> colorer(
				make_shared<omnigraph::visualization::FixedColorer<typename graph_pack::graph_t::VertexId>>(
						"white"),
				make_shared<omnigraph::visualization::PositionsEdgeColorer<typename graph_pack::graph_t>>(
						resolved_gp.g, resolved_gp.edge_pos));
		visualization::ComponentVisualizer<typename graph_pack::graph_t> visualizer(resolved_gp.g, false);
		omnigraph::visualization::EmptyGraphLinker<typename graph_pack::graph_t> linker;
		omnigraph::visualization::ComponentVisualizer<typename graph_pack::graph_t>(resolved_gp.g, false).Visualize(filestr, tot_labeler_after, colorer, linker);
		filestr.close();
	}
}

template<class graph_pack>
void process_resolve_repeats(graph_pack& origin_gp,
        const io::SequencingLibrary<debruijn_config::DataSetData> &lib,
		PairedInfoIndexT<typename graph_pack::graph_t>& clustered_index,
		graph_pack& resolved_gp, const string& graph_name,
		const string& subfolder = "", bool output_contigs = true) {

	EdgeLabelHandler<typename graph_pack::graph_t> labels_after(resolved_gp.g,
			origin_gp.g);

	process_resolve_repeats(origin_gp, lib, clustered_index, resolved_gp, graph_name,
			labels_after, subfolder, output_contigs);
}

template<class graph_pack>
void component_statistics(graph_pack & conj_gp,
        const io::SequencingLibrary<debruijn_config::DataSetData> &lib,
        int component_id,
		PairedInfoIndexT<typename graph_pack::graph_t>& clustered_index) {

	string graph_name = ConstructComponentName("graph_", component_id).c_str();
	string component_name = cfg::get().output_dir + "graph_components/"
			+ graph_name;
	//component output
	string table_name = cfg::get().output_dir + "graph_components/tables/";
	make_dir(table_name);
	table_name += graph_name;
	set<typename graph_pack::graph_t::EdgeId> incoming_edges;
	set<typename graph_pack::graph_t::EdgeId> outgoing_edges;
	for (auto iter = conj_gp.g.SmartEdgeBegin(); !iter.IsEnd(); ++iter) {
		typename graph_pack::graph_t::VertexId start = conj_gp.g.EdgeStart(
				*iter);
		typename graph_pack::graph_t::VertexId end = conj_gp.g.EdgeEnd(*iter);
		if (conj_gp.g.length(*iter) > size_t(lib.data().mean_insert_size) + 100) {
			if (conj_gp.g.IsDeadStart(
					start) /*&& conj_gp.g.CheckUniqueOutgoingEdge(start)*/) {
				incoming_edges.insert(*iter);
			} else if (conj_gp.g.IsDeadEnd(
					end)/* && conj_gp.g.CheckUniqueIncomingEdge(end)*/) {
				outgoing_edges.insert(*iter);
			} else {
				WARN(
						"strange long edge in component " << component_name << " , edge_id " << conj_gp.int_ids.ReturnIntId(*iter));
			}
		}
	}
	INFO("incoming- outgoint set formed");
	int flag = 1;
	for (auto inc_iter = incoming_edges.begin();
			inc_iter != incoming_edges.end(); ++inc_iter) {
		int count = 0;
		for (auto out_iter = outgoing_edges.begin();
				out_iter != outgoing_edges.end(); ++out_iter) {
			if (clustered_index.GetEdgePairInfo(*inc_iter, *out_iter).size()
					== 1)
				count++;
		}
		if (count != 1)
			flag = 0;
	}
	FILE* file;
	if (flag)
		file = fopen((table_name + ".tbl_good").c_str(), "w");
	else
		file = fopen((table_name + ".tbl").c_str(), "w");

	INFO("Saving in-out table , " << component_name << " created");
	VERIFY(file != NULL);
	fprintf(file, "%7c", ' ');

	for (auto out_iter = outgoing_edges.begin();
			out_iter != outgoing_edges.end(); ++out_iter)
		fprintf(file, " %7zu", conj_gp.int_ids.ReturnIntId(*out_iter));
	fprintf(file, "\n");

	for (auto inc_iter = incoming_edges.begin();
			inc_iter != incoming_edges.end(); ++inc_iter) {
		fprintf(file, " %7zu", conj_gp.int_ids.ReturnIntId(*inc_iter));
		for (auto out_iter = outgoing_edges.begin();
				out_iter != outgoing_edges.end(); ++out_iter) {
			char c;
			if (clustered_index.GetEdgePairInfo(*inc_iter, *out_iter).size()
					== 0)
				c = '0';
			else
				c = 'X';
			fprintf(file, "%7c", c);
		}
		fprintf(file, "\n");
	}

	fprintf(file, "\n");
	for (auto inc_iter = incoming_edges.begin();
			inc_iter != incoming_edges.end(); ++inc_iter)
		fprintf(file, " %7zu", conj_gp.int_ids.ReturnIntId(*inc_iter));
	fprintf(file, "\n");
	for (auto out_iter = outgoing_edges.begin();
			out_iter != outgoing_edges.end(); ++out_iter)
		fprintf(file, " %7zu", conj_gp.int_ids.ReturnIntId(*out_iter));
	fprintf(file, "\n");

	fclose(file);

}

void resolve_conjugate_component(int component_id, const Sequence& genome, const io::SequencingLibrary<debruijn_config::DataSetData> &lib) {
	conj_graph_pack conj_gp(cfg::get().K, cfg::get().output_dir, genome,
			cfg::get().pos.max_single_gap, cfg::get().pos.careful_labeling);
	PairedIndexT paired_index(conj_gp.g/*, 5.*/);
	PairedIndexT clustered_index(conj_gp.g);

	INFO("Resolve component " << component_id);

	string graph_name = ConstructComponentName("graph_", component_id).c_str();
	// FIXME: Use path_utils
	string component_name = cfg::get().output_dir + "graph_components/"
			+ graph_name;

	ScanWithClusteredIndex(component_name, conj_gp, clustered_index);

	component_statistics(conj_gp, lib, component_id, clustered_index);

	conj_graph_pack resolved_gp(cfg::get().K, cfg::get().output_dir, genome,
			cfg::get().pos.max_single_gap, cfg::get().pos.careful_labeling);
	string sub_dir = "resolve_components/";

	// FIXME: Use path_utils
	string resolved_name = cfg::get().output_dir + "resolve_components"
			+ "/resolve_" + graph_name + "/";
	make_dir(resolved_name);

	WriteGraphPack(conj_gp,
			cfg::get().output_dir + sub_dir + graph_name + "_2_unresolved.dot");
	process_resolve_repeats(conj_gp, lib, clustered_index, resolved_gp, graph_name,
			sub_dir, false);
}

void resolve_nonconjugate_component(int /*component_id*/, const Sequence& /*genome*/) {
//	nonconj_graph_pack nonconj_gp(genome);
//  PairedInfoIndexT<nonconj_graph_pack::graph_t> clustered_index(nonconj_gp.g);
//
//	INFO("Resolve component "<<component_id);
//
//	string graph_name = ConstructComponentName("graph_", component_id).c_str();
//	string component_name = cfg::get().output_dir + "graph_components/"
//			+ graph_name;
//
//	ScanWithClusteredIndex(component_name, nonconj_gp, clustered_index);
//
//	component_statistics(nonconj_gp, component_id, clustered_index);
//
//	nonconj_graph_pack resolved_gp(genome);
//	string sub_dir = "resolve_components/";
//
//	string resolved_name = cfg::get().output_dir + "resolve_components"
//			+ "/resolve_" + graph_name + "/";
//	make_dir(resolved_name);
//	process_resolve_repeats(nonconj_gp, clustered_index, resolved_gp,
//			graph_name, sub_dir, false);
}

/*
void resolve_with_jumps(conj_graph_pack& gp, PairedInfoIndexT<Graph>& index,
		const PairedIndexT& jump_index) {
	WARN("Jump resolver not alailable");

//	VERIFY(cfg::get().andrey_params.);
//	resolve_repeats_ml(gp, index, cfg::get().output_dir + "jump_resolve/",
//			cfg::get().andrey_params,
//      boost::optional<const PairedIndexT>(jump_index));
}

void prepare_jump_index(const Graph& g, const PairedIndexT& raw_jump_index,
		PairedIndexT& jump_index) {
	JumpingEstimator<Graph> estimator(raw_jump_index);
	PairedIndexT clustered_jump_index(g);
	estimator.Estimate(clustered_jump_index);

	JumpingNormalizerFunction<Graph> nf(g, cfg::get().ds.RL(), 500);
	PairedInfoNormalizer<Graph> normalizer(nf);
	PairedIndexT normalized_jump_index(g);
	normalizer.FillNormalizedIndex(clustered_jump_index, normalized_jump_index);

	JumpingPairInfoChecker<Graph> filter(g, 300, 100, 100);
	filter.Filter(normalized_jump_index, jump_index);
}
*/


<<<<<<< HEAD
=======
bool prepare_scaffolding_index(conj_graph_pack& gp,
        const io::SequencingLibrary<debruijn_config::DataSetData> &lib,
        PairedIndexT& paired_index,
		PairedIndexT& clustered_index) {

	double is_var = lib.data().insert_size_deviation;
	size_t delta = size_t(is_var);
	size_t linkage_distance = size_t(
			cfg::get().de.linkage_distance_coeff * is_var);
	GraphDistanceFinder<Graph> dist_finder(gp.g, (size_t) math::round(lib.data().mean_insert_size),
	                                       lib.data().read_length, delta);
	size_t max_distance = size_t(cfg::get().de.max_distance_coeff * is_var);
	boost::function<double(int)> weight_function;

	DEBUG("Retaining insert size distribution for it");
	if (lib.data().insert_size_distribution.size() == 0) {
	    return false;
	}

	WeightDEWrapper wrapper(lib.data().insert_size_distribution, lib.data().mean_insert_size);
	DEBUG("Weight Wrapper Done");
	weight_function = boost::bind(&WeightDEWrapper::CountWeight, wrapper, _1);

	PairedInfoNormalizer<Graph>::WeightNormalizer normalizing_f;
	if (cfg::get().ds.single_cell) {
		normalizing_f = &TrivialWeightNormalization<Graph>;
	} else {
		//todo reduce number of constructor params
	    //TODO: apply new system
		PairedInfoWeightNormalizer<Graph> weight_normalizer(gp.g,
                (size_t)math::round(lib.data().mean_insert_size), lib.data().insert_size_deviation, lib.data().read_length,
				gp.k_value, lib.data().average_coverage);
		normalizing_f = boost::bind(
				&PairedInfoWeightNormalizer<Graph>::NormalizeWeight,
				weight_normalizer, _1, _2, _3);
	}
	PairedInfoNormalizer<Graph> normalizer(normalizing_f);
	DEBUG("Normalizer Done");

	PairInfoWeightFilter<Graph> filter(gp.g, 0.);
	DEBUG("Weight Filter Done");

	const AbstractDistanceEstimator<Graph>& estimator =
			SmoothingDistanceEstimator<Graph>(gp.g, paired_index, dist_finder,
					weight_function, linkage_distance, max_distance,
					cfg::get().ade.threshold, cfg::get().ade.range_coeff,
					cfg::get().ade.delta_coeff, cfg::get().ade.cutoff,
					cfg::get().ade.min_peak_points, cfg::get().ade.inv_density,
					cfg::get().ade.percentage,
					cfg::get().ade.derivative_threshold, true);
	estimate_with_estimator(gp.g, estimator, normalizer, filter,
			clustered_index);

	return true;
}
>>>>>>> fed3c48f

template<class EdgeQualityLaber>
void resolve_repeats_by_coverage(conj_graph_pack& conj_gp, size_t insert_size, std::vector< PathInfo<Graph> >& filteredPaths,
				PairedIndexT& clustered_index,
				const EdgeQualityLaber& quality_labeler ) {

    typedef DeBruijnEdgeIndex<KmerStoringDeBruijnEdgeIndex<conj_graph_pack::graph_t, runtime_k::RtSeq>> KmerIndex;
		KmerIndex kmer_index((unsigned) conj_gp.g.k() + 1, conj_gp.g, cfg::get().output_dir);
		if (cfg::get().developer_mode) {

		std::string path;
		if (cfg::get().entry_point <= ws_simplification) 
			path = cfg::get().output_dir + "/saves/debruijn_kmer_index_after_construction";
		else
			path = cfg::get().load_from + "/debruijn_kmer_index_after_construction";
		bool val = LoadEdgeIndex(path, kmer_index);
		VERIFY_MSG(val, "can not open file "+path+".kmidx");
<<<<<<< HEAD
		INFO("Updating index from graph started");

		//DeBruijnEdgeIndexBuilder<runtime_k::RtSeq>().UpdateIndexFromGraph(kmer_index, conj_gp.g);
		EdgeInfoUpdater<KmerIndex, Graph> updater(conj_gp.g, kmer_index);
		updater.UpdateAll();
		SaveEdgeIndex(cfg::get().output_dir + "/saves/debruijn_kmer_index_after_construction", kmer_index);
	}

	/*int number_of_buckets = 10;
	auto bm = BucketMapper<conj_graph_pack::graph_t>(conj_gp.g, kmerIndex, cfg::get().K + 1, number_of_buckets);
	bm.InitBuckets();

	int bucket_in = 0;
	int bucket_out = 0;
	int repeat_distance = 500;
	double probability = bm.GetProbablityFromBucketToBucketForDistance (bucket_in, bucket_out, repeat_distance) ;*/
	//auto index = FlankingCoverage<Graph>(conj_gp.g, kmer_index, 50, cfg::get().K + 1);
    FlankingCoverage<Graph, KmerIndex> index(conj_gp.g, kmer_index, 50, (int) cfg::get().K + 1);
=======
//		INFO("Updating index from graph started");
//        EdgeInfoUpdater<KmerIndex, Graph> updater(conj_gp.g, kmer_index);
//        updater.UpdateAll();
	}

	FlankingCoverage<Graph, KmerIndex> index(conj_gp.g, kmer_index, 50);
>>>>>>> fed3c48f
	EdgeLabelHandler<conj_graph_pack::graph_t> labels_after(conj_gp.g, conj_gp.g);
	CoverageBasedResolution<conj_graph_pack, EdgeQualityLaber, KmerIndex> cov_rr
	(conj_gp, kmer_index, quality_labeler, cfg::get().cbrr.tandem_ratio_lower_threshold,
			cfg::get().cbrr.tandem_ratio_upper_threshold, cfg::get().cbrr.repeat_length_upper_threshold);
	cov_rr.resolve_repeats_by_coverage(index, insert_size, labels_after, clustered_index, filteredPaths, cfg::get().output_dir + "resolved_by_coverage.fasta");

	INFO("Repeats are resolved by coverage");

}

/*
 * Return index of first paired-end library or -1 if there is no paired end library
 */
int GetFirstPELibIndex() {
	for (size_t i = 0; i < cfg::get().ds.reads.lib_count(); ++i) {
		if (cfg::get().ds.reads[i].type() == io::LibraryType::PairedEnd && cfg::get().ds.reads[i].data().mean_insert_size != 0.0) {
			return (int) i;
		}
	}
	return -1;
}

<<<<<<< HEAD
=======
void prepare_all_scaf_libs(conj_graph_pack& conj_gp,
		vector<PairedIndexT*>& scaff_indexs, vector<size_t>& indexes) {

	vector<PairedIndexT*> cl_scaff_indexs;
	for (size_t i = 0; i < scaff_indexs.size(); ++i) {
		PairedIndexT* pe = new PairedIndexT(conj_gp.g);
		cl_scaff_indexs.push_back(pe);
		INFO("Scaffolding distance estimating started for lib #" << indexes[i]);
		if (!prepare_scaffolding_index(conj_gp, cfg::get().ds.reads[indexes[i]], *scaff_indexs[i], *cl_scaff_indexs[i])) {
		    WARN("Lib #" << indexes[i] << " will not be used for scaffolding");
		}
	}
	scaff_indexs.clear();
	scaff_indexs.insert(scaff_indexs.end(), cl_scaff_indexs.begin(),
			cl_scaff_indexs.end());
}

void delete_index(vector<PairedIndexT*>& index){
	for (size_t i = 0; i < index.size(); ++i){
		delete index[i];
	}
}

>>>>>>> fed3c48f
//Use only one pe library
void split_resolving(conj_graph_pack& conj_gp, PairedIndicesT& paired_indices,
		PairedIndicesT& clustered_indices, PairedIndicesT& scaffold_indices, Sequence& genome,
		size_t pe_lib_index) {

	PairedIndexT& paired_index = paired_indices[pe_lib_index];
	PairedIndexT& clustered_index = clustered_indices[pe_lib_index];
	PairedIndexT& scaffold_index = scaffold_indices[pe_lib_index];
	const io::SequencingLibrary<debruijn_config::DataSetData> &lib = cfg::get().ds.reads[pe_lib_index];
	int number_of_components = 0;
	//TODO: do we have non symmetric_resolve? can we delete this if?
	if (cfg::get().rr.symmetric_resolve) {
		if (cfg::get().componential_resolve) {
			make_dir(cfg::get().output_dir + "graph_components" + "/");
			number_of_components = PrintGraphComponents(
					cfg::get().output_dir + "graph_components/graph_", conj_gp,
					size_t(lib.data().mean_insert_size) + 100, clustered_index);
			INFO("number of components " << number_of_components);
		}

		conj_graph_pack resolved_gp(cfg::get().K, cfg::get().output_dir, genome,
				cfg::get().pos.max_single_gap, cfg::get().pos.careful_labeling);
		resolved_gp.index.Detach();

		EdgeLabelHandler<conj_graph_pack::graph_t> labels_after(resolved_gp.g,
				conj_gp.g);

		process_resolve_repeats(conj_gp, lib, clustered_index, resolved_gp, "graph",
				labels_after, "", true, cfg::get().rr.kill_loops);

		if (cfg::get().use_scaffolder) {
			vector<size_t> indexs;
			indexs.push_back(pe_lib_index);
			INFO("Transfering paired information");
			PairedInfoIndexT<conj_graph_pack::graph_t> resolved_graph_paired_info_cl(
					resolved_gp.g);
			ProduceResolvedPairedInfo(conj_gp, clustered_index, resolved_gp,
					labels_after, resolved_graph_paired_info_cl);
			PairedInfoIndexT<conj_graph_pack::graph_t> resolved_graph_paired_info(
					resolved_gp.g);
			ProduceResolvedPairedInfo(conj_gp, paired_index, resolved_gp,
					labels_after, resolved_graph_paired_info);
			vector<PairedIndexT*> pe_indexs;
			vector<PairedIndexT*> pe_scaf_indexs;
			pe_indexs.push_back(&resolved_graph_paired_info_cl);
			PairedInfoIndexT<conj_graph_pack::graph_t>* resolved_graph_scaff_clustered =
									new PairedInfoIndexT<conj_graph_pack::graph_t>(resolved_gp.g);
			ProduceResolvedPairedInfo(conj_gp, scaffold_index, resolved_gp,
                                      labels_after,
                                      *resolved_graph_scaff_clustered);
            DEBUG("Resolved scaffolding index size " << resolved_graph_scaff_clustered->size());
            pe_scaf_indexs.push_back(resolved_graph_scaff_clustered);

			INFO("Scaffolding");
			path_extend::ResolveRepeatsPe(resolved_gp, pe_indexs,
                                          pe_scaf_indexs, indexs,
                                          vector<PathStorageInfo<Graph> >(),
                                          cfg::get().output_dir,
                                          "scaffolds.fasta", false, boost::none,
                                          false);
			SaveResolved(resolved_gp, resolved_graph_paired_info,
					resolved_graph_paired_info_cl, *resolved_graph_scaff_clustered);
			delete resolved_graph_scaff_clustered;
		}

		if (cfg::get().componential_resolve) {
			make_dir(cfg::get().output_dir + "resolve_components" + "/");
			for (int i = 0; i < number_of_components; i++) {
				resolve_conjugate_component(i + 1, genome, lib);
			}
		}
	}
}

<<<<<<< HEAD
void AddSingleLibrary(
        conj_graph_pack& gp,
        const io::SequencingLibrary<debruijn_config::DataSetData>& reads,
        const std::string outout_dir,
        vector<PathStorageInfo<Graph> >& long_reads_libs) {
    DEBUG("Mapping single reads from library");
    path_extend::SimpleLongReadMapper read_mapper(gp);
    auto streams = single_binary_readers(reads, false, false);
    streams->release();
    io::MultifileReader<io::SingleReadSeq> stream(streams->get(), true);
    PathStorage<Graph> long_single(gp.g);
    //long_single.LoadFromFile("/Johnny/vasilinetc/path-extend/path_extend_4_exp/M_abscessus/single/K55/07.25_17.11.40/long_reads_paths.mpr");
    read_mapper.ProcessSingleReadLibrary(reads, long_single);
    //read_mapper.ProcessLib(stream, long_single);
    vector<PathInfo<Graph> > long_paths = long_single.GetAllPaths();
    PathStorageInfo<Graph> single_storage(
            long_paths, cfg::get().pe_params.long_reads.single_reads.filtering,
            cfg::get().pe_params.long_reads.single_reads.weight_priority,
            cfg::get().pe_params.long_reads.single_reads.unique_edge_priority);
    long_reads_libs.push_back(single_storage);
}
=======
void pe_resolving(conj_graph_pack& conj_gp, PairedIndicesT& paired_indices,	PairedIndicesT& clustered_indices, const EdgeQuality<Graph, Index>& quality_labeler) {

	vector<PairedIndexT*> pe_indexs;
	vector<PairedIndexT*> pe_scaf_indexs;
	vector<size_t> indexes;

	for (size_t i = 0; i < cfg::get().ds.reads.lib_count(); ++i) {
		if (cfg::get().ds.reads[i].data().mean_insert_size != 0.0 &&
		        (cfg::get().ds.reads[i].type() == io::LibraryType::PairedEnd
				|| cfg::get().ds.reads[i].type() == io::LibraryType::MatePairs)) {
			pe_indexs.push_back(&clustered_indices[i]);
			pe_scaf_indexs.push_back(&paired_indices[i]);
			indexes.push_back(i);
		}
	}

    //LongReadStorage<Graph> long_read(conj_gp.g);
     //long_read.LoadFromFile("/storage/labnas/students/igorbunova/path-extend2/algorithmic-biology/assembler/pacbio.mpr");
>>>>>>> fed3c48f

void pe_resolving(conj_graph_pack& conj_gp, PairedIndicesT& paired_indexes,
                  PairedIndicesT& clustered_indices,
                  PairedIndicesT& scaffold_indices,
                  const EdgeQuality<Graph, Index>& quality_labeler,
                  vector<PathStorageInfo<Graph> > &long_reads_libs) {
    vector<PairedIndexT*> pe_indexes;
    vector<PairedIndexT*> pe_scaf_indices;
    vector<size_t> indexes;
//    vector<PathStorageInfo<Graph> > long_reads_libs;
    GapStorage<Graph> gaps(conj_gp.g);
    for (size_t i = 0; i < cfg::get().ds.reads.lib_count(); ++i) {
        io::LibraryType type = cfg::get().ds.reads[i].type();
        if (type == io::LibraryType::SingleReads) {
            AddSingleLibrary(conj_gp, cfg::get().ds.reads[i],
                             cfg::get().output_dir, long_reads_libs);
        } else if (type == io::LibraryType::PairedEnd
                || type == io::LibraryType::MatePairs) {
            //AddSingleLibrary(conj_gp, cfg::get().ds.reads[i],
            //                 cfg::get().output_dir, long_reads_libs);
            pe_indexes.push_back(&clustered_indices[i]);
            pe_scaf_indices.push_back(&scaffold_indices[i]);
            indexes.push_back(i);
        } else if (type == io::LibraryType::PacBioReads) {
            //TODO: need to read reads from stream instead of file and delete pacbio_on + pacbio reads from config
//            PathStorage<Graph> pacbio_read(conj_gp.g);
//            INFO("creating  multiindex with k = " << cfg::get().pb.pacbio_k);
//            PacBioAligner pac_aligner(conj_gp, paired_indexes, clustered_indices, cfg::get().pb.pacbio_k);
//            INFO("index created");
//            pac_aligner.pacbio_test(pacbio_read, gaps);
//            vector<PathInfo<Graph> > pacbio_paths = pacbio_read.GetAllPaths();
//            PathStorageInfo<Graph> pacbio_storage(
//                    pacbio_paths,
//                    cfg::get().pe_params.long_reads.pacbio_reads.filtering,
//                    cfg::get().pe_params.long_reads.pacbio_reads.priority);
//            long_reads_libs.push_back(pacbio_storage);
        }
    }
    if (cfg::get().coverage_based_rr_on == true) {
        std::vector<PathInfo<Graph> > filteredPaths;
        int pe_lib_index = GetFirstPELibIndex();
        const io::SequencingLibrary<debruijn_config::DataSetData> &lib =
                cfg::get().ds.reads[pe_lib_index];
        resolve_repeats_by_coverage(conj_gp, (size_t) lib.data().mean_insert_size,
                                    filteredPaths, clustered_indices[0],
                                    quality_labeler);
        PathStorageInfo<Graph> single_storage(
                filteredPaths,
                cfg::get().pe_params.long_reads.coverage_base_rr.filtering,
                cfg::get().pe_params.long_reads.coverage_base_rr.weight_priority,
                cfg::get().pe_params.long_reads.coverage_base_rr.unique_edge_priority);
        long_reads_libs.push_back(single_storage);
    }

    //TODO: Delete this code
    if (cfg::get().pacbio_test_on) {
//        PathStorage<Graph> pacbio_read(conj_gp.g);
//        INFO("creating  multiindex with k = " << cfg::get().pb.pacbio_k);
//        PacBioAligner pac_aligner(conj_gp, paired_indexes, clustered_indices, cfg::get().pb.pacbio_k);
//        INFO("index created");
//        pac_aligner.pacbio_test(pacbio_read, gaps);
//        vector<PathInfo<Graph> > pacbio_paths = pacbio_read.GetAllPaths();
//        PathStorageInfo<Graph> pacbio_storage(
//                pacbio_paths,
//                cfg::get().pe_params.long_reads.pacbio_reads.filtering,
//                cfg::get().pe_params.long_reads.pacbio_reads.priority);
//        long_reads_libs.push_back(pacbio_storage);
    }
    std::string name = "scaffolds.fasta";
    bool traverse_loops = true;
    if (!(cfg::get().use_scaffolder
            && cfg::get().pe_params.param_set.scaffolder_options.on)) {
        name = "final_contigs.fasta";
        pe_scaf_indices.clear();
        traverse_loops = false;
    }
    path_extend::ResolveRepeatsPe(
            conj_gp, pe_indexes, pe_scaf_indices, indexes, long_reads_libs,
            cfg::get().output_dir, name, traverse_loops,
            boost::optional<std::string>("final_contigs.fasta"));
}

void resolve_repeats() {

	Sequence genome =
			cfg::get().developer_mode ?
					cfg::get().ds.reference_genome : Sequence();

	conj_graph_pack conj_gp(cfg::get().K, cfg::get().output_dir, genome,
			cfg::get().pos.max_single_gap, cfg::get().pos.careful_labeling,
			!cfg::get().developer_mode);

	PairedIndicesT paired_indices(conj_gp.g, cfg::get().ds.reads.lib_count());
	PairedIndicesT clustered_indices(conj_gp.g,	cfg::get().ds.reads.lib_count());
    PairedIndicesT scaffold_indices(conj_gp.g, cfg::get().ds.reads.lib_count());
    vector<PathStorageInfo<Graph> > long_reads_libs;
	if (!cfg::get().developer_mode) {
		conj_gp.edge_pos.Detach();
		paired_indices.Detach();
		clustered_indices.Detach();
		if (!cfg::get().gap_closer_enable && !cfg::get().paired_mode) {
		    //todo ?
//			conj_gp.kmer_mapper.Detach();
		}
	 }
     PathStorage<Graph> pacbio_read(conj_gp.g);

	 exec_distance_estimation(conj_gp, paired_indices, clustered_indices, scaffold_indices, pacbio_read);

	 if (cfg::get().entry_point <= ws_pacbio_aligning){
	     INFO(" need to align pb");
	     if (cfg::get().pacbio_test_on) {
	         INFO("creating  multiindex with k = " << cfg::get().pb.pacbio_k);
	         PacBioAligner pac_aligner(conj_gp, paired_indices, clustered_indices, scaffold_indices, cfg::get().pb.pacbio_k);
	         INFO("index created");
	         GapStorage<Graph> gaps(conj_gp.g);
	         pac_aligner.pacbio_test(pacbio_read, gaps);
	     }
         for (size_t i = 0; i < cfg::get().ds.reads.lib_count(); ++i) {
             io::LibraryType type = cfg::get().ds.reads[i].type();
             if (type == io::LibraryType::PacBioReads) {
                 //TODO: need to read reads from stream instead of file and delete pacbio_on + pacbio reads from config
                 PathStorage<Graph> pacbio_read1(conj_gp.g);
                 INFO("creating  multiindex with k = " << cfg::get().pb.pacbio_k);
                 PacBioAligner pac_aligner(conj_gp, paired_indices, clustered_indices, scaffold_indices, cfg::get().pb.pacbio_k);
                 INFO("index created");
                 GapStorage<Graph> gaps(conj_gp.g);
                 pac_aligner.pacbio_test(pacbio_read1, gaps);
                 vector<PathInfo<Graph> > pacbio_paths = pacbio_read.GetAllPaths();
                 PathStorageInfo<Graph> pacbio_storage(
                         pacbio_paths,
                         cfg::get().pe_params.long_reads.coverage_base_rr.filtering,
                         cfg::get().pe_params.long_reads.coverage_base_rr.weight_priority,
                         cfg::get().pe_params.long_reads.coverage_base_rr.unique_edge_priority);
                 long_reads_libs.push_back(pacbio_storage);
             }
        }
	}
	if (cfg::get().pacbio_test_on) {
	    INFO("getting paths");
        vector<PathInfo<Graph> > pacbio_paths = pacbio_read.GetAllPaths();
        PathStorageInfo<Graph> pacbio_storage(
        pacbio_paths,
        cfg::get().pe_params.long_reads.coverage_base_rr.filtering,
        cfg::get().pe_params.long_reads.coverage_base_rr.weight_priority,
        cfg::get().pe_params.long_reads.coverage_base_rr.unique_edge_priority);
        long_reads_libs.push_back(pacbio_storage);
	}
	if (cfg::get().developer_mode && cfg::get().pos.late_threading) {
		FillPos(conj_gp, conj_gp.genome, "10");
		FillPos(conj_gp, !conj_gp.genome, "11");
		if (!cfg::get().pos.contigs_for_threading.empty()
				&& FileExists(cfg::get().pos.contigs_for_threading)) {
			FillPosWithRC(conj_gp, cfg::get().pos.contigs_for_threading,
					"thr_");
		}

		if (!cfg::get().pos.contigs_to_analyze.empty()
				&& FileExists(cfg::get().pos.contigs_to_analyze)) {
			FillPosWithRC(conj_gp, cfg::get().pos.contigs_to_analyze, "anlz_");
		}
	}


//	RunTopologyTipClipper(conj_gp.g, 300, 2000, 1000);

	//todo refactor labeler creation
	total_labeler_graph_struct graph_struct(conj_gp.g, &conj_gp.int_ids,
			&conj_gp.edge_pos);
	total_labeler tot_lab(&graph_struct);
	EdgeQuality<Graph, Index> quality_labeler(conj_gp.g, conj_gp.index,
			conj_gp.kmer_mapper, conj_gp.genome);
	CompositeLabeler<Graph> labeler(tot_lab, quality_labeler);
	detail_info_printer printer(conj_gp, labeler, cfg::get().output_dir);
	printer(ipp_before_repeat_resolution);
<<<<<<< HEAD
	OutputContigs(conj_gp.g, cfg::get().output_dir + "before_rr.fasta");

	if ((!cfg::get().paired_mode && !cfg::get().long_single_mode)
=======

	bool no_valid_libs = true;
    for (size_t i = 0; i < cfg::get().ds.reads.lib_count(); ++i) {
        if (cfg::get().ds.reads[i].data().mean_insert_size != 0.0) {
            no_valid_libs = false;
            break;
        }
    }

    if (cfg::get().paired_mode && no_valid_libs) {
        WARN("Insert size was not estimated for any of the paired libraries, repeat resolution module will not run.");
    }

	if (!cfg::get().paired_mode
	        || no_valid_libs
>>>>>>> fed3c48f
			|| cfg::get().rm == debruijn_graph::resolving_mode::rm_none) {
		OutputContigs(conj_gp.g, cfg::get().output_dir + "final_contigs.fasta");
		return;
	}

    OutputContigs(conj_gp.g, cfg::get().output_dir + "before_rr.fasta");

	//Repeat resolving begins
	int pe_lib_index = GetFirstPELibIndex();
	INFO("STAGE == Resolving Repeats");
	if (cfg::get().ds.reads.lib_count() == 1 && pe_lib_index >= 0
			&& cfg::get().rm == debruijn_graph::resolving_mode::rm_split && !cfg::get().long_single_mode) {
		INFO("Split repeat resolving");
		split_resolving(conj_gp, paired_indices, clustered_indices, scaffold_indices, genome,
				pe_lib_index);
	}
	else if (cfg::get().long_single_mode || cfg::get().ds.reads.lib_count() > 1 || pe_lib_index == -1
			|| cfg::get().rm
					== debruijn_graph::resolving_mode::rm_path_extend) {
		INFO("Path-Extend repeat resolving");
		pe_resolving(conj_gp, paired_indices, clustered_indices,  scaffold_indices, quality_labeler, long_reads_libs);
	}
	else if (cfg::get().rm == debruijn_graph::resolving_mode::rm_rectangles) {
		INFO("Ready to run rectangles repeat resolution module");
	}
	else {
		INFO("Unsupported repeat resolver");
		OutputContigs(conj_gp.g, cfg::get().output_dir + "final_contigs.fasta");
	}

}

void exec_repeat_resolving() {

	if (cfg::get().entry_point <= ws_repeats_resolving) {
		resolve_repeats();
		//todo why nothing to save???
		// nothsng to save yet
	} else {
		INFO("Loading Repeat Resolving");
		INFO("Nothing to load");
		// nothing to load
	}
}

} // debruijn_graph
<|MERGE_RESOLUTION|>--- conflicted
+++ resolved
@@ -847,64 +847,7 @@
 */
 
 
-<<<<<<< HEAD
-=======
-bool prepare_scaffolding_index(conj_graph_pack& gp,
-        const io::SequencingLibrary<debruijn_config::DataSetData> &lib,
-        PairedIndexT& paired_index,
-		PairedIndexT& clustered_index) {
-
-	double is_var = lib.data().insert_size_deviation;
-	size_t delta = size_t(is_var);
-	size_t linkage_distance = size_t(
-			cfg::get().de.linkage_distance_coeff * is_var);
-	GraphDistanceFinder<Graph> dist_finder(gp.g, (size_t) math::round(lib.data().mean_insert_size),
-	                                       lib.data().read_length, delta);
-	size_t max_distance = size_t(cfg::get().de.max_distance_coeff * is_var);
-	boost::function<double(int)> weight_function;
-
-	DEBUG("Retaining insert size distribution for it");
-	if (lib.data().insert_size_distribution.size() == 0) {
-	    return false;
-	}
-
-	WeightDEWrapper wrapper(lib.data().insert_size_distribution, lib.data().mean_insert_size);
-	DEBUG("Weight Wrapper Done");
-	weight_function = boost::bind(&WeightDEWrapper::CountWeight, wrapper, _1);
-
-	PairedInfoNormalizer<Graph>::WeightNormalizer normalizing_f;
-	if (cfg::get().ds.single_cell) {
-		normalizing_f = &TrivialWeightNormalization<Graph>;
-	} else {
-		//todo reduce number of constructor params
-	    //TODO: apply new system
-		PairedInfoWeightNormalizer<Graph> weight_normalizer(gp.g,
-                (size_t)math::round(lib.data().mean_insert_size), lib.data().insert_size_deviation, lib.data().read_length,
-				gp.k_value, lib.data().average_coverage);
-		normalizing_f = boost::bind(
-				&PairedInfoWeightNormalizer<Graph>::NormalizeWeight,
-				weight_normalizer, _1, _2, _3);
-	}
-	PairedInfoNormalizer<Graph> normalizer(normalizing_f);
-	DEBUG("Normalizer Done");
-
-	PairInfoWeightFilter<Graph> filter(gp.g, 0.);
-	DEBUG("Weight Filter Done");
-
-	const AbstractDistanceEstimator<Graph>& estimator =
-			SmoothingDistanceEstimator<Graph>(gp.g, paired_index, dist_finder,
-					weight_function, linkage_distance, max_distance,
-					cfg::get().ade.threshold, cfg::get().ade.range_coeff,
-					cfg::get().ade.delta_coeff, cfg::get().ade.cutoff,
-					cfg::get().ade.min_peak_points, cfg::get().ade.inv_density,
-					cfg::get().ade.percentage,
-					cfg::get().ade.derivative_threshold, true);
-	estimate_with_estimator(gp.g, estimator, normalizer, filter,
-			clustered_index);
-
-	return true;
-}
->>>>>>> fed3c48f
+
 
 template<class EdgeQualityLaber>
 void resolve_repeats_by_coverage(conj_graph_pack& conj_gp, size_t insert_size, std::vector< PathInfo<Graph> >& filteredPaths,
@@ -922,7 +865,6 @@
 			path = cfg::get().load_from + "/debruijn_kmer_index_after_construction";
 		bool val = LoadEdgeIndex(path, kmer_index);
 		VERIFY_MSG(val, "can not open file "+path+".kmidx");
-<<<<<<< HEAD
 		INFO("Updating index from graph started");
 
 		//DeBruijnEdgeIndexBuilder<runtime_k::RtSeq>().UpdateIndexFromGraph(kmer_index, conj_gp.g);
@@ -941,14 +883,7 @@
 	double probability = bm.GetProbablityFromBucketToBucketForDistance (bucket_in, bucket_out, repeat_distance) ;*/
 	//auto index = FlankingCoverage<Graph>(conj_gp.g, kmer_index, 50, cfg::get().K + 1);
     FlankingCoverage<Graph, KmerIndex> index(conj_gp.g, kmer_index, 50, (int) cfg::get().K + 1);
-=======
-//		INFO("Updating index from graph started");
-//        EdgeInfoUpdater<KmerIndex, Graph> updater(conj_gp.g, kmer_index);
-//        updater.UpdateAll();
-	}
-
-	FlankingCoverage<Graph, KmerIndex> index(conj_gp.g, kmer_index, 50);
->>>>>>> fed3c48f
+
 	EdgeLabelHandler<conj_graph_pack::graph_t> labels_after(conj_gp.g, conj_gp.g);
 	CoverageBasedResolution<conj_graph_pack, EdgeQualityLaber, KmerIndex> cov_rr
 	(conj_gp, kmer_index, quality_labeler, cfg::get().cbrr.tandem_ratio_lower_threshold,
@@ -971,32 +906,7 @@
 	return -1;
 }
 
-<<<<<<< HEAD
-=======
-void prepare_all_scaf_libs(conj_graph_pack& conj_gp,
-		vector<PairedIndexT*>& scaff_indexs, vector<size_t>& indexes) {
-
-	vector<PairedIndexT*> cl_scaff_indexs;
-	for (size_t i = 0; i < scaff_indexs.size(); ++i) {
-		PairedIndexT* pe = new PairedIndexT(conj_gp.g);
-		cl_scaff_indexs.push_back(pe);
-		INFO("Scaffolding distance estimating started for lib #" << indexes[i]);
-		if (!prepare_scaffolding_index(conj_gp, cfg::get().ds.reads[indexes[i]], *scaff_indexs[i], *cl_scaff_indexs[i])) {
-		    WARN("Lib #" << indexes[i] << " will not be used for scaffolding");
-		}
-	}
-	scaff_indexs.clear();
-	scaff_indexs.insert(scaff_indexs.end(), cl_scaff_indexs.begin(),
-			cl_scaff_indexs.end());
-}
-
-void delete_index(vector<PairedIndexT*>& index){
-	for (size_t i = 0; i < index.size(); ++i){
-		delete index[i];
-	}
-}
-
->>>>>>> fed3c48f
+
 //Use only one pe library
 void split_resolving(conj_graph_pack& conj_gp, PairedIndicesT& paired_indices,
 		PairedIndicesT& clustered_indices, PairedIndicesT& scaffold_indices, Sequence& genome,
@@ -1071,7 +981,6 @@
 	}
 }
 
-<<<<<<< HEAD
 void AddSingleLibrary(
         conj_graph_pack& gp,
         const io::SequencingLibrary<debruijn_config::DataSetData>& reads,
@@ -1093,26 +1002,7 @@
             cfg::get().pe_params.long_reads.single_reads.unique_edge_priority);
     long_reads_libs.push_back(single_storage);
 }
-=======
-void pe_resolving(conj_graph_pack& conj_gp, PairedIndicesT& paired_indices,	PairedIndicesT& clustered_indices, const EdgeQuality<Graph, Index>& quality_labeler) {
-
-	vector<PairedIndexT*> pe_indexs;
-	vector<PairedIndexT*> pe_scaf_indexs;
-	vector<size_t> indexes;
-
-	for (size_t i = 0; i < cfg::get().ds.reads.lib_count(); ++i) {
-		if (cfg::get().ds.reads[i].data().mean_insert_size != 0.0 &&
-		        (cfg::get().ds.reads[i].type() == io::LibraryType::PairedEnd
-				|| cfg::get().ds.reads[i].type() == io::LibraryType::MatePairs)) {
-			pe_indexs.push_back(&clustered_indices[i]);
-			pe_scaf_indexs.push_back(&paired_indices[i]);
-			indexes.push_back(i);
-		}
-	}
-
-    //LongReadStorage<Graph> long_read(conj_gp.g);
-     //long_read.LoadFromFile("/storage/labnas/students/igorbunova/path-extend2/algorithmic-biology/assembler/pacbio.mpr");
->>>>>>> fed3c48f
+
 
 void pe_resolving(conj_graph_pack& conj_gp, PairedIndicesT& paired_indexes,
                   PairedIndicesT& clustered_indices,
@@ -1288,11 +1178,6 @@
 	CompositeLabeler<Graph> labeler(tot_lab, quality_labeler);
 	detail_info_printer printer(conj_gp, labeler, cfg::get().output_dir);
 	printer(ipp_before_repeat_resolution);
-<<<<<<< HEAD
-	OutputContigs(conj_gp.g, cfg::get().output_dir + "before_rr.fasta");
-
-	if ((!cfg::get().paired_mode && !cfg::get().long_single_mode)
-=======
 
 	bool no_valid_libs = true;
     for (size_t i = 0; i < cfg::get().ds.reads.lib_count(); ++i) {
@@ -1308,7 +1193,6 @@
 
 	if (!cfg::get().paired_mode
 	        || no_valid_libs
->>>>>>> fed3c48f
 			|| cfg::get().rm == debruijn_graph::resolving_mode::rm_none) {
 		OutputContigs(conj_gp.g, cfg::get().output_dir + "final_contigs.fasta");
 		return;
