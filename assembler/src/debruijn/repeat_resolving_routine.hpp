--- conflicted
+++ resolved
@@ -277,8 +277,6 @@
     typedef TotalLabeler           <typename graph_pack::graph_t> total_labeler;
     total_labeler_gs graph_struct_before(origin_gp  .g, &origin_gp  .int_ids, &origin_gp  .edge_pos, NULL);
     total_labeler tot_labeler_before(&graph_struct_before);
-<<<<<<< HEAD
-       omnigraph::WriteSimple(origin_gp.g, tot_labeler_before, cfg::get().output_dir + subfolder + graph_name + "_2_simplified.dot", "no_repeat_graph");
 
 	if (cfg::get().path_set_graph ) {
 		INFO("testing path-set graphs");
@@ -289,10 +287,7 @@
 		labels_after.FillLabels(edge_labels);
 		INFO("testing ended");
 	}	else {
-=======
-
-    omnigraph::WriteSimple(origin_gp.g, tot_labeler_before, cfg::get().output_dir + subfolder + graph_name + "_2_simplified.dot", "simplified_graph");
->>>>>>> 80297b43
+
 //    CleanIsolated(origin_gp);
 		ResolveRepeats(origin_gp  .g, origin_gp  .int_ids, clustered_index, origin_gp  .edge_pos,
                    resolved_gp.g, resolved_gp.int_ids,                  resolved_gp.edge_pos,
