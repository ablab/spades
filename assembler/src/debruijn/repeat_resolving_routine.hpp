--- conflicted
+++ resolved
@@ -89,12 +89,13 @@
 /*
  * Return index of first paired-end library or -1 if there is no paired end library
  */
-int GetFirstPELibIndex() {
-        for (size_t i = 0; i < cfg::get().ds.reads.lib_count(); ++i)
-            if (cfg::get().ds.reads[i].type() == io::LibraryType::PairedEnd && cfg::get().ds.reads[i].data().mean_insert_size != 0.0)
-                return i;
-        return -1UL;
-    }
+size_t get_first_pe_lib_index() {
+    for (size_t i = 0; i < cfg::get().ds.reads.lib_count(); ++i)
+        if (cfg::get().ds.reads[i].type() == io::LibraryType::PairedEnd && cfg::get().ds.reads[i].data().mean_insert_size != 0.0)
+            return i;
+
+    return -1UL;
+}
 
 void AddSingleLongReads(vector<PathStorageInfo<Graph> > &long_reads_libs,
                         const vector<PathStorage<Graph>* >& single_long_reads) {
@@ -110,47 +111,35 @@
         long_reads_libs.push_back(single_storage);
     }
 }
+
 void pe_resolving(conj_graph_pack& conj_gp, PairedIndicesT& paired_indexes,
                   PairedIndicesT& clustered_indices,
                   PairedIndicesT& scaffold_indices,
                   const EdgeQuality<Graph, Index>& quality_labeler,
                   vector<PathStorageInfo<Graph> > &long_reads_libs,
                   vector<PathStorage<Graph>* >& single_long_reads) {
+
     vector<PairedIndexT*> pe_indexes;
     vector<PairedIndexT*> pe_scaf_indices;
     vector<size_t> indexes;
     GapStorage<Graph> gaps(conj_gp.g);
     AddSingleLongReads(long_reads_libs, single_long_reads);
+
     for (size_t i = 0; i < cfg::get().ds.reads.lib_count(); ++i) {
         io::LibraryType type = cfg::get().ds.reads[i].type();
-<<<<<<< HEAD
-        if (type == io::LibraryType::PairedEnd
-                || type == io::LibraryType::MatePairs) {
+        if (cfg::get().ds.reads[i].data().mean_insert_size != 0.0 &&
+                (type == io::LibraryType::PairedEnd
+                || type == io::LibraryType::MatePairs)) {
+
             pe_indexes.push_back(&clustered_indices[i]);
             pe_scaf_indices.push_back(&scaffold_indices[i]);
             indexes.push_back(i);
-        } else if (type == io::LibraryType::PacBioReads) {
-            //??
-=======
-        if (type == io::LibraryType::SingleReads) {
-            AddSingleLibrary(conj_gp, cfg::get().ds.reads[i],
-                             cfg::get().output_dir, long_reads_libs);
-        } else if (cfg::get().ds.reads[i].data().mean_insert_size != 0.0 &&
-                (type == io::LibraryType::PairedEnd
-                || type == io::LibraryType::MatePairs)) {
-            //if (type == io::LibraryType::PairedEnd) {
-             //   AddSingleLibrary(conj_gp, cfg::get().ds.reads[i],
-            //                     cfg::get().output_dir, long_reads_libs);
-            //}
-            pe_indexes.push_back(&clustered_indices[i]);
-            pe_scaf_indices.push_back(&scaffold_indices[i]);
-            indexes.push_back(i);
->>>>>>> b1251ea7
         }
     }
+
     if (cfg::get().coverage_based_rr_on == true) {
         std::vector<PathInfo<Graph> > filteredPaths;
-        int pe_lib_index = GetFirstPELibIndex();
+        size_t pe_lib_index = get_first_pe_lib_index();
         const io::SequencingLibrary<debruijn_config::DataSetData> &lib =
                 cfg::get().ds.reads[pe_lib_index];
         resolve_repeats_by_coverage(conj_gp, (size_t) lib.data().mean_insert_size,
@@ -190,7 +179,8 @@
     PairedIndicesT scaffold_indices(conj_gp.g, cfg::get().ds.reads.lib_count());
     vector<PathStorageInfo<Graph> > long_reads_libs;
     vector<PathStorage<Graph>* > single_long_reads;
-    for (size_t i = 0; i < cfg::get().ds.count_single_libs; ++i){
+
+    for (size_t i = 0; i < cfg::get().ds.count_single_libs; ++i) {
         single_long_reads.push_back(new PathStorage<Graph>(conj_gp.g));
     }
 	if (!cfg::get().developer_mode) {
@@ -286,35 +276,23 @@
         }
     }
 
-<<<<<<< HEAD
-    if (cfg::get().paired_mode && no_valid_libs)
-=======
     if (cfg::get().paired_mode && no_valid_libs && !cfg::get().long_single_mode && !cfg::get().pacbio_test_on) {
->>>>>>> b1251ea7
         WARN("Insert size was not estimated for any of the paired libraries, repeat resolution module will not run.");
-
-<<<<<<< HEAD
-	if (!cfg::get().paired_mode
-            || (no_valid_libs && single_long_reads.size() == 0)
-            || cfg::get().rm == debruijn_graph::resolving_mode::rm_none) {
-        OutputContigs(conj_gp.g, cfg::get().output_dir + "final_contigs.fasta");
-        return;
-    }
-=======
+    }
+
 	if ((!cfg::get().paired_mode
 	        || no_valid_libs
 			|| cfg::get().rm == debruijn_graph::resolving_mode::rm_none) && !cfg::get().long_single_mode && !cfg::get().pacbio_test_on) {
 		OutputContigs(conj_gp.g, cfg::get().output_dir + "final_contigs.fasta");
 		return;
 	}
->>>>>>> b1251ea7
 
     OutputContigs(conj_gp.g, cfg::get().output_dir + "before_rr.fasta");
 
 	//Repeat resolving begins
-	int pe_lib_index = GetFirstPELibIndex();
+	size_t pe_lib_index = get_first_pe_lib_index();
 	INFO("STAGE == Resolving Repeats");
-	if (cfg::get().long_single_mode || cfg::get().ds.reads.lib_count() > 1 || pe_lib_index == -1
+	if (cfg::get().long_single_mode || cfg::get().ds.reads.lib_count() > 1 || pe_lib_index == -1UL
 			|| cfg::get().rm
 					== debruijn_graph::resolving_mode::rm_path_extend) {
 		INFO("Path-Extend repeat resolving");
