--- conflicted
+++ resolved
@@ -587,11 +587,6 @@
 //				"no_repeat_graph");
 	}
 
-<<<<<<< HEAD
-	if (kill_loops) {
-	}
-=======
->>>>>>> e708a89c
 
     if (kill_loops) {
         SimpleLoopKiller<typename graph_pack::graph_t> lk(resolved_gp.g,
@@ -896,7 +891,34 @@
 	estimate_with_estimator(gp.g, estimator, normalizer, filter,
 			clustered_index);
 }
-<<<<<<< HEAD
+
+
+void resolve_repeats_by_coverage(conj_graph_pack& conj_gp, std::vector< PathInfo<Graph> >& filteredPaths, 
+				PairedIndexT& clustered_index,
+				EdgeQuality<Graph>& quality_labeler ) {
+
+
+	DeBruijnEdgeIndex<EdgeId, runtime_k::RtSeq> kmerIndex(conj_gp.index.inner_index().K(), cfg::get().output_dir);
+	if (cfg::get().developer_mode) {
+
+		std::string path;
+		if (cfg::get().entry_point < ws_repeats_resolving) 
+			path = cfg::get().output_dir + "/saves/debruijn_kmer_index_after_construction";
+		else
+			path = cfg::get().load_from + "/debruijn_kmer_index_after_construction";
+		bool val = LoadEdgeIndex(path, kmerIndex);
+		VERIFY_MSG(val, "can not open file "+path+".kmidx");
+		INFO("Updating index from graph started");
+		DeBruijnEdgeIndexBuilder<runtime_k::RtSeq>().UpdateIndexFromGraph(kmerIndex, conj_gp.g);
+	}
+
+	auto index = FlankingCoverage<Graph>(conj_gp.g, kmerIndex, 50, cfg::get().K + 1);
+	EdgeLabelHandler<conj_graph_pack::graph_t> labels_after(conj_gp.g, conj_gp.g);
+	auto cov_rr = CoverageBasedResolution<conj_graph_pack> (&conj_gp);
+	cov_rr.resolve_repeats_by_coverage(index, labels_after, quality_labeler, clustered_index, filteredPaths);
+
+	INFO("Repeats are resolved by coverage");
+}
 
 int get_first_pe_lib_index() {
 	for (size_t i = 0; i < cfg::get().ds.reads.lib_count(); ++i) {
@@ -920,104 +942,11 @@
 	scaff_indexs.insert(scaff_indexs.end(), cl_scaff_indexs.begin(),
 			cl_scaff_indexs.end());
 }
-=======
-LongReadStorage<Graph> pacbio_test(conj_graph_pack& conj_gp, size_t k_test) {
-	if (cfg::get().pacbio_test_on == false)
-		return LongReadStorage<Graph>(conj_gp.g);
-	INFO("starting pacbio tests");
-	ofstream filestr("pacbio_mapped.mpr");
-	PacBioMappingIndex<Graph> pac_index(conj_gp.g, k_test);
-	ReadStream* pacbio_read_stream = new io::EasyReader(cfg::get().pacbio_reads,
-			true);
-	size_t n = 0;
-	map<int, int> profile;
-	map<int, int> different_edges_profile;
-	int genomic_subreads = 0;
-	int nongenomic_subreads = 0;
-	LongReadStorage<Graph> long_reads(conj_gp.g);
-	int rc_pairs = 0;
-	while (!pacbio_read_stream->eof()) {
-		ReadStream::read_type read;
-		*pacbio_read_stream >> read;
-		Sequence seq(read.sequence());
-		size_t res_count = pac_index.Count(seq);
-		if (profile.find(res_count) == profile.end())
-			profile.insert(make_pair(res_count, 0));
-		profile[res_count]++;
-		if (res_count != 0) {
-			DEBUG(read.sequence());
-			DEBUG(res_count);
-		}
-		auto location_map = pac_index.GetClusters(seq);
-		different_edges_profile[location_map.size()]++;
-		n++;
-		if (location_map.size() <= 1) {
-			TRACE("No significant clusters");
-			continue;
-		}
-		for (auto iter = location_map.begin(); iter != location_map.end();
-				++iter) {
-			bool flag = false;
-			for (auto j_iter = location_map.begin();
-					j_iter != location_map.end(); ++j_iter) {
-				if (iter != j_iter
-						&& conj_gp.g.conjugate(iter->first) == j_iter->first) {
-					flag = true;
-					break;
-				}
-			}
-			if (flag == true) {
-				rc_pairs++;
-				break;
-			}
-		}
-		//continue;
-		filestr << n << "  " << location_map.size() << ": \n";
-		INFO(n << "  " << location_map.size()<< ": \n");
-		for (auto iter = location_map.begin(); iter != location_map.end();
-				++iter) {
-			filestr << conj_gp.g.int_id(iter->first) << "("
-					<< conj_gp.g.length(iter->first) << ")  "
-					<< iter->second.size() << "\n";
-			for (auto set_iter = iter->second.begin();
-					set_iter != iter->second.end(); ++set_iter)
-				filestr << set_iter->edge_position << "-"
-						<< set_iter->read_position << "   ";
-			filestr << " \n";
-		}
-
-		auto aligned_edges = pac_index.GetReadAlignment(seq);
-		filestr << "found " << aligned_edges.size() << " aligned subreads.\n";
-		for (auto iter = aligned_edges.begin(); iter != aligned_edges.end();
-				++iter) {
-			string tmp = " ";
-			if (conj_gp.edge_pos.IsConsistentWithGenome(*iter)) {
-				genomic_subreads++;
-			} else {
-				tmp = " NOT ";
-				nongenomic_subreads++;
-			}
-			filestr << "Alignment of " << iter->size() << " edges is" << tmp
-					<< "consistent with genome\n";
-			long_reads.AddPath(*iter);
-			for (auto j_iter = iter->begin(); j_iter != iter->end(); ++j_iter) {
-				filestr << conj_gp.g.int_id(*j_iter) << "("
-						<< conj_gp.g.length(*j_iter) << ") ";
-
-			}
-			filestr << " \n";
-		}
-
-		filestr << " \n";
-		filestr << " \n";
-		VERBOSE_POWER(n, " reads processed");
->>>>>>> e708a89c
 
 void delete_index(vector<PairedIndexT*>& index){
 	for (size_t i = 0; i < index.size(); ++i){
 		delete index[i];
 	}
-<<<<<<< HEAD
 }
 
 //Use only one pe library
@@ -1080,7 +1009,7 @@
 			}
 			INFO("Scaffolding");
 			path_extend::resolve_repeats_pe(resolved_gp, pe_indexs,
-					pe_scaf_indexs, indexs,  vector<PathInfo<Graph > >(), cfg::get().output_dir, "scaffolds.fasta");
+					pe_scaf_indexs, indexs,  vector<PathInfo<Graph > >(), cfg::get().output_dir, "scaffolds.fasta", false, boost::none, false);
 			SaveResolved(resolved_gp, resolved_graph_paired_info,
 					resolved_graph_paired_info_cl);
 			delete resolved_graph_scaff_clustered;
@@ -1095,159 +1024,7 @@
 	}
 }
 
-void resolve_repeats_by_coverage(conj_graph_pack& conj_gp, std::vector< PathInfo<Graph> >& filteredPaths, 
-				PairedIndexT& clustered_index,
-				EdgeQuality<Graph>& quality_labeler ) {
-=======
-	long_reads.DumpToFile("long_reads2.mpr", conj_gp.edge_pos);
-	INFO("Total reads: " << n);
-	INFO("reads with rc edges:  " << rc_pairs);
-	INFO(
-			"Genomic/nongenomic subreads: "<<genomic_subreads <<" / " << nongenomic_subreads);
-	INFO("profile:")
-	for (auto iter = profile.begin(); iter != profile.end(); ++iter)
-		if (iter->first < 100) {
-			INFO(iter->first <<" :  "<< iter->second);
-		}
-	INFO("different edges profile:")
-	for (auto iter = different_edges_profile.begin();
-			iter != different_edges_profile.end(); ++iter)
-		if (iter->first < 100) {
-			INFO(iter->first <<" :  "<< iter->second);
-		}
-	INFO("PacBio test finished");
-	return long_reads;
->>>>>>> e708a89c
-
-}
-
-<<<<<<< HEAD
-	DeBruijnEdgeIndex<EdgeId, runtime_k::RtSeq> kmerIndex(conj_gp.index.inner_index().K(), cfg::get().output_dir);
-	if (cfg::get().developer_mode) {
-
-		std::string path;
-		if (cfg::get().entry_point < ws_repeats_resolving) 
-			path = cfg::get().output_dir + "/saves/debruijn_kmer_index_after_construction";
-		else
-			path = cfg::get().load_from + "/debruijn_kmer_index_after_construction";
-		bool val = LoadEdgeIndex(path, kmerIndex);
-		VERIFY_MSG(val, "can not open file "+path+".kmidx");
-		INFO("Updating index from graph started");
-		DeBruijnEdgeIndexBuilder<runtime_k::RtSeq>().UpdateIndexFromGraph(kmerIndex, conj_gp.g);
-	}
-
-	auto index = FlankingCoverage<Graph>(conj_gp.g, kmerIndex, 50, cfg::get().K + 1);
-	EdgeLabelHandler<conj_graph_pack::graph_t> labels_after(conj_gp.g, conj_gp.g);
-	auto cov_rr = CoverageBasedResolution<conj_graph_pack> (&conj_gp);
-	cov_rr.resolve_repeats_by_coverage(index, labels_after, quality_labeler, clustered_index, filteredPaths);
-
-	INFO("Repeats are resolved by coverage");
-=======
-int get_first_pe_lib_index() {
-	for (size_t i = 0; i < cfg::get().ds.reads.lib_count(); ++i) {
-		if (cfg::get().ds.reads[i].type() == io::LibraryType::PairedEnd) {
-			return i;
-		}
-	}
-	return -1;
-}
-
-void prepare_all_scaf_libs(conj_graph_pack& conj_gp,
-		vector<PairedIndexT*>& scaff_indexs, vector<size_t>& indexes) {
-
-	vector<PairedIndexT*> cl_scaff_indexs;
-	for (size_t i = 0; i < scaff_indexs.size(); ++i) {
-		PairedIndexT* pe = new PairedIndexT(conj_gp.g);
-		cl_scaff_indexs.push_back(pe);
-		prepare_scaffolding_index(conj_gp, cfg::get().ds.reads[indexes[i]], *scaff_indexs[i], *cl_scaff_indexs[i]);
-	}
-	scaff_indexs.clear();
-	scaff_indexs.insert(scaff_indexs.end(), cl_scaff_indexs.begin(),
-			cl_scaff_indexs.end());
-}
-
-void delete_index(vector<PairedIndexT*>& index){
-	for (size_t i = 0; i < index.size(); ++i){
-		delete index[i];
-	}
-}
-
-//Use only one pe library
-void split_resolving(conj_graph_pack& conj_gp, PairedIndicesT& paired_indices,
-		PairedIndicesT& clustered_indices, Sequence& genome,
-		size_t pe_lib_index) {
-
-	PairedIndexT& paired_index = paired_indices[pe_lib_index];
-	PairedIndexT& clustered_index = clustered_indices[pe_lib_index];
-	const io::SequencingLibrary<debruijn_config::DataSetData> &lib = cfg::get().ds.reads[pe_lib_index];
-	int number_of_components = 0;
-	//TODO: do we have non symmetric_resolve? can we delete this if?
-	if (cfg::get().rr.symmetric_resolve) {
-		if (cfg::get().componential_resolve) {
-			make_dir(cfg::get().output_dir + "graph_components" + "/");
-			number_of_components = PrintGraphComponents(
-					cfg::get().output_dir + "graph_components/graph_", conj_gp,
-					size_t(lib.data().mean_insert_size) + 100, clustered_index);
-			INFO("number of components " << number_of_components);
-		}
-
-		conj_graph_pack resolved_gp(cfg::get().K, cfg::get().output_dir, genome,
-				cfg::get().pos.max_single_gap, cfg::get().pos.careful_labeling);
-		resolved_gp.index.Detach();
-
-		EdgeLabelHandler<conj_graph_pack::graph_t> labels_after(resolved_gp.g,
-				conj_gp.g);
-
-		process_resolve_repeats(conj_gp, lib, clustered_index, resolved_gp, "graph",
-				labels_after, "", true, cfg::get().rr.kill_loops);
-
-		if (cfg::get().use_scaffolder) {
-			vector<size_t> indexs;
-			indexs.push_back(pe_lib_index);
-			INFO("Transfering paired information");
-			PairedInfoIndexT<conj_graph_pack::graph_t> resolved_graph_paired_info_cl(
-					resolved_gp.g);
-			ProduceResolvedPairedInfo(conj_gp, clustered_index, resolved_gp,
-					labels_after, resolved_graph_paired_info_cl);
-			PairedInfoIndexT<conj_graph_pack::graph_t> resolved_graph_paired_info(
-					resolved_gp.g);
-			ProduceResolvedPairedInfo(conj_gp, paired_index, resolved_gp,
-					labels_after, resolved_graph_paired_info);
-			vector<PairedIndexT*> pe_indexs;
-			vector<PairedIndexT*> pe_scaf_indexs;
-			pe_indexs.push_back(&resolved_graph_paired_info_cl);
-			PairedInfoIndexT<conj_graph_pack::graph_t>* resolved_graph_scaff_clustered =
-									new PairedInfoIndexT<conj_graph_pack::graph_t>(resolved_gp.g);
-			if (cfg::get().pe_params.param_set.scaffolder_options.cluster_info) {
-				PairedInfoIndexT<conj_graph_pack::graph_t> scaff_clustered(
-						conj_gp.g);
-				prepare_scaffolding_index(conj_gp, lib, paired_index,
-						scaff_clustered);
-				ProduceResolvedPairedInfo(conj_gp, scaff_clustered, resolved_gp,
-						labels_after, *resolved_graph_scaff_clustered);
-				DEBUG("Resolved scaffolding index size " << resolved_graph_scaff_clustered->size());
-				pe_scaf_indexs.push_back(resolved_graph_scaff_clustered);
-			} else {
-				pe_scaf_indexs.push_back(&resolved_graph_paired_info);
-			}
-			INFO("Scaffolding");
-			path_extend::resolve_repeats_pe(resolved_gp, pe_indexs,
-					pe_scaf_indexs, indexs,  vector<LongReadInfo<Graph > >(), cfg::get().output_dir, "scaffolds.fasta", false, boost::none, false);
-			SaveResolved(resolved_gp, resolved_graph_paired_info,
-					resolved_graph_paired_info_cl);
-			delete resolved_graph_scaff_clustered;
-		}
-
-		if (cfg::get().componential_resolve) {
-			make_dir(cfg::get().output_dir + "resolve_components" + "/");
-			for (int i = 0; i < number_of_components; i++) {
-				resolve_conjugate_component(i + 1, genome, lib);
-			}
-		}
-	}
-}
-
-void pe_resolving(conj_graph_pack& conj_gp, PairedIndicesT& paired_indices,	PairedIndicesT& clustered_indices) {
+void pe_resolving(conj_graph_pack& conj_gp, PairedIndicesT& paired_indices,	PairedIndicesT& clustered_indices, EdgeQuality<Graph>& quality_labeler) {
 
 	vector<PairedIndexT*> pe_indexs;
 	vector<PairedIndexT*> pe_scaf_indexs;
@@ -1261,41 +1038,10 @@
 			indexes.push_back(i);
 		}
 	}
->>>>>>> e708a89c
 
     //LongReadStorage<Graph> long_read(conj_gp.g);
-    LongReadStorage<Graph> long_read = pacbio_test(conj_gp, cfg::get().pacbio_k);
-    //long_read.LoadFromFile("/storage/labnas/students/igorbunova/path-extend2/algorithmic-biology/assembler/pacbio.mpr");
-
-	if (cfg::get().use_scaffolder && cfg::get().pe_params.param_set.scaffolder_options.on) {
-	    if (cfg::get().pe_params.param_set.scaffolder_options.cluster_info) {
-	        prepare_all_scaf_libs(conj_gp, pe_scaf_indexs, indexes);
-	    }
-        path_extend::resolve_repeats_pe(conj_gp, pe_indexs, pe_scaf_indexs, indexes, long_read.GetAllPaths(), cfg::get().output_dir, "scaffolds.fasta", true, boost::optional<std::string>("final_contigs.fasta"));
-        delete_index(pe_scaf_indexs);
-	}
-	else {
-		pe_scaf_indexs.clear();
-		path_extend::resolve_repeats_pe(conj_gp, pe_indexs, pe_scaf_indexs, indexes, long_read.GetAllPaths(), cfg::get().output_dir, "final_contigs.fasta", false, boost::none);
-	}
-}
-
-void pe_resolving(conj_graph_pack& conj_gp, PairedIndicesT& paired_indices,	PairedIndicesT& clustered_indices,
-				EdgeQuality<Graph>& quality_labeler ) {
-
-
-	vector<PairedIndexT*> pe_indexs;
-	vector<PairedIndexT*> pe_scaf_indexs;
-	vector<size_t> indexes;
-
-	for (size_t i = 0; i < cfg::get().ds.reads.lib_count(); ++i) {
-		if (cfg::get().ds.reads[i].type() == io::LibraryType::PairedEnd
-				|| cfg::get().ds.reads[i].type() == io::LibraryType::MatePairs) {
-			pe_indexs.push_back(&clustered_indices[i]);
-			pe_scaf_indexs.push_back(&paired_indices[i]);
-			indexes.push_back(i);
-		}
-	}
+     //long_read.LoadFromFile("/storage/labnas/students/igorbunova/path-extend2/algorithmic-biology/assembler/pacbio.mpr");
+
     PathStorage<Graph> long_read(conj_gp.g);
     GapStorage<Graph> gaps(conj_gp.g);
 
@@ -1315,20 +1061,17 @@
 		filteredPaths = long_read.GetAllPaths();
 		pac_aligner.pacbio_test(long_read, gaps);
 	}
-    //long_read.LoadFromFile("/storage/labnas/students/igorbunova/path-extend2/algorithmic-biology/assembler/pacbio.mpr");
 
 	if (cfg::get().use_scaffolder && cfg::get().pe_params.param_set.scaffolder_options.on) {
 	    if (cfg::get().pe_params.param_set.scaffolder_options.cluster_info) {
 	        prepare_all_scaf_libs(conj_gp, pe_scaf_indexs, indexes);
 	    }
-        path_extend::resolve_repeats_pe(conj_gp, pe_indexs, pe_scaf_indexs, indexes, filteredPaths, cfg::get().output_dir, "scaffolds.fasta");
-
+        path_extend::resolve_repeats_pe(conj_gp, pe_indexs, pe_scaf_indexs, indexes, long_read.GetAllPaths(), cfg::get().output_dir, "scaffolds.fasta", true, boost::optional<std::string>("final_contigs.fasta"));
         delete_index(pe_scaf_indexs);
 	}
 	else {
 		pe_scaf_indexs.clear();
-		//path_extend::resolve_repeats_pe(conj_gp, pe_indexs, pe_scaf_indexs, indexes, long_read.GetAllPaths(), cfg::get().output_dir, "final_contigs.fasta");
-		path_extend::resolve_repeats_pe(conj_gp, pe_indexs, pe_scaf_indexs, indexes, filteredPaths, cfg::get().output_dir, "final_contigs.fasta");
+		path_extend::resolve_repeats_pe(conj_gp, pe_indexs, pe_scaf_indexs, indexes, long_read.GetAllPaths(), cfg::get().output_dir, "final_contigs.fasta", false, boost::none);
 	}
 }
 
@@ -1406,11 +1149,7 @@
 			|| cfg::get().rm
 					== debruijn_graph::resolving_mode::rm_path_extend) {
 		INFO("Path-Extend repeat resolving");
-<<<<<<< HEAD
 		pe_resolving(conj_gp, paired_indices, clustered_indices, quality_labeler);
-=======
-		pe_resolving(conj_gp, paired_indices, clustered_indices);
->>>>>>> e708a89c
 	}
 	else if (cfg::get().rm == debruijn_graph::resolving_mode::rm_rectangles) {
 		INFO("Ready to run rectangles repeat resolution module");
