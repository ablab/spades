--- conflicted
+++ resolved
@@ -894,38 +894,29 @@
 			clustered_index);
 }
 
+template<class EdgeQualityLaber>
 void resolve_repeats_by_coverage(conj_graph_pack& conj_gp, size_t insert_size, std::vector< PathInfo<Graph> >& filteredPaths,
 				PairedIndexT& clustered_index,
-				const EdgeQuality<Graph, Index>& quality_labeler ) {
+				const EdgeQualityLaber& quality_labeler ) {
 
     typedef DeBruijnEdgeIndex<KmerStoringDeBruijnEdgeIndex<conj_graph_pack::graph_t, runtime_k::RtSeq>> KmerIndex;
-
-<<<<<<< HEAD
-
-	DeBruijnEdgeIndex<conj_graph_pack::graph_t, runtime_k::RtSeq> kmer_index(conj_gp.index.inner_index().K(), conj_gp.g, cfg::get().output_dir);
-	if (cfg::get().developer_mode) {
+		KmerIndex kmer_index((unsigned) conj_gp.g.k() + 1, conj_gp.g, cfg::get().output_dir);
+		if (cfg::get().developer_mode) {
 
 		std::string path;
 		if (cfg::get().entry_point <= ws_simplification) 
-=======
-    KmerIndex kmer_index((unsigned) conj_gp.g.k() + 1, conj_gp.g, cfg::get().output_dir);
-	if (cfg::get().developer_mode) {
-
-		std::string path;
-		if (cfg::get().entry_point < ws_repeats_resolving)
->>>>>>> 95ac5947
 			path = cfg::get().output_dir + "/saves/debruijn_kmer_index_after_construction";
 		else
 			path = cfg::get().load_from + "/debruijn_kmer_index_after_construction";
 		bool val = LoadEdgeIndex(path, kmer_index);
 		VERIFY_MSG(val, "can not open file "+path+".kmidx");
 		INFO("Updating index from graph started");
-<<<<<<< HEAD
-		DeBruijnEdgeIndexBuilder<runtime_k::RtSeq>().UpdateIndexFromGraph(kmer_index, conj_gp.g);
+
+		//DeBruijnEdgeIndexBuilder<runtime_k::RtSeq>().UpdateIndexFromGraph(kmer_index, conj_gp.g);
+		EdgeInfoUpdater<KmerIndex, Graph> updater(conj_gp.g, kmer_index);
+		updater.UpdateAll();
 		SaveEdgeIndex(cfg::get().output_dir + "/saves/debruijn_kmer_index_after_construction", kmer_index);
 	}
-
-
 
 	/*int number_of_buckets = 10;
 	auto bm = BucketMapper<conj_graph_pack::graph_t>(conj_gp.g, kmerIndex, cfg::get().K + 1, number_of_buckets);
@@ -935,21 +926,13 @@
 	int bucket_out = 0;
 	int repeat_distance = 500;
 	double probability = bm.GetProbablityFromBucketToBucketForDistance (bucket_in, bucket_out, repeat_distance) ;*/
-	auto index = FlankingCoverage<Graph>(conj_gp.g, kmer_index, 50, cfg::get().K + 1);
+	//auto index = FlankingCoverage<Graph>(conj_gp.g, kmer_index, 50, cfg::get().K + 1);
+    FlankingCoverage<Graph, KmerIndex> index(conj_gp.g, kmer_index, 50, (int) cfg::get().K + 1);
 	EdgeLabelHandler<conj_graph_pack::graph_t> labels_after(conj_gp.g, conj_gp.g);
-	auto cov_rr = CoverageBasedResolution<conj_graph_pack> (conj_gp, kmer_index, quality_labeler, cfg::get().cbrr.tandem_ratio_lower_threshold, cfg::get().cbrr.tandem_ratio_upper_threshold, cfg::get().cbrr.repeat_length_upper_threshold);
+	CoverageBasedResolution<conj_graph_pack, EdgeQualityLaber, KmerIndex> cov_rr
+	(conj_gp, kmer_index, quality_labeler, cfg::get().cbrr.tandem_ratio_lower_threshold,
+			cfg::get().cbrr.tandem_ratio_upper_threshold, cfg::get().cbrr.repeat_length_upper_threshold);
 	cov_rr.resolve_repeats_by_coverage(index, insert_size, labels_after, clustered_index, filteredPaths, cfg::get().output_dir + "resolved_by_coverage.fasta");
-=======
-        EdgeInfoUpdater<KmerIndex, Graph> updater(conj_gp.g, kmer_index);
-        updater.UpdateAll();
-	}
-
-	FlankingCoverage<Graph, KmerIndex> index(conj_gp.g, kmer_index, 50, (int) cfg::get().K + 1);
-	EdgeLabelHandler<conj_graph_pack::graph_t> labels_after(conj_gp.g, conj_gp.g);
-	auto cov_rr = CoverageBasedResolution<conj_graph_pack> (&conj_gp, cfg::get().cbrr.coverage_threshold_one_list, cfg::get().cbrr.coverage_threshold_match,
-			cfg::get().cbrr.coverage_threshold_global, cfg::get().cbrr.tandem_ratio_lower_threshold, cfg::get().cbrr.tandem_ratio_upper_threshold, cfg::get().cbrr.repeat_length_upper_threshold);
-	cov_rr.resolve_repeats_by_coverage(index, insert_size, labels_after, quality_labeler, clustered_index, filteredPaths);
->>>>>>> 95ac5947
 
 	INFO("Repeats are resolved by coverage");
 
@@ -1066,7 +1049,6 @@
 	}
 }
 
-<<<<<<< HEAD
 void AddSingleLibrary(
         conj_graph_pack& gp,
         const io::SequencingLibrary<debruijn_config::DataSetData>& reads,
@@ -1089,29 +1071,10 @@
     long_single.DumpToFile(cfg::get().output_dir + "long_reads_paths.mpr",
                                            gp.edge_pos);
 }
-=======
-void pe_resolving(conj_graph_pack& conj_gp, PairedIndicesT& paired_indices,	PairedIndicesT& clustered_indices, const EdgeQuality<Graph, Index>& quality_labeler) {
-
-	vector<PairedIndexT*> pe_indexs;
-	vector<PairedIndexT*> pe_scaf_indexs;
-	vector<size_t> indexes;
-
-	for (size_t i = 0; i < cfg::get().ds.reads.lib_count(); ++i) {
-		if (cfg::get().ds.reads[i].type() == io::LibraryType::PairedEnd
-				|| cfg::get().ds.reads[i].type() == io::LibraryType::MatePairs) {
-			pe_indexs.push_back(&clustered_indices[i]);
-			pe_scaf_indexs.push_back(&paired_indices[i]);
-			indexes.push_back(i);
-		}
-	}
-
-    //LongReadStorage<Graph> long_read(conj_gp.g);
-     //long_read.LoadFromFile("/storage/labnas/students/igorbunova/path-extend2/algorithmic-biology/assembler/pacbio.mpr");
->>>>>>> 95ac5947
 
 void pe_resolving(conj_graph_pack& conj_gp, PairedIndicesT& paired_indexes,
                   PairedIndicesT& clustered_indices,
-                  EdgeQuality<Graph>& quality_labeler) {
+                  const EdgeQuality<Graph, Index>&  quality_labeler) {
     vector<PairedIndexT*> pe_indexes;
     vector<PairedIndexT*> pe_scaf_indexes;
     vector<size_t> indexes;
@@ -1147,7 +1110,7 @@
         int pe_lib_index = GetFirstPELibIndex();
         const io::SequencingLibrary<debruijn_config::DataSetData> &lib =
                 cfg::get().ds.reads[pe_lib_index];
-        resolve_repeats_by_coverage(conj_gp, lib.data().mean_insert_size,
+        resolve_repeats_by_coverage(conj_gp, (size_t) lib.data().mean_insert_size,
                                     filteredPaths, clustered_indices[0],
                                     quality_labeler);
         PathStorageInfo<Graph> single_storage(
@@ -1157,7 +1120,6 @@
         long_reads_libs.push_back(single_storage);
     }
 
-<<<<<<< HEAD
     //TODO: Delete this code
     if (cfg::get().pacbio_test_on) {
         PathStorage<Graph> pacbio_read(conj_gp.g);
@@ -1172,29 +1134,6 @@
                 cfg::get().pe_params.long_reads.pacbio_reads.priority);
         long_reads_libs.push_back(pacbio_storage);
     }
-=======
-	std::vector< PathInfo<Graph> > filteredPaths;
-	if (cfg::get().developer_mode) {
-	    OutputContigs(conj_gp.g, cfg::get().output_dir + "before_resolve.fasta");
-	}
-
-	if (cfg::get().coverage_based_rr_on == true){
-		int pe_lib_index = get_first_pe_lib_index();
-		const io::SequencingLibrary<debruijn_config::DataSetData> &lib = cfg::get().ds.reads[pe_lib_index];
-		resolve_repeats_by_coverage(conj_gp, (size_t) lib.data().mean_insert_size, filteredPaths, clustered_indices[0], quality_labeler);
-	}
-
-
-
-    //LongReadStorage<Graph> long_read(conj_gp.g);
-	if (cfg::get().pacbio_test_on == true){
-		INFO("creating  multiindex with k = " << cfg::get().pb.pacbio_k);
-		PacBioAligner pac_aligner(conj_gp, cfg::get().pb.pacbio_k);
-		INFO("index created");
-		filteredPaths = long_read.GetAllPaths();
-		pac_aligner.pacbio_test(long_read, gaps);
-	}
->>>>>>> 95ac5947
 
     if (cfg::get().use_scaffolder
             && cfg::get().pe_params.param_set.scaffolder_options.on) {
