--- conflicted
+++ resolved
@@ -909,14 +909,6 @@
 		bool val = LoadEdgeIndex(path, kmerIndex);
 		VERIFY_MSG(val, "can not open file "+path+".kmidx");
 		INFO("Updating index from graph started");
-<<<<<<< HEAD
-		DeBruijnEdgeIndexBuilder<runtime_k::RtSeq>().UpdateIndexFromGraph<conj_graph_pack::graph_t>(kmerIndex, conj_gp.g);
-	}
-
-	auto index = FlankingCoverage<conj_graph_pack::graph_t>(conj_gp.g, kmerIndex, 50, cfg::get().K + 1);
-	EdgeLabelHandler<conj_graph_pack::graph_t> labels_after(conj_gp.g, conj_gp.g);
-	auto cov_rr = CoverageBasedResolution<conj_graph_pack> (&conj_gp, cfg::get().cbrr.coverage_threshold_one_list, cfg::get().cbrr.coverage_threshold_match, 
-=======
 		DeBruijnEdgeIndexBuilder<runtime_k::RtSeq>().UpdateIndexFromGraph(kmerIndex, conj_gp.g);
 		SaveEdgeIndex(cfg::get().output_dir + "/saves/debruijn_kmer_index_after_construction", kmerIndex);
 	}
@@ -942,7 +934,6 @@
 //	}
 	EdgeLabelHandler<conj_graph_pack::graph_t> labels_after(conj_gp.g, conj_gp.g);
 	auto cov_rr = CoverageBasedResolution<conj_graph_pack> (&conj_gp, kmerIndex, cfg::get().cbrr.coverage_threshold_one_list, cfg::get().cbrr.coverage_threshold_match, 
->>>>>>> 1efa1cae
 			cfg::get().cbrr.coverage_threshold_global, cfg::get().cbrr.tandem_ratio_lower_threshold, cfg::get().cbrr.tandem_ratio_upper_threshold, cfg::get().cbrr.repeat_length_upper_threshold);
 	cov_rr.resolve_repeats_by_coverage(index, insert_size, labels_after, quality_labeler, clustered_index, filteredPaths);
 
@@ -1088,14 +1079,7 @@
     GapStorage<Graph> gaps(conj_gp.g);
 
 	std::vector< PathInfo<Graph> > filteredPaths;
-<<<<<<< HEAD
-	if (cfg::get().developer_mode) {
-	    OutputContigs(conj_gp.g, cfg::get().output_dir + "before_resolve.fasta");
-	}
-
-=======
 	OutputContigs(conj_gp.g, cfg::get().output_dir + "before_resolve.fasta");
->>>>>>> 1efa1cae
 	if (cfg::get().coverage_based_rr_on == true){
 		int pe_lib_index = get_first_pe_lib_index();
 		const io::SequencingLibrary<debruijn_config::DataSetData> &lib = cfg::get().ds.reads[pe_lib_index];
@@ -1116,22 +1100,15 @@
 	    if (cfg::get().pe_params.param_set.scaffolder_options.cluster_info) {
 	        prepare_all_scaf_libs(conj_gp, pe_scaf_indexs, indexes);
 	    }
-<<<<<<< HEAD
         //path_extend::resolve_repeats_pe(conj_gp, pe_indexs, pe_scaf_indexs, indexes, long_read.GetAllPaths(), cfg::get().output_dir, "scaffolds.fasta", true, boost::optional<std::string>("final_contigs.fasta"));
         path_extend::resolve_repeats_pe(conj_gp, pe_indexs, pe_scaf_indexs, indexes, long_single.GetAllPaths(), cfg::get().output_dir, "scaffolds.fasta", true, boost::optional<std::string>("final_contigs.fasta"));
-=======
-        path_extend::resolve_repeats_pe(conj_gp, pe_indexs, pe_scaf_indexs, indexes, filteredPaths, cfg::get().output_dir, "scaffolds.fasta", true, boost::optional<std::string>("final_contigs.fasta"));
->>>>>>> 1efa1cae
+
         delete_index(pe_scaf_indexs);
 	}
 	else {
 		pe_scaf_indexs.clear();
-<<<<<<< HEAD
 		//path_extend::resolve_repeats_pe(conj_gp, pe_indexs, pe_scaf_indexs, indexes, long_read.GetAllPaths(), cfg::get().output_dir, "final_contigs.fasta", false, boost::none);
 		path_extend::resolve_repeats_pe(conj_gp, pe_indexs, pe_scaf_indexs, indexes, long_single.GetAllPaths(), cfg::get().output_dir, "final_contigs.fasta", false, boost::none);
-=======
-		path_extend::resolve_repeats_pe(conj_gp, pe_indexs, pe_scaf_indexs, indexes, filteredPaths, cfg::get().output_dir, "final_contigs.fasta", false, boost::none);
->>>>>>> 1efa1cae
 	}
 }
 
@@ -1194,32 +1171,22 @@
 	if ((!cfg::get().paired_mode && !cfg::get().long_single_mode)
 			|| cfg::get().rm == debruijn_graph::resolving_mode::rm_none) {
 		OutputContigs(conj_gp.g, cfg::get().output_dir + "final_contigs.fasta");
-<<<<<<< HEAD
-		if (cfg::get().pacbio_test_on) {
-=======
-
-/*		if (cfg::get().pacbio_test_on) {
->>>>>>> 1efa1cae
+		/*if (cfg::get().pacbio_test_on) {
+
 		    PathStorage<Graph> long_read(conj_gp.g);
 		    GapStorage<Graph> gaps(conj_gp.g);
 			std::vector< PathInfo<Graph> > filteredPaths;
 		    //LongReadStorage<Graph> long_read(conj_gp.g);
 			INFO("creating  multiindex with k = " << cfg::get().pb.pacbio_k);
-<<<<<<< HEAD
-=======
+
 			if (cfg::get().ds.reads.lib_count() == 1) {
 				clustered_indices[0].Attach();
 			}
->>>>>>> 1efa1cae
 			PacBioAligner pac_aligner(conj_gp, cfg::get().pb.pacbio_k);
 			INFO("index created");
 			filteredPaths = long_read.GetAllPaths();
 			pac_aligner.pacbio_test(long_read, gaps);
-		}
-<<<<<<< HEAD
-=======
-*/
->>>>>>> 1efa1cae
+		}*/
 		return;
 	}
 
