//***************************************************************************
//* Copyright (c) 2011-2013 Saint-Petersburg Academic University
//* All Rights Reserved
//* See file LICENSE for details.
//****************************************************************************

/*
 * repeat_resolving_routine.hpp
 *
 *  Created on: 1 Sep 2011
 *      Author: valery
 *      Poor Valery
 */

#pragma once

#include "standard.hpp"

#include "logger/logger.hpp"
#include "distance_estimation_routine.hpp"
#include "io/careful_filtering_reader_wrapper.hpp"
#include "io/is_corrupting_wrapper.hpp"
#include "graph_construction.hpp"
#include "debruijn_stats.hpp"
#include "de/distance_estimation.hpp"
#include "omni/omni_utils.hpp"

#include "path_utils.hpp"
#include "pair_info_improver.hpp"

#include "path_extend/path_extend_launch.hpp"
#include "contig_output.hpp"

#include "pac_index.hpp"
#include "long_read_storage.hpp"
#include "loop_filter.hpp"
#include "graphio.hpp"
#include "coverage_based_rr.hpp"
#include "pacbio_aligner.hpp"
#include "bucket_mapper.hpp"
#include "path_extend/long_read_mapper.hpp"

namespace debruijn_graph {

<<<<<<< HEAD
void resolve_repeats(PairedReadStream& stream, const Sequence& genome);

template<class gp_t>
void WriteGraphPack(gp_t& gp, const string& file_name) {
	ofstream filestr(file_name);
	omnigraph::visualization::CompositeGraphColorer<typename gp_t::graph_t> colorer(
			make_shared<omnigraph::visualization::FixedColorer<typename gp_t::graph_t::VertexId>>("white"),
			make_shared<omnigraph::visualization::PositionsEdgeColorer<typename gp_t::graph_t>>(gp.g, gp.edge_pos));

	EdgeQuality<typename gp_t::graph_t, typename gp_t::index_t> edge_qual(gp.g, gp.index,
			gp.kmer_mapper, gp.genome);
	total_labeler_graph_struct graph_struct(gp.g, &gp.int_ids, &gp.edge_pos);
	total_labeler tot_lab(&graph_struct);
	CompositeLabeler<Graph> labeler(tot_lab, edge_qual);
	visualization::ComponentVisualizer<Graph> visualizer(gp.g, false);
	omnigraph::visualization::EmptyGraphLinker<typename gp_t::graph_t> linker;
	omnigraph::visualization::ComponentVisualizer<typename gp_t::graph_t>(gp.g, false).Visualize(filestr, labeler, colorer, linker);
//	DotGraphPrinter<typename gp_t::graph_t> g_print(gp.g, labeler, colorer, " ",
//			filestr);
//	SimpleGraphVisualizer<typename gp_t::graph_t> gv(gp.g, g_print);
//	gv.Visualize();
}

void SaveResolved(conj_graph_pack& resolved_gp,
		const PairedIndexT& resolved_graph_paired_info,
		const PairedIndexT& resolved_graph_paired_info_cl,
		const PairedIndexT& resolved_graph_scaffold_paired_info,
		vector<PathStorage<Graph>* >& single_long_reads) {

	if (cfg::get().make_saves) {
		string p = path::append_path(cfg::get().output_saves, "split_resolved");
		INFO("Saving current state to " << p);
		PrintAll(p, resolved_gp, resolved_graph_paired_info,
				resolved_graph_paired_info_cl, resolved_graph_scaffold_paired_info, single_long_reads);
		write_lib_data(p);
	}
}

template<class graph_pack>
void FindDistanceFromRepeats(graph_pack& gp,
		EdgeLabelHandler<typename graph_pack::graph_t>& labels_after,
		map<EdgeId, pair<size_t, size_t> >& distance_to_repeats_end) {
	set<EdgeId> not_unique;
	for (auto iter = gp.g.SmartEdgeBegin(); !iter.IsEnd(); ++iter) {
//		VertexId start = gp.g.EdgeStart(*iter);
//		VertexId end = gp.g.EdgeEnd(*iter);
		//Graph topology implied repeats
//		if (((gp.g.CheckUniqueIncomingEdge(end) && !gp.g.IsDeadEnd(end)) ||( gp.g.CheckUniqueOutgoingEdge(start)  && !gp.g.IsDeadStart(start) )) && (gp.g.length(*iter) <  cfg::get().rr.max_repeat_length))
//			not_unique.insert(*iter);
//		//Split-based repeats
//		else
		if (labels_after.edge_inclusions.find(*iter)
				!= labels_after.edge_inclusions.end()
				&& labels_after.edge_inclusions[*iter].size() > 1)
			not_unique.insert(*iter);
	}
	set<set<EdgeId> > components;
	while (!not_unique.empty()) {
		set<EdgeId> wfs_set;
		wfs_set.insert(*not_unique.begin());
		set<EdgeId> component;
		while (!wfs_set.empty()) {
			for (auto iter = wfs_set.begin(); iter != wfs_set.end();) {
				component.insert(*iter);
				VertexId start = gp.g.EdgeStart(*iter);
				VertexId end = gp.g.EdgeEnd(*iter);
				vector<EdgeId> next = gp.g.IncomingEdges(start);
				for (auto e_iter = next.begin(); e_iter != next.end(); e_iter++)
					if (not_unique.find(*e_iter) != not_unique.end()
							&& component.find(*e_iter) == component.end())
						wfs_set.insert(*e_iter);
				next = gp.g.OutgoingEdges(end);
				for (auto e_iter = next.begin(); e_iter != next.end(); e_iter++)
					if (not_unique.find(*e_iter) != not_unique.end()
							&& component.find(*e_iter) == component.end())
						wfs_set.insert(*e_iter);
				set<EdgeId>::iterator new_iter = iter;
				new_iter++;
				wfs_set.erase(iter);
				iter = new_iter;

			}
		}
		DEBUG("not_unique_component");
		for (auto iter = component.begin(); iter != component.end(); ++iter) {
			DEBUG(gp.g.int_id(*iter));
			not_unique.erase(*iter);
		}
		components.insert(component);
		FillComponentDistances(component, distance_to_repeats_end, gp);
		component.clear();
	}
	string p = path::append_path(cfg::get().output_saves,
			"distance_from_repeats");
	if (cfg::get().make_saves)
		SaveComponents(p, components, gp);
}

template<class graph_pack>
void FillComponentDistances(set<EdgeId>& component,
		map<EdgeId, pair<size_t, size_t> > & distances_map, graph_pack& gp) {
	map<EdgeId, pair<size_t, size_t> > component_map;
	map<VertexId, pair<int, int> > vertex_map;
	//longest pathes from start and end of edge resp to first base(backward and forward resp) not in repeat;
	for (auto iter = component.begin(); iter != component.end(); iter++) {
		component_map.insert(
				std::make_pair(*iter, std::make_pair(1000000, 1000000)));
		VertexId start = gp.g.EdgeStart(*iter);
		VertexId end = gp.g.EdgeEnd(*iter);
		vertex_map.insert(
				std::make_pair(start, std::make_pair(-1000000, -1000000)));
		vertex_map.insert(
				std::make_pair(end, std::make_pair(-1000000, -1000000)));
	}
	for (auto iter = component.begin(); iter != component.end(); iter++) {
		VertexId start = gp.g.EdgeStart(*iter);
		VertexId end = gp.g.EdgeEnd(*iter);
		vector<EdgeId> next = gp.g.IncomingEdges(start);
		for (auto e_iter = next.begin(); e_iter != next.end(); e_iter++)
			if (component.find(*e_iter) == component.end())
				vertex_map[start].first = 0;
		if (next.size() == 0)
			vertex_map[start].first = 0;

		next = gp.g.OutgoingEdges(end);
		for (auto e_iter = next.begin(); e_iter != next.end(); e_iter++)
			if (component.find(*e_iter) == component.end())
				vertex_map[end].second = 0;
		if (next.size() == 0)
			vertex_map[end].second = 0;
	}
	pair<set<EdgeId>, set<EdgeId> > used;
	for (size_t j = 0; j < 10000; j++) {
		bool changed = false;
		for (auto iter = component.begin(); iter != component.end(); iter++) {
			VertexId start = gp.g.EdgeStart(*iter);
			VertexId end = gp.g.EdgeEnd(*iter);
			int len = (int) gp.g.length(*iter);
			if (used.first.find(*iter) == used.first.end()) {
				if (vertex_map[start].first >= 0
						&& vertex_map[start].first + len
								> vertex_map[end].first) {
					vertex_map[end].first = vertex_map[start].first + len;
					changed = true;
					used.first.insert(*iter);
				}
			}

			if (used.second.find(*iter) == used.second.end()) {
				if (vertex_map[end].second >= 0
						&& vertex_map[end].second + len
								> vertex_map[start].second) {
					vertex_map[start].second = vertex_map[end].second + len;
					changed = true;
					used.second.insert(*iter);
				}
			}
		}
		if (!changed)
			break;
	}
	for (auto iter = component.begin(); iter != component.end(); iter++) {
		VertexId start = gp.g.EdgeStart(*iter);
		VertexId end = gp.g.EdgeEnd(*iter);
		component_map[*iter] = std::make_pair(vertex_map[start].first,
				vertex_map[end].second);
	}
//	for(size_t j = 0; j < 1000; j++){
//		bool changed = false;
//		for (auto iter = component.begin(); iter != component.end(); iter ++) {
//			size_t max_incoming_path = -1000;
//			size_t max_outgoing_path = -1000;
//			VertexId start = gp.g.EdgeStart(*iter);
//			VertexId end = gp.g.EdgeEnd(*iter);
//			vector<EdgeId> next = gp.g.IncomingEdges(start);
//			for (auto e_iter = next.begin(); e_iter != next.end(); e_iter++)
//				if (component_map.find(*e_iter) != component_map.end())
//					max_incoming_path = max(max_incoming_path, component_map[*e_iter].first + gp.g.length(*e_iter));
//			next = gp.g.OutgoingEdges(end);
//			for (auto e_iter = next.begin(); e_iter != next.end(); e_iter++)
//				if (component_map.find(*e_iter) != component_map.end())
//					max_outgoing_path = min(max_outgoing_path, component_map[*e_iter].second + gp.g.length(*e_iter));
//			if (max_incoming_path < component_map[*iter].first){
//				changed = true;
//				component_map[*iter].first = max_incoming_path;
//			}
//			if (max_outgoing_path < component_map[*iter].second){
//				changed = true;
//				component_map[*iter].second = max_outgoing_path;
//			}
//		}
//		if (!changed)
//			break;
//	}
	DEBUG("not_unique_component");
	for (auto iter = component.begin(); iter != component.end(); ++iter) {
		DEBUG(
				gp.g.int_id(*iter)<<" len "<< gp.g.length(*iter) <<" :  "<<component_map[*iter].first <<" " << component_map[*iter].second);
		distances_map[*iter] = component_map[*iter];
	}
}

//TODO Move to graphio if saves needed;
template<class graph_pack>
void SaveComponents(string file_name, set<set<EdgeId> >& components,
		graph_pack& gp) {
	FILE* file = fopen((file_name + ".rep").c_str(), "w");
	fprintf(file, "%zu\n", components.size());
	for (auto iter = components.begin(); iter != components.end(); ++iter) {
		fprintf(file, "%zu\n", iter->size());
		for (auto j_iter = iter->begin(); j_iter != iter->end(); ++j_iter) {
			fprintf(file, "%zu ", gp.int_ids.ReturnIntId(*j_iter));
		}
		fprintf(file, "\n");
	}
	fclose(file);
}

template<class graph_pack>
void CleanIsolated(graph_pack& gp) {
	for (auto iter = gp.g.SmartEdgeBegin(); !iter.IsEnd(); ++iter) {
		typename graph_pack::graph_t::VertexId start, end;
		start = gp.g.EdgeStart(*iter);
		end = gp.g.EdgeEnd(*iter);
		TRACE(
				gp.g.CheckUniqueOutgoingEdge(start) << " " << gp.g.IsDeadStart(start) << " " << gp.g.CheckUniqueIncomingEdge(end) << " " << gp.g.IsDeadEnd(end));
		if (gp.g.CheckUniqueOutgoingEdge(start) && gp.g.IsDeadStart(start)
				&& gp.g.CheckUniqueIncomingEdge(end) && gp.g.IsDeadEnd(end))
			gp.g.DeleteEdge(*iter);
	}
}

string GeneratePostfix() {
	string s = "_";
	if (cfg::get().rr.symmetric_resolve)
		s += "sym_";
	else
		s += "nonsym_";

	s += debruijn_config::estimation_mode_name(cfg::get().est_mode) + "_est_";

	s += "k";
	s += ToString(cfg::get().K);
	if (cfg::get().rr.mode == 2) {
		s += "_mode2";
	} else {
		s += "_nv";
		s += ToString(cfg::get().rr.near_vertex);
	}
	s += ".fasta";
	return s;
}

template<class graph_pack>
void ProduceResolvedPairedInfo(graph_pack& origin_gp,
		const PairedInfoIndexT<typename graph_pack::graph_t>& clustered_index,
		graph_pack& resolved_gp,
		EdgeLabelHandler<typename graph_pack::graph_t>& labels_after,
		PairedInfoIndexT<typename graph_pack::graph_t>& resolved_graph_paired_info) {
	INFO("Generating paired info for resolved graph");
	ResolvedGraphPairInfoCounter<typename graph_pack::graph_t> resolved_graph_paired_info_counter(
			origin_gp.g, clustered_index, resolved_gp.g, labels_after);
	resolved_graph_paired_info_counter.FillResolvedGraphPairedInfo(
			resolved_graph_paired_info);
	DEBUG("Generating paired info for resolved graph complete");
}

template<class graph_pack>
void SaveResolvedPairedInfo(graph_pack& resolved_gp,
		PairedInfoIndexT<typename graph_pack::graph_t> resolved_graph_paired_info, const string &graph_name, const string& subfolder) {
	if (cfg::get().make_saves) {
		std::string rr_filename;
		if (subfolder.size()) {
			INFO("Saving graph and paired info to subfolder " << subfolder);
			rr_filename = (cfg::get().output_dir + subfolder) + graph_name;
		} else {
			INFO("Saving graph and paired info");
			string p = path::append_path(cfg::get().output_saves, graph_name);
			rr_filename = p;
		}
		PrintWithClusteredIndex(rr_filename, resolved_gp,
				resolved_graph_paired_info);
		DEBUG("Saved");
	}
}

bool try_load_paired_index(conj_graph_pack& gp, PairedIndexT& index,
		const string& name, path::files_t* used_files = 0) {

	string p = path::append_path(cfg::get().load_from, name);

	FILE* file = fopen((p + ".prd").c_str(), "r");
	if (file == NULL) {
		return false;
	}
	fclose(file);

	if (used_files != 0)
		used_files->push_back(p);

	index.Clear();
	ScannerTraits<conj_graph_pack::graph_t>::Scanner scanner(gp.g, gp.int_ids);
	ScanPairedIndex(p, scanner, index);

	return true;

}

template<class graph_pack>
void RemapMaskedMismatches(graph_pack& resolved_gp, graph_pack& origin_gp,
        const io::SequencingLibrary<debruijn_config::DataSetData> &lib,
		EdgeLabelHandler<typename graph_pack::graph_t>& labels_after,
		map<EdgeId, pair<size_t, size_t> >& distance_to_repeats_end) {
	size_t Ncount = 0;
	//FILE* file = fopen(("multipicities.tmp"), "w");
	int not_masked = 0;
	for (auto iter = origin_gp.g.SmartEdgeBegin(); !iter.IsEnd(); ++iter) {
//		size_t len = origin_gp.g.length(*iter) + origin_gp.g.k();
		size_t multiplicity = labels_after.edge_inclusions[*iter].size();
//		fprintf(file, "%d %d \n",origin_gp.int_ids.ReturnIntId(*iter), multiplicity);
		if (multiplicity > 0) {
//			INFO(origin_gp.g.int_id(*iter));
//			INFO(origin_gp.g.int_id(origin_gp.g.conjugate(*iter)));
			const vector<
					typename MismatchMasker<typename graph_pack::graph_t>::MismatchInfo> mismatches =
					origin_gp.mismatch_masker.mismatch_map[*iter];
			DEBUG(mismatches.size());
			const vector<
					typename MismatchMasker<typename graph_pack::graph_t>::MismatchInfo> rc_mismatches =
					origin_gp.mismatch_masker.mismatch_map[origin_gp.g.conjugate(
							*iter)];
			DEBUG(rc_mismatches.size());
			if (mismatches.size() != rc_mismatches.size()) {
				WARN(mismatches.size() <<" /// " << rc_mismatches.size());
			}

			for (size_t i = 0; i < mismatches.size(); i++) {
//TODO:: cutoff selection!
				vector<pair<EdgeId, size_t> > resolved_positions =
						labels_after.resolvedPositions(*iter,
								mismatches[i].position);
				double cutoff = 0.5;
				if ((origin_gp.g.length(*iter) > size_t(lib.data().mean_insert_size)
						&& multiplicity > 1)
						|| (distance_to_repeats_end[*iter].first
								+ mismatches[i].position > size_t(lib.data().mean_insert_size)
								&& distance_to_repeats_end[*iter].second
										+ origin_gp.g.length(*iter)
										- mismatches[i].position
										> size_t(lib.data().mean_insert_size)))
					cutoff /= (4); // /cfg::get().mismatch_ratio);
				else {
					cutoff *= 1.5; //* cfg::get().mismatch_ratio;
				}
				bool cfg_corrector_on = true;
				if (cfg_corrector_on
						&& !(distance_to_repeats_end[*iter].first
								+ mismatches[i].position > size_t(lib.data().mean_insert_size)
								&& distance_to_repeats_end[*iter].second
										+ origin_gp.g.length(*iter)
										- mismatches[i].position
										> size_t(lib.data().mean_insert_size))) {
					not_masked++;
					origin_gp.mismatch_masker.mismatch_map[*iter][i].ratio = 0;
					continue;
				}
				map<EdgeId, int> diff_res;
				for (auto it = resolved_positions.begin();
						it < resolved_positions.end(); it++)
					if (diff_res.find(it->first) == diff_res.end())
						diff_res.insert(make_pair(it->first, 1));
					else
						diff_res[it->first]++;
				int real_count = 0;
				for (size_t j = 0; j < resolved_positions.size(); j++) {
					double real_multiplicity = origin_gp.g.coverage(*iter)
							/ resolved_gp.g.coverage(
									resolved_positions[j].first);
					if (real_multiplicity
							* diff_res[resolved_positions[j].first]
							* mismatches[i].ratio > cutoff)
						real_count++;
				}
				for (size_t j = 0; j < resolved_positions.size(); j++) {
//					if (origin_gp.g.int_id(*iter) >= 10006349 && origin_gp.g.int_id(*iter) <= 10006352) {
//						INFO(origin_gp.g.int_id(*iter) << " cutoff: " << cutoff);
//						INFO(origin_gp.g.coverage(*iter) <<" // " << resolved_gp.g.coverage(resolved_positions[j].first));
//						INFO("loop coefficient" << diff_res[resolved_positions[j].first]);
//					}
					double real_multiplicity = origin_gp.g.coverage(*iter)
							/ resolved_gp.g.coverage(
									resolved_positions[j].first);

					if (real_multiplicity
							* diff_res[resolved_positions[j].first]
							* mismatches[i].ratio > cutoff && real_count <= 5) {
						DEBUG(
								origin_gp.g.int_id(*iter) << " position after: "<< resolved_positions[j].second << "position before: "<< mismatches[i].position << " edge length:  "<< origin_gp.g.length(*iter));
						DEBUG(
								distance_to_repeats_end[*iter].first<< " " << distance_to_repeats_end[*iter].second);

						resolved_gp.mismatch_masker.insert(
								resolved_positions[j].first,
								resolved_positions[j].second,
								real_multiplicity * mismatches[i].ratio,
								mismatches[i].counts, cutoff);
						Ncount++;
					}
				}

				if (cutoff > mismatches[i].ratio)
					origin_gp.mismatch_masker.mismatch_map[*iter][i].ratio = 0;
			}
		}
	}

	INFO("masked "<< Ncount << " potential mismatches masked");
	INFO(" "<< not_masked<< " potential mismatches left for corrector");
}

template<class graph_pack>
void process_resolve_repeats(graph_pack& origin_gp,
        const io::SequencingLibrary<debruijn_config::DataSetData> &lib,
		const PairedInfoIndexT<typename graph_pack::graph_t>& clustered_index,
		graph_pack& resolved_gp, const string& graph_name,
		EdgeLabelHandler<typename graph_pack::graph_t>& labels_after,
		const string& subfolder = "", bool output_contigs = true,
		bool kill_loops = true) {
	typename graph_pack::graph_t &g = origin_gp.g;
	const PairedInfoIndexT<typename graph_pack::graph_t> &pii = clustered_index;
	if (cfg::get().cut_bad_connections)
		BadConnectionCutter<typename graph_pack::graph_t>(g, pii).CutConnections();
//	EdgeLabelHandler<typename graph_pack::graph_t> labels_after(resolved_gp.g,
//			origin_gp.g);
//	ProduceLongEdgesStat( origin_gp,  clustered_index);
	if (cfg::get().compute_paths_number)
		GenerateMatePairStats(origin_gp, clustered_index, lib.data().insert_size_deviation);
	DEBUG("New index size: " << clustered_index.size());
	// todo: make printGraph const to its arguments

	// todo: possibly we don't need it
//    if (cfg::get().rectangle_mode)
//        RectangleResolve(clustered_index, origin_gp.g, cfg::get().output_root + "tmp/", cfg::get().output_dir);
	string postfix = GeneratePostfix();
	typedef TotalLabelerGraphStruct<typename graph_pack::graph_t> total_labeler_gs;
	typedef TotalLabeler<typename graph_pack::graph_t> total_labeler;
	total_labeler_gs graph_struct_before(origin_gp.g, &origin_gp.int_ids,
			&origin_gp.edge_pos, NULL);
	total_labeler tot_labeler_before(&graph_struct_before);

	//EdgeQuality<Graph> quality_lab_(origin_gp.g, origin_gp.index,
	//origin_gp.kmer_mapper, origin_gp.genome);
	//CompositeLabeler<Graph> lab_(tot_labeler_before, quality_lab_);

	//omnigraph::WriteSimple(
	//origin_gp.g,
	//lab_,
	//cfg::get().output_dir + subfolder + graph_name
	//+ "_2_before.dot", "no_repeat_graph");

//    CleanIsolated(origin_gp);
	ResolveRepeats(origin_gp.g, lib, origin_gp.int_ids, clustered_index,
			origin_gp.edge_pos, resolved_gp.g, resolved_gp.int_ids,
			resolved_gp.edge_pos,
			cfg::get().output_dir + subfolder + "resolve_" + graph_name + "/",
			labels_after, cfg::get().developer_mode);

	//Generating paired info for resolved graph
//    PairedInfoIndexT<typename graph_pack::graph_t> resolved_graph_paired_info(resolved_gp.g);
//		ProduceResolvedPairedInfo(origin_gp, clustered_index, resolved_gp, labels_after, resolved_graph_paired_info);
//		SaveResolvedPairedInfo(resolved_gp, resolved_graph_paired_info, graph_name + "_resolved", subfolder);
	//Paired info for resolved graph generated

	if (cfg::get().output_nonfinal_contigs && output_contigs) {
		OutputContigs(resolved_gp.g,
				cfg::get().output_dir + "after_rr_before_simplify" + postfix);
		OutputContigs(origin_gp.g,
				cfg::get().output_dir + "before_resolve.fasta");
	}
	INFO("Running total labeler");

	total_labeler_gs graph_struct_after(resolved_gp.g, &resolved_gp.int_ids,
			&resolved_gp.edge_pos, &labels_after);
	total_labeler tot_labeler_after(&graph_struct_after, &graph_struct_before);
	if (cfg::get().output_pictures) {
		WriteSimpleComponent(GraphComponent<Graph>(resolved_gp.g, resolved_gp.g.begin(), resolved_gp.g.end()),
				cfg::get().output_dir + subfolder + graph_name + "_3_resolved.dot", omnigraph::visualization::DefaultColorer(resolved_gp.g), tot_labeler_after);
	}

	DEBUG("Total labeler finished");

	//Generating paired info for resolved graph
	{
		PairedInfoIndexT<typename graph_pack::graph_t> resolved_cleared_graph_paired_info_before(
				resolved_gp.g);
		ProduceResolvedPairedInfo(origin_gp, clustered_index, resolved_gp,
				labels_after, resolved_cleared_graph_paired_info_before);
	}

	INFO("SUBSTAGE == Clearing resolved graph");

	omnigraph::Compressor<typename graph_pack::graph_t> compressor(
			resolved_gp.g);
	compressor.CompressAllVertices();

//	    omnigraph::StrGraphLabeler<typename graph_pack::graph_t> str_labeler(resolved_gp.g);
//	omnigraph::WriteSimple(resolved_gp.g, str_labeler,
//				cfg::get().output_dir + subfolder + graph_name + "_resolved.dot",
//				"no_repeat_graph");

	size_t iters = 3; // TODO Constant 3? Shouldn't it be taken from config?
	map<EdgeId, pair<size_t, size_t> > distance_to_repeats_end;
	FindDistanceFromRepeats(origin_gp, labels_after, distance_to_repeats_end);
	RemapMaskedMismatches(resolved_gp, origin_gp, lib, labels_after,
			distance_to_repeats_end);
	for (size_t i = 0; i < iters; ++i) {
		INFO(
				"Tip clipping iteration " << i << " (0-indexed) out of " << iters << ":");
//		ClipTipsForResolver(resolved_gp.g);
		ClipTips(resolved_gp.g, cfg::get().simp.tc, lib.data().read_length, /*max_coverage*/
				0.);

		//PairedInfoIndexT<typename graph_pack::graph_t> resolved_cleared_graph_paired_info_before(
		//resolved_gp.g);
		//ProduceResolvedPairedInfo(origin_gp, clustered_index, resolved_gp,
		//labels_after, resolved_cleared_graph_paired_info_before);

//		INFO("Erroneous remove "<<i);
//        BulgeRemoveWrap      (resolved_gp.g);
//		FinalRemoveErroneousEdges(resolved_gp.g, edge_remover);

		//PairedInfoIndexT<typename graph_pack::graph_t> resolved_cleared_graph_paired_info_before(
		//resolved_gp.g);

		//ProduceResolvedPairedInfo(origin_gp, clustered_index, resolved_gp,
		//labels_after, resolved_cleared_graph_paired_info_before);
//        RemoveRelativelyLowCoverageEdges(resolved_gp.g);
//		omnigraph::WriteSimple(resolved_gp.g, tot_labeler_after,
//
//		cfg::get().output_dir + subfolder + ToString(i) + "b_4_cleared.dot",
//				"no_repeat_graph");
	}


    if (kill_loops) {
        SimpleLoopKiller<typename graph_pack::graph_t> lk(resolved_gp.g,
                cfg::get().rr.max_repeat_length, 6);
        lk.KillAllLoops();
    }

    OutputMaskedContigs(origin_gp.g,
			cfg::get().output_dir + "before_resolve_masked.fasta",
			origin_gp.mismatch_masker);

	DEBUG("Clearing resolved graph complete");


	//Generating paired info for resolved graph
	PairedInfoIndexT<typename graph_pack::graph_t> resolved_cleared_graph_paired_info(
			resolved_gp.g);

	ProduceResolvedPairedInfo(origin_gp, clustered_index, resolved_gp,
			labels_after, resolved_cleared_graph_paired_info);
	SaveResolvedPairedInfo(resolved_gp, resolved_cleared_graph_paired_info,
			graph_name + "_resolved_cleared", subfolder);
	//Paired info for resolved graph generated

	DEBUG("Output Contigs");

	if (output_contigs) {
		OutputMaskedContigs(resolved_gp.g,
				cfg::get().output_dir + "final_contigs_masked.fasta",
				resolved_gp.mismatch_masker);
		cfg::get_writable().final_contigs_file = cfg::get().output_dir
				+ "final_contigs.fasta";
		OutputContigs(resolved_gp.g,
				cfg::get().output_dir + "final_contigs_unmasked.fasta");
		if (cfg::get().paired_mode) {
			INFO("Outputting final masked contigs: ");
			OutputMaskedContigs(resolved_gp.g,
					cfg::get().output_dir + "final_contigs.fasta",
					resolved_gp.mismatch_masker, false, 0,
					cfg::get().cut_bad_connections);
		} else {
			INFO("Outputting final NONmasked contigs: ");
			OutputContigs(resolved_gp.g,
					cfg::get().output_dir + "final_contigs.fasta", 0,
					cfg::get().cut_bad_connections);
		}
	}
	OutputCutContigs(resolved_gp.g, cfg::get().output_dir + "cut.fasta");

	if (cfg::get().output_pictures) {
		WriteSimpleComponent(GraphComponent<Graph>(resolved_gp.g, resolved_gp.g.begin(), resolved_gp.g.end()),
				cfg::get().output_dir + subfolder + graph_name + "_4_cleared.dot",
				omnigraph::visualization::DefaultColorer(resolved_gp.g), tot_labeler_after);
		string file_str = cfg::get().output_dir + subfolder + graph_name
				+ "_4_cleared_colored.dot";
		ofstream filestr(file_str.c_str());
		omnigraph::visualization::CompositeGraphColorer<typename graph_pack::graph_t> colorer(
				make_shared<omnigraph::visualization::FixedColorer<typename graph_pack::graph_t::VertexId>>(
						"white"),
				make_shared<omnigraph::visualization::PositionsEdgeColorer<typename graph_pack::graph_t>>(
						resolved_gp.g, resolved_gp.edge_pos));
		visualization::ComponentVisualizer<typename graph_pack::graph_t> visualizer(resolved_gp.g, false);
		omnigraph::visualization::EmptyGraphLinker<typename graph_pack::graph_t> linker;
		omnigraph::visualization::ComponentVisualizer<typename graph_pack::graph_t>(resolved_gp.g, false).Visualize(filestr, tot_labeler_after, colorer, linker);
		filestr.close();
	}
}

template<class graph_pack>
void process_resolve_repeats(graph_pack& origin_gp,
        const io::SequencingLibrary<debruijn_config::DataSetData> &lib,
		PairedInfoIndexT<typename graph_pack::graph_t>& clustered_index,
		graph_pack& resolved_gp, const string& graph_name,
		const string& subfolder = "", bool output_contigs = true) {

	EdgeLabelHandler<typename graph_pack::graph_t> labels_after(resolved_gp.g,
			origin_gp.g);

	process_resolve_repeats(origin_gp, lib, clustered_index, resolved_gp, graph_name,
			labels_after, subfolder, output_contigs);
}

template<class graph_pack>
void component_statistics(graph_pack & conj_gp,
        const io::SequencingLibrary<debruijn_config::DataSetData> &lib,
        int component_id,
		PairedInfoIndexT<typename graph_pack::graph_t>& clustered_index) {

	string graph_name = ConstructComponentName("graph_", component_id).c_str();
	string component_name = cfg::get().output_dir + "graph_components/"
			+ graph_name;
	//component output
	string table_name = cfg::get().output_dir + "graph_components/tables/";
	make_dir(table_name);
	table_name += graph_name;
	set<typename graph_pack::graph_t::EdgeId> incoming_edges;
	set<typename graph_pack::graph_t::EdgeId> outgoing_edges;
	for (auto iter = conj_gp.g.SmartEdgeBegin(); !iter.IsEnd(); ++iter) {
		typename graph_pack::graph_t::VertexId start = conj_gp.g.EdgeStart(
				*iter);
		typename graph_pack::graph_t::VertexId end = conj_gp.g.EdgeEnd(*iter);
		if (conj_gp.g.length(*iter) > size_t(lib.data().mean_insert_size) + 100) {
			if (conj_gp.g.IsDeadStart(
					start) /*&& conj_gp.g.CheckUniqueOutgoingEdge(start)*/) {
				incoming_edges.insert(*iter);
			} else if (conj_gp.g.IsDeadEnd(
					end)/* && conj_gp.g.CheckUniqueIncomingEdge(end)*/) {
				outgoing_edges.insert(*iter);
			} else {
				WARN(
						"strange long edge in component " << component_name << " , edge_id " << conj_gp.int_ids.ReturnIntId(*iter));
			}
		}
	}
	INFO("incoming- outgoint set formed");
	int flag = 1;
	for (auto inc_iter = incoming_edges.begin();
			inc_iter != incoming_edges.end(); ++inc_iter) {
		int count = 0;
		for (auto out_iter = outgoing_edges.begin();
				out_iter != outgoing_edges.end(); ++out_iter) {
			if (clustered_index.GetEdgePairInfo(*inc_iter, *out_iter).size()
					== 1)
				count++;
		}
		if (count != 1)
			flag = 0;
	}
	FILE* file;
	if (flag)
		file = fopen((table_name + ".tbl_good").c_str(), "w");
	else
		file = fopen((table_name + ".tbl").c_str(), "w");

	INFO("Saving in-out table , " << component_name << " created");
	VERIFY(file != NULL);
	fprintf(file, "%7c", ' ');

	for (auto out_iter = outgoing_edges.begin();
			out_iter != outgoing_edges.end(); ++out_iter)
		fprintf(file, " %7zu", conj_gp.int_ids.ReturnIntId(*out_iter));
	fprintf(file, "\n");

	for (auto inc_iter = incoming_edges.begin();
			inc_iter != incoming_edges.end(); ++inc_iter) {
		fprintf(file, " %7zu", conj_gp.int_ids.ReturnIntId(*inc_iter));
		for (auto out_iter = outgoing_edges.begin();
				out_iter != outgoing_edges.end(); ++out_iter) {
			char c;
			if (clustered_index.GetEdgePairInfo(*inc_iter, *out_iter).size()
					== 0)
				c = '0';
			else
				c = 'X';
			fprintf(file, "%7c", c);
		}
		fprintf(file, "\n");
	}

	fprintf(file, "\n");
	for (auto inc_iter = incoming_edges.begin();
			inc_iter != incoming_edges.end(); ++inc_iter)
		fprintf(file, " %7zu", conj_gp.int_ids.ReturnIntId(*inc_iter));
	fprintf(file, "\n");
	for (auto out_iter = outgoing_edges.begin();
			out_iter != outgoing_edges.end(); ++out_iter)
		fprintf(file, " %7zu", conj_gp.int_ids.ReturnIntId(*out_iter));
	fprintf(file, "\n");

	fclose(file);

}

void resolve_conjugate_component(int component_id, const Sequence& genome, const io::SequencingLibrary<debruijn_config::DataSetData> &lib) {
	conj_graph_pack conj_gp(cfg::get().K, cfg::get().output_dir, genome,
			cfg::get().pos.max_single_gap, cfg::get().pos.careful_labeling);
	PairedIndexT paired_index(conj_gp.g/*, 5.*/);
	PairedIndexT clustered_index(conj_gp.g);

	INFO("Resolve component " << component_id);

	string graph_name = ConstructComponentName("graph_", component_id).c_str();
	// FIXME: Use path_utils
	string component_name = cfg::get().output_dir + "graph_components/"
			+ graph_name;

	ScanWithClusteredIndex(component_name, conj_gp, clustered_index);

	component_statistics(conj_gp, lib, component_id, clustered_index);

	conj_graph_pack resolved_gp(cfg::get().K, cfg::get().output_dir, genome,
			cfg::get().pos.max_single_gap, cfg::get().pos.careful_labeling);
	string sub_dir = "resolve_components/";

	// FIXME: Use path_utils
	string resolved_name = cfg::get().output_dir + "resolve_components"
			+ "/resolve_" + graph_name + "/";
	make_dir(resolved_name);

	WriteGraphPack(conj_gp,
			cfg::get().output_dir + sub_dir + graph_name + "_2_unresolved.dot");
	process_resolve_repeats(conj_gp, lib, clustered_index, resolved_gp, graph_name,
			sub_dir, false);
}

void resolve_nonconjugate_component(int /*component_id*/, const Sequence& /*genome*/) {
//	nonconj_graph_pack nonconj_gp(genome);
//  PairedInfoIndexT<nonconj_graph_pack::graph_t> clustered_index(nonconj_gp.g);
//
//	INFO("Resolve component "<<component_id);
//
//	string graph_name = ConstructComponentName("graph_", component_id).c_str();
//	string component_name = cfg::get().output_dir + "graph_components/"
//			+ graph_name;
//
//	ScanWithClusteredIndex(component_name, nonconj_gp, clustered_index);
//
//	component_statistics(nonconj_gp, component_id, clustered_index);
//
//	nonconj_graph_pack resolved_gp(genome);
//	string sub_dir = "resolve_components/";
//
//	string resolved_name = cfg::get().output_dir + "resolve_components"
//			+ "/resolve_" + graph_name + "/";
//	make_dir(resolved_name);
//	process_resolve_repeats(nonconj_gp, clustered_index, resolved_gp,
//			graph_name, sub_dir, false);
}

/*
void resolve_with_jumps(conj_graph_pack& gp, PairedInfoIndexT<Graph>& index,
		const PairedIndexT& jump_index) {
	WARN("Jump resolver not alailable");

//	VERIFY(cfg::get().andrey_params.);
//	resolve_repeats_ml(gp, index, cfg::get().output_dir + "jump_resolve/",
//			cfg::get().andrey_params,
//      boost::optional<const PairedIndexT>(jump_index));
}

void prepare_jump_index(const Graph& g, const PairedIndexT& raw_jump_index,
		PairedIndexT& jump_index) {
	JumpingEstimator<Graph> estimator(raw_jump_index);
	PairedIndexT clustered_jump_index(g);
	estimator.Estimate(clustered_jump_index);

	JumpingNormalizerFunction<Graph> nf(g, cfg::get().ds.RL(), 500);
	PairedInfoNormalizer<Graph> normalizer(nf);
	PairedIndexT normalized_jump_index(g);
	normalizer.FillNormalizedIndex(clustered_jump_index, normalized_jump_index);

	JumpingPairInfoChecker<Graph> filter(g, 300, 100, 100);
	filter.Filter(normalized_jump_index, jump_index);
}
*/


=======
bool prepare_scaffolding_index(conj_graph_pack& gp,
                               const io::SequencingLibrary<debruijn_config::DataSetData> &lib,
                               PairedIndexT& paired_index,
                               PairedIndexT& clustered_index) {

	double is_var = lib.data().insert_size_deviation;
	size_t delta = size_t(is_var);
	size_t linkage_distance = size_t(
			cfg::get().de.linkage_distance_coeff * is_var);
	GraphDistanceFinder<Graph> dist_finder(gp.g, (size_t) math::round(lib.data().mean_insert_size),
	                                       lib.data().read_length, delta);
	size_t max_distance = size_t(cfg::get().de.max_distance_coeff * is_var);
	boost::function<double(int)> weight_function;

	DEBUG("Retaining insert size distribution for it");
	if (lib.data().insert_size_distribution.size() == 0) {
	    return false;
	}

	WeightDEWrapper wrapper(lib.data().insert_size_distribution, lib.data().mean_insert_size);
	DEBUG("Weight Wrapper Done");
	weight_function = boost::bind(&WeightDEWrapper::CountWeight, wrapper, _1);

	PairInfoWeightFilter<Graph> filter(gp.g, 0.);
	DEBUG("Weight Filter Done");

	const AbstractDistanceEstimator<Graph>& estimator =
			SmoothingDistanceEstimator<Graph>(gp.g, paired_index, dist_finder,
					weight_function, linkage_distance, max_distance,
					cfg::get().ade.threshold, cfg::get().ade.range_coeff,
					cfg::get().ade.delta_coeff, cfg::get().ade.cutoff,
					cfg::get().ade.min_peak_points, cfg::get().ade.inv_density,
					cfg::get().ade.percentage,
					cfg::get().ade.derivative_threshold, true);
	estimate_with_estimator(gp.g, estimator, filter, clustered_index);
>>>>>>> 6321cb44


template<class EdgeQualityLaber>
void resolve_repeats_by_coverage(conj_graph_pack& conj_gp, size_t insert_size, std::vector< PathInfo<Graph> >& filteredPaths,
<<<<<<< HEAD
				PairedIndexT& clustered_index,
				const EdgeQualityLaber& quality_labeler ) {
=======
                                 PairedIndexT& clustered_index,
                                 const EdgeQuality<Graph, Index>& quality_labeler) {
>>>>>>> 6321cb44

    typedef DeBruijnEdgeIndex<KmerStoringDeBruijnEdgeIndex<conj_graph_pack::graph_t, runtime_k::RtSeq>> KmerIndex;
		KmerIndex kmer_index((unsigned) conj_gp.g.k() + 1, conj_gp.g, cfg::get().output_dir);
		if (cfg::get().developer_mode) {

		std::string path;
		if (cfg::get().entry_point <= ws_simplification) 
			path = cfg::get().output_dir + "/saves/debruijn_kmer_index_after_construction";
		else
			path = cfg::get().load_from + "/debruijn_kmer_index_after_construction";
		bool val = LoadEdgeIndex(path, kmer_index);
		VERIFY_MSG(val, "can not open file "+path+".kmidx");
		INFO("Updating index from graph started");

		//DeBruijnEdgeIndexBuilder<runtime_k::RtSeq>().UpdateIndexFromGraph(kmer_index, conj_gp.g);
		EdgeInfoUpdater<KmerIndex, Graph> updater(conj_gp.g, kmer_index);
		updater.UpdateAll();
		SaveEdgeIndex(cfg::get().output_dir + "/saves/debruijn_kmer_index_after_construction", kmer_index);
	}

	/*int number_of_buckets = 10;
	auto bm = BucketMapper<conj_graph_pack::graph_t>(conj_gp.g, kmerIndex, cfg::get().K + 1, number_of_buckets);
	bm.InitBuckets();

	int bucket_in = 0;
	int bucket_out = 0;
	int repeat_distance = 500;
	double probability = bm.GetProbablityFromBucketToBucketForDistance (bucket_in, bucket_out, repeat_distance) ;*/
	//auto index = FlankingCoverage<Graph>(conj_gp.g, kmer_index, 50, cfg::get().K + 1);
    FlankingCoverage<Graph, KmerIndex> index(conj_gp.g, kmer_index, 50, (int) cfg::get().K + 1);

	EdgeLabelHandler<conj_graph_pack::graph_t> labels_after(conj_gp.g, conj_gp.g);
	CoverageBasedResolution<conj_graph_pack, EdgeQualityLaber, KmerIndex> cov_rr
	(conj_gp, kmer_index, quality_labeler, cfg::get().cbrr.tandem_ratio_lower_threshold,
			cfg::get().cbrr.tandem_ratio_upper_threshold, cfg::get().cbrr.repeat_length_upper_threshold);
	cov_rr.resolve_repeats_by_coverage(index, insert_size, labels_after, clustered_index, filteredPaths, cfg::get().output_dir + "resolved_by_coverage.fasta");

	INFO("Repeats are resolved by coverage");

}

<<<<<<< HEAD
/*
 * Return index of first paired-end library or -1 if there is no paired end library
 */
int GetFirstPELibIndex() {
	for (size_t i = 0; i < cfg::get().ds.reads.lib_count(); ++i) {
		if (cfg::get().ds.reads[i].type() == io::LibraryType::PairedEnd && cfg::get().ds.reads[i].data().mean_insert_size != 0.0) {
			return (int) i;
		}
	}
	return -1;
}


//Use only one pe library
void split_resolving(conj_graph_pack& conj_gp, PairedIndicesT& paired_indices,
		PairedIndicesT& clustered_indices, PairedIndicesT& scaffold_indices,
		Sequence& genome,
		size_t pe_lib_index) {

	PairedIndexT& paired_index = paired_indices[pe_lib_index];
	PairedIndexT& clustered_index = clustered_indices[pe_lib_index];
	PairedIndexT& scaffold_index = scaffold_indices[pe_lib_index];
	const io::SequencingLibrary<debruijn_config::DataSetData> &lib = cfg::get().ds.reads[pe_lib_index];
	int number_of_components = 0;
	//TODO: do we have non symmetric_resolve? can we delete this if?
	if (cfg::get().rr.symmetric_resolve) {
		if (cfg::get().componential_resolve) {
			make_dir(cfg::get().output_dir + "graph_components" + "/");
			number_of_components = PrintGraphComponents(
					cfg::get().output_dir + "graph_components/graph_", conj_gp,
					size_t(lib.data().mean_insert_size) + 100, clustered_index);
			INFO("number of components " << number_of_components);
		}

		conj_graph_pack resolved_gp(cfg::get().K, cfg::get().output_dir, genome,
				cfg::get().pos.max_single_gap, cfg::get().pos.careful_labeling);
		resolved_gp.index.Detach();

		EdgeLabelHandler<conj_graph_pack::graph_t> labels_after(resolved_gp.g,
				conj_gp.g);

		process_resolve_repeats(conj_gp, lib, clustered_index, resolved_gp, "graph",
				labels_after, "", true, cfg::get().rr.kill_loops);

		if (cfg::get().use_scaffolder) {
			vector<size_t> indexs;
			indexs.push_back(pe_lib_index);
			INFO("Transfering paired information");
			PairedInfoIndexT<conj_graph_pack::graph_t> resolved_graph_paired_info_cl(
					resolved_gp.g);
			ProduceResolvedPairedInfo(conj_gp, clustered_index, resolved_gp,
					labels_after, resolved_graph_paired_info_cl);
			PairedInfoIndexT<conj_graph_pack::graph_t> resolved_graph_paired_info(
					resolved_gp.g);
			ProduceResolvedPairedInfo(conj_gp, paired_index, resolved_gp,
					labels_after, resolved_graph_paired_info);
			vector<PairedIndexT*> pe_indexs;
			vector<PairedIndexT*> pe_scaf_indexs;
			pe_indexs.push_back(&resolved_graph_paired_info_cl);
			PairedInfoIndexT<conj_graph_pack::graph_t>* resolved_graph_scaff_clustered =
									new PairedInfoIndexT<conj_graph_pack::graph_t>(resolved_gp.g);
			ProduceResolvedPairedInfo(conj_gp, scaffold_index, resolved_gp,
                                      labels_after,
                                      *resolved_graph_scaff_clustered);
            DEBUG("Resolved scaffolding index size " << resolved_graph_scaff_clustered->size());
            pe_scaf_indexs.push_back(resolved_graph_scaff_clustered);

			INFO("Scaffolding");
			path_extend::ResolveRepeatsPe(resolved_gp, pe_indexs,
                                          pe_scaf_indexs, indexs,
                                          vector<PathStorageInfo<Graph> >(),
                                          cfg::get().output_dir,
                                          "scaffolds.fasta", false, boost::none,
                                          false);
			vector<PathStorage<Graph>* > empty;
			SaveResolved(resolved_gp, resolved_graph_paired_info,
					resolved_graph_paired_info_cl, *resolved_graph_scaff_clustered, empty);
			delete resolved_graph_scaff_clustered;
		}

		if (cfg::get().componential_resolve) {
			make_dir(cfg::get().output_dir + "resolve_components" + "/");
			for (int i = 0; i < number_of_components; i++) {
				resolve_conjugate_component(i + 1, genome, lib);
			}
		}
	}
}
void AddSingleLongReads(vector<PathStorageInfo<Graph> > &long_reads_libs,
                        const vector<PathStorage<Graph>* >& single_long_reads) {
    for (size_t i = 0; i < single_long_reads.size(); ++i) {
        PathStorage<Graph>* storage = single_long_reads[i];
        vector<PathInfo<Graph> > paths = storage->GetAllPaths();
        PathStorageInfo<Graph> single_storage(
                paths,
                cfg::get().pe_params.long_reads.single_reads.filtering,
                cfg::get().pe_params.long_reads.single_reads.weight_priority,
                cfg::get().pe_params.long_reads.single_reads
                        .unique_edge_priority);
        long_reads_libs.push_back(single_storage);
    }
}
void pe_resolving(conj_graph_pack& conj_gp, PairedIndicesT& paired_indexes,
                  PairedIndicesT& clustered_indices,
                  PairedIndicesT& scaffold_indices,
                  const EdgeQuality<Graph, Index>& quality_labeler,
                  vector<PathStorageInfo<Graph> > &long_reads_libs,
                  vector<PathStorage<Graph>* >& single_long_reads) {
    vector<PairedIndexT*> pe_indexes;
    vector<PairedIndexT*> pe_scaf_indices;
    vector<size_t> indexes;
//    vector<PathStorageInfo<Graph> > long_reads_libs;
=======
size_t get_first_pe_lib_index() {
	for (size_t i = 0; i < cfg::get().ds.reads.lib_count(); ++i)
		if (cfg::get().ds.reads[i].type() == io::LibraryType::PairedEnd && cfg::get().ds.reads[i].data().mean_insert_size != 0.0)
			return i;

    return -1UL;
}

void prepare_all_scaf_libs(conj_graph_pack& conj_gp,
                           vector<PairedIndexT*>& scaff_indexs, vector<size_t>& indexes) {
	vector<PairedIndexT*> cl_scaff_indexs;
	for (size_t i = 0; i < scaff_indexs.size(); ++i) {
		PairedIndexT* pe = new PairedIndexT(conj_gp.g);
		cl_scaff_indexs.push_back(pe);
		INFO("Scaffolding distance estimating started for lib #" << indexes[i]);
		if (!prepare_scaffolding_index(conj_gp, cfg::get().ds.reads[indexes[i]], *scaff_indexs[i], *cl_scaff_indexs[i])) {
		    WARN("Lib #" << indexes[i] << " will not be used for scaffolding");
		}
	}
	scaff_indexs.clear();
	scaff_indexs.insert(scaff_indexs.end(), cl_scaff_indexs.begin(),
			cl_scaff_indexs.end());
}

//todo check usages!!!
void delete_index(vector<PairedIndexT*>& index) {
	for (size_t i = 0; i < index.size(); ++i)
		delete index[i];
}

void pe_resolving(conj_graph_pack& conj_gp, PairedIndicesT& paired_indices,	PairedIndicesT& clustered_indices, const EdgeQuality<Graph, Index>& quality_labeler) {
	vector<PairedIndexT*> pe_indexs;
	vector<PairedIndexT*> pe_scaf_indexs;
	vector<size_t> indexes;

	for (size_t i = 0; i < cfg::get().ds.reads.lib_count(); ++i) {
        const auto& lib = cfg::get().ds.reads[i];
		if (lib.data().mean_insert_size != 0.0 &&
            (lib.type() == io::LibraryType::PairedEnd ||
             lib.type() == io::LibraryType::MatePairs)) {
			pe_indexs.push_back(&clustered_indices[i]);
			pe_scaf_indexs.push_back(&paired_indices[i]);
			indexes.push_back(i);
		}
	}

    //LongReadStorage<Graph> long_read(conj_gp.g);
     //long_read.LoadFromFile("/storage/labnas/students/igorbunova/path-extend2/algorithmic-biology/assembler/pacbio.mpr");

    PathStorage<Graph> long_read(conj_gp.g);
>>>>>>> 6321cb44
    GapStorage<Graph> gaps(conj_gp.g);
    AddSingleLongReads(long_reads_libs, single_long_reads);
    for (size_t i = 0; i < cfg::get().ds.reads.lib_count(); ++i) {
        io::LibraryType type = cfg::get().ds.reads[i].type();
        if (type == io::LibraryType::PairedEnd
                || type == io::LibraryType::MatePairs) {
            pe_indexes.push_back(&clustered_indices[i]);
            pe_scaf_indices.push_back(&scaffold_indices[i]);
            indexes.push_back(i);
        } else if (type == io::LibraryType::PacBioReads) {
            //TODO: need to read reads from stream instead of file and delete pacbio_on + pacbio reads from config
//            PathStorage<Graph> pacbio_read(conj_gp.g);
//            INFO("creating  multiindex with k = " << cfg::get().pb.pacbio_k);
//            PacBioAligner pac_aligner(conj_gp, paired_indexes, clustered_indices, cfg::get().pb.pacbio_k);
//            INFO("index created");
//            pac_aligner.pacbio_test(pacbio_read, gaps);
//            vector<PathInfo<Graph> > pacbio_paths = pacbio_read.GetAllPaths();
//            PathStorageInfo<Graph> pacbio_storage(
//                    pacbio_paths,
//                    cfg::get().pe_params.long_reads.pacbio_reads.filtering,
//                    cfg::get().pe_params.long_reads.pacbio_reads.priority);
//            long_reads_libs.push_back(pacbio_storage);
        }
    }
    if (cfg::get().coverage_based_rr_on == true) {
        std::vector<PathInfo<Graph> > filteredPaths;
        int pe_lib_index = GetFirstPELibIndex();
        const io::SequencingLibrary<debruijn_config::DataSetData> &lib =
                cfg::get().ds.reads[pe_lib_index];
        resolve_repeats_by_coverage(conj_gp, (size_t) lib.data().mean_insert_size,
                                    filteredPaths, clustered_indices[0],
                                    quality_labeler);
        PathStorageInfo<Graph> single_storage(
                filteredPaths,
                cfg::get().pe_params.long_reads.coverage_base_rr.filtering,
                cfg::get().pe_params.long_reads.coverage_base_rr.weight_priority,
                cfg::get().pe_params.long_reads.coverage_base_rr.unique_edge_priority);
        long_reads_libs.push_back(single_storage);
    }

<<<<<<< HEAD
    //TODO: Delete this code
    if (cfg::get().pacbio_test_on) {
//        PathStorage<Graph> pacbio_read(conj_gp.g);
//        INFO("creating  multiindex with k = " << cfg::get().pb.pacbio_k);
//        PacBioAligner pac_aligner(conj_gp, paired_indexes, clustered_indices, cfg::get().pb.pacbio_k);
//        INFO("index created");
//        pac_aligner.pacbio_test(pacbio_read, gaps);
//        vector<PathInfo<Graph> > pacbio_paths = pacbio_read.GetAllPaths();
//        PathStorageInfo<Graph> pacbio_storage(
//                pacbio_paths,
//                cfg::get().pe_params.long_reads.pacbio_reads.filtering,
//                cfg::get().pe_params.long_reads.pacbio_reads.priority);
//        long_reads_libs.push_back(pacbio_storage);
    }
    std::string name = "scaffolds.fasta";
    bool traverse_loops = true;
    if (!(cfg::get().use_scaffolder
            && cfg::get().pe_params.param_set.scaffolder_options.on)) {
        name = "final_contigs.fasta";
        pe_scaf_indices.clear();
        traverse_loops = false;
    }
    path_extend::ResolveRepeatsPe(
            conj_gp, pe_indexes, pe_scaf_indices, indexes, long_reads_libs,
            cfg::get().output_dir, name, traverse_loops,
            boost::optional<std::string>("final_contigs.fasta"));
=======
	std::vector< PathInfo<Graph> > filteredPaths;
	if (cfg::get().developer_mode) {
	    OutputContigs(conj_gp.g, cfg::get().output_dir + "before_resolve.fasta");
	}

	if (cfg::get().coverage_based_rr_on == true){
		size_t pe_lib_index = get_first_pe_lib_index();
		const io::SequencingLibrary<debruijn_config::DataSetData> &lib = cfg::get().ds.reads[pe_lib_index];
		resolve_repeats_by_coverage(conj_gp, (size_t) lib.data().mean_insert_size, filteredPaths, clustered_indices[0], quality_labeler);
	}

    //LongReadStorage<Graph> long_read(conj_gp.g);
	if (cfg::get().pacbio_test_on) {
		INFO("creating multiindex with k = " << cfg::get().pb.pacbio_k);
		PacBioAligner pac_aligner(conj_gp, cfg::get().pb.pacbio_k);
		INFO("index created");
		filteredPaths = long_read.GetAllPaths();
		pac_aligner.pacbio_test(long_read, gaps);
	}

	if (cfg::get().use_scaffolder && cfg::get().pe_params.param_set.scaffolder_options.on) {
	    if (cfg::get().pe_params.param_set.scaffolder_options.cluster_info) {
	        prepare_all_scaf_libs(conj_gp, pe_scaf_indexs, indexes);
	    }
        //path_extend::resolve_repeats_pe(conj_gp, pe_indexs, pe_scaf_indexs, indexes, long_read.GetAllPaths(), cfg::get().output_dir, "scaffolds.fasta", true, boost::optional<std::string>("final_contigs.fasta"));
        path_extend::resolve_repeats_pe(conj_gp, pe_indexs, pe_scaf_indexs, indexes, filteredPaths, cfg::get().output_dir, "scaffolds.fasta", true, boost::optional<std::string>("final_contigs.fasta"));
        delete_index(pe_scaf_indexs);
	} else {
		pe_scaf_indexs.clear();
		//path_extend::resolve_repeats_pe(conj_gp, pe_indexs, pe_scaf_indexs, indexes, long_read.GetAllPaths(), cfg::get().output_dir, "final_contigs.fasta", false, boost::none);
		path_extend::resolve_repeats_pe(conj_gp, pe_indexs, pe_scaf_indexs, indexes, filteredPaths, cfg::get().output_dir, "final_contigs.fasta", false, boost::none);
	}
>>>>>>> 6321cb44
}

void resolve_repeats() {
	Sequence genome = cfg::get().developer_mode ? cfg::get().ds.reference_genome : Sequence();

	conj_graph_pack conj_gp(cfg::get().K, cfg::get().output_dir, genome,
			cfg::get().pos.max_single_gap, cfg::get().pos.careful_labeling,
			!cfg::get().developer_mode);

	PairedIndicesT paired_indices(conj_gp.g, cfg::get().ds.reads.lib_count());
	PairedIndicesT clustered_indices(conj_gp.g,	cfg::get().ds.reads.lib_count());
    PairedIndicesT scaffold_indices(conj_gp.g, cfg::get().ds.reads.lib_count());
    vector<PathStorageInfo<Graph> > long_reads_libs;
    vector<PathStorage<Graph>* > single_long_reads;
    for (size_t i = 0; i < cfg::get().ds.count_single_libs; ++i){
        single_long_reads.push_back(new PathStorage<Graph>(conj_gp.g));
    }
	if (!cfg::get().developer_mode) {
		conj_gp.edge_pos.Detach();
		paired_indices.Detach();
		clustered_indices.Detach();
		if (!cfg::get().gap_closer_enable && !cfg::get().paired_mode) {
		    //todo ?
//			conj_gp.kmer_mapper.Detach();
		}
	 }
     PathStorage<Graph> pacbio_read(conj_gp.g);

	 exec_distance_estimation(conj_gp, paired_indices, clustered_indices, scaffold_indices, pacbio_read, single_long_reads);

	 if (cfg::get().entry_point <= ws_pacbio_aligning){
	     INFO(" need to align pb");
	     if (cfg::get().pacbio_test_on) {
	         INFO("creating  multiindex with k = " << cfg::get().pb.pacbio_k);
	         PacBioAligner pac_aligner(conj_gp, paired_indices, clustered_indices, scaffold_indices, single_long_reads, cfg::get().pb.pacbio_k);
	         INFO("index created");
	         GapStorage<Graph> gaps(conj_gp.g);
	         pac_aligner.pacbio_test(pacbio_read, gaps);
	     }
         for (size_t i = 0; i < cfg::get().ds.reads.lib_count(); ++i) {
             io::LibraryType type = cfg::get().ds.reads[i].type();
             if (type == io::LibraryType::PacBioReads) {
                 //TODO: need to read reads from stream instead of file and delete pacbio_on + pacbio reads from config
                 PathStorage<Graph> pacbio_read1(conj_gp.g);
                 INFO("creating  multiindex with k = " << cfg::get().pb.pacbio_k);
                 PacBioAligner pac_aligner(conj_gp, paired_indices, clustered_indices, scaffold_indices, single_long_reads, cfg::get().pb.pacbio_k);
                 INFO("index created");
                 GapStorage<Graph> gaps(conj_gp.g);
                 pac_aligner.pacbio_test(pacbio_read1, gaps);
                 vector<PathInfo<Graph> > pacbio_paths = pacbio_read.GetAllPaths();
                 PathStorageInfo<Graph> pacbio_storage(
                         pacbio_paths,
                         cfg::get().pe_params.long_reads.coverage_base_rr.filtering,
                         cfg::get().pe_params.long_reads.coverage_base_rr.weight_priority,
                         cfg::get().pe_params.long_reads.coverage_base_rr.unique_edge_priority);
                 long_reads_libs.push_back(pacbio_storage);
             }
        }
	}
	if (cfg::get().pacbio_test_on) {
	    INFO("getting paths");
        vector<PathInfo<Graph> > pacbio_paths = pacbio_read.GetAllPaths();
        PathStorageInfo<Graph> pacbio_storage(
        pacbio_paths,
        cfg::get().pe_params.long_reads.coverage_base_rr.filtering,
        cfg::get().pe_params.long_reads.coverage_base_rr.weight_priority,
        cfg::get().pe_params.long_reads.coverage_base_rr.unique_edge_priority);
        long_reads_libs.push_back(pacbio_storage);
	}
	if (cfg::get().developer_mode && cfg::get().pos.late_threading) {
		FillPos(conj_gp, conj_gp.genome, "10");
		FillPos(conj_gp, !conj_gp.genome, "11");
		if (!cfg::get().pos.contigs_for_threading.empty()
				&& FileExists(cfg::get().pos.contigs_for_threading)) {
			FillPosWithRC(conj_gp, cfg::get().pos.contigs_for_threading,
					"thr_");
		}

		if (!cfg::get().pos.contigs_to_analyze.empty()
				&& FileExists(cfg::get().pos.contigs_to_analyze)) {
			FillPosWithRC(conj_gp, cfg::get().pos.contigs_to_analyze, "anlz_");
		}
	}


//	RunTopologyTipClipper(conj_gp.g, 300, 2000, 1000);

	//todo refactor labeler creation
	total_labeler_graph_struct graph_struct(conj_gp.g, &conj_gp.int_ids,
			&conj_gp.edge_pos);
	total_labeler tot_lab(&graph_struct);
	EdgeQuality<Graph, Index> quality_labeler(conj_gp.g, conj_gp.index,
			conj_gp.kmer_mapper, conj_gp.genome);
	CompositeLabeler<Graph> labeler(tot_lab, quality_labeler);
	detail_info_printer printer(conj_gp, labeler, cfg::get().output_dir);
	printer(ipp_before_repeat_resolution);

	bool no_valid_libs = true;
    for (size_t i = 0; i < cfg::get().ds.reads.lib_count(); ++i) {
        if (cfg::get().ds.reads[i].data().mean_insert_size != 0.0) {
            no_valid_libs = false;
            break;
        }
    }

    if (cfg::get().paired_mode && no_valid_libs)
        WARN("Insert size was not estimated for any of the paired libraries, repeat resolution module will not run.");

<<<<<<< HEAD
	if (!cfg::get().paired_mode
	        || no_valid_libs
			|| cfg::get().rm == debruijn_graph::resolving_mode::rm_none ||  single_long_reads.size() == 0) {
		OutputContigs(conj_gp.g, cfg::get().output_dir + "final_contigs.fasta");
=======
	if (!cfg::get().paired_mode ||
        no_valid_libs ||
        cfg::get().rm == debruijn_graph::resolving_mode::rm_none) {
		OutputContigs(conj_gp.g, cfg::get().output_dir + "final_contigs.fasta");

        if (cfg::get().pacbio_test_on) {
		    PathStorage<Graph> long_read(conj_gp.g);
		    GapStorage<Graph> gaps(conj_gp.g);
			std::vector< PathInfo<Graph> > filteredPaths;
		    //LongReadStorage<Graph> long_read(conj_gp.g);
			INFO("creating  multiindex with k = " << cfg::get().pb.pacbio_k);
			PacBioAligner pac_aligner(conj_gp, cfg::get().pb.pacbio_k);
			INFO("index created");
			filteredPaths = long_read.GetAllPaths();
			pac_aligner.pacbio_test(long_read, gaps);
		}
>>>>>>> 6321cb44
		return;
	}

    OutputContigs(conj_gp.g, cfg::get().output_dir + "before_rr.fasta");

<<<<<<< HEAD
	//Repeat resolving begins
	int pe_lib_index = GetFirstPELibIndex();
	INFO("STAGE == Resolving Repeats");
	if (cfg::get().ds.reads.lib_count() == 1 && pe_lib_index >= 0
			&& cfg::get().rm == debruijn_graph::resolving_mode::rm_split && !cfg::get().long_single_mode) {
		INFO("Split repeat resolving");
		split_resolving(conj_gp, paired_indices, clustered_indices, scaffold_indices, genome,
				pe_lib_index);
	}
	else if (cfg::get().long_single_mode || cfg::get().ds.reads.lib_count() > 1 || pe_lib_index == -1
			|| cfg::get().rm
					== debruijn_graph::resolving_mode::rm_path_extend) {
		INFO("Path-Extend repeat resolving");
		pe_resolving(conj_gp, paired_indices, clustered_indices,  scaffold_indices, quality_labeler, long_reads_libs, single_long_reads);
	}
	else if (cfg::get().rm == debruijn_graph::resolving_mode::rm_rectangles) {
=======
	// Repeat resolving begins
	size_t pe_lib_index = get_first_pe_lib_index();
	INFO("STAGE == Resolving Repeats");
    if (cfg::get().ds.reads.lib_count() > 1 || pe_lib_index == -1UL ||
        cfg::get().rm == debruijn_graph::resolving_mode::rm_path_extend) {
		INFO("Path-Extend repeat resolving");
		pe_resolving(conj_gp, paired_indices, clustered_indices, quality_labeler);
	} else if (cfg::get().rm == debruijn_graph::resolving_mode::rm_rectangles) {
>>>>>>> 6321cb44
		INFO("Ready to run rectangles repeat resolution module");
	} else {
		INFO("Unsupported repeat resolver");
		OutputContigs(conj_gp.g, cfg::get().output_dir + "final_contigs.fasta");
	}
<<<<<<< HEAD
	for (size_t i = 0; i < cfg::get().ds.count_single_libs; ++i) {
        delete single_long_reads[i];
    }
=======
>>>>>>> 6321cb44
}

void exec_repeat_resolving() {
	if (cfg::get().entry_point <= ws_repeats_resolving) {
		resolve_repeats();
		//todo why nothing to save???
		// nothsng to save yet
	} else {
		INFO("Loading Repeat Resolving");
		INFO("Nothing to load");
		// nothing to load
	}
}

} // debruijn_graph
<|MERGE_RESOLUTION|>--- conflicted
+++ resolved
@@ -42,855 +42,10 @@
 
 namespace debruijn_graph {
 
-<<<<<<< HEAD
-void resolve_repeats(PairedReadStream& stream, const Sequence& genome);
-
-template<class gp_t>
-void WriteGraphPack(gp_t& gp, const string& file_name) {
-	ofstream filestr(file_name);
-	omnigraph::visualization::CompositeGraphColorer<typename gp_t::graph_t> colorer(
-			make_shared<omnigraph::visualization::FixedColorer<typename gp_t::graph_t::VertexId>>("white"),
-			make_shared<omnigraph::visualization::PositionsEdgeColorer<typename gp_t::graph_t>>(gp.g, gp.edge_pos));
-
-	EdgeQuality<typename gp_t::graph_t, typename gp_t::index_t> edge_qual(gp.g, gp.index,
-			gp.kmer_mapper, gp.genome);
-	total_labeler_graph_struct graph_struct(gp.g, &gp.int_ids, &gp.edge_pos);
-	total_labeler tot_lab(&graph_struct);
-	CompositeLabeler<Graph> labeler(tot_lab, edge_qual);
-	visualization::ComponentVisualizer<Graph> visualizer(gp.g, false);
-	omnigraph::visualization::EmptyGraphLinker<typename gp_t::graph_t> linker;
-	omnigraph::visualization::ComponentVisualizer<typename gp_t::graph_t>(gp.g, false).Visualize(filestr, labeler, colorer, linker);
-//	DotGraphPrinter<typename gp_t::graph_t> g_print(gp.g, labeler, colorer, " ",
-//			filestr);
-//	SimpleGraphVisualizer<typename gp_t::graph_t> gv(gp.g, g_print);
-//	gv.Visualize();
-}
-
-void SaveResolved(conj_graph_pack& resolved_gp,
-		const PairedIndexT& resolved_graph_paired_info,
-		const PairedIndexT& resolved_graph_paired_info_cl,
-		const PairedIndexT& resolved_graph_scaffold_paired_info,
-		vector<PathStorage<Graph>* >& single_long_reads) {
-
-	if (cfg::get().make_saves) {
-		string p = path::append_path(cfg::get().output_saves, "split_resolved");
-		INFO("Saving current state to " << p);
-		PrintAll(p, resolved_gp, resolved_graph_paired_info,
-				resolved_graph_paired_info_cl, resolved_graph_scaffold_paired_info, single_long_reads);
-		write_lib_data(p);
-	}
-}
-
-template<class graph_pack>
-void FindDistanceFromRepeats(graph_pack& gp,
-		EdgeLabelHandler<typename graph_pack::graph_t>& labels_after,
-		map<EdgeId, pair<size_t, size_t> >& distance_to_repeats_end) {
-	set<EdgeId> not_unique;
-	for (auto iter = gp.g.SmartEdgeBegin(); !iter.IsEnd(); ++iter) {
-//		VertexId start = gp.g.EdgeStart(*iter);
-//		VertexId end = gp.g.EdgeEnd(*iter);
-		//Graph topology implied repeats
-//		if (((gp.g.CheckUniqueIncomingEdge(end) && !gp.g.IsDeadEnd(end)) ||( gp.g.CheckUniqueOutgoingEdge(start)  && !gp.g.IsDeadStart(start) )) && (gp.g.length(*iter) <  cfg::get().rr.max_repeat_length))
-//			not_unique.insert(*iter);
-//		//Split-based repeats
-//		else
-		if (labels_after.edge_inclusions.find(*iter)
-				!= labels_after.edge_inclusions.end()
-				&& labels_after.edge_inclusions[*iter].size() > 1)
-			not_unique.insert(*iter);
-	}
-	set<set<EdgeId> > components;
-	while (!not_unique.empty()) {
-		set<EdgeId> wfs_set;
-		wfs_set.insert(*not_unique.begin());
-		set<EdgeId> component;
-		while (!wfs_set.empty()) {
-			for (auto iter = wfs_set.begin(); iter != wfs_set.end();) {
-				component.insert(*iter);
-				VertexId start = gp.g.EdgeStart(*iter);
-				VertexId end = gp.g.EdgeEnd(*iter);
-				vector<EdgeId> next = gp.g.IncomingEdges(start);
-				for (auto e_iter = next.begin(); e_iter != next.end(); e_iter++)
-					if (not_unique.find(*e_iter) != not_unique.end()
-							&& component.find(*e_iter) == component.end())
-						wfs_set.insert(*e_iter);
-				next = gp.g.OutgoingEdges(end);
-				for (auto e_iter = next.begin(); e_iter != next.end(); e_iter++)
-					if (not_unique.find(*e_iter) != not_unique.end()
-							&& component.find(*e_iter) == component.end())
-						wfs_set.insert(*e_iter);
-				set<EdgeId>::iterator new_iter = iter;
-				new_iter++;
-				wfs_set.erase(iter);
-				iter = new_iter;
-
-			}
-		}
-		DEBUG("not_unique_component");
-		for (auto iter = component.begin(); iter != component.end(); ++iter) {
-			DEBUG(gp.g.int_id(*iter));
-			not_unique.erase(*iter);
-		}
-		components.insert(component);
-		FillComponentDistances(component, distance_to_repeats_end, gp);
-		component.clear();
-	}
-	string p = path::append_path(cfg::get().output_saves,
-			"distance_from_repeats");
-	if (cfg::get().make_saves)
-		SaveComponents(p, components, gp);
-}
-
-template<class graph_pack>
-void FillComponentDistances(set<EdgeId>& component,
-		map<EdgeId, pair<size_t, size_t> > & distances_map, graph_pack& gp) {
-	map<EdgeId, pair<size_t, size_t> > component_map;
-	map<VertexId, pair<int, int> > vertex_map;
-	//longest pathes from start and end of edge resp to first base(backward and forward resp) not in repeat;
-	for (auto iter = component.begin(); iter != component.end(); iter++) {
-		component_map.insert(
-				std::make_pair(*iter, std::make_pair(1000000, 1000000)));
-		VertexId start = gp.g.EdgeStart(*iter);
-		VertexId end = gp.g.EdgeEnd(*iter);
-		vertex_map.insert(
-				std::make_pair(start, std::make_pair(-1000000, -1000000)));
-		vertex_map.insert(
-				std::make_pair(end, std::make_pair(-1000000, -1000000)));
-	}
-	for (auto iter = component.begin(); iter != component.end(); iter++) {
-		VertexId start = gp.g.EdgeStart(*iter);
-		VertexId end = gp.g.EdgeEnd(*iter);
-		vector<EdgeId> next = gp.g.IncomingEdges(start);
-		for (auto e_iter = next.begin(); e_iter != next.end(); e_iter++)
-			if (component.find(*e_iter) == component.end())
-				vertex_map[start].first = 0;
-		if (next.size() == 0)
-			vertex_map[start].first = 0;
-
-		next = gp.g.OutgoingEdges(end);
-		for (auto e_iter = next.begin(); e_iter != next.end(); e_iter++)
-			if (component.find(*e_iter) == component.end())
-				vertex_map[end].second = 0;
-		if (next.size() == 0)
-			vertex_map[end].second = 0;
-	}
-	pair<set<EdgeId>, set<EdgeId> > used;
-	for (size_t j = 0; j < 10000; j++) {
-		bool changed = false;
-		for (auto iter = component.begin(); iter != component.end(); iter++) {
-			VertexId start = gp.g.EdgeStart(*iter);
-			VertexId end = gp.g.EdgeEnd(*iter);
-			int len = (int) gp.g.length(*iter);
-			if (used.first.find(*iter) == used.first.end()) {
-				if (vertex_map[start].first >= 0
-						&& vertex_map[start].first + len
-								> vertex_map[end].first) {
-					vertex_map[end].first = vertex_map[start].first + len;
-					changed = true;
-					used.first.insert(*iter);
-				}
-			}
-
-			if (used.second.find(*iter) == used.second.end()) {
-				if (vertex_map[end].second >= 0
-						&& vertex_map[end].second + len
-								> vertex_map[start].second) {
-					vertex_map[start].second = vertex_map[end].second + len;
-					changed = true;
-					used.second.insert(*iter);
-				}
-			}
-		}
-		if (!changed)
-			break;
-	}
-	for (auto iter = component.begin(); iter != component.end(); iter++) {
-		VertexId start = gp.g.EdgeStart(*iter);
-		VertexId end = gp.g.EdgeEnd(*iter);
-		component_map[*iter] = std::make_pair(vertex_map[start].first,
-				vertex_map[end].second);
-	}
-//	for(size_t j = 0; j < 1000; j++){
-//		bool changed = false;
-//		for (auto iter = component.begin(); iter != component.end(); iter ++) {
-//			size_t max_incoming_path = -1000;
-//			size_t max_outgoing_path = -1000;
-//			VertexId start = gp.g.EdgeStart(*iter);
-//			VertexId end = gp.g.EdgeEnd(*iter);
-//			vector<EdgeId> next = gp.g.IncomingEdges(start);
-//			for (auto e_iter = next.begin(); e_iter != next.end(); e_iter++)
-//				if (component_map.find(*e_iter) != component_map.end())
-//					max_incoming_path = max(max_incoming_path, component_map[*e_iter].first + gp.g.length(*e_iter));
-//			next = gp.g.OutgoingEdges(end);
-//			for (auto e_iter = next.begin(); e_iter != next.end(); e_iter++)
-//				if (component_map.find(*e_iter) != component_map.end())
-//					max_outgoing_path = min(max_outgoing_path, component_map[*e_iter].second + gp.g.length(*e_iter));
-//			if (max_incoming_path < component_map[*iter].first){
-//				changed = true;
-//				component_map[*iter].first = max_incoming_path;
-//			}
-//			if (max_outgoing_path < component_map[*iter].second){
-//				changed = true;
-//				component_map[*iter].second = max_outgoing_path;
-//			}
-//		}
-//		if (!changed)
-//			break;
-//	}
-	DEBUG("not_unique_component");
-	for (auto iter = component.begin(); iter != component.end(); ++iter) {
-		DEBUG(
-				gp.g.int_id(*iter)<<" len "<< gp.g.length(*iter) <<" :  "<<component_map[*iter].first <<" " << component_map[*iter].second);
-		distances_map[*iter] = component_map[*iter];
-	}
-}
-
-//TODO Move to graphio if saves needed;
-template<class graph_pack>
-void SaveComponents(string file_name, set<set<EdgeId> >& components,
-		graph_pack& gp) {
-	FILE* file = fopen((file_name + ".rep").c_str(), "w");
-	fprintf(file, "%zu\n", components.size());
-	for (auto iter = components.begin(); iter != components.end(); ++iter) {
-		fprintf(file, "%zu\n", iter->size());
-		for (auto j_iter = iter->begin(); j_iter != iter->end(); ++j_iter) {
-			fprintf(file, "%zu ", gp.int_ids.ReturnIntId(*j_iter));
-		}
-		fprintf(file, "\n");
-	}
-	fclose(file);
-}
-
-template<class graph_pack>
-void CleanIsolated(graph_pack& gp) {
-	for (auto iter = gp.g.SmartEdgeBegin(); !iter.IsEnd(); ++iter) {
-		typename graph_pack::graph_t::VertexId start, end;
-		start = gp.g.EdgeStart(*iter);
-		end = gp.g.EdgeEnd(*iter);
-		TRACE(
-				gp.g.CheckUniqueOutgoingEdge(start) << " " << gp.g.IsDeadStart(start) << " " << gp.g.CheckUniqueIncomingEdge(end) << " " << gp.g.IsDeadEnd(end));
-		if (gp.g.CheckUniqueOutgoingEdge(start) && gp.g.IsDeadStart(start)
-				&& gp.g.CheckUniqueIncomingEdge(end) && gp.g.IsDeadEnd(end))
-			gp.g.DeleteEdge(*iter);
-	}
-}
-
-string GeneratePostfix() {
-	string s = "_";
-	if (cfg::get().rr.symmetric_resolve)
-		s += "sym_";
-	else
-		s += "nonsym_";
-
-	s += debruijn_config::estimation_mode_name(cfg::get().est_mode) + "_est_";
-
-	s += "k";
-	s += ToString(cfg::get().K);
-	if (cfg::get().rr.mode == 2) {
-		s += "_mode2";
-	} else {
-		s += "_nv";
-		s += ToString(cfg::get().rr.near_vertex);
-	}
-	s += ".fasta";
-	return s;
-}
-
-template<class graph_pack>
-void ProduceResolvedPairedInfo(graph_pack& origin_gp,
-		const PairedInfoIndexT<typename graph_pack::graph_t>& clustered_index,
-		graph_pack& resolved_gp,
-		EdgeLabelHandler<typename graph_pack::graph_t>& labels_after,
-		PairedInfoIndexT<typename graph_pack::graph_t>& resolved_graph_paired_info) {
-	INFO("Generating paired info for resolved graph");
-	ResolvedGraphPairInfoCounter<typename graph_pack::graph_t> resolved_graph_paired_info_counter(
-			origin_gp.g, clustered_index, resolved_gp.g, labels_after);
-	resolved_graph_paired_info_counter.FillResolvedGraphPairedInfo(
-			resolved_graph_paired_info);
-	DEBUG("Generating paired info for resolved graph complete");
-}
-
-template<class graph_pack>
-void SaveResolvedPairedInfo(graph_pack& resolved_gp,
-		PairedInfoIndexT<typename graph_pack::graph_t> resolved_graph_paired_info, const string &graph_name, const string& subfolder) {
-	if (cfg::get().make_saves) {
-		std::string rr_filename;
-		if (subfolder.size()) {
-			INFO("Saving graph and paired info to subfolder " << subfolder);
-			rr_filename = (cfg::get().output_dir + subfolder) + graph_name;
-		} else {
-			INFO("Saving graph and paired info");
-			string p = path::append_path(cfg::get().output_saves, graph_name);
-			rr_filename = p;
-		}
-		PrintWithClusteredIndex(rr_filename, resolved_gp,
-				resolved_graph_paired_info);
-		DEBUG("Saved");
-	}
-}
-
-bool try_load_paired_index(conj_graph_pack& gp, PairedIndexT& index,
-		const string& name, path::files_t* used_files = 0) {
-
-	string p = path::append_path(cfg::get().load_from, name);
-
-	FILE* file = fopen((p + ".prd").c_str(), "r");
-	if (file == NULL) {
-		return false;
-	}
-	fclose(file);
-
-	if (used_files != 0)
-		used_files->push_back(p);
-
-	index.Clear();
-	ScannerTraits<conj_graph_pack::graph_t>::Scanner scanner(gp.g, gp.int_ids);
-	ScanPairedIndex(p, scanner, index);
-
-	return true;
-
-}
-
-template<class graph_pack>
-void RemapMaskedMismatches(graph_pack& resolved_gp, graph_pack& origin_gp,
-        const io::SequencingLibrary<debruijn_config::DataSetData> &lib,
-		EdgeLabelHandler<typename graph_pack::graph_t>& labels_after,
-		map<EdgeId, pair<size_t, size_t> >& distance_to_repeats_end) {
-	size_t Ncount = 0;
-	//FILE* file = fopen(("multipicities.tmp"), "w");
-	int not_masked = 0;
-	for (auto iter = origin_gp.g.SmartEdgeBegin(); !iter.IsEnd(); ++iter) {
-//		size_t len = origin_gp.g.length(*iter) + origin_gp.g.k();
-		size_t multiplicity = labels_after.edge_inclusions[*iter].size();
-//		fprintf(file, "%d %d \n",origin_gp.int_ids.ReturnIntId(*iter), multiplicity);
-		if (multiplicity > 0) {
-//			INFO(origin_gp.g.int_id(*iter));
-//			INFO(origin_gp.g.int_id(origin_gp.g.conjugate(*iter)));
-			const vector<
-					typename MismatchMasker<typename graph_pack::graph_t>::MismatchInfo> mismatches =
-					origin_gp.mismatch_masker.mismatch_map[*iter];
-			DEBUG(mismatches.size());
-			const vector<
-					typename MismatchMasker<typename graph_pack::graph_t>::MismatchInfo> rc_mismatches =
-					origin_gp.mismatch_masker.mismatch_map[origin_gp.g.conjugate(
-							*iter)];
-			DEBUG(rc_mismatches.size());
-			if (mismatches.size() != rc_mismatches.size()) {
-				WARN(mismatches.size() <<" /// " << rc_mismatches.size());
-			}
-
-			for (size_t i = 0; i < mismatches.size(); i++) {
-//TODO:: cutoff selection!
-				vector<pair<EdgeId, size_t> > resolved_positions =
-						labels_after.resolvedPositions(*iter,
-								mismatches[i].position);
-				double cutoff = 0.5;
-				if ((origin_gp.g.length(*iter) > size_t(lib.data().mean_insert_size)
-						&& multiplicity > 1)
-						|| (distance_to_repeats_end[*iter].first
-								+ mismatches[i].position > size_t(lib.data().mean_insert_size)
-								&& distance_to_repeats_end[*iter].second
-										+ origin_gp.g.length(*iter)
-										- mismatches[i].position
-										> size_t(lib.data().mean_insert_size)))
-					cutoff /= (4); // /cfg::get().mismatch_ratio);
-				else {
-					cutoff *= 1.5; //* cfg::get().mismatch_ratio;
-				}
-				bool cfg_corrector_on = true;
-				if (cfg_corrector_on
-						&& !(distance_to_repeats_end[*iter].first
-								+ mismatches[i].position > size_t(lib.data().mean_insert_size)
-								&& distance_to_repeats_end[*iter].second
-										+ origin_gp.g.length(*iter)
-										- mismatches[i].position
-										> size_t(lib.data().mean_insert_size))) {
-					not_masked++;
-					origin_gp.mismatch_masker.mismatch_map[*iter][i].ratio = 0;
-					continue;
-				}
-				map<EdgeId, int> diff_res;
-				for (auto it = resolved_positions.begin();
-						it < resolved_positions.end(); it++)
-					if (diff_res.find(it->first) == diff_res.end())
-						diff_res.insert(make_pair(it->first, 1));
-					else
-						diff_res[it->first]++;
-				int real_count = 0;
-				for (size_t j = 0; j < resolved_positions.size(); j++) {
-					double real_multiplicity = origin_gp.g.coverage(*iter)
-							/ resolved_gp.g.coverage(
-									resolved_positions[j].first);
-					if (real_multiplicity
-							* diff_res[resolved_positions[j].first]
-							* mismatches[i].ratio > cutoff)
-						real_count++;
-				}
-				for (size_t j = 0; j < resolved_positions.size(); j++) {
-//					if (origin_gp.g.int_id(*iter) >= 10006349 && origin_gp.g.int_id(*iter) <= 10006352) {
-//						INFO(origin_gp.g.int_id(*iter) << " cutoff: " << cutoff);
-//						INFO(origin_gp.g.coverage(*iter) <<" // " << resolved_gp.g.coverage(resolved_positions[j].first));
-//						INFO("loop coefficient" << diff_res[resolved_positions[j].first]);
-//					}
-					double real_multiplicity = origin_gp.g.coverage(*iter)
-							/ resolved_gp.g.coverage(
-									resolved_positions[j].first);
-
-					if (real_multiplicity
-							* diff_res[resolved_positions[j].first]
-							* mismatches[i].ratio > cutoff && real_count <= 5) {
-						DEBUG(
-								origin_gp.g.int_id(*iter) << " position after: "<< resolved_positions[j].second << "position before: "<< mismatches[i].position << " edge length:  "<< origin_gp.g.length(*iter));
-						DEBUG(
-								distance_to_repeats_end[*iter].first<< " " << distance_to_repeats_end[*iter].second);
-
-						resolved_gp.mismatch_masker.insert(
-								resolved_positions[j].first,
-								resolved_positions[j].second,
-								real_multiplicity * mismatches[i].ratio,
-								mismatches[i].counts, cutoff);
-						Ncount++;
-					}
-				}
-
-				if (cutoff > mismatches[i].ratio)
-					origin_gp.mismatch_masker.mismatch_map[*iter][i].ratio = 0;
-			}
-		}
-	}
-
-	INFO("masked "<< Ncount << " potential mismatches masked");
-	INFO(" "<< not_masked<< " potential mismatches left for corrector");
-}
-
-template<class graph_pack>
-void process_resolve_repeats(graph_pack& origin_gp,
-        const io::SequencingLibrary<debruijn_config::DataSetData> &lib,
-		const PairedInfoIndexT<typename graph_pack::graph_t>& clustered_index,
-		graph_pack& resolved_gp, const string& graph_name,
-		EdgeLabelHandler<typename graph_pack::graph_t>& labels_after,
-		const string& subfolder = "", bool output_contigs = true,
-		bool kill_loops = true) {
-	typename graph_pack::graph_t &g = origin_gp.g;
-	const PairedInfoIndexT<typename graph_pack::graph_t> &pii = clustered_index;
-	if (cfg::get().cut_bad_connections)
-		BadConnectionCutter<typename graph_pack::graph_t>(g, pii).CutConnections();
-//	EdgeLabelHandler<typename graph_pack::graph_t> labels_after(resolved_gp.g,
-//			origin_gp.g);
-//	ProduceLongEdgesStat( origin_gp,  clustered_index);
-	if (cfg::get().compute_paths_number)
-		GenerateMatePairStats(origin_gp, clustered_index, lib.data().insert_size_deviation);
-	DEBUG("New index size: " << clustered_index.size());
-	// todo: make printGraph const to its arguments
-
-	// todo: possibly we don't need it
-//    if (cfg::get().rectangle_mode)
-//        RectangleResolve(clustered_index, origin_gp.g, cfg::get().output_root + "tmp/", cfg::get().output_dir);
-	string postfix = GeneratePostfix();
-	typedef TotalLabelerGraphStruct<typename graph_pack::graph_t> total_labeler_gs;
-	typedef TotalLabeler<typename graph_pack::graph_t> total_labeler;
-	total_labeler_gs graph_struct_before(origin_gp.g, &origin_gp.int_ids,
-			&origin_gp.edge_pos, NULL);
-	total_labeler tot_labeler_before(&graph_struct_before);
-
-	//EdgeQuality<Graph> quality_lab_(origin_gp.g, origin_gp.index,
-	//origin_gp.kmer_mapper, origin_gp.genome);
-	//CompositeLabeler<Graph> lab_(tot_labeler_before, quality_lab_);
-
-	//omnigraph::WriteSimple(
-	//origin_gp.g,
-	//lab_,
-	//cfg::get().output_dir + subfolder + graph_name
-	//+ "_2_before.dot", "no_repeat_graph");
-
-//    CleanIsolated(origin_gp);
-	ResolveRepeats(origin_gp.g, lib, origin_gp.int_ids, clustered_index,
-			origin_gp.edge_pos, resolved_gp.g, resolved_gp.int_ids,
-			resolved_gp.edge_pos,
-			cfg::get().output_dir + subfolder + "resolve_" + graph_name + "/",
-			labels_after, cfg::get().developer_mode);
-
-	//Generating paired info for resolved graph
-//    PairedInfoIndexT<typename graph_pack::graph_t> resolved_graph_paired_info(resolved_gp.g);
-//		ProduceResolvedPairedInfo(origin_gp, clustered_index, resolved_gp, labels_after, resolved_graph_paired_info);
-//		SaveResolvedPairedInfo(resolved_gp, resolved_graph_paired_info, graph_name + "_resolved", subfolder);
-	//Paired info for resolved graph generated
-
-	if (cfg::get().output_nonfinal_contigs && output_contigs) {
-		OutputContigs(resolved_gp.g,
-				cfg::get().output_dir + "after_rr_before_simplify" + postfix);
-		OutputContigs(origin_gp.g,
-				cfg::get().output_dir + "before_resolve.fasta");
-	}
-	INFO("Running total labeler");
-
-	total_labeler_gs graph_struct_after(resolved_gp.g, &resolved_gp.int_ids,
-			&resolved_gp.edge_pos, &labels_after);
-	total_labeler tot_labeler_after(&graph_struct_after, &graph_struct_before);
-	if (cfg::get().output_pictures) {
-		WriteSimpleComponent(GraphComponent<Graph>(resolved_gp.g, resolved_gp.g.begin(), resolved_gp.g.end()),
-				cfg::get().output_dir + subfolder + graph_name + "_3_resolved.dot", omnigraph::visualization::DefaultColorer(resolved_gp.g), tot_labeler_after);
-	}
-
-	DEBUG("Total labeler finished");
-
-	//Generating paired info for resolved graph
-	{
-		PairedInfoIndexT<typename graph_pack::graph_t> resolved_cleared_graph_paired_info_before(
-				resolved_gp.g);
-		ProduceResolvedPairedInfo(origin_gp, clustered_index, resolved_gp,
-				labels_after, resolved_cleared_graph_paired_info_before);
-	}
-
-	INFO("SUBSTAGE == Clearing resolved graph");
-
-	omnigraph::Compressor<typename graph_pack::graph_t> compressor(
-			resolved_gp.g);
-	compressor.CompressAllVertices();
-
-//	    omnigraph::StrGraphLabeler<typename graph_pack::graph_t> str_labeler(resolved_gp.g);
-//	omnigraph::WriteSimple(resolved_gp.g, str_labeler,
-//				cfg::get().output_dir + subfolder + graph_name + "_resolved.dot",
-//				"no_repeat_graph");
-
-	size_t iters = 3; // TODO Constant 3? Shouldn't it be taken from config?
-	map<EdgeId, pair<size_t, size_t> > distance_to_repeats_end;
-	FindDistanceFromRepeats(origin_gp, labels_after, distance_to_repeats_end);
-	RemapMaskedMismatches(resolved_gp, origin_gp, lib, labels_after,
-			distance_to_repeats_end);
-	for (size_t i = 0; i < iters; ++i) {
-		INFO(
-				"Tip clipping iteration " << i << " (0-indexed) out of " << iters << ":");
-//		ClipTipsForResolver(resolved_gp.g);
-		ClipTips(resolved_gp.g, cfg::get().simp.tc, lib.data().read_length, /*max_coverage*/
-				0.);
-
-		//PairedInfoIndexT<typename graph_pack::graph_t> resolved_cleared_graph_paired_info_before(
-		//resolved_gp.g);
-		//ProduceResolvedPairedInfo(origin_gp, clustered_index, resolved_gp,
-		//labels_after, resolved_cleared_graph_paired_info_before);
-
-//		INFO("Erroneous remove "<<i);
-//        BulgeRemoveWrap      (resolved_gp.g);
-//		FinalRemoveErroneousEdges(resolved_gp.g, edge_remover);
-
-		//PairedInfoIndexT<typename graph_pack::graph_t> resolved_cleared_graph_paired_info_before(
-		//resolved_gp.g);
-
-		//ProduceResolvedPairedInfo(origin_gp, clustered_index, resolved_gp,
-		//labels_after, resolved_cleared_graph_paired_info_before);
-//        RemoveRelativelyLowCoverageEdges(resolved_gp.g);
-//		omnigraph::WriteSimple(resolved_gp.g, tot_labeler_after,
-//
-//		cfg::get().output_dir + subfolder + ToString(i) + "b_4_cleared.dot",
-//				"no_repeat_graph");
-	}
-
-
-    if (kill_loops) {
-        SimpleLoopKiller<typename graph_pack::graph_t> lk(resolved_gp.g,
-                cfg::get().rr.max_repeat_length, 6);
-        lk.KillAllLoops();
-    }
-
-    OutputMaskedContigs(origin_gp.g,
-			cfg::get().output_dir + "before_resolve_masked.fasta",
-			origin_gp.mismatch_masker);
-
-	DEBUG("Clearing resolved graph complete");
-
-
-	//Generating paired info for resolved graph
-	PairedInfoIndexT<typename graph_pack::graph_t> resolved_cleared_graph_paired_info(
-			resolved_gp.g);
-
-	ProduceResolvedPairedInfo(origin_gp, clustered_index, resolved_gp,
-			labels_after, resolved_cleared_graph_paired_info);
-	SaveResolvedPairedInfo(resolved_gp, resolved_cleared_graph_paired_info,
-			graph_name + "_resolved_cleared", subfolder);
-	//Paired info for resolved graph generated
-
-	DEBUG("Output Contigs");
-
-	if (output_contigs) {
-		OutputMaskedContigs(resolved_gp.g,
-				cfg::get().output_dir + "final_contigs_masked.fasta",
-				resolved_gp.mismatch_masker);
-		cfg::get_writable().final_contigs_file = cfg::get().output_dir
-				+ "final_contigs.fasta";
-		OutputContigs(resolved_gp.g,
-				cfg::get().output_dir + "final_contigs_unmasked.fasta");
-		if (cfg::get().paired_mode) {
-			INFO("Outputting final masked contigs: ");
-			OutputMaskedContigs(resolved_gp.g,
-					cfg::get().output_dir + "final_contigs.fasta",
-					resolved_gp.mismatch_masker, false, 0,
-					cfg::get().cut_bad_connections);
-		} else {
-			INFO("Outputting final NONmasked contigs: ");
-			OutputContigs(resolved_gp.g,
-					cfg::get().output_dir + "final_contigs.fasta", 0,
-					cfg::get().cut_bad_connections);
-		}
-	}
-	OutputCutContigs(resolved_gp.g, cfg::get().output_dir + "cut.fasta");
-
-	if (cfg::get().output_pictures) {
-		WriteSimpleComponent(GraphComponent<Graph>(resolved_gp.g, resolved_gp.g.begin(), resolved_gp.g.end()),
-				cfg::get().output_dir + subfolder + graph_name + "_4_cleared.dot",
-				omnigraph::visualization::DefaultColorer(resolved_gp.g), tot_labeler_after);
-		string file_str = cfg::get().output_dir + subfolder + graph_name
-				+ "_4_cleared_colored.dot";
-		ofstream filestr(file_str.c_str());
-		omnigraph::visualization::CompositeGraphColorer<typename graph_pack::graph_t> colorer(
-				make_shared<omnigraph::visualization::FixedColorer<typename graph_pack::graph_t::VertexId>>(
-						"white"),
-				make_shared<omnigraph::visualization::PositionsEdgeColorer<typename graph_pack::graph_t>>(
-						resolved_gp.g, resolved_gp.edge_pos));
-		visualization::ComponentVisualizer<typename graph_pack::graph_t> visualizer(resolved_gp.g, false);
-		omnigraph::visualization::EmptyGraphLinker<typename graph_pack::graph_t> linker;
-		omnigraph::visualization::ComponentVisualizer<typename graph_pack::graph_t>(resolved_gp.g, false).Visualize(filestr, tot_labeler_after, colorer, linker);
-		filestr.close();
-	}
-}
-
-template<class graph_pack>
-void process_resolve_repeats(graph_pack& origin_gp,
-        const io::SequencingLibrary<debruijn_config::DataSetData> &lib,
-		PairedInfoIndexT<typename graph_pack::graph_t>& clustered_index,
-		graph_pack& resolved_gp, const string& graph_name,
-		const string& subfolder = "", bool output_contigs = true) {
-
-	EdgeLabelHandler<typename graph_pack::graph_t> labels_after(resolved_gp.g,
-			origin_gp.g);
-
-	process_resolve_repeats(origin_gp, lib, clustered_index, resolved_gp, graph_name,
-			labels_after, subfolder, output_contigs);
-}
-
-template<class graph_pack>
-void component_statistics(graph_pack & conj_gp,
-        const io::SequencingLibrary<debruijn_config::DataSetData> &lib,
-        int component_id,
-		PairedInfoIndexT<typename graph_pack::graph_t>& clustered_index) {
-
-	string graph_name = ConstructComponentName("graph_", component_id).c_str();
-	string component_name = cfg::get().output_dir + "graph_components/"
-			+ graph_name;
-	//component output
-	string table_name = cfg::get().output_dir + "graph_components/tables/";
-	make_dir(table_name);
-	table_name += graph_name;
-	set<typename graph_pack::graph_t::EdgeId> incoming_edges;
-	set<typename graph_pack::graph_t::EdgeId> outgoing_edges;
-	for (auto iter = conj_gp.g.SmartEdgeBegin(); !iter.IsEnd(); ++iter) {
-		typename graph_pack::graph_t::VertexId start = conj_gp.g.EdgeStart(
-				*iter);
-		typename graph_pack::graph_t::VertexId end = conj_gp.g.EdgeEnd(*iter);
-		if (conj_gp.g.length(*iter) > size_t(lib.data().mean_insert_size) + 100) {
-			if (conj_gp.g.IsDeadStart(
-					start) /*&& conj_gp.g.CheckUniqueOutgoingEdge(start)*/) {
-				incoming_edges.insert(*iter);
-			} else if (conj_gp.g.IsDeadEnd(
-					end)/* && conj_gp.g.CheckUniqueIncomingEdge(end)*/) {
-				outgoing_edges.insert(*iter);
-			} else {
-				WARN(
-						"strange long edge in component " << component_name << " , edge_id " << conj_gp.int_ids.ReturnIntId(*iter));
-			}
-		}
-	}
-	INFO("incoming- outgoint set formed");
-	int flag = 1;
-	for (auto inc_iter = incoming_edges.begin();
-			inc_iter != incoming_edges.end(); ++inc_iter) {
-		int count = 0;
-		for (auto out_iter = outgoing_edges.begin();
-				out_iter != outgoing_edges.end(); ++out_iter) {
-			if (clustered_index.GetEdgePairInfo(*inc_iter, *out_iter).size()
-					== 1)
-				count++;
-		}
-		if (count != 1)
-			flag = 0;
-	}
-	FILE* file;
-	if (flag)
-		file = fopen((table_name + ".tbl_good").c_str(), "w");
-	else
-		file = fopen((table_name + ".tbl").c_str(), "w");
-
-	INFO("Saving in-out table , " << component_name << " created");
-	VERIFY(file != NULL);
-	fprintf(file, "%7c", ' ');
-
-	for (auto out_iter = outgoing_edges.begin();
-			out_iter != outgoing_edges.end(); ++out_iter)
-		fprintf(file, " %7zu", conj_gp.int_ids.ReturnIntId(*out_iter));
-	fprintf(file, "\n");
-
-	for (auto inc_iter = incoming_edges.begin();
-			inc_iter != incoming_edges.end(); ++inc_iter) {
-		fprintf(file, " %7zu", conj_gp.int_ids.ReturnIntId(*inc_iter));
-		for (auto out_iter = outgoing_edges.begin();
-				out_iter != outgoing_edges.end(); ++out_iter) {
-			char c;
-			if (clustered_index.GetEdgePairInfo(*inc_iter, *out_iter).size()
-					== 0)
-				c = '0';
-			else
-				c = 'X';
-			fprintf(file, "%7c", c);
-		}
-		fprintf(file, "\n");
-	}
-
-	fprintf(file, "\n");
-	for (auto inc_iter = incoming_edges.begin();
-			inc_iter != incoming_edges.end(); ++inc_iter)
-		fprintf(file, " %7zu", conj_gp.int_ids.ReturnIntId(*inc_iter));
-	fprintf(file, "\n");
-	for (auto out_iter = outgoing_edges.begin();
-			out_iter != outgoing_edges.end(); ++out_iter)
-		fprintf(file, " %7zu", conj_gp.int_ids.ReturnIntId(*out_iter));
-	fprintf(file, "\n");
-
-	fclose(file);
-
-}
-
-void resolve_conjugate_component(int component_id, const Sequence& genome, const io::SequencingLibrary<debruijn_config::DataSetData> &lib) {
-	conj_graph_pack conj_gp(cfg::get().K, cfg::get().output_dir, genome,
-			cfg::get().pos.max_single_gap, cfg::get().pos.careful_labeling);
-	PairedIndexT paired_index(conj_gp.g/*, 5.*/);
-	PairedIndexT clustered_index(conj_gp.g);
-
-	INFO("Resolve component " << component_id);
-
-	string graph_name = ConstructComponentName("graph_", component_id).c_str();
-	// FIXME: Use path_utils
-	string component_name = cfg::get().output_dir + "graph_components/"
-			+ graph_name;
-
-	ScanWithClusteredIndex(component_name, conj_gp, clustered_index);
-
-	component_statistics(conj_gp, lib, component_id, clustered_index);
-
-	conj_graph_pack resolved_gp(cfg::get().K, cfg::get().output_dir, genome,
-			cfg::get().pos.max_single_gap, cfg::get().pos.careful_labeling);
-	string sub_dir = "resolve_components/";
-
-	// FIXME: Use path_utils
-	string resolved_name = cfg::get().output_dir + "resolve_components"
-			+ "/resolve_" + graph_name + "/";
-	make_dir(resolved_name);
-
-	WriteGraphPack(conj_gp,
-			cfg::get().output_dir + sub_dir + graph_name + "_2_unresolved.dot");
-	process_resolve_repeats(conj_gp, lib, clustered_index, resolved_gp, graph_name,
-			sub_dir, false);
-}
-
-void resolve_nonconjugate_component(int /*component_id*/, const Sequence& /*genome*/) {
-//	nonconj_graph_pack nonconj_gp(genome);
-//  PairedInfoIndexT<nonconj_graph_pack::graph_t> clustered_index(nonconj_gp.g);
-//
-//	INFO("Resolve component "<<component_id);
-//
-//	string graph_name = ConstructComponentName("graph_", component_id).c_str();
-//	string component_name = cfg::get().output_dir + "graph_components/"
-//			+ graph_name;
-//
-//	ScanWithClusteredIndex(component_name, nonconj_gp, clustered_index);
-//
-//	component_statistics(nonconj_gp, component_id, clustered_index);
-//
-//	nonconj_graph_pack resolved_gp(genome);
-//	string sub_dir = "resolve_components/";
-//
-//	string resolved_name = cfg::get().output_dir + "resolve_components"
-//			+ "/resolve_" + graph_name + "/";
-//	make_dir(resolved_name);
-//	process_resolve_repeats(nonconj_gp, clustered_index, resolved_gp,
-//			graph_name, sub_dir, false);
-}
-
-/*
-void resolve_with_jumps(conj_graph_pack& gp, PairedInfoIndexT<Graph>& index,
-		const PairedIndexT& jump_index) {
-	WARN("Jump resolver not alailable");
-
-//	VERIFY(cfg::get().andrey_params.);
-//	resolve_repeats_ml(gp, index, cfg::get().output_dir + "jump_resolve/",
-//			cfg::get().andrey_params,
-//      boost::optional<const PairedIndexT>(jump_index));
-}
-
-void prepare_jump_index(const Graph& g, const PairedIndexT& raw_jump_index,
-		PairedIndexT& jump_index) {
-	JumpingEstimator<Graph> estimator(raw_jump_index);
-	PairedIndexT clustered_jump_index(g);
-	estimator.Estimate(clustered_jump_index);
-
-	JumpingNormalizerFunction<Graph> nf(g, cfg::get().ds.RL(), 500);
-	PairedInfoNormalizer<Graph> normalizer(nf);
-	PairedIndexT normalized_jump_index(g);
-	normalizer.FillNormalizedIndex(clustered_jump_index, normalized_jump_index);
-
-	JumpingPairInfoChecker<Graph> filter(g, 300, 100, 100);
-	filter.Filter(normalized_jump_index, jump_index);
-}
-*/
-
-
-=======
-bool prepare_scaffolding_index(conj_graph_pack& gp,
-                               const io::SequencingLibrary<debruijn_config::DataSetData> &lib,
-                               PairedIndexT& paired_index,
-                               PairedIndexT& clustered_index) {
-
-	double is_var = lib.data().insert_size_deviation;
-	size_t delta = size_t(is_var);
-	size_t linkage_distance = size_t(
-			cfg::get().de.linkage_distance_coeff * is_var);
-	GraphDistanceFinder<Graph> dist_finder(gp.g, (size_t) math::round(lib.data().mean_insert_size),
-	                                       lib.data().read_length, delta);
-	size_t max_distance = size_t(cfg::get().de.max_distance_coeff * is_var);
-	boost::function<double(int)> weight_function;
-
-	DEBUG("Retaining insert size distribution for it");
-	if (lib.data().insert_size_distribution.size() == 0) {
-	    return false;
-	}
-
-	WeightDEWrapper wrapper(lib.data().insert_size_distribution, lib.data().mean_insert_size);
-	DEBUG("Weight Wrapper Done");
-	weight_function = boost::bind(&WeightDEWrapper::CountWeight, wrapper, _1);
-
-	PairInfoWeightFilter<Graph> filter(gp.g, 0.);
-	DEBUG("Weight Filter Done");
-
-	const AbstractDistanceEstimator<Graph>& estimator =
-			SmoothingDistanceEstimator<Graph>(gp.g, paired_index, dist_finder,
-					weight_function, linkage_distance, max_distance,
-					cfg::get().ade.threshold, cfg::get().ade.range_coeff,
-					cfg::get().ade.delta_coeff, cfg::get().ade.cutoff,
-					cfg::get().ade.min_peak_points, cfg::get().ade.inv_density,
-					cfg::get().ade.percentage,
-					cfg::get().ade.derivative_threshold, true);
-	estimate_with_estimator(gp.g, estimator, filter, clustered_index);
->>>>>>> 6321cb44
-
-
-template<class EdgeQualityLaber>
+
 void resolve_repeats_by_coverage(conj_graph_pack& conj_gp, size_t insert_size, std::vector< PathInfo<Graph> >& filteredPaths,
-<<<<<<< HEAD
-				PairedIndexT& clustered_index,
-				const EdgeQualityLaber& quality_labeler ) {
-=======
                                  PairedIndexT& clustered_index,
                                  const EdgeQuality<Graph, Index>& quality_labeler) {
->>>>>>> 6321cb44
 
     typedef DeBruijnEdgeIndex<KmerStoringDeBruijnEdgeIndex<conj_graph_pack::graph_t, runtime_k::RtSeq>> KmerIndex;
 		KmerIndex kmer_index((unsigned) conj_gp.g.k() + 1, conj_gp.g, cfg::get().output_dir);
@@ -920,10 +75,9 @@
 	int repeat_distance = 500;
 	double probability = bm.GetProbablityFromBucketToBucketForDistance (bucket_in, bucket_out, repeat_distance) ;*/
 	//auto index = FlankingCoverage<Graph>(conj_gp.g, kmer_index, 50, cfg::get().K + 1);
-    FlankingCoverage<Graph, KmerIndex> index(conj_gp.g, kmer_index, 50, (int) cfg::get().K + 1);
-
+    FlankingCoverage<Graph, KmerIndex> index(conj_gp.g, kmer_index, 50);
 	EdgeLabelHandler<conj_graph_pack::graph_t> labels_after(conj_gp.g, conj_gp.g);
-	CoverageBasedResolution<conj_graph_pack, EdgeQualityLaber, KmerIndex> cov_rr
+	CoverageBasedResolution<conj_graph_pack, const EdgeQuality<Graph, Index>, KmerIndex> cov_rr
 	(conj_gp, kmer_index, quality_labeler, cfg::get().cbrr.tandem_ratio_lower_threshold,
 			cfg::get().cbrr.tandem_ratio_upper_threshold, cfg::get().cbrr.repeat_length_upper_threshold);
 	cov_rr.resolve_repeats_by_coverage(index, insert_size, labels_after, clustered_index, filteredPaths, cfg::get().output_dir + "resolved_by_coverage.fasta");
@@ -932,95 +86,16 @@
 
 }
 
-<<<<<<< HEAD
 /*
  * Return index of first paired-end library or -1 if there is no paired end library
  */
 int GetFirstPELibIndex() {
-	for (size_t i = 0; i < cfg::get().ds.reads.lib_count(); ++i) {
-		if (cfg::get().ds.reads[i].type() == io::LibraryType::PairedEnd && cfg::get().ds.reads[i].data().mean_insert_size != 0.0) {
-			return (int) i;
-		}
-	}
-	return -1;
-}
-
-
-//Use only one pe library
-void split_resolving(conj_graph_pack& conj_gp, PairedIndicesT& paired_indices,
-		PairedIndicesT& clustered_indices, PairedIndicesT& scaffold_indices,
-		Sequence& genome,
-		size_t pe_lib_index) {
-
-	PairedIndexT& paired_index = paired_indices[pe_lib_index];
-	PairedIndexT& clustered_index = clustered_indices[pe_lib_index];
-	PairedIndexT& scaffold_index = scaffold_indices[pe_lib_index];
-	const io::SequencingLibrary<debruijn_config::DataSetData> &lib = cfg::get().ds.reads[pe_lib_index];
-	int number_of_components = 0;
-	//TODO: do we have non symmetric_resolve? can we delete this if?
-	if (cfg::get().rr.symmetric_resolve) {
-		if (cfg::get().componential_resolve) {
-			make_dir(cfg::get().output_dir + "graph_components" + "/");
-			number_of_components = PrintGraphComponents(
-					cfg::get().output_dir + "graph_components/graph_", conj_gp,
-					size_t(lib.data().mean_insert_size) + 100, clustered_index);
-			INFO("number of components " << number_of_components);
-		}
-
-		conj_graph_pack resolved_gp(cfg::get().K, cfg::get().output_dir, genome,
-				cfg::get().pos.max_single_gap, cfg::get().pos.careful_labeling);
-		resolved_gp.index.Detach();
-
-		EdgeLabelHandler<conj_graph_pack::graph_t> labels_after(resolved_gp.g,
-				conj_gp.g);
-
-		process_resolve_repeats(conj_gp, lib, clustered_index, resolved_gp, "graph",
-				labels_after, "", true, cfg::get().rr.kill_loops);
-
-		if (cfg::get().use_scaffolder) {
-			vector<size_t> indexs;
-			indexs.push_back(pe_lib_index);
-			INFO("Transfering paired information");
-			PairedInfoIndexT<conj_graph_pack::graph_t> resolved_graph_paired_info_cl(
-					resolved_gp.g);
-			ProduceResolvedPairedInfo(conj_gp, clustered_index, resolved_gp,
-					labels_after, resolved_graph_paired_info_cl);
-			PairedInfoIndexT<conj_graph_pack::graph_t> resolved_graph_paired_info(
-					resolved_gp.g);
-			ProduceResolvedPairedInfo(conj_gp, paired_index, resolved_gp,
-					labels_after, resolved_graph_paired_info);
-			vector<PairedIndexT*> pe_indexs;
-			vector<PairedIndexT*> pe_scaf_indexs;
-			pe_indexs.push_back(&resolved_graph_paired_info_cl);
-			PairedInfoIndexT<conj_graph_pack::graph_t>* resolved_graph_scaff_clustered =
-									new PairedInfoIndexT<conj_graph_pack::graph_t>(resolved_gp.g);
-			ProduceResolvedPairedInfo(conj_gp, scaffold_index, resolved_gp,
-                                      labels_after,
-                                      *resolved_graph_scaff_clustered);
-            DEBUG("Resolved scaffolding index size " << resolved_graph_scaff_clustered->size());
-            pe_scaf_indexs.push_back(resolved_graph_scaff_clustered);
-
-			INFO("Scaffolding");
-			path_extend::ResolveRepeatsPe(resolved_gp, pe_indexs,
-                                          pe_scaf_indexs, indexs,
-                                          vector<PathStorageInfo<Graph> >(),
-                                          cfg::get().output_dir,
-                                          "scaffolds.fasta", false, boost::none,
-                                          false);
-			vector<PathStorage<Graph>* > empty;
-			SaveResolved(resolved_gp, resolved_graph_paired_info,
-					resolved_graph_paired_info_cl, *resolved_graph_scaff_clustered, empty);
-			delete resolved_graph_scaff_clustered;
-		}
-
-		if (cfg::get().componential_resolve) {
-			make_dir(cfg::get().output_dir + "resolve_components" + "/");
-			for (int i = 0; i < number_of_components; i++) {
-				resolve_conjugate_component(i + 1, genome, lib);
-			}
-		}
-	}
-}
+        for (size_t i = 0; i < cfg::get().ds.reads.lib_count(); ++i)
+            if (cfg::get().ds.reads[i].type() == io::LibraryType::PairedEnd && cfg::get().ds.reads[i].data().mean_insert_size != 0.0)
+                return i;
+        return -1UL;
+    }
+
 void AddSingleLongReads(vector<PathStorageInfo<Graph> > &long_reads_libs,
                         const vector<PathStorage<Graph>* >& single_long_reads) {
     for (size_t i = 0; i < single_long_reads.size(); ++i) {
@@ -1045,58 +120,6 @@
     vector<PairedIndexT*> pe_scaf_indices;
     vector<size_t> indexes;
 //    vector<PathStorageInfo<Graph> > long_reads_libs;
-=======
-size_t get_first_pe_lib_index() {
-	for (size_t i = 0; i < cfg::get().ds.reads.lib_count(); ++i)
-		if (cfg::get().ds.reads[i].type() == io::LibraryType::PairedEnd && cfg::get().ds.reads[i].data().mean_insert_size != 0.0)
-			return i;
-
-    return -1UL;
-}
-
-void prepare_all_scaf_libs(conj_graph_pack& conj_gp,
-                           vector<PairedIndexT*>& scaff_indexs, vector<size_t>& indexes) {
-	vector<PairedIndexT*> cl_scaff_indexs;
-	for (size_t i = 0; i < scaff_indexs.size(); ++i) {
-		PairedIndexT* pe = new PairedIndexT(conj_gp.g);
-		cl_scaff_indexs.push_back(pe);
-		INFO("Scaffolding distance estimating started for lib #" << indexes[i]);
-		if (!prepare_scaffolding_index(conj_gp, cfg::get().ds.reads[indexes[i]], *scaff_indexs[i], *cl_scaff_indexs[i])) {
-		    WARN("Lib #" << indexes[i] << " will not be used for scaffolding");
-		}
-	}
-	scaff_indexs.clear();
-	scaff_indexs.insert(scaff_indexs.end(), cl_scaff_indexs.begin(),
-			cl_scaff_indexs.end());
-}
-
-//todo check usages!!!
-void delete_index(vector<PairedIndexT*>& index) {
-	for (size_t i = 0; i < index.size(); ++i)
-		delete index[i];
-}
-
-void pe_resolving(conj_graph_pack& conj_gp, PairedIndicesT& paired_indices,	PairedIndicesT& clustered_indices, const EdgeQuality<Graph, Index>& quality_labeler) {
-	vector<PairedIndexT*> pe_indexs;
-	vector<PairedIndexT*> pe_scaf_indexs;
-	vector<size_t> indexes;
-
-	for (size_t i = 0; i < cfg::get().ds.reads.lib_count(); ++i) {
-        const auto& lib = cfg::get().ds.reads[i];
-		if (lib.data().mean_insert_size != 0.0 &&
-            (lib.type() == io::LibraryType::PairedEnd ||
-             lib.type() == io::LibraryType::MatePairs)) {
-			pe_indexs.push_back(&clustered_indices[i]);
-			pe_scaf_indexs.push_back(&paired_indices[i]);
-			indexes.push_back(i);
-		}
-	}
-
-    //LongReadStorage<Graph> long_read(conj_gp.g);
-     //long_read.LoadFromFile("/storage/labnas/students/igorbunova/path-extend2/algorithmic-biology/assembler/pacbio.mpr");
-
-    PathStorage<Graph> long_read(conj_gp.g);
->>>>>>> 6321cb44
     GapStorage<Graph> gaps(conj_gp.g);
     AddSingleLongReads(long_reads_libs, single_long_reads);
     for (size_t i = 0; i < cfg::get().ds.reads.lib_count(); ++i) {
@@ -1107,18 +130,7 @@
             pe_scaf_indices.push_back(&scaffold_indices[i]);
             indexes.push_back(i);
         } else if (type == io::LibraryType::PacBioReads) {
-            //TODO: need to read reads from stream instead of file and delete pacbio_on + pacbio reads from config
-//            PathStorage<Graph> pacbio_read(conj_gp.g);
-//            INFO("creating  multiindex with k = " << cfg::get().pb.pacbio_k);
-//            PacBioAligner pac_aligner(conj_gp, paired_indexes, clustered_indices, cfg::get().pb.pacbio_k);
-//            INFO("index created");
-//            pac_aligner.pacbio_test(pacbio_read, gaps);
-//            vector<PathInfo<Graph> > pacbio_paths = pacbio_read.GetAllPaths();
-//            PathStorageInfo<Graph> pacbio_storage(
-//                    pacbio_paths,
-//                    cfg::get().pe_params.long_reads.pacbio_reads.filtering,
-//                    cfg::get().pe_params.long_reads.pacbio_reads.priority);
-//            long_reads_libs.push_back(pacbio_storage);
+            //??
         }
     }
     if (cfg::get().coverage_based_rr_on == true) {
@@ -1137,21 +149,6 @@
         long_reads_libs.push_back(single_storage);
     }
 
-<<<<<<< HEAD
-    //TODO: Delete this code
-    if (cfg::get().pacbio_test_on) {
-//        PathStorage<Graph> pacbio_read(conj_gp.g);
-//        INFO("creating  multiindex with k = " << cfg::get().pb.pacbio_k);
-//        PacBioAligner pac_aligner(conj_gp, paired_indexes, clustered_indices, cfg::get().pb.pacbio_k);
-//        INFO("index created");
-//        pac_aligner.pacbio_test(pacbio_read, gaps);
-//        vector<PathInfo<Graph> > pacbio_paths = pacbio_read.GetAllPaths();
-//        PathStorageInfo<Graph> pacbio_storage(
-//                pacbio_paths,
-//                cfg::get().pe_params.long_reads.pacbio_reads.filtering,
-//                cfg::get().pe_params.long_reads.pacbio_reads.priority);
-//        long_reads_libs.push_back(pacbio_storage);
-    }
     std::string name = "scaffolds.fasta";
     bool traverse_loops = true;
     if (!(cfg::get().use_scaffolder
@@ -1164,40 +161,6 @@
             conj_gp, pe_indexes, pe_scaf_indices, indexes, long_reads_libs,
             cfg::get().output_dir, name, traverse_loops,
             boost::optional<std::string>("final_contigs.fasta"));
-=======
-	std::vector< PathInfo<Graph> > filteredPaths;
-	if (cfg::get().developer_mode) {
-	    OutputContigs(conj_gp.g, cfg::get().output_dir + "before_resolve.fasta");
-	}
-
-	if (cfg::get().coverage_based_rr_on == true){
-		size_t pe_lib_index = get_first_pe_lib_index();
-		const io::SequencingLibrary<debruijn_config::DataSetData> &lib = cfg::get().ds.reads[pe_lib_index];
-		resolve_repeats_by_coverage(conj_gp, (size_t) lib.data().mean_insert_size, filteredPaths, clustered_indices[0], quality_labeler);
-	}
-
-    //LongReadStorage<Graph> long_read(conj_gp.g);
-	if (cfg::get().pacbio_test_on) {
-		INFO("creating multiindex with k = " << cfg::get().pb.pacbio_k);
-		PacBioAligner pac_aligner(conj_gp, cfg::get().pb.pacbio_k);
-		INFO("index created");
-		filteredPaths = long_read.GetAllPaths();
-		pac_aligner.pacbio_test(long_read, gaps);
-	}
-
-	if (cfg::get().use_scaffolder && cfg::get().pe_params.param_set.scaffolder_options.on) {
-	    if (cfg::get().pe_params.param_set.scaffolder_options.cluster_info) {
-	        prepare_all_scaf_libs(conj_gp, pe_scaf_indexs, indexes);
-	    }
-        //path_extend::resolve_repeats_pe(conj_gp, pe_indexs, pe_scaf_indexs, indexes, long_read.GetAllPaths(), cfg::get().output_dir, "scaffolds.fasta", true, boost::optional<std::string>("final_contigs.fasta"));
-        path_extend::resolve_repeats_pe(conj_gp, pe_indexs, pe_scaf_indexs, indexes, filteredPaths, cfg::get().output_dir, "scaffolds.fasta", true, boost::optional<std::string>("final_contigs.fasta"));
-        delete_index(pe_scaf_indexs);
-	} else {
-		pe_scaf_indexs.clear();
-		//path_extend::resolve_repeats_pe(conj_gp, pe_indexs, pe_scaf_indexs, indexes, long_read.GetAllPaths(), cfg::get().output_dir, "final_contigs.fasta", false, boost::none);
-		path_extend::resolve_repeats_pe(conj_gp, pe_indexs, pe_scaf_indexs, indexes, filteredPaths, cfg::get().output_dir, "final_contigs.fasta", false, boost::none);
-	}
->>>>>>> 6321cb44
 }
 
 void resolve_repeats() {
@@ -1306,72 +269,33 @@
     if (cfg::get().paired_mode && no_valid_libs)
         WARN("Insert size was not estimated for any of the paired libraries, repeat resolution module will not run.");
 
-<<<<<<< HEAD
 	if (!cfg::get().paired_mode
 	        || no_valid_libs
 			|| cfg::get().rm == debruijn_graph::resolving_mode::rm_none ||  single_long_reads.size() == 0) {
 		OutputContigs(conj_gp.g, cfg::get().output_dir + "final_contigs.fasta");
-=======
-	if (!cfg::get().paired_mode ||
-        no_valid_libs ||
-        cfg::get().rm == debruijn_graph::resolving_mode::rm_none) {
-		OutputContigs(conj_gp.g, cfg::get().output_dir + "final_contigs.fasta");
-
-        if (cfg::get().pacbio_test_on) {
-		    PathStorage<Graph> long_read(conj_gp.g);
-		    GapStorage<Graph> gaps(conj_gp.g);
-			std::vector< PathInfo<Graph> > filteredPaths;
-		    //LongReadStorage<Graph> long_read(conj_gp.g);
-			INFO("creating  multiindex with k = " << cfg::get().pb.pacbio_k);
-			PacBioAligner pac_aligner(conj_gp, cfg::get().pb.pacbio_k);
-			INFO("index created");
-			filteredPaths = long_read.GetAllPaths();
-			pac_aligner.pacbio_test(long_read, gaps);
-		}
->>>>>>> 6321cb44
 		return;
 	}
 
     OutputContigs(conj_gp.g, cfg::get().output_dir + "before_rr.fasta");
 
-<<<<<<< HEAD
 	//Repeat resolving begins
 	int pe_lib_index = GetFirstPELibIndex();
 	INFO("STAGE == Resolving Repeats");
-	if (cfg::get().ds.reads.lib_count() == 1 && pe_lib_index >= 0
-			&& cfg::get().rm == debruijn_graph::resolving_mode::rm_split && !cfg::get().long_single_mode) {
-		INFO("Split repeat resolving");
-		split_resolving(conj_gp, paired_indices, clustered_indices, scaffold_indices, genome,
-				pe_lib_index);
-	}
-	else if (cfg::get().long_single_mode || cfg::get().ds.reads.lib_count() > 1 || pe_lib_index == -1
+	if (cfg::get().long_single_mode || cfg::get().ds.reads.lib_count() > 1 || pe_lib_index == -1
 			|| cfg::get().rm
 					== debruijn_graph::resolving_mode::rm_path_extend) {
 		INFO("Path-Extend repeat resolving");
 		pe_resolving(conj_gp, paired_indices, clustered_indices,  scaffold_indices, quality_labeler, long_reads_libs, single_long_reads);
 	}
 	else if (cfg::get().rm == debruijn_graph::resolving_mode::rm_rectangles) {
-=======
-	// Repeat resolving begins
-	size_t pe_lib_index = get_first_pe_lib_index();
-	INFO("STAGE == Resolving Repeats");
-    if (cfg::get().ds.reads.lib_count() > 1 || pe_lib_index == -1UL ||
-        cfg::get().rm == debruijn_graph::resolving_mode::rm_path_extend) {
-		INFO("Path-Extend repeat resolving");
-		pe_resolving(conj_gp, paired_indices, clustered_indices, quality_labeler);
-	} else if (cfg::get().rm == debruijn_graph::resolving_mode::rm_rectangles) {
->>>>>>> 6321cb44
 		INFO("Ready to run rectangles repeat resolution module");
 	} else {
 		INFO("Unsupported repeat resolver");
 		OutputContigs(conj_gp.g, cfg::get().output_dir + "final_contigs.fasta");
 	}
-<<<<<<< HEAD
 	for (size_t i = 0; i < cfg::get().ds.count_single_libs; ++i) {
         delete single_long_reads[i];
     }
-=======
->>>>>>> 6321cb44
 }
 
 void exec_repeat_resolving() {
