--- conflicted
+++ resolved
@@ -277,10 +277,7 @@
     typedef TotalLabeler           <typename graph_pack::graph_t> total_labeler;
     total_labeler_gs graph_struct_before(origin_gp  .g, &origin_gp  .int_ids, &origin_gp  .edge_pos, NULL);
     total_labeler tot_labeler_before(&graph_struct_before);
-<<<<<<< HEAD
-=======
-       omnigraph::WriteSimple(origin_gp.g, tot_labeler_before, cfg::get().output_dir + subfolder + graph_name + "_2_simplified.dot", "no_repeat_graph");
->>>>>>> 984a9394
+
 
 	if (cfg::get().path_set_graph ) {
 		INFO("testing path-set graphs");
@@ -291,15 +288,11 @@
 		labels_after.FillLabels(edge_labels);
 		INFO("testing ended");
 	}	else {
-<<<<<<< HEAD
-
-=======
->>>>>>> 984a9394
+
 //    CleanIsolated(origin_gp);
 		ResolveRepeats(origin_gp  .g, origin_gp  .int_ids, clustered_index, origin_gp  .edge_pos,
                    resolved_gp.g, resolved_gp.int_ids,                  resolved_gp.edge_pos,
                    cfg::get().output_dir + subfolder +"resolve_" + graph_name +  "/", labels_after);
-<<<<<<< HEAD
 
     //Generating paired info for resolved graph
 		PairedInfoIndex<typename graph_pack::graph_t> resolved_graph_paired_info(resolved_gp.g);
@@ -308,10 +301,7 @@
     //Paired info for resolved graph generated
 	}
     if (output_contigs) {
-=======
-	}
-	if (output_contigs) {
->>>>>>> 984a9394
+
        	OutputContigs(resolved_gp.g, cfg::get().output_dir + "after_rr_before_simplify" + postfix);
     	OutputContigs(origin_gp.g, cfg::get().output_dir + "before_resolve" + postfix);
     }
@@ -331,16 +321,8 @@
     {
         ClipTipsForResolver(resolved_gp.g);
 //        BulgeRemoveWrap      (resolved_gp.g);
-<<<<<<< HEAD
         RemoveLowCoverageEdges(resolved_gp.g, edge_remover, 3, i);
-=======
-        omnigraph::WriteSimple(resolved_gp.g, tot_labeler_after,
-
-               	cfg::get().output_dir + subfolder + ToString(i) +  "a_4_cleared.dot",
-               			"no_repeat_graph");
-        RemoveLowCoverageEdgesForResolver(resolved_gp.g);
-
->>>>>>> 984a9394
+
 //        RemoveRelativelyLowCoverageEdges(resolved_gp.g);
         omnigraph::WriteSimple(resolved_gp.g, tot_labeler_after,
 
