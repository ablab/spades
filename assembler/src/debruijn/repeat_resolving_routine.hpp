//***************************************************************************
//* Copyright (c) 2011-2013 Saint-Petersburg Academic University
//* All Rights Reserved
//* See file LICENSE for details.
//****************************************************************************

/*
 * repeat_resolving_routine.hpp
 *
 *  Created on: 1 Sep 2011
 *      Author: valery
 *      Poor Valery
 */

#pragma once

#include "standard.hpp"

#include "logger/logger.hpp"
#include "repeat_resolving.hpp"
#include "distance_estimation_routine.hpp"
#include "io/careful_filtering_reader_wrapper.hpp"
#include "io/is_corrupting_wrapper.hpp"
#include "resolved_pair_info.hpp"
#include "graph_construction.hpp"
#include "debruijn_stats.hpp"
#include "de/distance_estimation.hpp"
#include "omni/omni_utils.hpp"

#include "omni/loop_killer.hpp"
#include "path_utils.hpp"
#include "pair_info_improver.hpp"

#include "path_extend/path_extend_launch.hpp"
#include "mismatch_masker.hpp"
#include "contig_output.hpp"

#include "pac_index.hpp"
#include "long_read_storage.hpp"
#include "loop_filter.hpp"
#include "graphio.hpp"
#include "coverage_based_rr.hpp"
#include "pacbio_aligner.hpp"

typedef io::CarefulFilteringReaderWrapper<io::SingleRead> CarefulFilteringStream;

namespace debruijn_graph {

void resolve_repeats(PairedReadStream& stream, const Sequence& genome);

template<class gp_t>
void WriteGraphPack(gp_t& gp, const string& file_name) {
	ofstream filestr(file_name);
	CompositeGraphColorer<typename gp_t::graph_t> colorer(
			new FixedColorer<typename gp_t::graph_t::VertexId>("white"),
			new PositionsEdgeColorer<typename gp_t::graph_t>(gp.g,
					gp.edge_pos));

	EdgeQuality<typename gp_t::graph_t> edge_qual(gp.g, gp.index,
			gp.kmer_mapper, gp.genome);
	total_labeler_graph_struct graph_struct(gp.g, &gp.int_ids, &gp.edge_pos);
	total_labeler tot_lab(&graph_struct);
	CompositeLabeler<Graph> labeler(tot_lab, edge_qual);
	DotGraphPrinter<typename gp_t::graph_t> g_print(gp.g, labeler, colorer, " ",
			filestr);
	SimpleGraphVisualizer<typename gp_t::graph_t> gv(gp.g, g_print);
	gv.Visualize();
}

void SaveResolved(conj_graph_pack& resolved_gp,
		PairedIndexT& resolved_graph_paired_info,
		PairedIndexT& resolved_graph_paired_info_cl) {

	if (cfg::get().make_saves) {
		string p = path::append_path(cfg::get().output_saves, "split_resolved");
		INFO("Saving current state to " << p);
		PrintAll(p, resolved_gp, resolved_graph_paired_info,
				resolved_graph_paired_info_cl);
		write_lib_data(p);
	}
}

template<class graph_pack>
void FindDistanceFromRepeats(graph_pack& gp,
		EdgeLabelHandler<typename graph_pack::graph_t>& labels_after,
		map<EdgeId, pair<size_t, size_t> >& distance_to_repeats_end) {
	set<EdgeId> not_unique;
	for (auto iter = gp.g.SmartEdgeBegin(); !iter.IsEnd(); ++iter) {
//		VertexId start = gp.g.EdgeStart(*iter);
//		VertexId end = gp.g.EdgeEnd(*iter);
		//Graph topology implied repeats
//		if (((gp.g.CheckUniqueIncomingEdge(end) && !gp.g.IsDeadEnd(end)) ||( gp.g.CheckUniqueOutgoingEdge(start)  && !gp.g.IsDeadStart(start) )) && (gp.g.length(*iter) <  cfg::get().rr.max_repeat_length))
//			not_unique.insert(*iter);
//		//Split-based repeats
//		else
		if (labels_after.edge_inclusions.find(*iter)
				!= labels_after.edge_inclusions.end()
				&& labels_after.edge_inclusions[*iter].size() > 1)
			not_unique.insert(*iter);
	}
	set<set<EdgeId> > components;
	while (!not_unique.empty()) {
		set<EdgeId> wfs_set;
		wfs_set.insert(*not_unique.begin());
		set<EdgeId> component;
		while (!wfs_set.empty()) {
			for (auto iter = wfs_set.begin(); iter != wfs_set.end();) {
				component.insert(*iter);
				VertexId start = gp.g.EdgeStart(*iter);
				VertexId end = gp.g.EdgeEnd(*iter);
				vector<EdgeId> next = gp.g.IncomingEdges(start);
				for (auto e_iter = next.begin(); e_iter != next.end(); e_iter++)
					if (not_unique.find(*e_iter) != not_unique.end()
							&& component.find(*e_iter) == component.end())
						wfs_set.insert(*e_iter);
				next = gp.g.OutgoingEdges(end);
				for (auto e_iter = next.begin(); e_iter != next.end(); e_iter++)
					if (not_unique.find(*e_iter) != not_unique.end()
							&& component.find(*e_iter) == component.end())
						wfs_set.insert(*e_iter);
				set<EdgeId>::iterator new_iter = iter;
				new_iter++;
				wfs_set.erase(iter);
				iter = new_iter;

			}
		}
		DEBUG("not_unique_component");
		for (auto iter = component.begin(); iter != component.end(); ++iter) {
			DEBUG(gp.g.int_id(*iter));
			not_unique.erase(*iter);
		}
		components.insert(component);
		FillComponentDistances(component, distance_to_repeats_end, gp);
		component.clear();
	}
	string p = path::append_path(cfg::get().output_saves,
			"distance_from_repeats");
	if (cfg::get().make_saves)
		SaveComponents(p, components, gp);
}

template<class graph_pack>
void FillComponentDistances(set<EdgeId>& component,
		map<EdgeId, pair<size_t, size_t> > & distances_map, graph_pack& gp) {
	map<EdgeId, pair<size_t, size_t> > component_map;
	map<VertexId, pair<int, int> > vertex_map;
	//longest pathes from start and end of edge resp to first base(backward and forward resp) not in repeat;
	for (auto iter = component.begin(); iter != component.end(); iter++) {
		component_map.insert(
				std::make_pair(*iter, std::make_pair(1000000, 1000000)));
		VertexId start = gp.g.EdgeStart(*iter);
		VertexId end = gp.g.EdgeEnd(*iter);
		vertex_map.insert(
				std::make_pair(start, std::make_pair(-1000000, -1000000)));
		vertex_map.insert(
				std::make_pair(end, std::make_pair(-1000000, -1000000)));
	}
	for (auto iter = component.begin(); iter != component.end(); iter++) {
		VertexId start = gp.g.EdgeStart(*iter);
		VertexId end = gp.g.EdgeEnd(*iter);
		vector<EdgeId> next = gp.g.IncomingEdges(start);
		for (auto e_iter = next.begin(); e_iter != next.end(); e_iter++)
			if (component.find(*e_iter) == component.end())
				vertex_map[start].first = 0;
		if (next.size() == 0)
			vertex_map[start].first = 0;

		next = gp.g.OutgoingEdges(end);
		for (auto e_iter = next.begin(); e_iter != next.end(); e_iter++)
			if (component.find(*e_iter) == component.end())
				vertex_map[end].second = 0;
		if (next.size() == 0)
			vertex_map[end].second = 0;
	}
	pair<set<EdgeId>, set<EdgeId> > used;
	for (size_t j = 0; j < 10000; j++) {
		bool changed = false;
		for (auto iter = component.begin(); iter != component.end(); iter++) {
			VertexId start = gp.g.EdgeStart(*iter);
			VertexId end = gp.g.EdgeEnd(*iter);
			int len = gp.g.length(*iter);
			if (used.first.find(*iter) == used.first.end()) {
				if (vertex_map[start].first >= 0
						&& vertex_map[start].first + len
								> vertex_map[end].first) {
					vertex_map[end].first = vertex_map[start].first + len;
					changed = true;
					used.first.insert(*iter);
				}
			}

			if (used.second.find(*iter) == used.second.end()) {
				if (vertex_map[end].second >= 0
						&& vertex_map[end].second + len
								> vertex_map[start].second) {
					vertex_map[start].second = vertex_map[end].second + len;
					changed = true;
					used.second.insert(*iter);
				}
			}
		}
		if (!changed)
			break;
	}
	for (auto iter = component.begin(); iter != component.end(); iter++) {
		VertexId start = gp.g.EdgeStart(*iter);
		VertexId end = gp.g.EdgeEnd(*iter);
		component_map[*iter] = std::make_pair(vertex_map[start].first,
				vertex_map[end].second);
	}
//	for(size_t j = 0; j < 1000; j++){
//		bool changed = false;
//		for (auto iter = component.begin(); iter != component.end(); iter ++) {
//			size_t max_incoming_path = -1000;
//			size_t max_outgoing_path = -1000;
//			VertexId start = gp.g.EdgeStart(*iter);
//			VertexId end = gp.g.EdgeEnd(*iter);
//			vector<EdgeId> next = gp.g.IncomingEdges(start);
//			for (auto e_iter = next.begin(); e_iter != next.end(); e_iter++)
//				if (component_map.find(*e_iter) != component_map.end())
//					max_incoming_path = max(max_incoming_path, component_map[*e_iter].first + gp.g.length(*e_iter));
//			next = gp.g.OutgoingEdges(end);
//			for (auto e_iter = next.begin(); e_iter != next.end(); e_iter++)
//				if (component_map.find(*e_iter) != component_map.end())
//					max_outgoing_path = min(max_outgoing_path, component_map[*e_iter].second + gp.g.length(*e_iter));
//			if (max_incoming_path < component_map[*iter].first){
//				changed = true;
//				component_map[*iter].first = max_incoming_path;
//			}
//			if (max_outgoing_path < component_map[*iter].second){
//				changed = true;
//				component_map[*iter].second = max_outgoing_path;
//			}
//		}
//		if (!changed)
//			break;
//	}
	DEBUG("not_unique_component");
	for (auto iter = component.begin(); iter != component.end(); ++iter) {
		DEBUG(
				gp.g.int_id(*iter)<<" len "<< gp.g.length(*iter) <<" :  "<<component_map[*iter].first <<" " << component_map[*iter].second);
		distances_map[*iter] = component_map[*iter];
	}
}

//TODO Move to graphio if saves needed;
template<class graph_pack>
void SaveComponents(string file_name, set<set<EdgeId> >& components,
		graph_pack& gp) {
	FILE* file = fopen((file_name + ".rep").c_str(), "w");
	fprintf(file, "%zu\n", components.size());
	for (auto iter = components.begin(); iter != components.end(); ++iter) {
		fprintf(file, "%zu\n", iter->size());
		for (auto j_iter = iter->begin(); j_iter != iter->end(); ++j_iter) {
			fprintf(file, "%zu ", gp.int_ids.ReturnIntId(*j_iter));
		}
		fprintf(file, "\n");
	}
	fclose(file);
}

template<class graph_pack>
void CleanIsolated(graph_pack& gp) {
	for (auto iter = gp.g.SmartEdgeBegin(); !iter.IsEnd(); ++iter) {
		typename graph_pack::graph_t::VertexId start, end;
		start = gp.g.EdgeStart(*iter);
		end = gp.g.EdgeEnd(*iter);
		TRACE(
				gp.g.CheckUniqueOutgoingEdge(start) << " " << gp.g.IsDeadStart(start) << " " << gp.g.CheckUniqueIncomingEdge(end) << " " << gp.g.IsDeadEnd(end));
		if (gp.g.CheckUniqueOutgoingEdge(start) && gp.g.IsDeadStart(start)
				&& gp.g.CheckUniqueIncomingEdge(end) && gp.g.IsDeadEnd(end))
			gp.g.DeleteEdge(*iter);
	}
}

string GeneratePostfix() {
	string s = "_";
	if (cfg::get().rr.symmetric_resolve)
		s += "sym_";
	else
		s += "nonsym_";

	s += debruijn_config::estimation_mode_name(cfg::get().est_mode) + "_est_";

	s += "k";
	s += ToString(cfg::get().K);
	if (cfg::get().rr.mode == 2) {
		s += "_mode2";
	} else {
		s += "_nv";
		s += ToString(cfg::get().rr.near_vertex);
	}
	s += ".fasta";
	return s;
}

template<class graph_pack>
void ProduceResolvedPairedInfo(graph_pack& origin_gp,
		const PairedInfoIndexT<typename graph_pack::graph_t>& clustered_index,
		graph_pack& resolved_gp,
		EdgeLabelHandler<typename graph_pack::graph_t>& labels_after,
		PairedInfoIndexT<typename graph_pack::graph_t>& resolved_graph_paired_info) {
	INFO("Generating paired info for resolved graph");
	ResolvedGraphPairInfoCounter<typename graph_pack::graph_t> resolved_graph_paired_info_counter(
			origin_gp.g, clustered_index, resolved_gp.g, labels_after);
	resolved_graph_paired_info_counter.FillResolvedGraphPairedInfo(
			resolved_graph_paired_info);
	DEBUG("Generating paired info for resolved graph complete");
}

template<class graph_pack>
void SaveResolvedPairedInfo(graph_pack& resolved_gp,
		PairedInfoIndexT<typename graph_pack::graph_t> resolved_graph_paired_info,
		const string& graph_name, const string& subfolder) {
	if (cfg::get().make_saves) {
		std::string rr_filename;
		if (subfolder.size()) {
			INFO("Saving graph and paired info to subfolder " << subfolder);
			rr_filename = (cfg::get().output_dir + subfolder) + graph_name;
		} else {
			INFO("Saving graph and paired info");
			string p = path::append_path(cfg::get().output_saves, graph_name);
			rr_filename = p;
		}
		PrintWithClusteredIndex(rr_filename, resolved_gp,
				resolved_graph_paired_info);
		DEBUG("Saved");
	}
}

bool try_load_paired_index(conj_graph_pack& gp, PairedIndexT& index,
		const string& name, path::files_t* used_files = 0) {

	string p = path::append_path(cfg::get().load_from, name);

	FILE* file = fopen((p + ".prd").c_str(), "r");
	if (file == NULL) {
		return false;
	}
	fclose(file);

	if (used_files != 0)
		used_files->push_back(p);

	index.Clear();
	ScannerTraits<conj_graph_pack::graph_t>::Scanner scanner(gp.g, gp.int_ids);
	ScanPairedIndex(p, scanner, index);

	return true;

}

template<class graph_pack>
void RemapMaskedMismatches(graph_pack& resolved_gp, graph_pack& origin_gp,
		EdgeLabelHandler<typename graph_pack::graph_t>& labels_after,
		map<EdgeId, pair<size_t, size_t> >& distance_to_repeats_end) {
	size_t Ncount = 0;
	//FILE* file = fopen(("multipicities.tmp"), "w");
	int not_masked = 0;
	for (auto iter = origin_gp.g.SmartEdgeBegin(); !iter.IsEnd(); ++iter) {
//		size_t len = origin_gp.g.length(*iter) + origin_gp.g.k();
		size_t multiplicity = labels_after.edge_inclusions[*iter].size();
//		fprintf(file, "%d %d \n",origin_gp.int_ids.ReturnIntId(*iter), multiplicity);
		if (multiplicity > 0) {
//			INFO(origin_gp.g.int_id(*iter));
//			INFO(origin_gp.g.int_id(origin_gp.g.conjugate(*iter)));
			const vector<
					typename MismatchMasker<typename graph_pack::graph_t>::MismatchInfo> mismatches =
					origin_gp.mismatch_masker.mismatch_map[*iter];
			DEBUG(mismatches.size());
			const vector<
					typename MismatchMasker<typename graph_pack::graph_t>::MismatchInfo> rc_mismatches =
					origin_gp.mismatch_masker.mismatch_map[origin_gp.g.conjugate(
							*iter)];
			DEBUG(rc_mismatches.size());
			if (mismatches.size() != rc_mismatches.size()) {
				WARN(mismatches.size() <<" /// " << rc_mismatches.size());
			}

			for (size_t i = 0; i < mismatches.size(); i++) {
//TODO:: cutoff selection!
				vector<pair<EdgeId, size_t> > resolved_positions =
						labels_after.resolvedPositions(*iter,
								mismatches[i].position);
				double cutoff = 0.5;
				if ((origin_gp.g.length(*iter) > cfg::get().ds.IS()
						&& multiplicity > 1)
						|| (distance_to_repeats_end[*iter].first
								+ mismatches[i].position > cfg::get().ds.IS()
								&& distance_to_repeats_end[*iter].second
										+ origin_gp.g.length(*iter)
										- mismatches[i].position
										> cfg::get().ds.IS()))
					cutoff /= (4); // /cfg::get().mismatch_ratio);
				else {
					cutoff *= 1.5; //* cfg::get().mismatch_ratio;
				}
				bool cfg_corrector_on = true;
				if (cfg_corrector_on
						&& !(distance_to_repeats_end[*iter].first
								+ mismatches[i].position > cfg::get().ds.IS()
								&& distance_to_repeats_end[*iter].second
										+ origin_gp.g.length(*iter)
										- mismatches[i].position
										> cfg::get().ds.IS())) {
					not_masked++;
					origin_gp.mismatch_masker.mismatch_map[*iter][i].ratio = 0;
					continue;
				}
				map<EdgeId, int> diff_res;
				for (auto it = resolved_positions.begin();
						it < resolved_positions.end(); it++)
					if (diff_res.find(it->first) == diff_res.end())
						diff_res.insert(make_pair(it->first, 1));
					else
						diff_res[it->first]++;
				int real_count = 0;
				for (size_t j = 0; j < resolved_positions.size(); j++) {
					double real_multiplicity = origin_gp.g.coverage(*iter)
							/ resolved_gp.g.coverage(
									resolved_positions[j].first);
					if (real_multiplicity
							* diff_res[resolved_positions[j].first]
							* mismatches[i].ratio > cutoff)
						real_count++;
				}
				for (size_t j = 0; j < resolved_positions.size(); j++) {
//					if (origin_gp.g.int_id(*iter) >= 10006349 && origin_gp.g.int_id(*iter) <= 10006352) {
//						INFO(origin_gp.g.int_id(*iter) << " cutoff: " << cutoff);
//						INFO(origin_gp.g.coverage(*iter) <<" // " << resolved_gp.g.coverage(resolved_positions[j].first));
//						INFO("loop coefficient" << diff_res[resolved_positions[j].first]);
//					}
					double real_multiplicity = origin_gp.g.coverage(*iter)
							/ resolved_gp.g.coverage(
									resolved_positions[j].first);

					if (real_multiplicity
							* diff_res[resolved_positions[j].first]
							* mismatches[i].ratio > cutoff && real_count <= 5) {
						DEBUG(
								origin_gp.g.int_id(*iter) << " position after: "<< resolved_positions[j].second << "position before: "<< mismatches[i].position << " edge length:  "<< origin_gp.g.length(*iter));
						DEBUG(
								distance_to_repeats_end[*iter].first<< " " << distance_to_repeats_end[*iter].second);

						resolved_gp.mismatch_masker.insert(
								resolved_positions[j].first,
								resolved_positions[j].second,
								real_multiplicity * mismatches[i].ratio,
								mismatches[i].counts, cutoff);
						Ncount++;
					}
				}

				if (cutoff > mismatches[i].ratio)
					origin_gp.mismatch_masker.mismatch_map[*iter][i].ratio = 0;
			}
		}
	}

	INFO("masked "<< Ncount << " potential mismatches masked");
	INFO(" "<< not_masked<< " potential mismatches left for corrector");
}

template<class graph_pack>
void process_resolve_repeats(graph_pack& origin_gp,
		const PairedInfoIndexT<typename graph_pack::graph_t>& clustered_index,
		graph_pack& resolved_gp, const string& graph_name,
		EdgeLabelHandler<typename graph_pack::graph_t>& labels_after,
		const string& subfolder = "", bool output_contigs = true,
		bool kill_loops = true) {
	typename graph_pack::graph_t &g = origin_gp.g;
	const PairedInfoIndexT<typename graph_pack::graph_t> &pii = clustered_index;
	if (cfg::get().cut_bad_connections)
		BadConnectionCutter<typename graph_pack::graph_t>(g, pii).CutConnections();
//	EdgeLabelHandler<typename graph_pack::graph_t> labels_after(resolved_gp.g,
//			origin_gp.g);
//	ProduceLongEdgesStat( origin_gp,  clustered_index);
	if (cfg::get().compute_paths_number)
		GenerateMatePairStats(origin_gp, clustered_index);
	DEBUG("New index size: " << clustered_index.size());
	// todo: make printGraph const to its arguments

	// todo: possibly we don't need it
//    if (cfg::get().rectangle_mode)
//        RectangleResolve(clustered_index, origin_gp.g, cfg::get().output_root + "tmp/", cfg::get().output_dir);
	string postfix = GeneratePostfix();
	typedef TotalLabelerGraphStruct<typename graph_pack::graph_t> total_labeler_gs;
	typedef TotalLabeler<typename graph_pack::graph_t> total_labeler;
	total_labeler_gs graph_struct_before(origin_gp.g, &origin_gp.int_ids,
			&origin_gp.edge_pos, NULL);
	total_labeler tot_labeler_before(&graph_struct_before);

	//EdgeQuality<Graph> quality_lab_(origin_gp.g, origin_gp.index,
	//origin_gp.kmer_mapper, origin_gp.genome);
	//CompositeLabeler<Graph> lab_(tot_labeler_before, quality_lab_);

	//omnigraph::WriteSimple(
	//origin_gp.g,
	//lab_,
	//cfg::get().output_dir + subfolder + graph_name
	//+ "_2_before.dot", "no_repeat_graph");

//    CleanIsolated(origin_gp);
	ResolveRepeats(origin_gp.g, origin_gp.int_ids, clustered_index,
			origin_gp.edge_pos, resolved_gp.g, resolved_gp.int_ids,
			resolved_gp.edge_pos,
			cfg::get().output_dir + subfolder + "resolve_" + graph_name + "/",
			labels_after, cfg::get().developer_mode);

	//Generating paired info for resolved graph
//    PairedInfoIndexT<typename graph_pack::graph_t> resolved_graph_paired_info(resolved_gp.g);
//		ProduceResolvedPairedInfo(origin_gp, clustered_index, resolved_gp, labels_after, resolved_graph_paired_info);
//		SaveResolvedPairedInfo(resolved_gp, resolved_graph_paired_info, graph_name + "_resolved", subfolder);
	//Paired info for resolved graph generated

	if (cfg::get().output_nonfinal_contigs && output_contigs) {
		OutputContigs(resolved_gp.g,
				cfg::get().output_dir + "after_rr_before_simplify" + postfix);
		OutputContigs(origin_gp.g,
				cfg::get().output_dir + "before_resolve.fasta");
	}
	INFO("Running total labeler");

	total_labeler_gs graph_struct_after(resolved_gp.g, &resolved_gp.int_ids,
			&resolved_gp.edge_pos, &labels_after);
	total_labeler tot_labeler_after(&graph_struct_after, &graph_struct_before);
	if (cfg::get().output_pictures) {
		omnigraph::WriteSimple(resolved_gp.g, tot_labeler_after,
				cfg::get().output_dir + subfolder + graph_name
						+ "_3_resolved.dot", "no_repeat_graph");
	}

	DEBUG("Total labeler finished");

	//Generating paired info for resolved graph
	{
		PairedInfoIndexT<typename graph_pack::graph_t> resolved_cleared_graph_paired_info_before(
				resolved_gp.g);
		ProduceResolvedPairedInfo(origin_gp, clustered_index, resolved_gp,
				labels_after, resolved_cleared_graph_paired_info_before);
	}

	INFO("SUBSTAGE == Clearing resolved graph");

	omnigraph::Compressor<typename graph_pack::graph_t> compressor(
			resolved_gp.g);
	compressor.CompressAllVertices();

//	    omnigraph::StrGraphLabeler<typename graph_pack::graph_t> str_labeler(resolved_gp.g);
//	omnigraph::WriteSimple(resolved_gp.g, str_labeler,
//				cfg::get().output_dir + subfolder + graph_name + "_resolved.dot",
//				"no_repeat_graph");

	size_t iters = 3; // TODO Constant 3? Shouldn't it be taken from config?
	map<EdgeId, pair<size_t, size_t> > distance_to_repeats_end;
	FindDistanceFromRepeats(origin_gp, labels_after, distance_to_repeats_end);
	RemapMaskedMismatches(resolved_gp, origin_gp, labels_after,
			distance_to_repeats_end);
	for (size_t i = 0; i < iters; ++i) {
		INFO(
				"Tip clipping iteration " << i << " (0-indexed) out of " << iters << ":");
//		ClipTipsForResolver(resolved_gp.g);
		ClipTips(resolved_gp.g, cfg::get().simp.tc, cfg::get().ds.RL(), /*max_coverage*/
				0.);

		//PairedInfoIndexT<typename graph_pack::graph_t> resolved_cleared_graph_paired_info_before(
		//resolved_gp.g);
		//ProduceResolvedPairedInfo(origin_gp, clustered_index, resolved_gp,
		//labels_after, resolved_cleared_graph_paired_info_before);

//		INFO("Erroneous remove "<<i);
//        BulgeRemoveWrap      (resolved_gp.g);
//		FinalRemoveErroneousEdges(resolved_gp.g, edge_remover);

		//PairedInfoIndexT<typename graph_pack::graph_t> resolved_cleared_graph_paired_info_before(
		//resolved_gp.g);

		//ProduceResolvedPairedInfo(origin_gp, clustered_index, resolved_gp,
		//labels_after, resolved_cleared_graph_paired_info_before);
//        RemoveRelativelyLowCoverageEdges(resolved_gp.g);
//		omnigraph::WriteSimple(resolved_gp.g, tot_labeler_after,
//
//		cfg::get().output_dir + subfolder + ToString(i) + "b_4_cleared.dot",
//				"no_repeat_graph");
	}

	if (kill_loops) {
	}

	OutputMaskedContigs(origin_gp.g,
			cfg::get().output_dir + "before_resolve_masked.fasta",
			origin_gp.mismatch_masker);

	DEBUG("Clearing resolved graph complete");


	//Generating paired info for resolved graph
	PairedInfoIndexT<typename graph_pack::graph_t> resolved_cleared_graph_paired_info(
			resolved_gp.g);

	ProduceResolvedPairedInfo(origin_gp, clustered_index, resolved_gp,
			labels_after, resolved_cleared_graph_paired_info);
	SaveResolvedPairedInfo(resolved_gp, resolved_cleared_graph_paired_info,
			graph_name + "_resolved_cleared", subfolder);
	//Paired info for resolved graph generated

	DEBUG("Output Contigs");

	if (output_contigs) {
		OutputMaskedContigs(resolved_gp.g,
				cfg::get().output_dir + "final_contigs_masked.fasta",
				resolved_gp.mismatch_masker);
		cfg::get_writable().final_contigs_file = cfg::get().output_dir
				+ "final_contigs.fasta";
		OutputContigs(resolved_gp.g,
				cfg::get().output_dir + "final_contigs_unmasked.fasta");
		if (cfg::get().paired_mode) {
			INFO("Outputting final masked contigs: ");
			OutputMaskedContigs(resolved_gp.g,
					cfg::get().output_dir + "final_contigs.fasta",
					resolved_gp.mismatch_masker, false, 0,
					cfg::get().cut_bad_connections);
		} else {
			INFO("Outputting final NONmasked contigs: ");
			OutputContigs(resolved_gp.g,
					cfg::get().output_dir + "final_contigs.fasta", 0,
					cfg::get().cut_bad_connections);
		}
	}
	OutputCutContigs(resolved_gp.g, cfg::get().output_dir + "cut.fasta");

	if (cfg::get().output_pictures) {
		omnigraph::WriteSimple(resolved_gp.g, tot_labeler_after,
				cfg::get().output_dir + subfolder + graph_name
						+ "_4_cleared.dot", "no_repeat_graph");
		string file_str = cfg::get().output_dir + subfolder + graph_name
				+ "_4_cleared_colored.dot";
		ofstream filestr(file_str.c_str());
		CompositeGraphColorer<typename graph_pack::graph_t> colorer(
				new FixedColorer<typename graph_pack::graph_t::VertexId>(
						"white"),
				new PositionsEdgeColorer<typename graph_pack::graph_t>(
						resolved_gp.g, resolved_gp.edge_pos));
		DotGraphPrinter<typename graph_pack::graph_t> gp(resolved_gp.g,
				tot_labeler_after, colorer, " ", filestr);
		SimpleGraphVisualizer<typename graph_pack::graph_t> gv(resolved_gp.g,
				gp);
		gv.Visualize();
		filestr.close();
	}
}

template<class graph_pack>
void process_resolve_repeats(graph_pack& origin_gp,
		PairedInfoIndexT<typename graph_pack::graph_t>& clustered_index,
		graph_pack& resolved_gp, const string& graph_name,
		const string& subfolder = "", bool output_contigs = true) {

	EdgeLabelHandler<typename graph_pack::graph_t> labels_after(resolved_gp.g,
			origin_gp.g);

	process_resolve_repeats(origin_gp, clustered_index, resolved_gp, graph_name,
			labels_after, subfolder, output_contigs);
}

template<class graph_pack>
void component_statistics(graph_pack & conj_gp, int component_id,
		PairedInfoIndexT<typename graph_pack::graph_t>& clustered_index) {

	string graph_name = ConstructComponentName("graph_", component_id).c_str();
	string component_name = cfg::get().output_dir + "graph_components/"
			+ graph_name;
	//component output
	string table_name = cfg::get().output_dir + "graph_components/tables/";
	make_dir(table_name);
	table_name += graph_name;
	set<typename graph_pack::graph_t::EdgeId> incoming_edges;
	set<typename graph_pack::graph_t::EdgeId> outgoing_edges;
	for (auto iter = conj_gp.g.SmartEdgeBegin(); !iter.IsEnd(); ++iter) {
		typename graph_pack::graph_t::VertexId start = conj_gp.g.EdgeStart(
				*iter);
		typename graph_pack::graph_t::VertexId end = conj_gp.g.EdgeEnd(*iter);
		if (conj_gp.g.length(*iter) > cfg::get().ds.IS() + 100) {
			if (conj_gp.g.IsDeadStart(
					start) /*&& conj_gp.g.CheckUniqueOutgoingEdge(start)*/) {
				incoming_edges.insert(*iter);
			} else if (conj_gp.g.IsDeadEnd(
					end)/* && conj_gp.g.CheckUniqueIncomingEdge(end)*/) {
				outgoing_edges.insert(*iter);
			} else {
				WARN(
						"strange long edge in component " << component_name << " , edge_id " << conj_gp.int_ids.ReturnIntId(*iter));
			}
		}
	}
	INFO("incoming- outgoint set formed");
	int flag = 1;
	for (auto inc_iter = incoming_edges.begin();
			inc_iter != incoming_edges.end(); ++inc_iter) {
		int count = 0;
		for (auto out_iter = outgoing_edges.begin();
				out_iter != outgoing_edges.end(); ++out_iter) {
			if (clustered_index.GetEdgePairInfo(*inc_iter, *out_iter).size()
					== 1)
				count++;
		}
		if (count != 1)
			flag = 0;
	}
	FILE* file;
	if (flag)
		file = fopen((table_name + ".tbl_good").c_str(), "w");
	else
		file = fopen((table_name + ".tbl").c_str(), "w");

	INFO("Saving in-out table , " << component_name << " created");
	VERIFY(file != NULL);
	fprintf(file, "%7c", ' ');

	for (auto out_iter = outgoing_edges.begin();
			out_iter != outgoing_edges.end(); ++out_iter)
		fprintf(file, " %7zu", conj_gp.int_ids.ReturnIntId(*out_iter));
	fprintf(file, "\n");

	for (auto inc_iter = incoming_edges.begin();
			inc_iter != incoming_edges.end(); ++inc_iter) {
		fprintf(file, " %7zu", conj_gp.int_ids.ReturnIntId(*inc_iter));
		for (auto out_iter = outgoing_edges.begin();
				out_iter != outgoing_edges.end(); ++out_iter) {
			char c;
			if (clustered_index.GetEdgePairInfo(*inc_iter, *out_iter).size()
					== 0)
				c = '0';
			else
				c = 'X';
			fprintf(file, "%7c", c);
		}
		fprintf(file, "\n");
	}

	fprintf(file, "\n");
	for (auto inc_iter = incoming_edges.begin();
			inc_iter != incoming_edges.end(); ++inc_iter)
		fprintf(file, " %7zu", conj_gp.int_ids.ReturnIntId(*inc_iter));
	fprintf(file, "\n");
	for (auto out_iter = outgoing_edges.begin();
			out_iter != outgoing_edges.end(); ++out_iter)
		fprintf(file, " %7zu", conj_gp.int_ids.ReturnIntId(*out_iter));
	fprintf(file, "\n");

	fclose(file);

}

void resolve_conjugate_component(int component_id, const Sequence& genome) {
	conj_graph_pack conj_gp(cfg::get().K, cfg::get().output_dir, genome,
			cfg::get().pos.max_single_gap, cfg::get().pos.careful_labeling);
	PairedIndexT paired_index(conj_gp.g/*, 5.*/);
	PairedIndexT clustered_index(conj_gp.g);

	INFO("Resolve component " << component_id);

	string graph_name = ConstructComponentName("graph_", component_id).c_str();
	// FIXME: Use path_utils
	string component_name = cfg::get().output_dir + "graph_components/"
			+ graph_name;

	ScanWithClusteredIndex(component_name, conj_gp, clustered_index);

	component_statistics(conj_gp, component_id, clustered_index);

	conj_graph_pack resolved_gp(cfg::get().K, cfg::get().output_dir, genome,
			cfg::get().pos.max_single_gap, cfg::get().pos.careful_labeling);
	string sub_dir = "resolve_components/";

	// FIXME: Use path_utils
	string resolved_name = cfg::get().output_dir + "resolve_components"
			+ "/resolve_" + graph_name + "/";
	make_dir(resolved_name);

	WriteGraphPack(conj_gp,
			cfg::get().output_dir + sub_dir + graph_name + "_2_unresolved.dot");
	process_resolve_repeats(conj_gp, clustered_index, resolved_gp, graph_name,
			sub_dir, false);
}

void resolve_nonconjugate_component(int component_id, const Sequence& genome) {
//	nonconj_graph_pack nonconj_gp(genome);
//  PairedInfoIndexT<nonconj_graph_pack::graph_t> clustered_index(nonconj_gp.g);
//
//	INFO("Resolve component "<<component_id);
//
//	string graph_name = ConstructComponentName("graph_", component_id).c_str();
//	string component_name = cfg::get().output_dir + "graph_components/"
//			+ graph_name;
//
//	ScanWithClusteredIndex(component_name, nonconj_gp, clustered_index);
//
//	component_statistics(nonconj_gp, component_id, clustered_index);
//
//	nonconj_graph_pack resolved_gp(genome);
//	string sub_dir = "resolve_components/";
//
//	string resolved_name = cfg::get().output_dir + "resolve_components"
//			+ "/resolve_" + graph_name + "/";
//	make_dir(resolved_name);
//	process_resolve_repeats(nonconj_gp, clustered_index, resolved_gp,
//			graph_name, sub_dir, false);
}

void resolve_with_jumps(conj_graph_pack& gp, PairedInfoIndexT<Graph>& index,
		const PairedIndexT& jump_index) {
	WARN("Jump resolver not alailable");

//	VERIFY(cfg::get().andrey_params.);
//	resolve_repeats_ml(gp, index, cfg::get().output_dir + "jump_resolve/",
//			cfg::get().andrey_params,
//      boost::optional<const PairedIndexT>(jump_index));
}

void prepare_jump_index(const Graph& g, const PairedIndexT& raw_jump_index,
		PairedIndexT& jump_index) {
	JumpingEstimator<Graph> estimator(raw_jump_index);
	PairedIndexT clustered_jump_index(g);
	estimator.Estimate(clustered_jump_index);

	JumpingNormalizerFunction<Graph> nf(g, cfg::get().ds.RL(), 500);
	PairedInfoNormalizer<Graph> normalizer(nf);
	PairedIndexT normalized_jump_index(g);
	normalizer.FillNormalizedIndex(clustered_jump_index, normalized_jump_index);

	JumpingPairInfoChecker<Graph> filter(g, 300, 100, 100);
	filter.Filter(normalized_jump_index, jump_index);
}

void prepare_scaffolding_index(conj_graph_pack& gp, PairedIndexT& paired_index,
		PairedIndexT& clustered_index) {
	double is_var = cfg::get().ds.is_var();
	size_t delta = size_t(is_var);
	size_t linkage_distance = size_t(
			cfg::get().de.linkage_distance_coeff * is_var);
	GraphDistanceFinder<Graph> dist_finder(gp.g, cfg::get().ds.IS(),
			cfg::get().ds.RL(), delta);
	size_t max_distance = size_t(cfg::get().de.max_distance_coeff * is_var);
	boost::function<double(int)> weight_function;
	INFO("Retaining insert size distribution for it");
	map<int, size_t> insert_size_hist = cfg::get().ds.hist();
	WeightDEWrapper wrapper(insert_size_hist, cfg::get().ds.IS());
	INFO("Weight Wrapper Done");
	weight_function = boost::bind(&WeightDEWrapper::CountWeight, wrapper, _1);

	PairedInfoNormalizer<Graph>::WeightNormalizer normalizing_f;
	if (cfg::get().ds.single_cell) {
		normalizing_f = &TrivialWeightNormalization<Graph>;
	} else {
		//todo reduce number of constructor params
	    //TODO: apply new system
		PairedInfoWeightNormalizer<Graph> weight_normalizer(gp.g,
				cfg::get().ds.IS(), cfg::get().ds.is_var(), cfg::get().ds.RL(),
				gp.k_value, cfg::get().ds.avg_coverage());
		normalizing_f = boost::bind(
				&PairedInfoWeightNormalizer<Graph>::NormalizeWeight,
				weight_normalizer, _1, _2, _3);
	}
	PairedInfoNormalizer<Graph> normalizer(normalizing_f);
	INFO("Normalizer Done");

	PairInfoWeightFilter<Graph> filter(gp.g, 0.);
	INFO("Weight Filter Done");

	const AbstractDistanceEstimator<Graph>& estimator =
			SmoothingDistanceEstimator<Graph>(gp.g, paired_index, dist_finder,
					weight_function, linkage_distance, max_distance,
					cfg::get().ade.threshold, cfg::get().ade.range_coeff,
					cfg::get().ade.delta_coeff, cfg::get().ade.cutoff,
					cfg::get().ade.min_peak_points, cfg::get().ade.inv_density,
					cfg::get().ade.percentage,
					cfg::get().ade.derivative_threshold, true);
	estimate_with_estimator(gp.g, estimator, normalizer, filter,
			clustered_index);
}
<<<<<<< HEAD
=======
LongReadStorage<Graph> pacbio_test(conj_graph_pack& conj_gp, size_t k_test) {
	if (cfg::get().pacbio_test_on == false)
		return LongReadStorage<Graph>(conj_gp.g);
	INFO("starting pacbio tests");
	ofstream filestr("pacbio_mapped.mpr");
	PacBioMappingIndex<Graph> pac_index(conj_gp.g, k_test);
	ReadStream* pacbio_read_stream = new io::EasyReader(cfg::get().pacbio_reads,
			true);
	size_t n = 0;
	map<int, int> profile;
	map<int, int> different_edges_profile;
	int genomic_subreads = 0;
	int nongenomic_subreads = 0;
	LongReadStorage<Graph> long_reads(conj_gp.g);
	int rc_pairs = 0;
	while (!pacbio_read_stream->eof()) {
		ReadStream::read_type read;
		*pacbio_read_stream >> read;
		Sequence seq(read.sequence());
		size_t res_count = pac_index.Count(seq);
		if (profile.find(res_count) == profile.end())
			profile.insert(make_pair(res_count, 0));
		profile[res_count]++;
		if (res_count != 0) {
			DEBUG(read.sequence());
			DEBUG(res_count);
		}
		auto location_map = pac_index.GetClusters(seq);
		different_edges_profile[location_map.size()]++;
		n++;
		if (location_map.size() <= 1) {
			TRACE("No significant clusters");
			continue;
		}
		for (auto iter = location_map.begin(); iter != location_map.end();
				++iter) {
			bool flag = false;
			for (auto j_iter = location_map.begin();
					j_iter != location_map.end(); ++j_iter) {
				if (iter != j_iter
						&& conj_gp.g.conjugate(iter->first) == j_iter->first) {
					flag = true;
					break;
				}
			}
			if (flag == true) {
				rc_pairs++;
				break;
			}
		}
		//continue;
		filestr << n << "  " << location_map.size() << ": \n";
		INFO(n << "  " << location_map.size()<< ": \n");
		for (auto iter = location_map.begin(); iter != location_map.end();
				++iter) {
			filestr << conj_gp.g.int_id(iter->first) << "("
					<< conj_gp.g.length(iter->first) << ")  "
					<< iter->second.size() << "\n";
			for (auto set_iter = iter->second.begin();
					set_iter != iter->second.end(); ++set_iter)
				filestr << set_iter->edge_position << "-"
						<< set_iter->read_position << "   ";
			filestr << " \n";
		}

		auto aligned_edges = pac_index.GetReadAlignment(seq);
		filestr << "found " << aligned_edges.size() << " aligned subreads.\n";
		for (auto iter = aligned_edges.begin(); iter != aligned_edges.end();
				++iter) {
			string tmp = " ";
			if (conj_gp.edge_pos.IsConsistentWithGenome(*iter)) {
				genomic_subreads++;
			} else {
				tmp = " NOT ";
				nongenomic_subreads++;
			}
			filestr << "Alignment of " << iter->size() << " edges is" << tmp
					<< "consistent with genome\n";
			long_reads.AddPath(*iter);
			for (auto j_iter = iter->begin(); j_iter != iter->end(); ++j_iter) {
				filestr << conj_gp.g.int_id(*j_iter) << "("
						<< conj_gp.g.length(*j_iter) << ") ";

			}
			filestr << " \n";
		}

		filestr << " \n";
		filestr << " \n";
		VERBOSE_POWER(n, " reads processed");

	}
	long_reads.DumpToFile("long_reads2.mpr", conj_gp.edge_pos);
	INFO("Total reads: " << n);
	INFO("reads with rc edges:  " << rc_pairs);
	INFO(
			"Genomic/nongenomic subreads: "<<genomic_subreads <<" / " << nongenomic_subreads);
	INFO("profile:")
	for (auto iter = profile.begin(); iter != profile.end(); ++iter)
		if (iter->first < 100) {
			INFO(iter->first <<" :  "<< iter->second);
		}
	INFO("different edges profile:")
	for (auto iter = different_edges_profile.begin();
			iter != different_edges_profile.end(); ++iter)
		if (iter->first < 100) {
			INFO(iter->first <<" :  "<< iter->second);
		}
	INFO("PacBio test finished");
	return long_reads;

}

int get_first_pe_lib_index() {
	for (size_t i = 0; i < cfg::get().ds.reads.lib_count(); ++i) {
		if (cfg::get().ds.reads[i].type() == io::LibraryType::PairedEnd) {
			return i;
		}
	}
	return -1;
}

void prepare_all_scaf_libs(conj_graph_pack& conj_gp,
		vector<PairedIndexT*>& scaff_indexs) {

	vector<PairedIndexT*> cl_scaff_indexs;
	for (size_t i = 0; i < scaff_indexs.size(); ++i) {
		PairedIndexT* pe = new PairedIndexT(conj_gp.g);
		cl_scaff_indexs.push_back(pe);
		prepare_scaffolding_index(conj_gp, *scaff_indexs[i],
				*cl_scaff_indexs[i]);
	}
	scaff_indexs.clear();
	scaff_indexs.insert(scaff_indexs.end(), cl_scaff_indexs.begin(),
			cl_scaff_indexs.end());
}

void delete_index(vector<PairedIndexT*>& index){
	for (size_t i = 0; i < index.size(); ++i){
		delete index[i];
	}
}

//Use only one pe library
void split_resolving(conj_graph_pack& conj_gp, PairedIndicesT& paired_indices,
		PairedIndicesT& clustered_indices, Sequence& genome,
		size_t pe_lib_index) {

	PairedIndexT& paired_index = paired_indices[pe_lib_index];
	PairedIndexT& clustered_index = clustered_indices[pe_lib_index];
	int number_of_components = 0;
	//TODO: do we have non symmetric_resolve? can we delete this if?
	if (cfg::get().rr.symmetric_resolve) {
		if (cfg::get().componential_resolve) {
			make_dir(cfg::get().output_dir + "graph_components" + "/");
			number_of_components = PrintGraphComponents(
					cfg::get().output_dir + "graph_components/graph_", conj_gp,
					cfg::get().ds.IS() + 100, clustered_index);
			INFO("number of components " << number_of_components);
		}

		conj_graph_pack resolved_gp(cfg::get().K, cfg::get().output_dir, genome,
				cfg::get().pos.max_single_gap, cfg::get().pos.careful_labeling);
		resolved_gp.index.Detach();

		EdgeLabelHandler<conj_graph_pack::graph_t> labels_after(resolved_gp.g,
				conj_gp.g);

		process_resolve_repeats(conj_gp, clustered_index, resolved_gp, "graph",
				labels_after, "", true, cfg::get().rr.kill_loops);

		if (cfg::get().use_scaffolder) {
			vector<size_t> indexs;
			indexs.push_back(pe_lib_index);
			INFO("Transfering paired information");
			PairedInfoIndexT<conj_graph_pack::graph_t> resolved_graph_paired_info_cl(
					resolved_gp.g);
			ProduceResolvedPairedInfo(conj_gp, clustered_index, resolved_gp,
					labels_after, resolved_graph_paired_info_cl);
			PairedInfoIndexT<conj_graph_pack::graph_t> resolved_graph_paired_info(
					resolved_gp.g);
			ProduceResolvedPairedInfo(conj_gp, paired_index, resolved_gp,
					labels_after, resolved_graph_paired_info);
			vector<PairedIndexT*> pe_indexs;
			vector<PairedIndexT*> pe_scaf_indexs;
			pe_indexs.push_back(&resolved_graph_paired_info_cl);
			PairedInfoIndexT<conj_graph_pack::graph_t>* resolved_graph_scaff_clustered =
									new PairedInfoIndexT<conj_graph_pack::graph_t>(resolved_gp.g);
			if (cfg::get().pe_params.param_set.scaffolder_options.cluster_info) {
				PairedInfoIndexT<conj_graph_pack::graph_t> scaff_clustered(
						conj_gp.g);
				prepare_scaffolding_index(conj_gp, paired_index,
						scaff_clustered);
				ProduceResolvedPairedInfo(conj_gp, scaff_clustered, resolved_gp,
						labels_after, *resolved_graph_scaff_clustered);
				DEBUG("Resolved scaffolding index size " << resolved_graph_scaff_clustered->size());
				pe_scaf_indexs.push_back(resolved_graph_scaff_clustered);
			} else {
				pe_scaf_indexs.push_back(&resolved_graph_paired_info);
			}
			INFO("Scaffolding");
			path_extend::resolve_repeats_pe(resolved_gp, pe_indexs,
					pe_scaf_indexs, indexs,  vector<LongReadInfo<Graph > >(), cfg::get().output_dir, "scaffolds.fasta");
			SaveResolved(resolved_gp, resolved_graph_paired_info,
					resolved_graph_paired_info_cl);
			delete resolved_graph_scaff_clustered;
		}

		if (cfg::get().componential_resolve) {
			make_dir(cfg::get().output_dir + "resolve_components" + "/");
			for (int i = 0; i < number_of_components; i++) {
				resolve_conjugate_component(i + 1, genome);
			}
		}
	}
}

void pe_resolving(conj_graph_pack& conj_gp, PairedIndicesT& paired_indices,	PairedIndicesT& clustered_indices) {

	vector<PairedIndexT*> pe_indexs;
	vector<PairedIndexT*> pe_scaf_indexs;
	vector<size_t> indexes;

	for (size_t i = 0; i < cfg::get().ds.reads.lib_count(); ++i) {
		if (cfg::get().ds.reads[i].type() == io::LibraryType::PairedEnd
				|| cfg::get().ds.reads[i].type() == io::LibraryType::MatePairs) {
			pe_indexs.push_back(&clustered_indices[i]);
			pe_scaf_indexs.push_back(&paired_indices[i]);
			indexes.push_back(i);
		}
	}

    //LongReadStorage<Graph> long_read(conj_gp.g);
    LongReadStorage<Graph> long_read = pacbio_test(conj_gp, cfg::get().pacbio_k);
    //long_read.LoadFromFile("/storage/labnas/students/igorbunova/path-extend2/algorithmic-biology/assembler/pacbio.mpr");

	if (cfg::get().pe_params.param_set.scaffolder_options.on && cfg::get().pe_params.param_set.scaffolder_options.cluster_info) {
        prepare_all_scaf_libs(conj_gp, pe_scaf_indexs);
        path_extend::resolve_repeats_pe(conj_gp, pe_indexs, pe_scaf_indexs, indexes, long_read.GetAllPaths(), cfg::get().output_dir, "scaffolds.fasta");
        delete_index(pe_scaf_indexs);
	}
	else {
		pe_scaf_indexs.clear();
		path_extend::resolve_repeats_pe(conj_gp, pe_indexs, pe_scaf_indexs, indexes, long_read.GetAllPaths(), cfg::get().output_dir, "final_contigs.fasta");
	}
}
>>>>>>> ab62ea11

void resolve_repeats() {

	Sequence genome =
			cfg::get().developer_mode ?
					cfg::get().ds.reference_genome : Sequence();

	conj_graph_pack conj_gp(cfg::get().K, cfg::get().output_dir, genome,
			cfg::get().pos.max_single_gap, cfg::get().pos.careful_labeling,
			!cfg::get().developer_mode);

	PairedIndicesT paired_indices(conj_gp.g, cfg::get().ds.reads.lib_count());
	PairedIndicesT clustered_indices(conj_gp.g,	cfg::get().ds.reads.lib_count());

	if (!cfg::get().developer_mode) {
		conj_gp.edge_pos.Detach();
		paired_indices.Detach();
		clustered_indices.Detach();
		if (!cfg::get().gap_closer_enable && !cfg::get().paired_mode) {
//			conj_gp.kmer_mapper.Detach();
		}
	}

	exec_distance_estimation(conj_gp, paired_indices, clustered_indices);

	if (cfg::get().developer_mode && cfg::get().pos.late_threading) {
		FillPos(conj_gp, conj_gp.genome, "10");
		FillPos(conj_gp, !conj_gp.genome, "11");
		if (!cfg::get().pos.contigs_for_threading.empty()
				&& FileExists(cfg::get().pos.contigs_for_threading)) {
			FillPosWithRC(conj_gp, cfg::get().pos.contigs_for_threading,
					"thr_");
		}

		if (!cfg::get().pos.contigs_to_analyze.empty()
				&& FileExists(cfg::get().pos.contigs_to_analyze)) {
			FillPosWithRC(conj_gp, cfg::get().pos.contigs_to_analyze, "anlz_");
		}
	}

<<<<<<< HEAD
	if (cfg::get().pacbio_test_on == true){
		INFO("creating  multiindex with k = " << cfg::get().pacbio_k);
		PacBioAligner pac_aligner(conj_gp, cfg::get().pacbio_k);
		INFO("index created");
		pac_aligner.pacbio_test();
	}
=======

>>>>>>> ab62ea11
//	RunTopologyTipClipper(conj_gp.g, 300, 2000, 1000);

	//todo refactor labeler creation
	total_labeler_graph_struct graph_struct(conj_gp.g, &conj_gp.int_ids,
			&conj_gp.edge_pos);
	total_labeler tot_lab(&graph_struct);
	EdgeQuality<Graph> quality_labeler(conj_gp.g, conj_gp.index,
			conj_gp.kmer_mapper, conj_gp.genome);
	//	OutputWrongContigs<K>(conj_gp, 1000, "contamination.fasta");
	CompositeLabeler<Graph> labeler(tot_lab, quality_labeler);
	detail_info_printer printer(conj_gp, labeler, cfg::get().output_dir,
			"graph.dot");
	printer(ipp_before_repeat_resolution);

	if (!cfg::get().paired_mode
			|| cfg::get().rm == debruijn_graph::resolving_mode::rm_none) {
		OutputContigs(conj_gp.g, cfg::get().output_dir + "final_contigs.fasta");
		return;
	}

	//Repeat resolving begins
	int pe_lib_index = get_first_pe_lib_index();
	INFO("STAGE == Resolving Repeats");
	if (cfg::get().ds.reads.lib_count() == 1 && pe_lib_index >= 0
			&& cfg::get().rm == debruijn_graph::resolving_mode::rm_split) {
		INFO("Split repeat resolving");
		split_resolving(conj_gp, paired_indices, clustered_indices, genome,
				pe_lib_index);
	}
	else if (cfg::get().ds.reads.lib_count() > 1 || pe_lib_index == -1
			|| cfg::get().rm
					== debruijn_graph::resolving_mode::rm_path_extend) {
		INFO("Path-Extend repeat resolving");
		pe_resolving(conj_gp, paired_indices, clustered_indices);
	}
<<<<<<< HEAD

	if (cfg::get().rm == debruijn_graph::resolving_mode::rm_path_extend) {
		//if (cfg::get().pe_params.param_set.improve_paired_info) {
		//distance_filling(conj_gp, paired_index, clustered_index);
		//}
	    if (cfg::get().pe_params.param_set.scaffolder_options.on) {
            if (cfg::get().pe_params.param_set.scaffolder_options.cluster_info) {
                PairedIndexT scaff_clustered(conj_gp.g);

				prepare_scaffolding_index(conj_gp, paired_index,
						scaff_clustered);

				DEBUG(
						"Resolved scaffolding index size " << scaff_clustered.size());

				resolve_repeats_pe(cfg::get().K, conj_gp, clustered_index,
						scaff_clustered, cfg::get().output_dir,
						"scaffolds.fasta", cfg::get().pe_params);
			} else {
				resolve_repeats_pe(cfg::get().K, conj_gp, clustered_index,
						paired_index, cfg::get().output_dir, "scaffolds.fasta",
						cfg::get().pe_params);
			}
		} else {
			resolve_repeats_pe(cfg::get().K, conj_gp, clustered_index,
					cfg::get().output_dir, "final_contigs.fasta",
					cfg::get().pe_params);
		}

	}

	if (cfg::get().rm == debruijn_graph::resolving_mode::rm_combined) {

		INFO("Combined resolving started");

		conj_graph_pack resolved_gp(cfg::get().K, cfg::get().output_dir, genome,
				cfg::get().pos.max_single_gap, cfg::get().pos.careful_labeling);

		EdgeLabelHandler<conj_graph_pack::graph_t> labels_after(resolved_gp.g,
				conj_gp.g);

		process_resolve_repeats(conj_gp, clustered_index, resolved_gp, "graph",
				labels_after, "", false, false);

		PairedInfoIndexT<conj_graph_pack::graph_t> resolved_graph_paired_info_cl(
				resolved_gp.g);
		ProduceResolvedPairedInfo(conj_gp, clustered_index, resolved_gp,
				labels_after, resolved_graph_paired_info_cl);

		PairedInfoIndexT<conj_graph_pack::graph_t> resolved_graph_paired_info(
				resolved_gp.g);
		if (cfg::get().pe_params.param_set.scaffolder_options.on) {
			ProduceResolvedPairedInfo(conj_gp, paired_index, resolved_gp,
					labels_after, resolved_graph_paired_info);
		}

		if (cfg::get().pe_params.param_set.scaffolder_options.cluster_info) {
			PairedInfoIndexT<conj_graph_pack::graph_t> scaff_clustered(
					conj_gp.g);

			prepare_scaffolding_index(conj_gp, paired_index, scaff_clustered);

			PairedInfoIndexT<conj_graph_pack::graph_t> resolved_graph_scaff_clustered(
					resolved_gp.g);
			ProduceResolvedPairedInfo(conj_gp, scaff_clustered, resolved_gp,
					labels_after, resolved_graph_scaff_clustered);

			DEBUG(
					"Resolved scaffolding index size " << resolved_graph_scaff_clustered.size());

			INFO("Scaffolding");
			resolve_repeats_pe(cfg::get().K, resolved_gp,
					resolved_graph_paired_info_cl,
					resolved_graph_scaff_clustered, cfg::get().output_dir,
					"scaffolds.fasta", cfg::get().pe_params);
		} else {
			ProduceResolvedPairedInfo(conj_gp, paired_index, resolved_gp,
					labels_after, resolved_graph_paired_info);

			INFO("Scaffolding");
			resolve_repeats_pe(cfg::get().K, resolved_gp,
					resolved_graph_paired_info_cl, resolved_graph_paired_info,
					cfg::get().output_dir, "scaffolds.fasta",
					cfg::get().pe_params);
		}

		if (cfg::get().run_mode) {
			SaveResolved(resolved_gp, resolved_graph_paired_info,
					resolved_graph_paired_info_cl);
		}
	}

	
	INFO("Resolving repeats by coverage");

	DeBruijnEdgeIndex<EdgeId, runtime_k::RtSeq> kmerIndex(conj_gp.index.inner_index().K(), cfg::get().output_dir);
	if (cfg::get().developer_mode) {
  
  		std::string path;
		if (cfg::get().entry_point < ws_repeats_resolving) 
			path = cfg::get().output_dir + "/saves/debruijn_kmer_index_after_construction";
		else
			path = cfg::get().load_from + "/debruijn_kmer_index_after_construction";
		bool val = LoadEdgeIndex(path, kmerIndex);
		VERIFY_MSG(val, "can not open file "+path+".kmidx");
		INFO("Updating index from graph started");
	                  DeBruijnEdgeIndexBuilder<runtime_k::RtSeq>().UpdateIndexFromGraph(kmerIndex, conj_gp.g);

	}	
	auto index = FlankingCoverage<Graph>(conj_gp.g, kmerIndex, 50, cfg::get().K + 1);
	/*	auto filter = LoopFilter<conj_graph_pack, FlankingCoverage<EdgeId>>(conj_gp, index);
	filter.get_loopy_components(quality_labeler); */
	EdgeLabelHandler<conj_graph_pack::graph_t> labels_after(conj_gp.g, conj_gp.g);


	auto cov_rr = CoverageBasedResolution<conj_graph_pack> (&conj_gp);
	cov_rr.resolve_repeats_by_coverage(index, labels_after, quality_labeler, clustered_index);

	INFO("Repeats are resolved by coverage");

//	SaveCoverageBasedRRPaths(conj_gp, cov_rr.resultingPaths, cfg::get().output_dir+"saves/coverage_based.paths");

	if (cfg::get().rm == debruijn_graph::resolving_mode::rm_rectangles) {
		INFO("Ready to run rectangles repeat resolution module");
=======
	else if (cfg::get().rm == debruijn_graph::resolving_mode::rm_rectangles) {
		INFO("Ready to run rectangles repeat resolution module");
	}
	else {
		INFO("Unsupported repeat resolver");
		OutputContigs(conj_gp.g, cfg::get().output_dir + "final_contigs.fasta");
	}
>>>>>>> ab62ea11

	}
}

void exec_repeat_resolving() {
	
	if (cfg::get().entry_point <= ws_repeats_resolving) {
		resolve_repeats();
		//todo why nothing to save???
		// nothsng to save yet
	} else {
		INFO("Loading Repeat Resolving");
		INFO("Nothing to load");
		// nothing to load
	}
}

} // debruijn_graph
<|MERGE_RESOLUTION|>--- conflicted
+++ resolved
@@ -880,120 +880,6 @@
 	estimate_with_estimator(gp.g, estimator, normalizer, filter,
 			clustered_index);
 }
-<<<<<<< HEAD
-=======
-LongReadStorage<Graph> pacbio_test(conj_graph_pack& conj_gp, size_t k_test) {
-	if (cfg::get().pacbio_test_on == false)
-		return LongReadStorage<Graph>(conj_gp.g);
-	INFO("starting pacbio tests");
-	ofstream filestr("pacbio_mapped.mpr");
-	PacBioMappingIndex<Graph> pac_index(conj_gp.g, k_test);
-	ReadStream* pacbio_read_stream = new io::EasyReader(cfg::get().pacbio_reads,
-			true);
-	size_t n = 0;
-	map<int, int> profile;
-	map<int, int> different_edges_profile;
-	int genomic_subreads = 0;
-	int nongenomic_subreads = 0;
-	LongReadStorage<Graph> long_reads(conj_gp.g);
-	int rc_pairs = 0;
-	while (!pacbio_read_stream->eof()) {
-		ReadStream::read_type read;
-		*pacbio_read_stream >> read;
-		Sequence seq(read.sequence());
-		size_t res_count = pac_index.Count(seq);
-		if (profile.find(res_count) == profile.end())
-			profile.insert(make_pair(res_count, 0));
-		profile[res_count]++;
-		if (res_count != 0) {
-			DEBUG(read.sequence());
-			DEBUG(res_count);
-		}
-		auto location_map = pac_index.GetClusters(seq);
-		different_edges_profile[location_map.size()]++;
-		n++;
-		if (location_map.size() <= 1) {
-			TRACE("No significant clusters");
-			continue;
-		}
-		for (auto iter = location_map.begin(); iter != location_map.end();
-				++iter) {
-			bool flag = false;
-			for (auto j_iter = location_map.begin();
-					j_iter != location_map.end(); ++j_iter) {
-				if (iter != j_iter
-						&& conj_gp.g.conjugate(iter->first) == j_iter->first) {
-					flag = true;
-					break;
-				}
-			}
-			if (flag == true) {
-				rc_pairs++;
-				break;
-			}
-		}
-		//continue;
-		filestr << n << "  " << location_map.size() << ": \n";
-		INFO(n << "  " << location_map.size()<< ": \n");
-		for (auto iter = location_map.begin(); iter != location_map.end();
-				++iter) {
-			filestr << conj_gp.g.int_id(iter->first) << "("
-					<< conj_gp.g.length(iter->first) << ")  "
-					<< iter->second.size() << "\n";
-			for (auto set_iter = iter->second.begin();
-					set_iter != iter->second.end(); ++set_iter)
-				filestr << set_iter->edge_position << "-"
-						<< set_iter->read_position << "   ";
-			filestr << " \n";
-		}
-
-		auto aligned_edges = pac_index.GetReadAlignment(seq);
-		filestr << "found " << aligned_edges.size() << " aligned subreads.\n";
-		for (auto iter = aligned_edges.begin(); iter != aligned_edges.end();
-				++iter) {
-			string tmp = " ";
-			if (conj_gp.edge_pos.IsConsistentWithGenome(*iter)) {
-				genomic_subreads++;
-			} else {
-				tmp = " NOT ";
-				nongenomic_subreads++;
-			}
-			filestr << "Alignment of " << iter->size() << " edges is" << tmp
-					<< "consistent with genome\n";
-			long_reads.AddPath(*iter);
-			for (auto j_iter = iter->begin(); j_iter != iter->end(); ++j_iter) {
-				filestr << conj_gp.g.int_id(*j_iter) << "("
-						<< conj_gp.g.length(*j_iter) << ") ";
-
-			}
-			filestr << " \n";
-		}
-
-		filestr << " \n";
-		filestr << " \n";
-		VERBOSE_POWER(n, " reads processed");
-
-	}
-	long_reads.DumpToFile("long_reads2.mpr", conj_gp.edge_pos);
-	INFO("Total reads: " << n);
-	INFO("reads with rc edges:  " << rc_pairs);
-	INFO(
-			"Genomic/nongenomic subreads: "<<genomic_subreads <<" / " << nongenomic_subreads);
-	INFO("profile:")
-	for (auto iter = profile.begin(); iter != profile.end(); ++iter)
-		if (iter->first < 100) {
-			INFO(iter->first <<" :  "<< iter->second);
-		}
-	INFO("different edges profile:")
-	for (auto iter = different_edges_profile.begin();
-			iter != different_edges_profile.end(); ++iter)
-		if (iter->first < 100) {
-			INFO(iter->first <<" :  "<< iter->second);
-		}
-	INFO("PacBio test finished");
-	return long_reads;
-
-}
 
 int get_first_pe_lib_index() {
 	for (size_t i = 0; i < cfg::get().ds.reads.lib_count(); ++i) {
@@ -1084,7 +970,7 @@
 			}
 			INFO("Scaffolding");
 			path_extend::resolve_repeats_pe(resolved_gp, pe_indexs,
-					pe_scaf_indexs, indexs,  vector<LongReadInfo<Graph > >(), cfg::get().output_dir, "scaffolds.fasta");
+					pe_scaf_indexs, indexs,  vector<PathInfo<Graph > >(), cfg::get().output_dir, "scaffolds.fasta");
 			SaveResolved(resolved_gp, resolved_graph_paired_info,
 					resolved_graph_paired_info_cl);
 			delete resolved_graph_scaff_clustered;
@@ -1113,9 +999,15 @@
 			indexes.push_back(i);
 		}
 	}
+    PathStorage<Graph> long_read(conj_gp.g);
 
     //LongReadStorage<Graph> long_read(conj_gp.g);
-    LongReadStorage<Graph> long_read = pacbio_test(conj_gp, cfg::get().pacbio_k);
+	if (cfg::get().pacbio_test_on == true){
+		INFO("creating  multiindex with k = " << cfg::get().pacbio_k);
+		PacBioAligner pac_aligner(conj_gp, cfg::get().pacbio_k);
+		INFO("index created");
+		pac_aligner.pacbio_test(long_read);
+	}
     //long_read.LoadFromFile("/storage/labnas/students/igorbunova/path-extend2/algorithmic-biology/assembler/pacbio.mpr");
 
 	if (cfg::get().pe_params.param_set.scaffolder_options.on && cfg::get().pe_params.param_set.scaffolder_options.cluster_info) {
@@ -1128,7 +1020,6 @@
 		path_extend::resolve_repeats_pe(conj_gp, pe_indexs, pe_scaf_indexs, indexes, long_read.GetAllPaths(), cfg::get().output_dir, "final_contigs.fasta");
 	}
 }
->>>>>>> ab62ea11
 
 void resolve_repeats() {
 
@@ -1169,16 +1060,7 @@
 		}
 	}
 
-<<<<<<< HEAD
-	if (cfg::get().pacbio_test_on == true){
-		INFO("creating  multiindex with k = " << cfg::get().pacbio_k);
-		PacBioAligner pac_aligner(conj_gp, cfg::get().pacbio_k);
-		INFO("index created");
-		pac_aligner.pacbio_test();
-	}
-=======
-
->>>>>>> ab62ea11
+
 //	RunTopologyTipClipper(conj_gp.g, 300, 2000, 1000);
 
 	//todo refactor labeler creation
@@ -1214,132 +1096,6 @@
 		INFO("Path-Extend repeat resolving");
 		pe_resolving(conj_gp, paired_indices, clustered_indices);
 	}
-<<<<<<< HEAD
-
-	if (cfg::get().rm == debruijn_graph::resolving_mode::rm_path_extend) {
-		//if (cfg::get().pe_params.param_set.improve_paired_info) {
-		//distance_filling(conj_gp, paired_index, clustered_index);
-		//}
-	    if (cfg::get().pe_params.param_set.scaffolder_options.on) {
-            if (cfg::get().pe_params.param_set.scaffolder_options.cluster_info) {
-                PairedIndexT scaff_clustered(conj_gp.g);
-
-				prepare_scaffolding_index(conj_gp, paired_index,
-						scaff_clustered);
-
-				DEBUG(
-						"Resolved scaffolding index size " << scaff_clustered.size());
-
-				resolve_repeats_pe(cfg::get().K, conj_gp, clustered_index,
-						scaff_clustered, cfg::get().output_dir,
-						"scaffolds.fasta", cfg::get().pe_params);
-			} else {
-				resolve_repeats_pe(cfg::get().K, conj_gp, clustered_index,
-						paired_index, cfg::get().output_dir, "scaffolds.fasta",
-						cfg::get().pe_params);
-			}
-		} else {
-			resolve_repeats_pe(cfg::get().K, conj_gp, clustered_index,
-					cfg::get().output_dir, "final_contigs.fasta",
-					cfg::get().pe_params);
-		}
-
-	}
-
-	if (cfg::get().rm == debruijn_graph::resolving_mode::rm_combined) {
-
-		INFO("Combined resolving started");
-
-		conj_graph_pack resolved_gp(cfg::get().K, cfg::get().output_dir, genome,
-				cfg::get().pos.max_single_gap, cfg::get().pos.careful_labeling);
-
-		EdgeLabelHandler<conj_graph_pack::graph_t> labels_after(resolved_gp.g,
-				conj_gp.g);
-
-		process_resolve_repeats(conj_gp, clustered_index, resolved_gp, "graph",
-				labels_after, "", false, false);
-
-		PairedInfoIndexT<conj_graph_pack::graph_t> resolved_graph_paired_info_cl(
-				resolved_gp.g);
-		ProduceResolvedPairedInfo(conj_gp, clustered_index, resolved_gp,
-				labels_after, resolved_graph_paired_info_cl);
-
-		PairedInfoIndexT<conj_graph_pack::graph_t> resolved_graph_paired_info(
-				resolved_gp.g);
-		if (cfg::get().pe_params.param_set.scaffolder_options.on) {
-			ProduceResolvedPairedInfo(conj_gp, paired_index, resolved_gp,
-					labels_after, resolved_graph_paired_info);
-		}
-
-		if (cfg::get().pe_params.param_set.scaffolder_options.cluster_info) {
-			PairedInfoIndexT<conj_graph_pack::graph_t> scaff_clustered(
-					conj_gp.g);
-
-			prepare_scaffolding_index(conj_gp, paired_index, scaff_clustered);
-
-			PairedInfoIndexT<conj_graph_pack::graph_t> resolved_graph_scaff_clustered(
-					resolved_gp.g);
-			ProduceResolvedPairedInfo(conj_gp, scaff_clustered, resolved_gp,
-					labels_after, resolved_graph_scaff_clustered);
-
-			DEBUG(
-					"Resolved scaffolding index size " << resolved_graph_scaff_clustered.size());
-
-			INFO("Scaffolding");
-			resolve_repeats_pe(cfg::get().K, resolved_gp,
-					resolved_graph_paired_info_cl,
-					resolved_graph_scaff_clustered, cfg::get().output_dir,
-					"scaffolds.fasta", cfg::get().pe_params);
-		} else {
-			ProduceResolvedPairedInfo(conj_gp, paired_index, resolved_gp,
-					labels_after, resolved_graph_paired_info);
-
-			INFO("Scaffolding");
-			resolve_repeats_pe(cfg::get().K, resolved_gp,
-					resolved_graph_paired_info_cl, resolved_graph_paired_info,
-					cfg::get().output_dir, "scaffolds.fasta",
-					cfg::get().pe_params);
-		}
-
-		if (cfg::get().run_mode) {
-			SaveResolved(resolved_gp, resolved_graph_paired_info,
-					resolved_graph_paired_info_cl);
-		}
-	}
-
-	
-	INFO("Resolving repeats by coverage");
-
-	DeBruijnEdgeIndex<EdgeId, runtime_k::RtSeq> kmerIndex(conj_gp.index.inner_index().K(), cfg::get().output_dir);
-	if (cfg::get().developer_mode) {
-  
-  		std::string path;
-		if (cfg::get().entry_point < ws_repeats_resolving) 
-			path = cfg::get().output_dir + "/saves/debruijn_kmer_index_after_construction";
-		else
-			path = cfg::get().load_from + "/debruijn_kmer_index_after_construction";
-		bool val = LoadEdgeIndex(path, kmerIndex);
-		VERIFY_MSG(val, "can not open file "+path+".kmidx");
-		INFO("Updating index from graph started");
-	                  DeBruijnEdgeIndexBuilder<runtime_k::RtSeq>().UpdateIndexFromGraph(kmerIndex, conj_gp.g);
-
-	}	
-	auto index = FlankingCoverage<Graph>(conj_gp.g, kmerIndex, 50, cfg::get().K + 1);
-	/*	auto filter = LoopFilter<conj_graph_pack, FlankingCoverage<EdgeId>>(conj_gp, index);
-	filter.get_loopy_components(quality_labeler); */
-	EdgeLabelHandler<conj_graph_pack::graph_t> labels_after(conj_gp.g, conj_gp.g);
-
-
-	auto cov_rr = CoverageBasedResolution<conj_graph_pack> (&conj_gp);
-	cov_rr.resolve_repeats_by_coverage(index, labels_after, quality_labeler, clustered_index);
-
-	INFO("Repeats are resolved by coverage");
-
-//	SaveCoverageBasedRRPaths(conj_gp, cov_rr.resultingPaths, cfg::get().output_dir+"saves/coverage_based.paths");
-
-	if (cfg::get().rm == debruijn_graph::resolving_mode::rm_rectangles) {
-		INFO("Ready to run rectangles repeat resolution module");
-=======
 	else if (cfg::get().rm == debruijn_graph::resolving_mode::rm_rectangles) {
 		INFO("Ready to run rectangles repeat resolution module");
 	}
@@ -1347,9 +1103,7 @@
 		INFO("Unsupported repeat resolver");
 		OutputContigs(conj_gp.g, cfg::get().output_dir + "final_contigs.fasta");
 	}
->>>>>>> ab62ea11
-
-	}
+
 }
 
 void exec_repeat_resolving() {
