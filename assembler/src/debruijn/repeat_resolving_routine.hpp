--- conflicted
+++ resolved
@@ -892,12 +892,7 @@
 			clustered_index);
 }
 
-<<<<<<< HEAD
-void resolve_repeats_by_coverage(conj_graph_pack& conj_gp, std::vector< PathInfo<Graph> >& filteredPaths, 
-=======
-
 void resolve_repeats_by_coverage(conj_graph_pack& conj_gp, size_t insert_size, std::vector< PathInfo<Graph> >& filteredPaths, 
->>>>>>> 514ed16a
 				PairedIndexT& clustered_index,
 				EdgeQuality<Graph>& quality_labeler ) {
 
