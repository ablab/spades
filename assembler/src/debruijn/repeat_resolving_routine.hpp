//***************************************************************************
//* Copyright (c) 2011-2013 Saint-Petersburg Academic University
//* All Rights Reserved
//* See file LICENSE for details.
//****************************************************************************

/*
 * repeat_resolving_routine.hpp
 *
 *  Created on: 1 Sep 2011
 *      Author: valery
 *      Poor Valery
 */

#pragma once

#include "standard.hpp"

#include "logger/logger.hpp"
#include "repeat_resolving.hpp"
#include "distance_estimation_routine.hpp"
#include "io/careful_filtering_reader_wrapper.hpp"
#include "io/is_corrupting_wrapper.hpp"
#include "resolved_pair_info.hpp"
#include "graph_construction.hpp"
#include "debruijn_stats.hpp"
#include "de/distance_estimation.hpp"
#include "omni/omni_utils.hpp"

#include "omni/loop_killer.hpp"
#include "path_utils.hpp"
#include "pair_info_improver.hpp"

#include "path_extend/path_extend_launch.hpp"
#include "mismatch_masker.hpp"
#include "contig_output.hpp"

#include "pac_index.hpp"
#include "long_read_storage.hpp"
#include "loop_filter.hpp"
#include "graphio.hpp"
#include "coverage_based_rr.hpp"
#include "pacbio_aligner.hpp"

typedef io::CarefulFilteringReaderWrapper<io::SingleRead> CarefulFilteringStream;

namespace debruijn_graph {

void resolve_repeats(PairedReadStream& stream, const Sequence& genome);

template<class gp_t>
void WriteGraphPack(gp_t& gp, const string& file_name) {
	ofstream filestr(file_name);
	CompositeGraphColorer<typename gp_t::graph_t> colorer(
			new FixedColorer<typename gp_t::graph_t::VertexId>("white"),
			new PositionsEdgeColorer<typename gp_t::graph_t>(gp.g,
					gp.edge_pos));

	EdgeQuality<typename gp_t::graph_t, typename gp_t::index_t> edge_qual(gp.g, gp.index,
			gp.kmer_mapper, gp.genome);
	total_labeler_graph_struct graph_struct(gp.g, &gp.int_ids, &gp.edge_pos);
	total_labeler tot_lab(&graph_struct);
	CompositeLabeler<Graph> labeler(tot_lab, edge_qual);
	DotGraphPrinter<typename gp_t::graph_t> g_print(gp.g, labeler, colorer, " ",
			filestr);
	SimpleGraphVisualizer<typename gp_t::graph_t> gv(gp.g, g_print);
	gv.Visualize();
}

void SaveResolved(conj_graph_pack& resolved_gp,
		PairedIndexT& resolved_graph_paired_info,
		PairedIndexT& resolved_graph_paired_info_cl) {

	if (cfg::get().make_saves) {
		string p = path::append_path(cfg::get().output_saves, "split_resolved");
		INFO("Saving current state to " << p);
		PrintAll(p, resolved_gp, resolved_graph_paired_info,
				resolved_graph_paired_info_cl);
		write_lib_data(p);
	}
}

template<class graph_pack>
void FindDistanceFromRepeats(graph_pack& gp,
		EdgeLabelHandler<typename graph_pack::graph_t>& labels_after,
		map<EdgeId, pair<size_t, size_t> >& distance_to_repeats_end) {
	set<EdgeId> not_unique;
	for (auto iter = gp.g.SmartEdgeBegin(); !iter.IsEnd(); ++iter) {
//		VertexId start = gp.g.EdgeStart(*iter);
//		VertexId end = gp.g.EdgeEnd(*iter);
		//Graph topology implied repeats
//		if (((gp.g.CheckUniqueIncomingEdge(end) && !gp.g.IsDeadEnd(end)) ||( gp.g.CheckUniqueOutgoingEdge(start)  && !gp.g.IsDeadStart(start) )) && (gp.g.length(*iter) <  cfg::get().rr.max_repeat_length))
//			not_unique.insert(*iter);
//		//Split-based repeats
//		else
		if (labels_after.edge_inclusions.find(*iter)
				!= labels_after.edge_inclusions.end()
				&& labels_after.edge_inclusions[*iter].size() > 1)
			not_unique.insert(*iter);
	}
	set<set<EdgeId> > components;
	while (!not_unique.empty()) {
		set<EdgeId> wfs_set;
		wfs_set.insert(*not_unique.begin());
		set<EdgeId> component;
		while (!wfs_set.empty()) {
			for (auto iter = wfs_set.begin(); iter != wfs_set.end();) {
				component.insert(*iter);
				VertexId start = gp.g.EdgeStart(*iter);
				VertexId end = gp.g.EdgeEnd(*iter);
				vector<EdgeId> next = gp.g.IncomingEdges(start);
				for (auto e_iter = next.begin(); e_iter != next.end(); e_iter++)
					if (not_unique.find(*e_iter) != not_unique.end()
							&& component.find(*e_iter) == component.end())
						wfs_set.insert(*e_iter);
				next = gp.g.OutgoingEdges(end);
				for (auto e_iter = next.begin(); e_iter != next.end(); e_iter++)
					if (not_unique.find(*e_iter) != not_unique.end()
							&& component.find(*e_iter) == component.end())
						wfs_set.insert(*e_iter);
				set<EdgeId>::iterator new_iter = iter;
				new_iter++;
				wfs_set.erase(iter);
				iter = new_iter;

			}
		}
		DEBUG("not_unique_component");
		for (auto iter = component.begin(); iter != component.end(); ++iter) {
			DEBUG(gp.g.int_id(*iter));
			not_unique.erase(*iter);
		}
		components.insert(component);
		FillComponentDistances(component, distance_to_repeats_end, gp);
		component.clear();
	}
	string p = path::append_path(cfg::get().output_saves,
			"distance_from_repeats");
	if (cfg::get().make_saves)
		SaveComponents(p, components, gp);
}

template<class graph_pack>
void FillComponentDistances(set<EdgeId>& component,
		map<EdgeId, pair<size_t, size_t> > & distances_map, graph_pack& gp) {
	map<EdgeId, pair<size_t, size_t> > component_map;
	map<VertexId, pair<int, int> > vertex_map;
	//longest pathes from start and end of edge resp to first base(backward and forward resp) not in repeat;
	for (auto iter = component.begin(); iter != component.end(); iter++) {
		component_map.insert(
				std::make_pair(*iter, std::make_pair(1000000, 1000000)));
		VertexId start = gp.g.EdgeStart(*iter);
		VertexId end = gp.g.EdgeEnd(*iter);
		vertex_map.insert(
				std::make_pair(start, std::make_pair(-1000000, -1000000)));
		vertex_map.insert(
				std::make_pair(end, std::make_pair(-1000000, -1000000)));
	}
	for (auto iter = component.begin(); iter != component.end(); iter++) {
		VertexId start = gp.g.EdgeStart(*iter);
		VertexId end = gp.g.EdgeEnd(*iter);
		vector<EdgeId> next = gp.g.IncomingEdges(start);
		for (auto e_iter = next.begin(); e_iter != next.end(); e_iter++)
			if (component.find(*e_iter) == component.end())
				vertex_map[start].first = 0;
		if (next.size() == 0)
			vertex_map[start].first = 0;

		next = gp.g.OutgoingEdges(end);
		for (auto e_iter = next.begin(); e_iter != next.end(); e_iter++)
			if (component.find(*e_iter) == component.end())
				vertex_map[end].second = 0;
		if (next.size() == 0)
			vertex_map[end].second = 0;
	}
	pair<set<EdgeId>, set<EdgeId> > used;
	for (size_t j = 0; j < 10000; j++) {
		bool changed = false;
		for (auto iter = component.begin(); iter != component.end(); iter++) {
			VertexId start = gp.g.EdgeStart(*iter);
			VertexId end = gp.g.EdgeEnd(*iter);
			int len = gp.g.length(*iter);
			if (used.first.find(*iter) == used.first.end()) {
				if (vertex_map[start].first >= 0
						&& vertex_map[start].first + len
								> vertex_map[end].first) {
					vertex_map[end].first = vertex_map[start].first + len;
					changed = true;
					used.first.insert(*iter);
				}
			}

			if (used.second.find(*iter) == used.second.end()) {
				if (vertex_map[end].second >= 0
						&& vertex_map[end].second + len
								> vertex_map[start].second) {
					vertex_map[start].second = vertex_map[end].second + len;
					changed = true;
					used.second.insert(*iter);
				}
			}
		}
		if (!changed)
			break;
	}
	for (auto iter = component.begin(); iter != component.end(); iter++) {
		VertexId start = gp.g.EdgeStart(*iter);
		VertexId end = gp.g.EdgeEnd(*iter);
		component_map[*iter] = std::make_pair(vertex_map[start].first,
				vertex_map[end].second);
	}
//	for(size_t j = 0; j < 1000; j++){
//		bool changed = false;
//		for (auto iter = component.begin(); iter != component.end(); iter ++) {
//			size_t max_incoming_path = -1000;
//			size_t max_outgoing_path = -1000;
//			VertexId start = gp.g.EdgeStart(*iter);
//			VertexId end = gp.g.EdgeEnd(*iter);
//			vector<EdgeId> next = gp.g.IncomingEdges(start);
//			for (auto e_iter = next.begin(); e_iter != next.end(); e_iter++)
//				if (component_map.find(*e_iter) != component_map.end())
//					max_incoming_path = max(max_incoming_path, component_map[*e_iter].first + gp.g.length(*e_iter));
//			next = gp.g.OutgoingEdges(end);
//			for (auto e_iter = next.begin(); e_iter != next.end(); e_iter++)
//				if (component_map.find(*e_iter) != component_map.end())
//					max_outgoing_path = min(max_outgoing_path, component_map[*e_iter].second + gp.g.length(*e_iter));
//			if (max_incoming_path < component_map[*iter].first){
//				changed = true;
//				component_map[*iter].first = max_incoming_path;
//			}
//			if (max_outgoing_path < component_map[*iter].second){
//				changed = true;
//				component_map[*iter].second = max_outgoing_path;
//			}
//		}
//		if (!changed)
//			break;
//	}
	DEBUG("not_unique_component");
	for (auto iter = component.begin(); iter != component.end(); ++iter) {
		DEBUG(
				gp.g.int_id(*iter)<<" len "<< gp.g.length(*iter) <<" :  "<<component_map[*iter].first <<" " << component_map[*iter].second);
		distances_map[*iter] = component_map[*iter];
	}
}

//TODO Move to graphio if saves needed;
template<class graph_pack>
void SaveComponents(string file_name, set<set<EdgeId> >& components,
		graph_pack& gp) {
	FILE* file = fopen((file_name + ".rep").c_str(), "w");
	fprintf(file, "%zu\n", components.size());
	for (auto iter = components.begin(); iter != components.end(); ++iter) {
		fprintf(file, "%zu\n", iter->size());
		for (auto j_iter = iter->begin(); j_iter != iter->end(); ++j_iter) {
			fprintf(file, "%zu ", gp.int_ids.ReturnIntId(*j_iter));
		}
		fprintf(file, "\n");
	}
	fclose(file);
}

<<<<<<< HEAD
=======
//void SAMAfterResolve(conj_graph_pack& conj_gp, conj_graph_pack& resolved_gp,
//		EdgeLabelHandler<conj_graph_pack::graph_t> &labels_after) {
//
//	io::OffsetType offset_type = EvaluateOffset();
//	string OutputFileName =
//			(cfg::get().run_mode) ?
//					cfg::get().output_dir + "align_after_RR.sam" :
//					cfg::get().output_base + "contigs.sam";
//
//	if (cfg::get().sw.align_original_reads) {
////			if (cfg::get().sw.original_first && cfg::get().sw.original_second)
//		{
//			auto paired_reads = paired_easy_reader(false, 0, false, false,
//					false, offset_type);
//			auto original_paired_reads = paired_easy_reader(false, 0, false,
//					false, true, offset_type);
////				io::PairedEasyReader original_paired_reads(
////								make_pair(input_file(*cfg::get().sw.original_first),
////										input_file(*cfg::get().sw.original_second)),
////								false,
////								0);
//			typedef NewExtendedSequenceMapper<Graph, Index> SequenceMapper;
//			SequenceMapper mapper(conj_gp.g, conj_gp.index, conj_gp.kmer_mapper,
//					conj_gp.k_value + 1);
//
//			bool print_quality = (
//					cfg::get().sw.print_quality ?
//							*cfg::get().sw.print_quality : false);
//			OriginalReadsResolvedInternalAligner<ConjugateDeBruijnGraph,
//					SequenceMapper> Aligner(resolved_gp.k_value, resolved_gp.g,
//					conj_gp.g, mapper, labels_after, cfg::get().sw.adjust_align,
//					cfg::get().sw.output_map_format,
//					cfg::get().sw.output_broken_pairs, print_quality);
//			Aligner.AlignPairedReads(*original_paired_reads, *paired_reads,
//					OutputFileName);
//		}
//	} else {
//		auto paired_reads = paired_easy_reader(false, 0, false, false, false,
//				offset_type);
//		auto single_reads = single_easy_reader(false, false, false,
//				offset_type);
//
//		typedef NewExtendedSequenceMapper<Graph> SequenceMapper;
//		SequenceMapper mapper(conj_gp.g, conj_gp.index, conj_gp.kmer_mapper,
//				conj_gp.k_value + 1);
//
//		bool print_quality = (
//				cfg::get().sw.print_quality ?
//						*cfg::get().sw.print_quality : false);
//		ResolvedInternalAligner<ConjugateDeBruijnGraph, SequenceMapper> Aligner(
//				resolved_gp.k_value, resolved_gp.g, conj_gp.g, mapper,
//				labels_after, cfg::get().sw.adjust_align,
//				cfg::get().sw.output_map_format,
//				cfg::get().sw.output_broken_pairs, print_quality);
//		if (cfg::get().sw.align_only_paired)
//			Aligner.AlignPairedReads(*paired_reads, OutputFileName);
//		else
//			Aligner.AlignReads(*paired_reads, *single_reads, OutputFileName);
//
//	}
//}

>>>>>>> b5605012
template<class graph_pack>
void CleanIsolated(graph_pack& gp) {
	for (auto iter = gp.g.SmartEdgeBegin(); !iter.IsEnd(); ++iter) {
		typename graph_pack::graph_t::VertexId start, end;
		start = gp.g.EdgeStart(*iter);
		end = gp.g.EdgeEnd(*iter);
		TRACE(
				gp.g.CheckUniqueOutgoingEdge(start) << " " << gp.g.IsDeadStart(start) << " " << gp.g.CheckUniqueIncomingEdge(end) << " " << gp.g.IsDeadEnd(end));
		if (gp.g.CheckUniqueOutgoingEdge(start) && gp.g.IsDeadStart(start)
				&& gp.g.CheckUniqueIncomingEdge(end) && gp.g.IsDeadEnd(end))
			gp.g.DeleteEdge(*iter);
	}
}

string GeneratePostfix() {
	string s = "_";
	if (cfg::get().rr.symmetric_resolve)
		s += "sym_";
	else
		s += "nonsym_";

	s += debruijn_config::estimation_mode_name(cfg::get().est_mode) + "_est_";

	s += "k";
	s += ToString(cfg::get().K);
	if (cfg::get().rr.mode == 2) {
		s += "_mode2";
	} else {
		s += "_nv";
		s += ToString(cfg::get().rr.near_vertex);
	}
	s += ".fasta";
	return s;
}

template<class graph_pack>
void ProduceResolvedPairedInfo(graph_pack& origin_gp,
		const PairedInfoIndexT<typename graph_pack::graph_t>& clustered_index,
		graph_pack& resolved_gp,
		EdgeLabelHandler<typename graph_pack::graph_t>& labels_after,
		PairedInfoIndexT<typename graph_pack::graph_t>& resolved_graph_paired_info) {
	INFO("Generating paired info for resolved graph");
	ResolvedGraphPairInfoCounter<typename graph_pack::graph_t> resolved_graph_paired_info_counter(
			origin_gp.g, clustered_index, resolved_gp.g, labels_after);
	resolved_graph_paired_info_counter.FillResolvedGraphPairedInfo(
			resolved_graph_paired_info);
	DEBUG("Generating paired info for resolved graph complete");
}

template<class graph_pack>
void SaveResolvedPairedInfo(graph_pack& resolved_gp,
		PairedInfoIndexT<typename graph_pack::graph_t> resolved_graph_paired_info,
		const string& graph_name, const string& subfolder) {
	if (cfg::get().make_saves) {
		std::string rr_filename;
		if (subfolder.size()) {
			INFO("Saving graph and paired info to subfolder " << subfolder);
			rr_filename = (cfg::get().output_dir + subfolder) + graph_name;
		} else {
			INFO("Saving graph and paired info");
			string p = path::append_path(cfg::get().output_saves, graph_name);
			rr_filename = p;
		}
		PrintWithClusteredIndex(rr_filename, resolved_gp,
				resolved_graph_paired_info);
		DEBUG("Saved");
	}
}

bool try_load_paired_index(conj_graph_pack& gp, PairedIndexT& index,
		const string& name, path::files_t* used_files = 0) {

	string p = path::append_path(cfg::get().load_from, name);

	FILE* file = fopen((p + ".prd").c_str(), "r");
	if (file == NULL) {
		return false;
	}
	fclose(file);

	if (used_files != 0)
		used_files->push_back(p);

	index.Clear();
	ScannerTraits<conj_graph_pack::graph_t>::Scanner scanner(gp.g, gp.int_ids);
	ScanPairedIndex(p, scanner, index);

	return true;

}

template<class graph_pack>
void RemapMaskedMismatches(graph_pack& resolved_gp, graph_pack& origin_gp,
        const io::SequencingLibrary<debruijn_config::DataSetData> &lib,
		EdgeLabelHandler<typename graph_pack::graph_t>& labels_after,
		map<EdgeId, pair<size_t, size_t> >& distance_to_repeats_end) {
	size_t Ncount = 0;
	//FILE* file = fopen(("multipicities.tmp"), "w");
	int not_masked = 0;
	for (auto iter = origin_gp.g.SmartEdgeBegin(); !iter.IsEnd(); ++iter) {
//		size_t len = origin_gp.g.length(*iter) + origin_gp.g.k();
		size_t multiplicity = labels_after.edge_inclusions[*iter].size();
//		fprintf(file, "%d %d \n",origin_gp.int_ids.ReturnIntId(*iter), multiplicity);
		if (multiplicity > 0) {
//			INFO(origin_gp.g.int_id(*iter));
//			INFO(origin_gp.g.int_id(origin_gp.g.conjugate(*iter)));
			const vector<
					typename MismatchMasker<typename graph_pack::graph_t>::MismatchInfo> mismatches =
					origin_gp.mismatch_masker.mismatch_map[*iter];
			DEBUG(mismatches.size());
			const vector<
					typename MismatchMasker<typename graph_pack::graph_t>::MismatchInfo> rc_mismatches =
					origin_gp.mismatch_masker.mismatch_map[origin_gp.g.conjugate(
							*iter)];
			DEBUG(rc_mismatches.size());
			if (mismatches.size() != rc_mismatches.size()) {
				WARN(mismatches.size() <<" /// " << rc_mismatches.size());
			}

			for (size_t i = 0; i < mismatches.size(); i++) {
//TODO:: cutoff selection!
				vector<pair<EdgeId, size_t> > resolved_positions =
						labels_after.resolvedPositions(*iter,
								mismatches[i].position);
				double cutoff = 0.5;
				if ((origin_gp.g.length(*iter) > size_t(lib.data().mean_insert_size)
						&& multiplicity > 1)
						|| (distance_to_repeats_end[*iter].first
								+ mismatches[i].position > size_t(lib.data().mean_insert_size)
								&& distance_to_repeats_end[*iter].second
										+ origin_gp.g.length(*iter)
										- mismatches[i].position
										> size_t(lib.data().mean_insert_size)))
					cutoff /= (4); // /cfg::get().mismatch_ratio);
				else {
					cutoff *= 1.5; //* cfg::get().mismatch_ratio;
				}
				bool cfg_corrector_on = true;
				if (cfg_corrector_on
						&& !(distance_to_repeats_end[*iter].first
								+ mismatches[i].position > size_t(lib.data().mean_insert_size)
								&& distance_to_repeats_end[*iter].second
										+ origin_gp.g.length(*iter)
										- mismatches[i].position
										> size_t(lib.data().mean_insert_size))) {
					not_masked++;
					origin_gp.mismatch_masker.mismatch_map[*iter][i].ratio = 0;
					continue;
				}
				map<EdgeId, int> diff_res;
				for (auto it = resolved_positions.begin();
						it < resolved_positions.end(); it++)
					if (diff_res.find(it->first) == diff_res.end())
						diff_res.insert(make_pair(it->first, 1));
					else
						diff_res[it->first]++;
				int real_count = 0;
				for (size_t j = 0; j < resolved_positions.size(); j++) {
					double real_multiplicity = origin_gp.g.coverage(*iter)
							/ resolved_gp.g.coverage(
									resolved_positions[j].first);
					if (real_multiplicity
							* diff_res[resolved_positions[j].first]
							* mismatches[i].ratio > cutoff)
						real_count++;
				}
				for (size_t j = 0; j < resolved_positions.size(); j++) {
//					if (origin_gp.g.int_id(*iter) >= 10006349 && origin_gp.g.int_id(*iter) <= 10006352) {
//						INFO(origin_gp.g.int_id(*iter) << " cutoff: " << cutoff);
//						INFO(origin_gp.g.coverage(*iter) <<" // " << resolved_gp.g.coverage(resolved_positions[j].first));
//						INFO("loop coefficient" << diff_res[resolved_positions[j].first]);
//					}
					double real_multiplicity = origin_gp.g.coverage(*iter)
							/ resolved_gp.g.coverage(
									resolved_positions[j].first);

					if (real_multiplicity
							* diff_res[resolved_positions[j].first]
							* mismatches[i].ratio > cutoff && real_count <= 5) {
						DEBUG(
								origin_gp.g.int_id(*iter) << " position after: "<< resolved_positions[j].second << "position before: "<< mismatches[i].position << " edge length:  "<< origin_gp.g.length(*iter));
						DEBUG(
								distance_to_repeats_end[*iter].first<< " " << distance_to_repeats_end[*iter].second);

						resolved_gp.mismatch_masker.insert(
								resolved_positions[j].first,
								resolved_positions[j].second,
								real_multiplicity * mismatches[i].ratio,
								mismatches[i].counts, cutoff);
						Ncount++;
					}
				}

				if (cutoff > mismatches[i].ratio)
					origin_gp.mismatch_masker.mismatch_map[*iter][i].ratio = 0;
			}
		}
	}

	INFO("masked "<< Ncount << " potential mismatches masked");
	INFO(" "<< not_masked<< " potential mismatches left for corrector");
}

template<class graph_pack>
void process_resolve_repeats(graph_pack& origin_gp,
        const io::SequencingLibrary<debruijn_config::DataSetData> &lib,
		const PairedInfoIndexT<typename graph_pack::graph_t>& clustered_index,
		graph_pack& resolved_gp, const string& graph_name,
		EdgeLabelHandler<typename graph_pack::graph_t>& labels_after,
		const string& subfolder = "", bool output_contigs = true,
		bool kill_loops = true) {
	typename graph_pack::graph_t &g = origin_gp.g;
	const PairedInfoIndexT<typename graph_pack::graph_t> &pii = clustered_index;
	if (cfg::get().cut_bad_connections)
		BadConnectionCutter<typename graph_pack::graph_t>(g, pii).CutConnections();
//	EdgeLabelHandler<typename graph_pack::graph_t> labels_after(resolved_gp.g,
//			origin_gp.g);
//	ProduceLongEdgesStat( origin_gp,  clustered_index);
	if (cfg::get().compute_paths_number)
		GenerateMatePairStats(origin_gp, clustered_index, lib.data().insert_size_deviation);
	DEBUG("New index size: " << clustered_index.size());
	// todo: make printGraph const to its arguments

	// todo: possibly we don't need it
//    if (cfg::get().rectangle_mode)
//        RectangleResolve(clustered_index, origin_gp.g, cfg::get().output_root + "tmp/", cfg::get().output_dir);
	string postfix = GeneratePostfix();
	typedef TotalLabelerGraphStruct<typename graph_pack::graph_t> total_labeler_gs;
	typedef TotalLabeler<typename graph_pack::graph_t> total_labeler;
	total_labeler_gs graph_struct_before(origin_gp.g, &origin_gp.int_ids,
			&origin_gp.edge_pos, NULL);
	total_labeler tot_labeler_before(&graph_struct_before);

	//EdgeQuality<Graph> quality_lab_(origin_gp.g, origin_gp.index,
	//origin_gp.kmer_mapper, origin_gp.genome);
	//CompositeLabeler<Graph> lab_(tot_labeler_before, quality_lab_);

	//omnigraph::WriteSimple(
	//origin_gp.g,
	//lab_,
	//cfg::get().output_dir + subfolder + graph_name
	//+ "_2_before.dot", "no_repeat_graph");

//    CleanIsolated(origin_gp);
	ResolveRepeats(origin_gp.g, lib, origin_gp.int_ids, clustered_index,
			origin_gp.edge_pos, resolved_gp.g, resolved_gp.int_ids,
			resolved_gp.edge_pos,
			cfg::get().output_dir + subfolder + "resolve_" + graph_name + "/",
			labels_after, cfg::get().developer_mode);

	//Generating paired info for resolved graph
//    PairedInfoIndexT<typename graph_pack::graph_t> resolved_graph_paired_info(resolved_gp.g);
//		ProduceResolvedPairedInfo(origin_gp, clustered_index, resolved_gp, labels_after, resolved_graph_paired_info);
//		SaveResolvedPairedInfo(resolved_gp, resolved_graph_paired_info, graph_name + "_resolved", subfolder);
	//Paired info for resolved graph generated

	if (cfg::get().output_nonfinal_contigs && output_contigs) {
		OutputContigs(resolved_gp.g,
				cfg::get().output_dir + "after_rr_before_simplify" + postfix);
		OutputContigs(origin_gp.g,
				cfg::get().output_dir + "before_resolve.fasta");
	}
	INFO("Running total labeler");

	total_labeler_gs graph_struct_after(resolved_gp.g, &resolved_gp.int_ids,
			&resolved_gp.edge_pos, &labels_after);
	total_labeler tot_labeler_after(&graph_struct_after, &graph_struct_before);
	if (cfg::get().output_pictures) {
		omnigraph::WriteSimple(resolved_gp.g, tot_labeler_after,
				cfg::get().output_dir + subfolder + graph_name
						+ "_3_resolved.dot", "no_repeat_graph");
	}

	DEBUG("Total labeler finished");

	//Generating paired info for resolved graph
	{
		PairedInfoIndexT<typename graph_pack::graph_t> resolved_cleared_graph_paired_info_before(
				resolved_gp.g);
		ProduceResolvedPairedInfo(origin_gp, clustered_index, resolved_gp,
				labels_after, resolved_cleared_graph_paired_info_before);
	}

	INFO("SUBSTAGE == Clearing resolved graph");

	omnigraph::Compressor<typename graph_pack::graph_t> compressor(
			resolved_gp.g);
	compressor.CompressAllVertices();

//	    omnigraph::StrGraphLabeler<typename graph_pack::graph_t> str_labeler(resolved_gp.g);
//	omnigraph::WriteSimple(resolved_gp.g, str_labeler,
//				cfg::get().output_dir + subfolder + graph_name + "_resolved.dot",
//				"no_repeat_graph");

	size_t iters = 3; // TODO Constant 3? Shouldn't it be taken from config?
	map<EdgeId, pair<size_t, size_t> > distance_to_repeats_end;
	FindDistanceFromRepeats(origin_gp, labels_after, distance_to_repeats_end);
	RemapMaskedMismatches(resolved_gp, origin_gp, lib, labels_after,
			distance_to_repeats_end);
	for (size_t i = 0; i < iters; ++i) {
		INFO(
				"Tip clipping iteration " << i << " (0-indexed) out of " << iters << ":");
//		ClipTipsForResolver(resolved_gp.g);
		ClipTips(resolved_gp.g, cfg::get().simp.tc, lib.data().read_length, /*max_coverage*/
				0.);

		//PairedInfoIndexT<typename graph_pack::graph_t> resolved_cleared_graph_paired_info_before(
		//resolved_gp.g);
		//ProduceResolvedPairedInfo(origin_gp, clustered_index, resolved_gp,
		//labels_after, resolved_cleared_graph_paired_info_before);

//		INFO("Erroneous remove "<<i);
//        BulgeRemoveWrap      (resolved_gp.g);
//		FinalRemoveErroneousEdges(resolved_gp.g, edge_remover);

		//PairedInfoIndexT<typename graph_pack::graph_t> resolved_cleared_graph_paired_info_before(
		//resolved_gp.g);

		//ProduceResolvedPairedInfo(origin_gp, clustered_index, resolved_gp,
		//labels_after, resolved_cleared_graph_paired_info_before);
//        RemoveRelativelyLowCoverageEdges(resolved_gp.g);
//		omnigraph::WriteSimple(resolved_gp.g, tot_labeler_after,
//
//		cfg::get().output_dir + subfolder + ToString(i) + "b_4_cleared.dot",
//				"no_repeat_graph");
	}


    if (kill_loops) {
        SimpleLoopKiller<typename graph_pack::graph_t> lk(resolved_gp.g,
                cfg::get().rr.max_repeat_length, 6);
        lk.KillAllLoops();
    }

    OutputMaskedContigs(origin_gp.g,
			cfg::get().output_dir + "before_resolve_masked.fasta",
			origin_gp.mismatch_masker);

	DEBUG("Clearing resolved graph complete");


	//Generating paired info for resolved graph
	PairedInfoIndexT<typename graph_pack::graph_t> resolved_cleared_graph_paired_info(
			resolved_gp.g);

	ProduceResolvedPairedInfo(origin_gp, clustered_index, resolved_gp,
			labels_after, resolved_cleared_graph_paired_info);
	SaveResolvedPairedInfo(resolved_gp, resolved_cleared_graph_paired_info,
			graph_name + "_resolved_cleared", subfolder);
	//Paired info for resolved graph generated

	DEBUG("Output Contigs");

	if (output_contigs) {
		OutputMaskedContigs(resolved_gp.g,
				cfg::get().output_dir + "final_contigs_masked.fasta",
				resolved_gp.mismatch_masker);
		cfg::get_writable().final_contigs_file = cfg::get().output_dir
				+ "final_contigs.fasta";
		OutputContigs(resolved_gp.g,
				cfg::get().output_dir + "final_contigs_unmasked.fasta");
		if (cfg::get().paired_mode) {
			INFO("Outputting final masked contigs: ");
			OutputMaskedContigs(resolved_gp.g,
					cfg::get().output_dir + "final_contigs.fasta",
					resolved_gp.mismatch_masker, false, 0,
					cfg::get().cut_bad_connections);
		} else {
			INFO("Outputting final NONmasked contigs: ");
			OutputContigs(resolved_gp.g,
					cfg::get().output_dir + "final_contigs.fasta", 0,
					cfg::get().cut_bad_connections);
		}
	}
	OutputCutContigs(resolved_gp.g, cfg::get().output_dir + "cut.fasta");

	if (cfg::get().output_pictures) {
		omnigraph::WriteSimple(resolved_gp.g, tot_labeler_after,
				cfg::get().output_dir + subfolder + graph_name
						+ "_4_cleared.dot", "no_repeat_graph");
		string file_str = cfg::get().output_dir + subfolder + graph_name
				+ "_4_cleared_colored.dot";
		ofstream filestr(file_str.c_str());
		CompositeGraphColorer<typename graph_pack::graph_t> colorer(
				new FixedColorer<typename graph_pack::graph_t::VertexId>(
						"white"),
				new PositionsEdgeColorer<typename graph_pack::graph_t>(
						resolved_gp.g, resolved_gp.edge_pos));
		DotGraphPrinter<typename graph_pack::graph_t> gp(resolved_gp.g,
				tot_labeler_after, colorer, " ", filestr);
		SimpleGraphVisualizer<typename graph_pack::graph_t> gv(resolved_gp.g,
				gp);
		gv.Visualize();
		filestr.close();
	}
}

template<class graph_pack>
void process_resolve_repeats(graph_pack& origin_gp,
        const io::SequencingLibrary<debruijn_config::DataSetData> &lib,
		PairedInfoIndexT<typename graph_pack::graph_t>& clustered_index,
		graph_pack& resolved_gp, const string& graph_name,
		const string& subfolder = "", bool output_contigs = true) {

	EdgeLabelHandler<typename graph_pack::graph_t> labels_after(resolved_gp.g,
			origin_gp.g);

	process_resolve_repeats(origin_gp, lib, clustered_index, resolved_gp, graph_name,
			labels_after, subfolder, output_contigs);
}

template<class graph_pack>
void component_statistics(graph_pack & conj_gp,
        const io::SequencingLibrary<debruijn_config::DataSetData> &lib,
        int component_id,
		PairedInfoIndexT<typename graph_pack::graph_t>& clustered_index) {

	string graph_name = ConstructComponentName("graph_", component_id).c_str();
	string component_name = cfg::get().output_dir + "graph_components/"
			+ graph_name;
	//component output
	string table_name = cfg::get().output_dir + "graph_components/tables/";
	make_dir(table_name);
	table_name += graph_name;
	set<typename graph_pack::graph_t::EdgeId> incoming_edges;
	set<typename graph_pack::graph_t::EdgeId> outgoing_edges;
	for (auto iter = conj_gp.g.SmartEdgeBegin(); !iter.IsEnd(); ++iter) {
		typename graph_pack::graph_t::VertexId start = conj_gp.g.EdgeStart(
				*iter);
		typename graph_pack::graph_t::VertexId end = conj_gp.g.EdgeEnd(*iter);
		if (conj_gp.g.length(*iter) > size_t(lib.data().mean_insert_size) + 100) {
			if (conj_gp.g.IsDeadStart(
					start) /*&& conj_gp.g.CheckUniqueOutgoingEdge(start)*/) {
				incoming_edges.insert(*iter);
			} else if (conj_gp.g.IsDeadEnd(
					end)/* && conj_gp.g.CheckUniqueIncomingEdge(end)*/) {
				outgoing_edges.insert(*iter);
			} else {
				WARN(
						"strange long edge in component " << component_name << " , edge_id " << conj_gp.int_ids.ReturnIntId(*iter));
			}
		}
	}
	INFO("incoming- outgoint set formed");
	int flag = 1;
	for (auto inc_iter = incoming_edges.begin();
			inc_iter != incoming_edges.end(); ++inc_iter) {
		int count = 0;
		for (auto out_iter = outgoing_edges.begin();
				out_iter != outgoing_edges.end(); ++out_iter) {
			if (clustered_index.GetEdgePairInfo(*inc_iter, *out_iter).size()
					== 1)
				count++;
		}
		if (count != 1)
			flag = 0;
	}
	FILE* file;
	if (flag)
		file = fopen((table_name + ".tbl_good").c_str(), "w");
	else
		file = fopen((table_name + ".tbl").c_str(), "w");

	INFO("Saving in-out table , " << component_name << " created");
	VERIFY(file != NULL);
	fprintf(file, "%7c", ' ');

	for (auto out_iter = outgoing_edges.begin();
			out_iter != outgoing_edges.end(); ++out_iter)
		fprintf(file, " %7zu", conj_gp.int_ids.ReturnIntId(*out_iter));
	fprintf(file, "\n");

	for (auto inc_iter = incoming_edges.begin();
			inc_iter != incoming_edges.end(); ++inc_iter) {
		fprintf(file, " %7zu", conj_gp.int_ids.ReturnIntId(*inc_iter));
		for (auto out_iter = outgoing_edges.begin();
				out_iter != outgoing_edges.end(); ++out_iter) {
			char c;
			if (clustered_index.GetEdgePairInfo(*inc_iter, *out_iter).size()
					== 0)
				c = '0';
			else
				c = 'X';
			fprintf(file, "%7c", c);
		}
		fprintf(file, "\n");
	}

	fprintf(file, "\n");
	for (auto inc_iter = incoming_edges.begin();
			inc_iter != incoming_edges.end(); ++inc_iter)
		fprintf(file, " %7zu", conj_gp.int_ids.ReturnIntId(*inc_iter));
	fprintf(file, "\n");
	for (auto out_iter = outgoing_edges.begin();
			out_iter != outgoing_edges.end(); ++out_iter)
		fprintf(file, " %7zu", conj_gp.int_ids.ReturnIntId(*out_iter));
	fprintf(file, "\n");

	fclose(file);

}

void resolve_conjugate_component(int component_id, const Sequence& genome, const io::SequencingLibrary<debruijn_config::DataSetData> &lib) {
	conj_graph_pack conj_gp(cfg::get().K, cfg::get().output_dir, genome,
			cfg::get().pos.max_single_gap, cfg::get().pos.careful_labeling);
	PairedIndexT paired_index(conj_gp.g/*, 5.*/);
	PairedIndexT clustered_index(conj_gp.g);

	INFO("Resolve component " << component_id);

	string graph_name = ConstructComponentName("graph_", component_id).c_str();
	// FIXME: Use path_utils
	string component_name = cfg::get().output_dir + "graph_components/"
			+ graph_name;

	ScanWithClusteredIndex(component_name, conj_gp, clustered_index);

	component_statistics(conj_gp, lib, component_id, clustered_index);

	conj_graph_pack resolved_gp(cfg::get().K, cfg::get().output_dir, genome,
			cfg::get().pos.max_single_gap, cfg::get().pos.careful_labeling);
	string sub_dir = "resolve_components/";

	// FIXME: Use path_utils
	string resolved_name = cfg::get().output_dir + "resolve_components"
			+ "/resolve_" + graph_name + "/";
	make_dir(resolved_name);

	WriteGraphPack(conj_gp,
			cfg::get().output_dir + sub_dir + graph_name + "_2_unresolved.dot");
	process_resolve_repeats(conj_gp, lib, clustered_index, resolved_gp, graph_name,
			sub_dir, false);
}

void resolve_nonconjugate_component(int /*component_id*/, const Sequence& /*genome*/) {
//	nonconj_graph_pack nonconj_gp(genome);
//  PairedInfoIndexT<nonconj_graph_pack::graph_t> clustered_index(nonconj_gp.g);
//
//	INFO("Resolve component "<<component_id);
//
//	string graph_name = ConstructComponentName("graph_", component_id).c_str();
//	string component_name = cfg::get().output_dir + "graph_components/"
//			+ graph_name;
//
//	ScanWithClusteredIndex(component_name, nonconj_gp, clustered_index);
//
//	component_statistics(nonconj_gp, component_id, clustered_index);
//
//	nonconj_graph_pack resolved_gp(genome);
//	string sub_dir = "resolve_components/";
//
//	string resolved_name = cfg::get().output_dir + "resolve_components"
//			+ "/resolve_" + graph_name + "/";
//	make_dir(resolved_name);
//	process_resolve_repeats(nonconj_gp, clustered_index, resolved_gp,
//			graph_name, sub_dir, false);
}

void resolve_with_jumps(conj_graph_pack& /*gp*/, PairedInfoIndexT<Graph>& /*index*/,
		const PairedIndexT& /*jump_index*/) {
	WARN("Jump resolver not alailable");

//	VERIFY(cfg::get().andrey_params.);
//	resolve_repeats_ml(gp, index, cfg::get().output_dir + "jump_resolve/",
//			cfg::get().andrey_params,
//      boost::optional<const PairedIndexT>(jump_index));
}

void prepare_jump_index(const Graph& g, const PairedIndexT& raw_jump_index,
		PairedIndexT& jump_index) {
	JumpingEstimator<Graph> estimator(raw_jump_index);
	PairedIndexT clustered_jump_index(g);
	estimator.Estimate(clustered_jump_index);

	JumpingNormalizerFunction<Graph> nf(g, cfg::get().ds.RL(), 500);
	PairedInfoNormalizer<Graph> normalizer(nf);
	PairedIndexT normalized_jump_index(g);
	normalizer.FillNormalizedIndex(clustered_jump_index, normalized_jump_index);

	JumpingPairInfoChecker<Graph> filter(g, 300, 100, 100);
	filter.Filter(normalized_jump_index, jump_index);
}

void prepare_scaffolding_index(conj_graph_pack& gp,
        const io::SequencingLibrary<debruijn_config::DataSetData> &lib,
        PairedIndexT& paired_index,
		PairedIndexT& clustered_index) {
	double is_var = lib.data().insert_size_deviation;
	size_t delta = size_t(is_var);
	size_t linkage_distance = size_t(
			cfg::get().de.linkage_distance_coeff * is_var);
	GraphDistanceFinder<Graph> dist_finder(gp.g, (size_t)math::round(lib.data().mean_insert_size),
	        lib.data().read_length, delta);
	size_t max_distance = size_t(cfg::get().de.max_distance_coeff * is_var);
	boost::function<double(int)> weight_function;
	INFO("Retaining insert size distribution for it");
	map<int, size_t> insert_size_hist = cfg::get().ds.hist();
	WeightDEWrapper wrapper(insert_size_hist, size_t(lib.data().mean_insert_size));
	INFO("Weight Wrapper Done");
	weight_function = boost::bind(&WeightDEWrapper::CountWeight, wrapper, _1);

	PairedInfoNormalizer<Graph>::WeightNormalizer normalizing_f;
	if (cfg::get().ds.single_cell) {
		normalizing_f = &TrivialWeightNormalization<Graph>;
	} else {
		//todo reduce number of constructor params
	    //TODO: apply new system
		PairedInfoWeightNormalizer<Graph> weight_normalizer(gp.g,
                (size_t)math::round(lib.data().mean_insert_size), lib.data().insert_size_deviation, lib.data().read_length,
				gp.k_value, lib.data().average_coverage);
		normalizing_f = boost::bind(
				&PairedInfoWeightNormalizer<Graph>::NormalizeWeight,
				weight_normalizer, _1, _2, _3);
	}
	PairedInfoNormalizer<Graph> normalizer(normalizing_f);
	INFO("Normalizer Done");

	PairInfoWeightFilter<Graph> filter(gp.g, 0.);
	INFO("Weight Filter Done");

	const AbstractDistanceEstimator<Graph>& estimator =
			SmoothingDistanceEstimator<Graph>(gp.g, paired_index, dist_finder,
					weight_function, linkage_distance, max_distance,
					cfg::get().ade.threshold, cfg::get().ade.range_coeff,
					cfg::get().ade.delta_coeff, cfg::get().ade.cutoff,
					cfg::get().ade.min_peak_points, cfg::get().ade.inv_density,
					cfg::get().ade.percentage,
					cfg::get().ade.derivative_threshold, true);
	estimate_with_estimator(gp.g, estimator, normalizer, filter,
			clustered_index);
}
<<<<<<< HEAD
=======

void pacbio_test(conj_graph_pack& conj_gp, size_t k_test){
	if (cfg::get().pacbio_test_on == false) return;
    INFO("starting pacbio tests");
	ofstream filestr("pacbio_mapped.mpr");
	PacBioMappingIndex<Graph> pac_index(conj_gp.g, k_test);
	ReadStream* pacbio_read_stream = new io::EasyReader(cfg::get().pacbio_reads, true);
    size_t n = 0;
    map<size_t, size_t> profile;
    map<size_t, size_t> different_edges_profile;
    int genomic_subreads = 0;
    int nongenomic_subreads = 0;
    LongReadStorage<Graph> long_reads(conj_gp.g);
    int rc_pairs = 0;
	while (!pacbio_read_stream->eof()) {
		ReadStream::read_type read;
		*pacbio_read_stream>>read;
		Sequence seq(read.sequence());
	    size_t res_count = pac_index.Count(seq);
	    if (profile.find(res_count) == profile.end())
	    	profile.insert(make_pair(res_count, 0));
	    profile[res_count] ++;
	    if (res_count != 0){
	    	DEBUG(read.sequence());
	    	DEBUG(res_count);
	    }
	    auto location_map = pac_index.GetClusters(seq);
	    different_edges_profile[location_map.size()]++;
	    n++;
	    if (location_map.size() <= 1){
	    	TRACE("No significant clusters");
	    	continue;
	    }
	    for (auto iter = location_map.begin(); iter != location_map.end(); ++iter) {
	    	bool flag = false;
		    for (auto j_iter = location_map.begin(); j_iter != location_map.end(); ++j_iter) {
		    	if (iter != j_iter && conj_gp.g.conjugate(iter->first) == j_iter->first) {
		    		flag = true;
		    		break;
		    	}
		    }
	    	if (flag == true) {
	    		rc_pairs ++;
	    		break;
	    	}
	    }
	    //continue;
	    filestr << n << "  " << location_map.size()<< ": \n";
	    INFO(n << "  " << location_map.size()<< ": \n");
	    for (auto iter = location_map.begin(); iter != location_map.end(); ++iter) {
	    	filestr << conj_gp.g.int_id(iter->first) <<"("<<conj_gp.g.length(iter->first)<<")  " << iter->second.size() <<"\n";
	    	for (auto set_iter = iter->second.begin(); set_iter != iter->second.end(); ++ set_iter)
				filestr << set_iter->edge_position << "-" << set_iter->read_position << "   ";
			filestr << " \n";
	    }
>>>>>>> b5605012

void resolve_repeats_by_coverage(conj_graph_pack& conj_gp, size_t insert_size, std::vector< PathInfo<Graph> >& filteredPaths, 
				PairedIndexT& clustered_index,
				EdgeQuality<Graph>& quality_labeler ) {


	DeBruijnEdgeIndex<conj_graph_pack::graph_t, runtime_k::RtSeq> kmerIndex(conj_gp.index.inner_index().K(), conj_gp.g, cfg::get().output_dir);
	if (cfg::get().developer_mode) {

		std::string path;
		if (cfg::get().entry_point < ws_repeats_resolving) 
			path = cfg::get().output_dir + "/saves/debruijn_kmer_index_after_construction";
		else
			path = cfg::get().load_from + "/debruijn_kmer_index_after_construction";
		bool val = LoadEdgeIndex(path, kmerIndex);
		VERIFY_MSG(val, "can not open file "+path+".kmidx");
		INFO("Updating index from graph started");
		DeBruijnEdgeIndexBuilder<runtime_k::RtSeq>().UpdateIndexFromGraph<conj_graph_pack::graph_t>(kmerIndex, conj_gp.g);
	}

	auto index = FlankingCoverage<conj_graph_pack::graph_t>(conj_gp.g, kmerIndex, 50, cfg::get().K + 1);
	EdgeLabelHandler<conj_graph_pack::graph_t> labels_after(conj_gp.g, conj_gp.g);
	auto cov_rr = CoverageBasedResolution<conj_graph_pack> (&conj_gp, cfg::get().cbrr.coverage_threshold_one_list, cfg::get().cbrr.coverage_threshold_match, 
			cfg::get().cbrr.coverage_threshold_global, cfg::get().cbrr.tandem_ratio_lower_threshold, cfg::get().cbrr.tandem_ratio_upper_threshold, cfg::get().cbrr.repeat_length_upper_threshold);
	cov_rr.resolve_repeats_by_coverage(index, insert_size, labels_after, quality_labeler, clustered_index, filteredPaths);

	INFO("Repeats are resolved by coverage");
}

int get_first_pe_lib_index() {
	for (size_t i = 0; i < cfg::get().ds.reads.lib_count(); ++i) {
		if (cfg::get().ds.reads[i].type() == io::LibraryType::PairedEnd) {
			return i;
		}
	}
	return -1;
}

void prepare_all_scaf_libs(conj_graph_pack& conj_gp,
		vector<PairedIndexT*>& scaff_indexs, vector<size_t>& indexes) {

	vector<PairedIndexT*> cl_scaff_indexs;
	for (size_t i = 0; i < scaff_indexs.size(); ++i) {
		PairedIndexT* pe = new PairedIndexT(conj_gp.g);
		cl_scaff_indexs.push_back(pe);
		prepare_scaffolding_index(conj_gp, cfg::get().ds.reads[indexes[i]], *scaff_indexs[i], *cl_scaff_indexs[i]);
	}
	scaff_indexs.clear();
	scaff_indexs.insert(scaff_indexs.end(), cl_scaff_indexs.begin(),
			cl_scaff_indexs.end());
}

void delete_index(vector<PairedIndexT*>& index){
	for (size_t i = 0; i < index.size(); ++i){
		delete index[i];
	}
}

//Use only one pe library
void split_resolving(conj_graph_pack& conj_gp, PairedIndicesT& paired_indices,
		PairedIndicesT& clustered_indices, Sequence& genome,
		size_t pe_lib_index) {

	PairedIndexT& paired_index = paired_indices[pe_lib_index];
	PairedIndexT& clustered_index = clustered_indices[pe_lib_index];
	const io::SequencingLibrary<debruijn_config::DataSetData> &lib = cfg::get().ds.reads[pe_lib_index];
	int number_of_components = 0;
	//TODO: do we have non symmetric_resolve? can we delete this if?
	if (cfg::get().rr.symmetric_resolve) {
		if (cfg::get().componential_resolve) {
			make_dir(cfg::get().output_dir + "graph_components" + "/");
			number_of_components = PrintGraphComponents(
					cfg::get().output_dir + "graph_components/graph_", conj_gp,
					size_t(lib.data().mean_insert_size) + 100, clustered_index);
			INFO("number of components " << number_of_components);
		}

		conj_graph_pack resolved_gp(cfg::get().K, cfg::get().output_dir, genome,
				cfg::get().pos.max_single_gap, cfg::get().pos.careful_labeling);
		resolved_gp.index.Detach();

		EdgeLabelHandler<conj_graph_pack::graph_t> labels_after(resolved_gp.g,
				conj_gp.g);

		process_resolve_repeats(conj_gp, lib, clustered_index, resolved_gp, "graph",
				labels_after, "", true, cfg::get().rr.kill_loops);

		if (cfg::get().use_scaffolder) {
			vector<size_t> indexs;
			indexs.push_back(pe_lib_index);
			INFO("Transfering paired information");
			PairedInfoIndexT<conj_graph_pack::graph_t> resolved_graph_paired_info_cl(
					resolved_gp.g);
			ProduceResolvedPairedInfo(conj_gp, clustered_index, resolved_gp,
					labels_after, resolved_graph_paired_info_cl);
			PairedInfoIndexT<conj_graph_pack::graph_t> resolved_graph_paired_info(
					resolved_gp.g);
			ProduceResolvedPairedInfo(conj_gp, paired_index, resolved_gp,
					labels_after, resolved_graph_paired_info);
			vector<PairedIndexT*> pe_indexs;
			vector<PairedIndexT*> pe_scaf_indexs;
			pe_indexs.push_back(&resolved_graph_paired_info_cl);
			PairedInfoIndexT<conj_graph_pack::graph_t>* resolved_graph_scaff_clustered =
									new PairedInfoIndexT<conj_graph_pack::graph_t>(resolved_gp.g);
			if (cfg::get().pe_params.param_set.scaffolder_options.cluster_info) {
				PairedInfoIndexT<conj_graph_pack::graph_t> scaff_clustered(
						conj_gp.g);
				prepare_scaffolding_index(conj_gp, lib, paired_index,
						scaff_clustered);
				ProduceResolvedPairedInfo(conj_gp, scaff_clustered, resolved_gp,
						labels_after, *resolved_graph_scaff_clustered);
				DEBUG("Resolved scaffolding index size " << resolved_graph_scaff_clustered->size());
				pe_scaf_indexs.push_back(resolved_graph_scaff_clustered);
			} else {
				pe_scaf_indexs.push_back(&resolved_graph_paired_info);
			}
			INFO("Scaffolding");
			path_extend::resolve_repeats_pe(resolved_gp, pe_indexs,
					pe_scaf_indexs, indexs,  vector<PathInfo<Graph > >(), cfg::get().output_dir, "scaffolds.fasta", false, boost::none, false);
			SaveResolved(resolved_gp, resolved_graph_paired_info,
					resolved_graph_paired_info_cl);
			delete resolved_graph_scaff_clustered;
		}

		if (cfg::get().componential_resolve) {
			make_dir(cfg::get().output_dir + "resolve_components" + "/");
			for (int i = 0; i < number_of_components; i++) {
				resolve_conjugate_component(i + 1, genome, lib);
			}
		}
	}
}

void pe_resolving(conj_graph_pack& conj_gp, PairedIndicesT& paired_indices,	PairedIndicesT& clustered_indices, EdgeQuality<Graph>& quality_labeler) {

	vector<PairedIndexT*> pe_indexs;
	vector<PairedIndexT*> pe_scaf_indexs;
	vector<size_t> indexes;

	for (size_t i = 0; i < cfg::get().ds.reads.lib_count(); ++i) {
		if (cfg::get().ds.reads[i].type() == io::LibraryType::PairedEnd
				|| cfg::get().ds.reads[i].type() == io::LibraryType::MatePairs) {
			pe_indexs.push_back(&clustered_indices[i]);
			pe_scaf_indexs.push_back(&paired_indices[i]);
			indexes.push_back(i);
		}
	}

    //LongReadStorage<Graph> long_read(conj_gp.g);
     //long_read.LoadFromFile("/storage/labnas/students/igorbunova/path-extend2/algorithmic-biology/assembler/pacbio.mpr");

    PathStorage<Graph> long_read(conj_gp.g);
    GapStorage<Graph> gaps(conj_gp.g);

	std::vector< PathInfo<Graph> > filteredPaths;
	if (cfg::get().developer_mode) {
	    OutputContigs(conj_gp.g, cfg::get().output_dir + "before_resolve.fasta");
	}

	if (cfg::get().coverage_based_rr_on == true){
		int pe_lib_index = get_first_pe_lib_index();
		const io::SequencingLibrary<debruijn_config::DataSetData> &lib = cfg::get().ds.reads[pe_lib_index];
		resolve_repeats_by_coverage(conj_gp, lib.data().mean_insert_size, filteredPaths, clustered_indices[0], quality_labeler);
	}



    //LongReadStorage<Graph> long_read(conj_gp.g);
	if (cfg::get().pacbio_test_on == true){
		INFO("creating  multiindex with k = " << cfg::get().pb.pacbio_k);
		PacBioAligner pac_aligner(conj_gp, cfg::get().pb.pacbio_k);
		INFO("index created");
		filteredPaths = long_read.GetAllPaths();
		pac_aligner.pacbio_test(long_read, gaps);
	}

	if (cfg::get().use_scaffolder && cfg::get().pe_params.param_set.scaffolder_options.on) {
	    if (cfg::get().pe_params.param_set.scaffolder_options.cluster_info) {
	        prepare_all_scaf_libs(conj_gp, pe_scaf_indexs, indexes);
	    }
        //path_extend::resolve_repeats_pe(conj_gp, pe_indexs, pe_scaf_indexs, indexes, long_read.GetAllPaths(), cfg::get().output_dir, "scaffolds.fasta", true, boost::optional<std::string>("final_contigs.fasta"));
        path_extend::resolve_repeats_pe(conj_gp, pe_indexs, pe_scaf_indexs, indexes, filteredPaths, cfg::get().output_dir, "scaffolds.fasta", true, boost::optional<std::string>("final_contigs.fasta"));
        delete_index(pe_scaf_indexs);
	}
	else {
		pe_scaf_indexs.clear();
		//path_extend::resolve_repeats_pe(conj_gp, pe_indexs, pe_scaf_indexs, indexes, long_read.GetAllPaths(), cfg::get().output_dir, "final_contigs.fasta", false, boost::none);
		path_extend::resolve_repeats_pe(conj_gp, pe_indexs, pe_scaf_indexs, indexes, filteredPaths, cfg::get().output_dir, "final_contigs.fasta", false, boost::none);
	}
}

void resolve_repeats() {

	Sequence genome =
			cfg::get().developer_mode ?
					cfg::get().ds.reference_genome : Sequence();

	conj_graph_pack conj_gp(cfg::get().K, cfg::get().output_dir, genome,
			cfg::get().pos.max_single_gap, cfg::get().pos.careful_labeling,
			!cfg::get().developer_mode);

	PairedIndicesT paired_indices(conj_gp.g, cfg::get().ds.reads.lib_count());
	PairedIndicesT clustered_indices(conj_gp.g,	cfg::get().ds.reads.lib_count());

	if (!cfg::get().developer_mode) {
		conj_gp.edge_pos.Detach();
		paired_indices.Detach();
		clustered_indices.Detach();
		if (!cfg::get().gap_closer_enable && !cfg::get().paired_mode) {
		    //todo ?
//			conj_gp.kmer_mapper.Detach();
		}
	}

	exec_distance_estimation(conj_gp, paired_indices, clustered_indices);

	if (cfg::get().developer_mode && cfg::get().pos.late_threading) {
		FillPos(conj_gp, conj_gp.genome, "10");
		FillPos(conj_gp, !conj_gp.genome, "11");
		if (!cfg::get().pos.contigs_for_threading.empty()
				&& FileExists(cfg::get().pos.contigs_for_threading)) {
			FillPosWithRC(conj_gp, cfg::get().pos.contigs_for_threading,
					"thr_");
		}

		if (!cfg::get().pos.contigs_to_analyze.empty()
				&& FileExists(cfg::get().pos.contigs_to_analyze)) {
			FillPosWithRC(conj_gp, cfg::get().pos.contigs_to_analyze, "anlz_");
		}
	}


//	RunTopologyTipClipper(conj_gp.g, 300, 2000, 1000);

	//todo refactor labeler creation
	total_labeler_graph_struct graph_struct(conj_gp.g, &conj_gp.int_ids,
			&conj_gp.edge_pos);
	total_labeler tot_lab(&graph_struct);
	EdgeQuality<Graph, Index> quality_labeler(conj_gp.g, conj_gp.index,
			conj_gp.kmer_mapper, conj_gp.genome);
	//	OutputWrongContigs<K>(conj_gp, 1000, "contamination.fasta");
	CompositeLabeler<Graph> labeler(tot_lab, quality_labeler);
	detail_info_printer printer(conj_gp, labeler, cfg::get().output_dir,
			"graph.dot");
	printer(ipp_before_repeat_resolution);

<<<<<<< HEAD
	OutputContigs(conj_gp.g, cfg::get().output_dir + "before_rr.fasta");
=======
//	if (cfg::get().SAM_writer_enable && cfg::get().sw.align_before_RR) {
//		SAMBeforeResolve(conj_gp);
//	}
>>>>>>> b5605012

	if (!cfg::get().paired_mode
			|| cfg::get().rm == debruijn_graph::resolving_mode::rm_none) {
		OutputContigs(conj_gp.g, cfg::get().output_dir + "final_contigs.fasta");
		if (cfg::get().pacbio_test_on) {
		    PathStorage<Graph> long_read(conj_gp.g);
		    GapStorage<Graph> gaps(conj_gp.g);
			std::vector< PathInfo<Graph> > filteredPaths;
		    //LongReadStorage<Graph> long_read(conj_gp.g);
			INFO("creating  multiindex with k = " << cfg::get().pb.pacbio_k);
			PacBioAligner pac_aligner(conj_gp, cfg::get().pb.pacbio_k);
			INFO("index created");
			filteredPaths = long_read.GetAllPaths();
			pac_aligner.pacbio_test(long_read, gaps);
		}
		return;
	}

	//Repeat resolving begins
	int pe_lib_index = get_first_pe_lib_index();
	INFO("STAGE == Resolving Repeats");
<<<<<<< HEAD
	if (cfg::get().ds.reads.lib_count() == 1 && pe_lib_index >= 0
			&& cfg::get().rm == debruijn_graph::resolving_mode::rm_split) {
		INFO("Split repeat resolving");
		split_resolving(conj_gp, paired_indices, clustered_indices, genome,
				pe_lib_index);
=======
	if (cfg::get().rm == debruijn_graph::resolving_mode::rm_split) {
		int number_of_components = 0;

//		if (cfg::get().componential_resolve) {
//			make_dir(cfg::get().output_dir + "graph_components" + "/");
//			number_of_components = PrintGraphComponents(
//					cfg::get().output_dir + "graph_components/graph_", conj_gp,
//					*cfg::get().ds.IS + 100, clustered_index);
//			INFO("number of components " << number_of_components);
//		}

		if (cfg::get().rr.symmetric_resolve) {

			if (cfg::get().componential_resolve) {
				make_dir(cfg::get().output_dir + "graph_components" + "/");
				number_of_components = PrintGraphComponents(
						cfg::get().output_dir + "graph_components/graph_",
						conj_gp, (size_t)math::round(*cfg::get().ds.IS + 100.), clustered_index);
				INFO("number of components " << number_of_components);
			}

			conj_graph_pack resolved_gp(cfg::get().K, cfg::get().output_dir,
					genome, cfg::get().pos.max_single_gap,
					cfg::get().pos.careful_labeling);
			resolved_gp.index.Detach();

			EdgeLabelHandler<conj_graph_pack::graph_t> labels_after(
					resolved_gp.g, conj_gp.g);

			process_resolve_repeats(conj_gp, clustered_index, resolved_gp,
					"graph", labels_after, "", true, cfg::get().rr.kill_loops);

			if (cfg::get().use_scaffolder) {
				INFO("Transfering paired information");
				PairedInfoIndexT<conj_graph_pack::graph_t> resolved_graph_paired_info_cl(
						resolved_gp.g);
				ProduceResolvedPairedInfo(conj_gp, clustered_index, resolved_gp,
						labels_after, resolved_graph_paired_info_cl);
				PairedInfoIndexT<conj_graph_pack::graph_t> resolved_graph_paired_info(
						resolved_gp.g);
				ProduceResolvedPairedInfo(conj_gp, paired_index, resolved_gp,
						labels_after, resolved_graph_paired_info);

				if (cfg::get().pe_params.param_set.scaffolder_options.cluster_info) {
					PairedInfoIndexT<conj_graph_pack::graph_t> scaff_clustered(
							conj_gp.g);

					prepare_scaffolding_index(conj_gp, paired_index,
							scaff_clustered);

					PairedInfoIndexT<conj_graph_pack::graph_t> resolved_graph_scaff_clustered(
							resolved_gp.g);
					ProduceResolvedPairedInfo(conj_gp, scaff_clustered,
							resolved_gp, labels_after,
							resolved_graph_scaff_clustered);

					DEBUG(
							"Resolved scaffolding index size " << resolved_graph_scaff_clustered.size());

					INFO("Scaffolding");
					resolve_repeats_pe(cfg::get().K, resolved_gp,
							resolved_graph_paired_info_cl,
							resolved_graph_scaff_clustered,
							cfg::get().output_dir, "scaffolds.fasta",
							cfg::get().pe_params);
				} else {
					INFO("Scaffolding");
					resolve_repeats_pe(cfg::get().K, resolved_gp,
							resolved_graph_paired_info_cl,
							resolved_graph_paired_info, cfg::get().output_dir,
							"scaffolds.fasta", cfg::get().pe_params);
				}

				SaveResolved(resolved_gp, resolved_graph_paired_info,
						resolved_graph_paired_info_cl);
			}

//			if (cfg::get().SAM_writer_enable && cfg::get().sw.align_after_RR) {
//				SAMAfterResolve(conj_gp, resolved_gp, labels_after);
//			}

			if (cfg::get().componential_resolve) {
				make_dir(cfg::get().output_dir + "resolve_components" + "/");
				for (int i = 0; i < number_of_components; i++) {
					resolve_conjugate_component(i + 1, genome);
				}
			}
		} else {
//			nonconj_graph_pack origin_gp(conj_gp.genome);
//      PairedInfoIndexT<nonconj_graph_pack::graph_t> orig_clustered_idx(
//					origin_gp.g);
//			Convert(conj_gp, clustered_index, origin_gp, orig_clustered_idx);
//			nonconj_graph_pack resolved_gp(conj_gp.genome);
//			process_resolve_repeats(origin_gp, orig_clustered_idx, resolved_gp,
//					"graph");
//			if (cfg::get().componential_resolve) {
//				make_dir(cfg::get().output_dir + "resolve_components" + "/");
//				for (int i = 0; i < number_of_components; i++) {
//					resolve_nonconjugate_component(i + 1, genome);
//				}
//			}
		}
>>>>>>> b5605012
	}
	else if (cfg::get().ds.reads.lib_count() > 1 || pe_lib_index == -1
			|| cfg::get().rm
					== debruijn_graph::resolving_mode::rm_path_extend) {
		INFO("Path-Extend repeat resolving");
		pe_resolving(conj_gp, paired_indices, clustered_indices, quality_labeler);
	}
	else if (cfg::get().rm == debruijn_graph::resolving_mode::rm_rectangles) {
		INFO("Ready to run rectangles repeat resolution module");
	}
	else {
		INFO("Unsupported repeat resolver");
		OutputContigs(conj_gp.g, cfg::get().output_dir + "final_contigs.fasta");
	}

}

void exec_repeat_resolving() {
	
	if (cfg::get().entry_point <= ws_repeats_resolving) {
		resolve_repeats();
		//todo why nothing to save???
		// nothsng to save yet
	} else {
		INFO("Loading Repeat Resolving");
		INFO("Nothing to load");
		// nothing to load
	}
}

} // debruijn_graph
<|MERGE_RESOLUTION|>--- conflicted
+++ resolved
@@ -260,71 +260,6 @@
 	fclose(file);
 }
 
-<<<<<<< HEAD
-=======
-//void SAMAfterResolve(conj_graph_pack& conj_gp, conj_graph_pack& resolved_gp,
-//		EdgeLabelHandler<conj_graph_pack::graph_t> &labels_after) {
-//
-//	io::OffsetType offset_type = EvaluateOffset();
-//	string OutputFileName =
-//			(cfg::get().run_mode) ?
-//					cfg::get().output_dir + "align_after_RR.sam" :
-//					cfg::get().output_base + "contigs.sam";
-//
-//	if (cfg::get().sw.align_original_reads) {
-////			if (cfg::get().sw.original_first && cfg::get().sw.original_second)
-//		{
-//			auto paired_reads = paired_easy_reader(false, 0, false, false,
-//					false, offset_type);
-//			auto original_paired_reads = paired_easy_reader(false, 0, false,
-//					false, true, offset_type);
-////				io::PairedEasyReader original_paired_reads(
-////								make_pair(input_file(*cfg::get().sw.original_first),
-////										input_file(*cfg::get().sw.original_second)),
-////								false,
-////								0);
-//			typedef NewExtendedSequenceMapper<Graph, Index> SequenceMapper;
-//			SequenceMapper mapper(conj_gp.g, conj_gp.index, conj_gp.kmer_mapper,
-//					conj_gp.k_value + 1);
-//
-//			bool print_quality = (
-//					cfg::get().sw.print_quality ?
-//							*cfg::get().sw.print_quality : false);
-//			OriginalReadsResolvedInternalAligner<ConjugateDeBruijnGraph,
-//					SequenceMapper> Aligner(resolved_gp.k_value, resolved_gp.g,
-//					conj_gp.g, mapper, labels_after, cfg::get().sw.adjust_align,
-//					cfg::get().sw.output_map_format,
-//					cfg::get().sw.output_broken_pairs, print_quality);
-//			Aligner.AlignPairedReads(*original_paired_reads, *paired_reads,
-//					OutputFileName);
-//		}
-//	} else {
-//		auto paired_reads = paired_easy_reader(false, 0, false, false, false,
-//				offset_type);
-//		auto single_reads = single_easy_reader(false, false, false,
-//				offset_type);
-//
-//		typedef NewExtendedSequenceMapper<Graph> SequenceMapper;
-//		SequenceMapper mapper(conj_gp.g, conj_gp.index, conj_gp.kmer_mapper,
-//				conj_gp.k_value + 1);
-//
-//		bool print_quality = (
-//				cfg::get().sw.print_quality ?
-//						*cfg::get().sw.print_quality : false);
-//		ResolvedInternalAligner<ConjugateDeBruijnGraph, SequenceMapper> Aligner(
-//				resolved_gp.k_value, resolved_gp.g, conj_gp.g, mapper,
-//				labels_after, cfg::get().sw.adjust_align,
-//				cfg::get().sw.output_map_format,
-//				cfg::get().sw.output_broken_pairs, print_quality);
-//		if (cfg::get().sw.align_only_paired)
-//			Aligner.AlignPairedReads(*paired_reads, OutputFileName);
-//		else
-//			Aligner.AlignReads(*paired_reads, *single_reads, OutputFileName);
-//
-//	}
-//}
-
->>>>>>> b5605012
 template<class graph_pack>
 void CleanIsolated(graph_pack& gp) {
 	for (auto iter = gp.g.SmartEdgeBegin(); !iter.IsEnd(); ++iter) {
@@ -956,64 +891,6 @@
 	estimate_with_estimator(gp.g, estimator, normalizer, filter,
 			clustered_index);
 }
-<<<<<<< HEAD
-=======
-
-void pacbio_test(conj_graph_pack& conj_gp, size_t k_test){
-	if (cfg::get().pacbio_test_on == false) return;
-    INFO("starting pacbio tests");
-	ofstream filestr("pacbio_mapped.mpr");
-	PacBioMappingIndex<Graph> pac_index(conj_gp.g, k_test);
-	ReadStream* pacbio_read_stream = new io::EasyReader(cfg::get().pacbio_reads, true);
-    size_t n = 0;
-    map<size_t, size_t> profile;
-    map<size_t, size_t> different_edges_profile;
-    int genomic_subreads = 0;
-    int nongenomic_subreads = 0;
-    LongReadStorage<Graph> long_reads(conj_gp.g);
-    int rc_pairs = 0;
-	while (!pacbio_read_stream->eof()) {
-		ReadStream::read_type read;
-		*pacbio_read_stream>>read;
-		Sequence seq(read.sequence());
-	    size_t res_count = pac_index.Count(seq);
-	    if (profile.find(res_count) == profile.end())
-	    	profile.insert(make_pair(res_count, 0));
-	    profile[res_count] ++;
-	    if (res_count != 0){
-	    	DEBUG(read.sequence());
-	    	DEBUG(res_count);
-	    }
-	    auto location_map = pac_index.GetClusters(seq);
-	    different_edges_profile[location_map.size()]++;
-	    n++;
-	    if (location_map.size() <= 1){
-	    	TRACE("No significant clusters");
-	    	continue;
-	    }
-	    for (auto iter = location_map.begin(); iter != location_map.end(); ++iter) {
-	    	bool flag = false;
-		    for (auto j_iter = location_map.begin(); j_iter != location_map.end(); ++j_iter) {
-		    	if (iter != j_iter && conj_gp.g.conjugate(iter->first) == j_iter->first) {
-		    		flag = true;
-		    		break;
-		    	}
-		    }
-	    	if (flag == true) {
-	    		rc_pairs ++;
-	    		break;
-	    	}
-	    }
-	    //continue;
-	    filestr << n << "  " << location_map.size()<< ": \n";
-	    INFO(n << "  " << location_map.size()<< ": \n");
-	    for (auto iter = location_map.begin(); iter != location_map.end(); ++iter) {
-	    	filestr << conj_gp.g.int_id(iter->first) <<"("<<conj_gp.g.length(iter->first)<<")  " << iter->second.size() <<"\n";
-	    	for (auto set_iter = iter->second.begin(); set_iter != iter->second.end(); ++ set_iter)
-				filestr << set_iter->edge_position << "-" << set_iter->read_position << "   ";
-			filestr << " \n";
-	    }
->>>>>>> b5605012
 
 void resolve_repeats_by_coverage(conj_graph_pack& conj_gp, size_t insert_size, std::vector< PathInfo<Graph> >& filteredPaths, 
 				PairedIndexT& clustered_index,
@@ -1260,13 +1137,7 @@
 			"graph.dot");
 	printer(ipp_before_repeat_resolution);
 
-<<<<<<< HEAD
 	OutputContigs(conj_gp.g, cfg::get().output_dir + "before_rr.fasta");
-=======
-//	if (cfg::get().SAM_writer_enable && cfg::get().sw.align_before_RR) {
-//		SAMBeforeResolve(conj_gp);
-//	}
->>>>>>> b5605012
 
 	if (!cfg::get().paired_mode
 			|| cfg::get().rm == debruijn_graph::resolving_mode::rm_none) {
@@ -1288,116 +1159,11 @@
 	//Repeat resolving begins
 	int pe_lib_index = get_first_pe_lib_index();
 	INFO("STAGE == Resolving Repeats");
-<<<<<<< HEAD
 	if (cfg::get().ds.reads.lib_count() == 1 && pe_lib_index >= 0
 			&& cfg::get().rm == debruijn_graph::resolving_mode::rm_split) {
 		INFO("Split repeat resolving");
 		split_resolving(conj_gp, paired_indices, clustered_indices, genome,
 				pe_lib_index);
-=======
-	if (cfg::get().rm == debruijn_graph::resolving_mode::rm_split) {
-		int number_of_components = 0;
-
-//		if (cfg::get().componential_resolve) {
-//			make_dir(cfg::get().output_dir + "graph_components" + "/");
-//			number_of_components = PrintGraphComponents(
-//					cfg::get().output_dir + "graph_components/graph_", conj_gp,
-//					*cfg::get().ds.IS + 100, clustered_index);
-//			INFO("number of components " << number_of_components);
-//		}
-
-		if (cfg::get().rr.symmetric_resolve) {
-
-			if (cfg::get().componential_resolve) {
-				make_dir(cfg::get().output_dir + "graph_components" + "/");
-				number_of_components = PrintGraphComponents(
-						cfg::get().output_dir + "graph_components/graph_",
-						conj_gp, (size_t)math::round(*cfg::get().ds.IS + 100.), clustered_index);
-				INFO("number of components " << number_of_components);
-			}
-
-			conj_graph_pack resolved_gp(cfg::get().K, cfg::get().output_dir,
-					genome, cfg::get().pos.max_single_gap,
-					cfg::get().pos.careful_labeling);
-			resolved_gp.index.Detach();
-
-			EdgeLabelHandler<conj_graph_pack::graph_t> labels_after(
-					resolved_gp.g, conj_gp.g);
-
-			process_resolve_repeats(conj_gp, clustered_index, resolved_gp,
-					"graph", labels_after, "", true, cfg::get().rr.kill_loops);
-
-			if (cfg::get().use_scaffolder) {
-				INFO("Transfering paired information");
-				PairedInfoIndexT<conj_graph_pack::graph_t> resolved_graph_paired_info_cl(
-						resolved_gp.g);
-				ProduceResolvedPairedInfo(conj_gp, clustered_index, resolved_gp,
-						labels_after, resolved_graph_paired_info_cl);
-				PairedInfoIndexT<conj_graph_pack::graph_t> resolved_graph_paired_info(
-						resolved_gp.g);
-				ProduceResolvedPairedInfo(conj_gp, paired_index, resolved_gp,
-						labels_after, resolved_graph_paired_info);
-
-				if (cfg::get().pe_params.param_set.scaffolder_options.cluster_info) {
-					PairedInfoIndexT<conj_graph_pack::graph_t> scaff_clustered(
-							conj_gp.g);
-
-					prepare_scaffolding_index(conj_gp, paired_index,
-							scaff_clustered);
-
-					PairedInfoIndexT<conj_graph_pack::graph_t> resolved_graph_scaff_clustered(
-							resolved_gp.g);
-					ProduceResolvedPairedInfo(conj_gp, scaff_clustered,
-							resolved_gp, labels_after,
-							resolved_graph_scaff_clustered);
-
-					DEBUG(
-							"Resolved scaffolding index size " << resolved_graph_scaff_clustered.size());
-
-					INFO("Scaffolding");
-					resolve_repeats_pe(cfg::get().K, resolved_gp,
-							resolved_graph_paired_info_cl,
-							resolved_graph_scaff_clustered,
-							cfg::get().output_dir, "scaffolds.fasta",
-							cfg::get().pe_params);
-				} else {
-					INFO("Scaffolding");
-					resolve_repeats_pe(cfg::get().K, resolved_gp,
-							resolved_graph_paired_info_cl,
-							resolved_graph_paired_info, cfg::get().output_dir,
-							"scaffolds.fasta", cfg::get().pe_params);
-				}
-
-				SaveResolved(resolved_gp, resolved_graph_paired_info,
-						resolved_graph_paired_info_cl);
-			}
-
-//			if (cfg::get().SAM_writer_enable && cfg::get().sw.align_after_RR) {
-//				SAMAfterResolve(conj_gp, resolved_gp, labels_after);
-//			}
-
-			if (cfg::get().componential_resolve) {
-				make_dir(cfg::get().output_dir + "resolve_components" + "/");
-				for (int i = 0; i < number_of_components; i++) {
-					resolve_conjugate_component(i + 1, genome);
-				}
-			}
-		} else {
-//			nonconj_graph_pack origin_gp(conj_gp.genome);
-//      PairedInfoIndexT<nonconj_graph_pack::graph_t> orig_clustered_idx(
-//					origin_gp.g);
-//			Convert(conj_gp, clustered_index, origin_gp, orig_clustered_idx);
-//			nonconj_graph_pack resolved_gp(conj_gp.genome);
-//			process_resolve_repeats(origin_gp, orig_clustered_idx, resolved_gp,
-//					"graph");
-//			if (cfg::get().componential_resolve) {
-//				make_dir(cfg::get().output_dir + "resolve_components" + "/");
-//				for (int i = 0; i < number_of_components; i++) {
-//					resolve_nonconjugate_component(i + 1, genome);
-//				}
-//			}
-		}
->>>>>>> b5605012
 	}
 	else if (cfg::get().ds.reads.lib_count() > 1 || pe_lib_index == -1
 			|| cfg::get().rm
