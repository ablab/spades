--- conflicted
+++ resolved
@@ -30,16 +30,10 @@
 	bool operator<(const PathInfo<Graph> &other) const {
 		return path < other.path;
 	}
-<<<<<<< HEAD
-	PathInfo(const vector<EdgeId> &p, size_t weight = 0):path(p), w(weight){
-=======
-	LongReadInfo(const vector<EdgeId> &p, size_t weight = 0) :
-			path(p), w(weight) {
-	}
-	LongReadInfo(const LongReadInfo<Graph> &other) {
+	PathInfo(const vector<EdgeId> &p, size_t weight = 0):path(p), w(weight){ }
+	PathInfo(const PathInfo<Graph> &other) {
 		path = other.path;
 		w = other.w;
->>>>>>> ab62ea11
 	}
 };
 
@@ -51,15 +45,7 @@
 private:
 	Graph &g_;
 	InnerIndex inner_index;
-<<<<<<< HEAD
 	void HiddenAddPath(const vector<EdgeId> &p, int w){
-=======
-public:
-	LongReadStorage(Graph &g):g_(g), inner_index(){
-
-	}
-	void AddPath(const vector<EdgeId> &p, int w  = 1){
->>>>>>> ab62ea11
 		if (p.size() == 0 ) return;
 		for (typename set<PathInfo<Graph> >::iterator iter = inner_index[p[0]].begin(); iter != inner_index[p[0]].end(); ++iter) {
 			if (iter->path == p) {
@@ -67,7 +53,6 @@
 				return;
 			}
 		}
-<<<<<<< HEAD
 		inner_index[p[0]].insert(PathInfo<Graph>(p, w));
 	}
 
@@ -82,9 +67,6 @@
 				rc_p[i] = g_.conjugate(p[p.size() - 1 - i]);
 			HiddenAddPath(rc_p, w);
 		}
-=======
-		inner_index[p[0]].insert(LongReadInfo<Graph>(p, w));
->>>>>>> ab62ea11
 	}
 
 	void DumpToFile(const string s, EdgesPositionHandler<Graph> &edge_pos){
@@ -130,17 +112,12 @@
 					noncontinued ++;
 				}
 			}
-<<<<<<< HEAD
-		}
-		filestr <<"long not dead end: " << long_nongapped << " noncontinued: " << noncontinued << endl;
-	}
-=======
 			filestr <<"long not dead end: " << long_nongapped << " noncontinued: " << noncontinued << endl;
 		}
 	}
 
-	vector<LongReadInfo<Graph> > GetAllPaths() {
-		vector<LongReadInfo<Graph> > res;
+	vector<PathInfo<Graph> > GetAllPaths() {
+		vector<PathInfo<Graph> > res;
 		for (auto iter = inner_index.begin(); iter != inner_index.end();
 				++iter) {
 			for (auto j_iter = iter->second.begin();
@@ -152,59 +129,15 @@
 	}
 
 
-	void LoadFromFile(const string s){
-    	ifstream filestr(s);
-    	INFO("loading from " << s);
-    	map<int, EdgeId> tmp_map;
-    	for (auto iter = g_.SmartEdgeBegin(); !iter.IsEnd(); ++iter ){
-    		tmp_map[g_.int_id(*iter)] = *iter;
-    	}
-    	int fl;
-    	FILE* file = fopen((s).c_str(), "r");
-    	char ss[14];
-	    while (!feof(file)){
-	    	int n;
-
-	    	fl = fscanf(file, "%d\n", &n);
-	    	if (fl != 1) break;
-	    	TRACE(n);
-	    	for (int i = 0; i < n; i ++ ){
-
-	    		int w = -1, l = -1;
-	    		fl = fscanf(file, "Weight: %d length: %d", &w, &l);
-	    		TRACE(w << " " << l);
-	    		VERIFY(fl == 2);
-	    		vector<EdgeId> p;
-	    		for(int j = 0; j  < l; j++) {
-	    			int e, x;
-	    			fl = fscanf(file, "%d(%d)", &e, &x);
-	    			VERIFY(fl == 2);
-	    			VERIFY(tmp_map.find(e) != tmp_map.end());
-	    			p.push_back(tmp_map[e]);
-	    		}
-	    		fl = fscanf(file, "%[^\n]\n", ss);
-	    		TRACE(ss[0]);
-	    		AddPath(p, w);
-
-
-	    	}
-	    }
-	    INFO("loading finished");
-	}
-
-	typename InnerIndex::iterator begin() const {
-		return inner_index.begin();
-	}
->>>>>>> ab62ea11
 
 
 	void LoadFromFile(const string s){
-    	ifstream filestr(s);
+	ifstream filestr(s);
     	INFO("loading from " << s);
     	map<int, EdgeId> tmp_map;
-    	for (auto iter = g_.SmartEdgeBegin(); !iter.IsEnd(); ++iter ){
+   	for (auto iter = g_.SmartEdgeBegin(); !iter.IsEnd(); ++iter ){
     		tmp_map[g_.int_id(*iter)] = *iter;
-    	}
+   	}
     	int fl;
     	FILE* file = fopen((s).c_str(), "r");
     	char ss[14];
