--- conflicted
+++ resolved
@@ -149,22 +149,12 @@
 			HiddenAddPath(rc_p, w);
 		}
 	}
-<<<<<<< HEAD
-	void DumpToFile(const string filename, const EdgesPositionHandler<Graph> &edge_pos) const{
-		map <EdgeId, EdgeId> auxilary;
-		DumpToFile(filename, edge_pos, auxilary);
-	}
-	void DumpToFile(const string filename, const EdgesPositionHandler<Graph> &edge_pos, map<EdgeId, EdgeId> &replacement) const {
-		ofstream filestr(filename);
-		ofstream filestr2(filename + "_yana");
-=======
 	void DumpToFile(const string filename) const{
 		map <EdgeId, EdgeId> auxilary;
 		DumpToFile(filename, auxilary);
 	}
 	void DumpToFile(const string filename, map<EdgeId, EdgeId> &replacement) const {
 		ofstream filestr(filename);
->>>>>>> edf14938
 		set<EdgeId> continued_edges;
 
 		for(auto iter = inner_index_.begin(); iter != inner_index_.end(); ++iter){
@@ -182,58 +172,12 @@
 					}
 
 					filestr << g_.int_id(*p_iter) << "(" << g_.length(*p_iter) << ") ";
-<<<<<<< HEAD
-				}
-				if (cfg::get().developer_mode && cfg::get().ds.reference_genome.size() != 0) {
-				    //TODO: remove this
-
-                    if (const_cast< EdgesPositionHandler<Graph>& >(edge_pos).IsConsistentWithGenome(j_iter->path))
-                        filestr << "  genomic";
-                    else {
-                        if (j_iter->getWeight() == 1)
-                            filestr << " low weight ng";
-                        else
-                            filestr << "  nongenomic";
-                    }
-=======
->>>>>>> edf14938
 				}
 				filestr << endl;
 			}
 			filestr << endl;
-<<<<<<< HEAD
-//to Yana's OLC assembler:
-			filestr2 << non1 << endl;
-			for (auto j_iter = iter->second.begin(); j_iter != iter->second.end(); ++j_iter) {
-				if (j_iter->getWeight() == 1)
-					continue;
-				filestr2 << " Weight: " << j_iter->getWeight();
-				filestr2 << " length: " << j_iter->path.size() << " ";
-				for (auto p_iter = j_iter->path.begin(); p_iter != j_iter->path.end(); ++p_iter) {
-					if (p_iter != j_iter->path.end() - 1) {
-						continued_edges.insert(*p_iter);
-					}
-
-					filestr2 << g_.int_id(*p_iter) << " ";
-				}
-				/*				if (edge_pos.IsConsistentWithGenome(j_iter->path))
-				 filestr2 << "  genomic";
-				 else {
-				 if (j_iter->getWeight() == 1)
-				 filestr2<< " low weight ng";
-				 else
-				 filestr2 << "  nongenomic";
-				 }
-				 */
-				filestr2 << endl;
-
-			}
-			filestr2 << endl;
-		}
-=======
-		}
-
->>>>>>> edf14938
+		}
+
 		int noncontinued = 0;
 		int long_gapped = 0;
 		int continued = 0;
@@ -256,11 +200,7 @@
 			}
 			//filestr <<"long not dead end: " << long_nongapped << " noncontinued: " << noncontinued << endl;
 		}
-<<<<<<< HEAD
-		INFO("noncontinued/total long:" << noncontinued <<"/" << noncontinued + continued);
-=======
 		DEBUG("noncontinued/total long:" << noncontinued <<"/" << noncontinued + continued);
->>>>>>> edf14938
 	}
 
 	vector<PathInfo<Graph> > GetAllPaths() {
@@ -301,13 +241,6 @@
     }
 
 
-<<<<<<< HEAD
-	void LoadFromFile(const string s) {
-	    INFO("Loading long reads alignment...");
-		ifstream filestr(s);
-		INFO("loading from " << s);
-		map<int, EdgeId> tmp_map;
-=======
 	void LoadFromFile(const string s, bool force_exists = true) {
 	    FILE* file = fopen(s.c_str(), "r");
 	    if (force_exists) {
@@ -322,17 +255,12 @@
 		ifstream filestr(s);
 		INFO("loading from " << s);
 		map<size_t, EdgeId> tmp_map;
->>>>>>> edf14938
 		for (auto iter = g_.ConstEdgeBegin(); !iter.IsEnd(); ++iter) {
 			tmp_map[g_.int_id(*iter)] = *iter;
 		}
 		int fl;
-<<<<<<< HEAD
-		FILE* file = fopen((s).c_str(), "r");
-=======
 
 		file = fopen((s).c_str(), "r");
->>>>>>> edf14938
 		char ss[14];
 		while (!feof(file)) {
 			int n;
@@ -349,14 +277,9 @@
 				VERIFY(fl == 2);
 				vector<EdgeId> p;
 				for (int j = 0; j < l; j++) {
-<<<<<<< HEAD
-					int e, x;
-					fl = fscanf(file, "%d(%d)", &e, &x);
-=======
 				    size_t e;
 				    int x;
 					fl = fscanf(file, "%zu(%d)", &e, &x);
->>>>>>> edf14938
 					VERIFY(fl == 2);
 					VERIFY(tmp_map.find(e) != tmp_map.end());
 					p.push_back(tmp_map[e]);
@@ -434,49 +357,6 @@
     double filtering_threshold_;
     double weight_priority_threshold_;
     double unique_edge_priority_threshold_;
-<<<<<<< HEAD
-};
-
-
-template<class Graph>
-class LongReadContainer {
-
-private:
-    Graph& g_;
-
-    vector< PathStorage<Graph>* > data;
-
-
-public:
-
-    LongReadContainer(Graph& g): g_(g), data() {
-    }
-
-    ~LongReadContainer() {
-        for (size_t i = 0; i < data.size(); ++i) {
-            delete data[i];
-        }
-    }
-
-    void AddPath() {
-        data.push_back(new PathStorage<Graph>(g_));
-    }
-
-    PathStorage<Graph>& operator[](size_t index) {
-        return *(data[index]);
-    }
-
-    const PathStorage<Graph>& operator[](size_t index) const {
-        return *(data[index]);
-    }
-
-    size_t size() const {
-        return data.size();
-    }
-
-};
-
-=======
 };
 
 
@@ -521,4 +401,3 @@
 
 }
 
->>>>>>> edf14938
