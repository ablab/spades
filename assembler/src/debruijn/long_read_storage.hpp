--- conflicted
+++ resolved
@@ -47,8 +47,6 @@
 		w = other.w;
 	}
 
-<<<<<<< HEAD
-=======
 	string str(Graph &g_) {
 		stringstream s;
 		for(auto iter = path.begin(); iter != path.end(); iter ++ ){
@@ -56,7 +54,7 @@
 		}
 		return s.str();
 	}
->>>>>>> 8e7f4e89
+
 };
 
 template<class Graph>
@@ -68,16 +66,11 @@
 	Graph &g_;
 	InnerIndex inner_index_;
 
-<<<<<<< HEAD
+
 	void HiddenAddPath(const vector<EdgeId> &p, int w){
 		if (p.size() == 0 ) return;
 		for (typename set<PathInfo<Graph> >::iterator iter = inner_index_[p[0]].begin(); iter != inner_index_[p[0]].end(); ++iter) {
-=======
-	void HiddenAddPath(const vector<EdgeId> &p, int w) {
-		if (p.size() == 0)
-			return;
-		for (typename set<PathInfo<Graph> >::iterator iter = inner_index[p[0]].begin(); iter != inner_index[p[0]].end(); ++iter) {
->>>>>>> 8e7f4e89
+
 			if (iter->path == p) {
 				iter->increaseWeight(w);
 				return;
@@ -88,19 +81,13 @@
 	}
 
 public:
-<<<<<<< HEAD
+
 	PathStorage(Graph &g)
             : g_(g),
               inner_index_(),
               size_(0) {
     }
 	void ReplaceEdges(map<EdgeId, EdgeId> &old_to_new){
-=======
-	PathStorage(Graph &g) :
-			g_(g), inner_index() {
-	}
-	void ReplaceEdges(map<EdgeId, EdgeId> &old_to_new) {
->>>>>>> 8e7f4e89
 		map<int, EdgeId> tmp_map;
 //		for (auto iter = g_.SmartEdgeBegin(); !iter.IsEnd(); ++iter ){
 //	    	tmp_map[g_.int_id(*iter)] = *iter;
@@ -139,20 +126,8 @@
 			}
 
 		}
-<<<<<<< HEAD
+
 		inner_index_ = new_index;
-=======
-		inner_index = new_index;
-//		for (auto iter = inner_index.begin(); iter != inner_index.end(); iter++) {
-//			auto tmp = iter->second;
-//			if (g_.int_id(iter->first) == 8201) {
-//				for (auto j_iter = tmp.begin(); j_iter != tmp.end(); j_iter++) {
-//					PathInfo<Graph> pi = *(j_iter);
-//					INFO("8201 path: " << pi.str(g_));
-//				}
-//			}
-//		}
->>>>>>> 8e7f4e89
 	}
 
 	void AddPath(const vector<EdgeId> &p, int w, bool add_rc = false) {
@@ -169,13 +144,9 @@
 		ofstream filestr(filename);
 		ofstream filestr2(filename + "_yana");
 		set<EdgeId> continued_edges;
-<<<<<<< HEAD
+
 		for(auto iter = inner_index_.begin(); iter != inner_index_.end(); ++iter){
 			filestr<< iter->second.size() << endl;
-=======
-		for (auto iter = inner_index.begin(); iter != inner_index.end(); ++iter) {
-			filestr << iter->second.size() << endl;
->>>>>>> 8e7f4e89
 			int non1 = 0;
 			for (auto j_iter = iter->second.begin(); j_iter != iter->second.end(); ++j_iter) {
 				filestr << " Weight: " << j_iter->getWeight();
@@ -256,22 +227,18 @@
 
 	vector<PathInfo<Graph> > GetAllPaths() {
 		vector<PathInfo<Graph> > res;
-<<<<<<< HEAD
 		for (auto iter = inner_index_.begin(); iter != inner_index_.end();
 				++iter) {
 			for (auto j_iter = iter->second.begin();
 					j_iter != iter->second.end(); ++j_iter) {
-=======
-		for (auto iter = inner_index.begin(); iter != inner_index.end(); ++iter) {
-			for (auto j_iter = iter->second.begin(); j_iter != iter->second.end(); ++j_iter) {
->>>>>>> 8e7f4e89
+
 				res.push_back(*j_iter);
 			}
 		}
 		return res;
 	}
 
-<<<<<<< HEAD
+
     vector<PathInfo<Graph> > GetAllPathsNoConjugate() {
         vector<PathInfo<Graph> > res;
 
@@ -295,7 +262,7 @@
         return res;
     }
 
-=======
+
 	void LoadFromFile(const string s) {
 		ifstream filestr(s);
 		INFO("loading from " << s);
@@ -307,8 +274,6 @@
 		FILE* file = fopen((s).c_str(), "r");
 		char ss[14];
 		while (!feof(file)) {
->>>>>>> 8e7f4e89
-
 			int n;
 
 			fl = fscanf(file, "%d\n", &n);
@@ -338,13 +303,9 @@
 	}
 
 	void AddStorage(PathStorage<Graph> & to_add) {
-<<<<<<< HEAD
+
 		for(auto iter = to_add.inner_index_.begin(); iter != to_add.inner_index_.end(); iter++) {
 			for(auto j_iter = iter->second.begin(); j_iter != iter->second.end(); j_iter ++) {
-=======
-		for (auto iter = to_add.inner_index.begin(); iter != to_add.inner_index.end(); iter++) {
-			for (auto j_iter = iter->second.begin(); j_iter != iter->second.end(); j_iter++) {
->>>>>>> 8e7f4e89
 				this->AddPath(j_iter->path, j_iter->getWeight());
 			}
 		}
