//***************************************************************************
//* Copyright (c) 2011-2013 Saint-Petersburg Academic University
//* All Rights Reserved
//* See file LICENSE for details.
//****************************************************************************

/*
 * distance_estimation.hpp
 *
 *  Created on: 1 Sep 2011
 *      Author: valery
 */

#pragma once

#include "standard.hpp"
#include "dataset_readers.hpp"
#include "late_pair_info_count.hpp"
#include "gap_closer.hpp"
#include "check_tools.hpp"
#include "pair_info_improver.hpp"

#include "de/paired_info.hpp"
#include "de/weighted_distance_estimation.hpp"
#include "de/extensive_distance_estimation.hpp"
#include "de/smoothing_distance_estimation.hpp"

#include <set>

namespace debruijn_graph {

typedef set<Point> Histogram;

void estimate_with_estimator(const Graph& graph,
                             const AbstractDistanceEstimator<Graph>& estimator,
                             const PairedInfoNormalizer<Graph>& normalizer,
                             const PairInfoWeightFilter<Graph>& filter,
                             PairedIndexT& clustered_index)
{
  using debruijn_graph::estimation_mode;
  INFO("Estimating distances");
  PairedIndexT raw_clustered_index(graph);

  if (cfg::get().use_multithreading) {
    estimator.EstimateParallel(raw_clustered_index, cfg::get().max_threads);
  } else {
    estimator.Estimate(raw_clustered_index);
  }

  INFO("Normalizing Weights");
  PairedIndexT normalized_index(graph);

    // temporary fix for scaffolding (I hope) due to absolute thresholds in path_extend
  if (cfg::get().est_mode == em_weighted
   || cfg::get().est_mode == em_smoothing
   || cfg::get().est_mode == em_extensive)
  {
    //TODO: add to config
    double coeff = (cfg::get().ds.single_cell ? (10. / 80.) : (0.2 / 3.00) );
    normalizer.FillNormalizedIndex(raw_clustered_index, normalized_index, coeff);
  }
  else
    normalizer.FillNormalizedIndex(raw_clustered_index, normalized_index);

  INFO("Filtering info");
  filter.Filter(normalized_index, clustered_index);
  DEBUG("Info Filtered");
}

void estimate_distance(conj_graph_pack& gp,
                       io::SequencingLibrary<debruijn_config::DataSetData> &lib,
                       const PairedIndexT& paired_index,
                             PairedIndexT& clustered_index)
{
  using debruijn_graph::estimation_mode;

  if (!cfg::get().developer_mode) {
    clustered_index.Attach();
    clustered_index.Init();
  }

  const debruijn_config& config = cfg::get();
  if (config.paired_mode) {
    INFO("STAGE == Estimating Distance");

    size_t delta = size_t(lib.data().insert_size_deviation);
    size_t linkage_distance = size_t(config.de.linkage_distance_coeff * lib.data().insert_size_deviation);
    GraphDistanceFinder<Graph> dist_finder(gp.g,  lib.data().mean_insert_size, lib.data().read_length, delta);
    size_t max_distance = size_t(config.de.max_distance_coeff * lib.data().insert_size_deviation);
    boost::function<double(int)> weight_function;

    if (config.est_mode == em_weighted                                        // in these cases we need a weight function
     || config.est_mode == em_smoothing                                       // to estimate graph distances in the
     || config.est_mode == em_extensive)                                      // histogram
    {
      INFO("Retaining insert size distribution for it");

      if (lib.data().insert_size_distribution.size() == 0) {
        auto streams = paired_binary_readers(lib, false, 0);
<<<<<<< HEAD
        GetInsertSizeHistogram(streams, gp, lib.data().mean_insert_size, lib.data().insert_size_deviation, lib.data().insert_size_distribution);
=======
        GetInsertSizeHistogram(*streams, gp, lib.data().mean_insert_size, lib.data().insert_size_deviation, lib.data().insert_size_distribution);
>>>>>>> e708a89c
      }
      WeightDEWrapper wrapper(lib.data().insert_size_distribution, lib.data().mean_insert_size);
      INFO("Weight Wrapper Done");
      weight_function = boost::bind(&WeightDEWrapper::CountWeight, wrapper, _1);
    }
    else
      weight_function = UnityFunction;

    PairedInfoNormalizer<Graph>::WeightNormalizer normalizing_f;
    if (config.ds.single_cell ||
    		cfg::get().rm == debruijn_graph::resolving_mode::rm_path_extend) {  // paired info normalization
    	INFO("Trivial weight normalizer");
    	normalizing_f = &TrivialWeightNormalization<Graph>;                     // only in the single-cell case,
    } else {                                                                  // in the case of ``multi-cell''
      // todo reduce number of constructor params                             // we use a trivial weight (equal to 1.)
    	INFO("Not Trivial Weight normalizer");
    	PairedInfoWeightNormalizer<Graph> weight_normalizer(gp.g,
              lib.data().mean_insert_size, lib.data().insert_size_deviation, lib.data().read_length,
                                                          gp.k_value, config.ds.avg_coverage());
      normalizing_f = boost::bind(&PairedInfoWeightNormalizer<Graph>::NormalizeWeight,
                                  weight_normalizer, _1, _2, _3);
    }
    PairedInfoNormalizer<Graph> normalizer(normalizing_f);
    INFO("Normalizer Done");

    PairInfoWeightFilter<Graph> filter(gp.g, config.de.filter_threshold);
    INFO("Weight Filter Done");

    switch (config.est_mode)
    {
      case em_simple :
        {
          const AbstractDistanceEstimator<Graph>&
              estimator =
                  DistanceEstimator<Graph>(gp.g, paired_index, dist_finder,
                                              linkage_distance, max_distance);

          estimate_with_estimator(gp.g, estimator, normalizer, filter, clustered_index);
          break;
        }
      case em_weighted :
        {
          const AbstractDistanceEstimator<Graph>&
              estimator =
                  WeightedDistanceEstimator<Graph>(gp.g, paired_index,
                      dist_finder, weight_function, linkage_distance, max_distance);

          estimate_with_estimator(gp.g, estimator, normalizer, filter, clustered_index);
          break;
        }
      case em_extensive :
        {
          const AbstractDistanceEstimator<Graph>&
              estimator =
                  ExtensiveDistanceEstimator<Graph>(gp.g, paired_index,
                      dist_finder, weight_function, linkage_distance, max_distance);

          estimate_with_estimator(gp.g, estimator, normalizer, filter, clustered_index);
          break;
        }
      case em_smoothing :
        {
          const AbstractDistanceEstimator<Graph>&
              estimator =
                  SmoothingDistanceEstimator<Graph>(gp.g, paired_index,
                      dist_finder, weight_function, linkage_distance, max_distance,
                      config.ade.threshold,
                      config.ade.range_coeff,
                      config.ade.delta_coeff, config.ade.cutoff,
                      config.ade.min_peak_points,
                      config.ade.inv_density,
                      config.ade.percentage,
                      config.ade.derivative_threshold);

          estimate_with_estimator(gp.g, estimator, normalizer, filter, clustered_index);
          break;
        }
    }

    INFO("Refining clustered pair information ");                              // this procedure checks, whether index
    RefinePairedInfo(gp.g, clustered_index);                                  // contains intersecting paired info clusters,
    INFO("The refining of clustered pair information has been finished ");    // if so, it resolves such conflicts.

    INFO("Filling paired information");
    PairInfoImprover<Graph> improver(gp.g, clustered_index, lib);
    improver.ImprovePairedInfo(config.use_multithreading, config.max_threads);
  }
}

void load_distance_estimation(conj_graph_pack& gp,
                              PairedIndicesT& paired_indices,
                              PairedIndicesT& clustered_indices,
                              path::files_t* used_files)
{
  string p = path::append_path(cfg::get().load_from, "distance_estimation");
  used_files->push_back(p);
  ScanAll(p, gp, paired_indices, clustered_indices);
  load_lib_data(p);
}

void save_distance_estimation(const conj_graph_pack& gp,
                              const PairedIndicesT& paired_indices,
                              const PairedIndicesT& clustered_indices)
{
  if (cfg::get().make_saves || (cfg::get().paired_mode && cfg::get().rm == debruijn_graph::resolving_mode::rm_rectangles)) {
    string p = path::append_path(cfg::get().output_saves, "distance_estimation");
    INFO("Saving current state to " << p);
    PrintAll(p, gp, paired_indices, clustered_indices);
    write_lib_data(p);
  }
}


//void count_estimated_info_stats(const conj_graph_pack& gp,
//                                const PairedIndexT& paired_index,
//                                const PairedIndexT& clustered_index)
//{
//  CountClusteredPairedInfoStats(gp, paired_index, clustered_index);
//}

void exec_distance_estimation(conj_graph_pack& gp,
        PairedIndicesT& paired_indices,
        PairedIndicesT& clustered_indices)
{
  if (cfg::get().entry_point <= ws_distance_estimation) {
    exec_late_pair_info_count(gp, paired_indices);

    for (size_t i = 0; i < cfg::get().ds.reads.lib_count(); ++i) {
        estimate_distance(gp, cfg::get_writable().ds.reads[i], paired_indices[i], clustered_indices[i]);
    }
    save_distance_estimation(gp, paired_indices, clustered_indices);
  }
  else {
    INFO("Loading Distance Estimation");
    path::files_t used_files;
    load_distance_estimation(gp, paired_indices, clustered_indices, &used_files);
    link_files_by_prefix(used_files, cfg::get().output_saves);
  }
  if (cfg::get().paired_mode && cfg::get().paired_info_statistics)
      WARN("Paired statistics is currently unavalable");
    //count_estimated_info_stats(gp, paired_index, clustered_index);            // counting stats for paired index (etalon, false positives, etc.)
}



}<|MERGE_RESOLUTION|>--- conflicted
+++ resolved
@@ -97,11 +97,7 @@
 
       if (lib.data().insert_size_distribution.size() == 0) {
         auto streams = paired_binary_readers(lib, false, 0);
-<<<<<<< HEAD
-        GetInsertSizeHistogram(streams, gp, lib.data().mean_insert_size, lib.data().insert_size_deviation, lib.data().insert_size_distribution);
-=======
         GetInsertSizeHistogram(*streams, gp, lib.data().mean_insert_size, lib.data().insert_size_deviation, lib.data().insert_size_distribution);
->>>>>>> e708a89c
       }
       WeightDEWrapper wrapper(lib.data().insert_size_distribution, lib.data().mean_insert_size);
       INFO("Weight Wrapper Done");
