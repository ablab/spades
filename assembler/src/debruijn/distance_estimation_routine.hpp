//***************************************************************************
//* Copyright (c) 2011-2013 Saint-Petersburg Academic University
//* All Rights Reserved
//* See file LICENSE for details.
//****************************************************************************

/*
 * distance_estimation.hpp
 *
 *  Created on: 1 Sep 2011
 *      Author: valery
 */

#pragma once

#include "standard.hpp"
#include "dataset_readers.hpp"
#include "late_pair_info_count.hpp"
#include "gap_closer.hpp"
#include "check_tools.hpp"
#include "pair_info_improver.hpp"

#include "de/paired_info.hpp"
#include "de/weighted_distance_estimation.hpp"
#include "de/extensive_distance_estimation.hpp"
#include "de/smoothing_distance_estimation.hpp"

#include <set>

namespace debruijn_graph {

typedef set<Point> Histogram;

void estimate_with_estimator(const Graph& graph,
                             const AbstractDistanceEstimator<Graph>& estimator,
                             const PairedInfoNormalizer<Graph>& normalizer,
                             const PairInfoWeightFilter<Graph>& filter,
                             PairedIndexT& clustered_index)
{
  using debruijn_graph::estimation_mode;
  INFO("Estimating distances");
  PairedIndexT raw_clustered_index(graph);

  if (cfg::get().use_multithreading) {
    estimator.EstimateParallel(raw_clustered_index, cfg::get().max_threads);
  } else {
    estimator.Estimate(raw_clustered_index);
  }

  INFO("Normalizing Weights");
  PairedIndexT normalized_index(graph);

    // temporary fix for scaffolding (I hope) due to absolute thresholds in path_extend
  if (cfg::get().est_mode == em_weighted
   || cfg::get().est_mode == em_smoothing
   || cfg::get().est_mode == em_extensive)
  {
    //TODO: add to config
    double coeff = (cfg::get().ds.single_cell ? (10. / 80.) : (0.2 / 3.00) );
    normalizer.FillNormalizedIndex(raw_clustered_index, normalized_index, coeff);
  }
  else
    normalizer.FillNormalizedIndex(raw_clustered_index, normalized_index);

  INFO("Filtering info");
  filter.Filter(normalized_index, clustered_index);
  DEBUG("Info Filtered");
}

void estimate_distance(conj_graph_pack& gp,
<<<<<<< HEAD
                       const PairedIndexT& paired_index,
                             PairedIndexT& clustered_index)
{
  using debruijn_graph::estimation_mode;
  INFO("Here");
  if (!cfg::get().developer_mode) {
    if (!clustered_index.IsAttached()){
    	clustered_index.Attach();
    	clustered_index.Init();
    }
  }
  INFO("after");

  const debruijn_config& config = cfg::get();
  if (config.paired_mode) {
    INFO("STAGE == Estimating Distance");
    double is_var = config.ds.is_var();
    size_t delta = size_t(is_var);
    size_t linkage_distance = size_t(config.de.linkage_distance_coeff * is_var);
    GraphDistanceFinder<Graph> dist_finder(gp.g, config.ds.IS(), config.ds.RL(), delta);
    size_t max_distance = size_t(config.de.max_distance_coeff * is_var);
    boost::function<double(int)> weight_function;

    if (config.est_mode == em_weighted                                        // in these cases we need a weight function
     || config.est_mode == em_smoothing                                       // to estimate graph distances in the
     || config.est_mode == em_extensive)                                      // histogram
    {
      INFO("Retaining insert size distribution for it");
      std::map<int, size_t> insert_size_hist = config.ds.hist();
      if (insert_size_hist.size() == 0) {
        auto streams = paired_binary_readers(false, 0);
        GetInsertSizeHistogram(streams, gp, config.ds.IS(), config.ds.is_var(),
                               insert_size_hist);
      }
      WeightDEWrapper wrapper(insert_size_hist, config.ds.IS());
      INFO("Weight Wrapper Done");
      weight_function = boost::bind(&WeightDEWrapper::CountWeight, wrapper, _1);
    }
    else
      weight_function = UnityFunction;

    PairedInfoNormalizer<Graph>::WeightNormalizer normalizing_f;
    if (config.ds.single_cell) {                                              // paired info normalization
      normalizing_f = &TrivialWeightNormalization<Graph>;                     // only in the single-cell case,
    } else {                                                                  // in the case of ``multi-cell''
      // todo reduce number of constructor params                             // we use a trivial weight (equal to 1.)
      PairedInfoWeightNormalizer<Graph> weight_normalizer(gp.g,
                                                          config.ds.IS(), config.ds.is_var(), config.ds.RL(),
                                                          gp.k_value, config.ds.avg_coverage());
      normalizing_f = boost::bind(&PairedInfoWeightNormalizer<Graph>::NormalizeWeight,
                                  weight_normalizer, _1, _2, _3);
    }
    PairedInfoNormalizer<Graph> normalizer(normalizing_f);
    INFO("Normalizer Done");

    PairInfoWeightFilter<Graph> filter(gp.g, config.de.filter_threshold);
    INFO("Weight Filter Done");

    switch (config.est_mode)
    {
      case em_simple :
        {
          const AbstractDistanceEstimator<Graph>&
              estimator =
                  DistanceEstimator<Graph>(gp.g, paired_index, dist_finder,
                                              linkage_distance, max_distance);

          estimate_with_estimator(gp.g, estimator, normalizer, filter, clustered_index);
          break;
        }
      case em_weighted :
        {
          const AbstractDistanceEstimator<Graph>&
              estimator =
                  WeightedDistanceEstimator<Graph>(gp.g, paired_index,
                      dist_finder, weight_function, linkage_distance, max_distance);

          estimate_with_estimator(gp.g, estimator, normalizer, filter, clustered_index);
          break;
        }
      case em_extensive :
        {
          const AbstractDistanceEstimator<Graph>&
              estimator =
                  ExtensiveDistanceEstimator<Graph>(gp.g, paired_index,
                      dist_finder, weight_function, linkage_distance, max_distance);

          estimate_with_estimator(gp.g, estimator, normalizer, filter, clustered_index);
          break;
        }
      case em_smoothing :
        {
          const AbstractDistanceEstimator<Graph>&
              estimator =
                  SmoothingDistanceEstimator<Graph>(gp.g, paired_index,
                      dist_finder, weight_function, linkage_distance, max_distance,
                      config.ade.threshold,
                      config.ade.range_coeff,
                      config.ade.delta_coeff, config.ade.cutoff,
                      config.ade.min_peak_points,
                      config.ade.inv_density,
                      config.ade.percentage,
                      config.ade.derivative_threshold);

          estimate_with_estimator(gp.g, estimator, normalizer, filter, clustered_index);
          break;
        }
    }

    INFO("Refining clustered pair information");                              // this procedure checks, whether index
    RefinePairedInfo(gp.g, clustered_index);                                  // contains intersecting paired info clusters,
    DEBUG("The refining of clustered pair information has been finished");    // if so, it resolves such conflicts.

    INFO("Filling paired information");
    PairInfoImprover<Graph> improver(gp.g, clustered_index);
    improver.ImprovePairedInfo(config.use_multithreading, config.max_threads);
    //save_distance_filling(gp, paired_index, clustered_index);

    if (cfg::get().developer_mode && cfg::get().pos.late_threading) {
		FillPos(gp, gp.genome, "10");
		FillPos(gp, !gp.genome, "11");
		if (!cfg::get().pos.contigs_for_threading.empty()
			&& FileExists(cfg::get().pos.contigs_for_threading)) {
		  FillPosWithRC(gp, cfg::get().pos.contigs_for_threading, "thr_");
		}

		if (!cfg::get().pos.contigs_to_analyze.empty()
			&& FileExists(cfg::get().pos.contigs_to_analyze)) {
		  FillPosWithRC(gp, cfg::get().pos.contigs_to_analyze, "anlz_");
		}
	}

  }
}

void load_distance_estimation(conj_graph_pack& gp,
                              PairedIndexT& paired_index,
                              PairedIndexT& clustered_index,
                              path::files_t* used_files)
{
  string p = path::append_path(cfg::get().load_from, "distance_estimation");
  used_files->push_back(p);
  ScanAll(p, gp, paired_index, clustered_index);
  load_estimated_params(p);
  p = path::append_path(cfg::get().load_from, "debruijn_kmer_index_after_construction");
  used_files->push_back(p);
}

//bool try_load_distance_filling(conj_graph_pack& gp, PairedIndexT& clustered_index,
    //path::files_t* used_files)
//{
  //WARN("trying to load distance filling");
  //string p = path::append_path(cfg::get().load_from, "distance_filling");

  //FILE* file = fopen((p + ".grp").c_str(), "r");
  //if (file == NULL) {
    //return false;
  //}
  //fclose(file);

  //used_files->push_back(p);

  //clustered_index.Clear();
  //ScannerTraits<conj_graph_pack::graph_t>::Scanner scanner(gp.g,
      //gp.int_ids);
  //ScanClusteredIndex(p, scanner, clustered_index);

  //return true;
//}

//void distance_filling(conj_graph_pack& gp, PairedIndexT& paired_index, PairedIndexT& clustered_index) 
//{
    //path::files_t used_files;
    //if (try_load_distance_filling(gp, clustered_index, &used_files)) {

        //link_files_by_prefix(used_files, cfg::get().output_saves);
        //INFO("Distance filling saves detected and loaded");
    //}
//}

void save_distance_estimation(const conj_graph_pack& gp,
                              const PairedIndexT& paired_index,
                              const PairedIndexT& clustered_index)
{
  if (cfg::get().make_saves || (cfg::get().paired_mode && cfg::get().rm == debruijn_graph::resolving_mode::rm_rectangles)) {
    string p = path::append_path(cfg::get().output_saves, "distance_estimation");
    INFO("Saving current state to " << p);
    PrintAll(p, gp, paired_index, clustered_index);
    write_estimated_params(p);
  }
}

//void save_distance_filling(const conj_graph_pack& gp,
                           //const PairedIndexT& paired_index,
                           //const PairedIndexT& clustered_index) {
  //if (cfg::get().make_saves || cfg::get().rm == debruijn_graph::resolving_mode::rm_rectangles) {
    //string p = path::append_path(cfg::get().output_saves, "distance_filling");
    //INFO("Saving current state to " << p);
    //PrintAll(p, gp, paired_index, clustered_index);
    //write_estimated_params(p);
  //}
//}

void count_estimated_info_stats(const conj_graph_pack& gp,
                                const PairedIndexT& paired_index,
                                const PairedIndexT& clustered_index)
{
  CountClusteredPairedInfoStats(gp, paired_index, clustered_index);
}

void exec_distance_estimation(conj_graph_pack& gp,
                             PairedIndexT& paired_index,
                             PairedIndexT& clustered_index)
{
  if (cfg::get().entry_point <= ws_distance_estimation) {
    exec_late_pair_info_count(gp, paired_index);
    estimate_distance(gp, paired_index, clustered_index);
    save_distance_estimation(gp, paired_index, clustered_index);
    /*auto index = detail_coverage::FlankingKMers<EdgeId>(gp);
    index.save("/home/ksenia/detail_in.cvr","/home/ksenia/detail_out.cvr");*/

  } else {
    INFO("Loading Distance Estimation");
    path::files_t used_files;
    load_distance_estimation(gp, paired_index, clustered_index, &used_files);
    link_files_by_prefix(used_files, cfg::get().output_saves);
  }
  if (cfg::get().paired_mode && cfg::get().paired_info_statistics)
    count_estimated_info_stats(gp, paired_index, clustered_index);            // counting stats for paired index (etalon, false positives, etc.)
}




// ==== NEW ====


void estimate_distance(conj_graph_pack& gp,
=======
>>>>>>> ab62ea11
                       io::SequencingLibrary<debruijn_config::DataSetData> &lib,
                       const PairedIndexT& paired_index,
                             PairedIndexT& clustered_index)
{
  using debruijn_graph::estimation_mode;

  if (!cfg::get().developer_mode) {
    clustered_index.Attach();
    clustered_index.Init();
  }

  const debruijn_config& config = cfg::get();
  if (config.paired_mode) {
    INFO("STAGE == Estimating Distance");

    size_t delta = size_t(lib.data().insert_size_deviation);
    size_t linkage_distance = size_t(config.de.linkage_distance_coeff * lib.data().insert_size_deviation);
    GraphDistanceFinder<Graph> dist_finder(gp.g,  lib.data().mean_insert_size, lib.data().read_length, delta);
    size_t max_distance = size_t(config.de.max_distance_coeff * lib.data().insert_size_deviation);
    boost::function<double(int)> weight_function;

    if (config.est_mode == em_weighted                                        // in these cases we need a weight function
     || config.est_mode == em_smoothing                                       // to estimate graph distances in the
     || config.est_mode == em_extensive)                                      // histogram
    {
      INFO("Retaining insert size distribution for it");

      if (lib.data().insert_size_distribution.size() == 0) {
        auto streams = paired_binary_readers(lib, false, 0);
        GetInsertSizeHistogram(streams, gp, lib.data().mean_insert_size, lib.data().insert_size_deviation, lib.data().insert_size_distribution);
      }
      WeightDEWrapper wrapper(lib.data().insert_size_distribution, lib.data().mean_insert_size);
      INFO("Weight Wrapper Done");
      weight_function = boost::bind(&WeightDEWrapper::CountWeight, wrapper, _1);
    }
    else
      weight_function = UnityFunction;

    PairedInfoNormalizer<Graph>::WeightNormalizer normalizing_f;
    if (config.ds.single_cell) {                                              // paired info normalization
      normalizing_f = &TrivialWeightNormalization<Graph>;                     // only in the single-cell case,
    } else {                                                                  // in the case of ``multi-cell''
      // todo reduce number of constructor params                             // we use a trivial weight (equal to 1.)
      PairedInfoWeightNormalizer<Graph> weight_normalizer(gp.g,
              lib.data().mean_insert_size, lib.data().insert_size_deviation, lib.data().read_length,
                                                          gp.k_value, config.ds.avg_coverage());
      normalizing_f = boost::bind(&PairedInfoWeightNormalizer<Graph>::NormalizeWeight,
                                  weight_normalizer, _1, _2, _3);
    }
    PairedInfoNormalizer<Graph> normalizer(normalizing_f);
    INFO("Normalizer Done");

    PairInfoWeightFilter<Graph> filter(gp.g, config.de.filter_threshold);
    INFO("Weight Filter Done");

    switch (config.est_mode)
    {
      case em_simple :
        {
          const AbstractDistanceEstimator<Graph>&
              estimator =
                  DistanceEstimator<Graph>(gp.g, paired_index, dist_finder,
                                              linkage_distance, max_distance);

          estimate_with_estimator(gp.g, estimator, normalizer, filter, clustered_index);
          break;
        }
      case em_weighted :
        {
          const AbstractDistanceEstimator<Graph>&
              estimator =
                  WeightedDistanceEstimator<Graph>(gp.g, paired_index,
                      dist_finder, weight_function, linkage_distance, max_distance);

          estimate_with_estimator(gp.g, estimator, normalizer, filter, clustered_index);
          break;
        }
      case em_extensive :
        {
          const AbstractDistanceEstimator<Graph>&
              estimator =
                  ExtensiveDistanceEstimator<Graph>(gp.g, paired_index,
                      dist_finder, weight_function, linkage_distance, max_distance);

          estimate_with_estimator(gp.g, estimator, normalizer, filter, clustered_index);
          break;
        }
      case em_smoothing :
        {
          const AbstractDistanceEstimator<Graph>&
              estimator =
                  SmoothingDistanceEstimator<Graph>(gp.g, paired_index,
                      dist_finder, weight_function, linkage_distance, max_distance,
                      config.ade.threshold,
                      config.ade.range_coeff,
                      config.ade.delta_coeff, config.ade.cutoff,
                      config.ade.min_peak_points,
                      config.ade.inv_density,
                      config.ade.percentage,
                      config.ade.derivative_threshold);

          estimate_with_estimator(gp.g, estimator, normalizer, filter, clustered_index);
          break;
        }
    }

    INFO("Refining clustered pair information");                              // this procedure checks, whether index
    RefinePairedInfo(gp.g, clustered_index);                                  // contains intersecting paired info clusters,
    DEBUG("The refining of clustered pair information has been finished");    // if so, it resolves such conflicts.

    INFO("Filling paired information");
    PairInfoImprover<Graph> improver(gp.g, clustered_index);
    improver.ImprovePairedInfo(config.use_multithreading, config.max_threads);
  }
}

void load_distance_estimation(conj_graph_pack& gp,
                              PairedIndicesT& paired_indices,
                              PairedIndicesT& clustered_indices,
                              path::files_t* used_files)
{
  string p = path::append_path(cfg::get().load_from, "distance_estimation");
  used_files->push_back(p);
  ScanAll(p, gp, paired_indices, clustered_indices);
  load_lib_data(p);
}

void save_distance_estimation(const conj_graph_pack& gp,
                              const PairedIndicesT& paired_indices,
                              const PairedIndicesT& clustered_indices)
{
  if (cfg::get().make_saves || (cfg::get().paired_mode && cfg::get().rm == debruijn_graph::resolving_mode::rm_rectangles)) {
    string p = path::append_path(cfg::get().output_saves, "distance_estimation");
    INFO("Saving current state to " << p);
    PrintAll(p, gp, paired_indices, clustered_indices);
    write_lib_data(p);
  }
}


//void count_estimated_info_stats(const conj_graph_pack& gp,
//                                const PairedIndexT& paired_index,
//                                const PairedIndexT& clustered_index)
//{
//  CountClusteredPairedInfoStats(gp, paired_index, clustered_index);
//}

void exec_distance_estimation(conj_graph_pack& gp,
        PairedIndicesT& paired_indices,
        PairedIndicesT& clustered_indices)
{
  if (cfg::get().entry_point <= ws_distance_estimation) {
    exec_late_pair_info_count(gp, paired_indices);

    for (size_t i = 0; i < cfg::get().ds.reads.lib_count(); ++i) {
        estimate_distance(gp, cfg::get_writable().ds.reads[i], paired_indices[i], clustered_indices[i]);
    }
    save_distance_estimation(gp, paired_indices, clustered_indices);
  }
  else {
    INFO("Loading Distance Estimation");
    path::files_t used_files;
    load_distance_estimation(gp, paired_indices, clustered_indices, &used_files);
    link_files_by_prefix(used_files, cfg::get().output_saves);
  }
  if (cfg::get().paired_mode && cfg::get().paired_info_statistics)
      WARN("Paired statistics is currently unavalable");
    //count_estimated_info_stats(gp, paired_index, clustered_index);            // counting stats for paired index (etalon, false positives, etc.)
}



}<|MERGE_RESOLUTION|>--- conflicted
+++ resolved
@@ -68,247 +68,6 @@
 }
 
 void estimate_distance(conj_graph_pack& gp,
-<<<<<<< HEAD
-                       const PairedIndexT& paired_index,
-                             PairedIndexT& clustered_index)
-{
-  using debruijn_graph::estimation_mode;
-  INFO("Here");
-  if (!cfg::get().developer_mode) {
-    if (!clustered_index.IsAttached()){
-    	clustered_index.Attach();
-    	clustered_index.Init();
-    }
-  }
-  INFO("after");
-
-  const debruijn_config& config = cfg::get();
-  if (config.paired_mode) {
-    INFO("STAGE == Estimating Distance");
-    double is_var = config.ds.is_var();
-    size_t delta = size_t(is_var);
-    size_t linkage_distance = size_t(config.de.linkage_distance_coeff * is_var);
-    GraphDistanceFinder<Graph> dist_finder(gp.g, config.ds.IS(), config.ds.RL(), delta);
-    size_t max_distance = size_t(config.de.max_distance_coeff * is_var);
-    boost::function<double(int)> weight_function;
-
-    if (config.est_mode == em_weighted                                        // in these cases we need a weight function
-     || config.est_mode == em_smoothing                                       // to estimate graph distances in the
-     || config.est_mode == em_extensive)                                      // histogram
-    {
-      INFO("Retaining insert size distribution for it");
-      std::map<int, size_t> insert_size_hist = config.ds.hist();
-      if (insert_size_hist.size() == 0) {
-        auto streams = paired_binary_readers(false, 0);
-        GetInsertSizeHistogram(streams, gp, config.ds.IS(), config.ds.is_var(),
-                               insert_size_hist);
-      }
-      WeightDEWrapper wrapper(insert_size_hist, config.ds.IS());
-      INFO("Weight Wrapper Done");
-      weight_function = boost::bind(&WeightDEWrapper::CountWeight, wrapper, _1);
-    }
-    else
-      weight_function = UnityFunction;
-
-    PairedInfoNormalizer<Graph>::WeightNormalizer normalizing_f;
-    if (config.ds.single_cell) {                                              // paired info normalization
-      normalizing_f = &TrivialWeightNormalization<Graph>;                     // only in the single-cell case,
-    } else {                                                                  // in the case of ``multi-cell''
-      // todo reduce number of constructor params                             // we use a trivial weight (equal to 1.)
-      PairedInfoWeightNormalizer<Graph> weight_normalizer(gp.g,
-                                                          config.ds.IS(), config.ds.is_var(), config.ds.RL(),
-                                                          gp.k_value, config.ds.avg_coverage());
-      normalizing_f = boost::bind(&PairedInfoWeightNormalizer<Graph>::NormalizeWeight,
-                                  weight_normalizer, _1, _2, _3);
-    }
-    PairedInfoNormalizer<Graph> normalizer(normalizing_f);
-    INFO("Normalizer Done");
-
-    PairInfoWeightFilter<Graph> filter(gp.g, config.de.filter_threshold);
-    INFO("Weight Filter Done");
-
-    switch (config.est_mode)
-    {
-      case em_simple :
-        {
-          const AbstractDistanceEstimator<Graph>&
-              estimator =
-                  DistanceEstimator<Graph>(gp.g, paired_index, dist_finder,
-                                              linkage_distance, max_distance);
-
-          estimate_with_estimator(gp.g, estimator, normalizer, filter, clustered_index);
-          break;
-        }
-      case em_weighted :
-        {
-          const AbstractDistanceEstimator<Graph>&
-              estimator =
-                  WeightedDistanceEstimator<Graph>(gp.g, paired_index,
-                      dist_finder, weight_function, linkage_distance, max_distance);
-
-          estimate_with_estimator(gp.g, estimator, normalizer, filter, clustered_index);
-          break;
-        }
-      case em_extensive :
-        {
-          const AbstractDistanceEstimator<Graph>&
-              estimator =
-                  ExtensiveDistanceEstimator<Graph>(gp.g, paired_index,
-                      dist_finder, weight_function, linkage_distance, max_distance);
-
-          estimate_with_estimator(gp.g, estimator, normalizer, filter, clustered_index);
-          break;
-        }
-      case em_smoothing :
-        {
-          const AbstractDistanceEstimator<Graph>&
-              estimator =
-                  SmoothingDistanceEstimator<Graph>(gp.g, paired_index,
-                      dist_finder, weight_function, linkage_distance, max_distance,
-                      config.ade.threshold,
-                      config.ade.range_coeff,
-                      config.ade.delta_coeff, config.ade.cutoff,
-                      config.ade.min_peak_points,
-                      config.ade.inv_density,
-                      config.ade.percentage,
-                      config.ade.derivative_threshold);
-
-          estimate_with_estimator(gp.g, estimator, normalizer, filter, clustered_index);
-          break;
-        }
-    }
-
-    INFO("Refining clustered pair information");                              // this procedure checks, whether index
-    RefinePairedInfo(gp.g, clustered_index);                                  // contains intersecting paired info clusters,
-    DEBUG("The refining of clustered pair information has been finished");    // if so, it resolves such conflicts.
-
-    INFO("Filling paired information");
-    PairInfoImprover<Graph> improver(gp.g, clustered_index);
-    improver.ImprovePairedInfo(config.use_multithreading, config.max_threads);
-    //save_distance_filling(gp, paired_index, clustered_index);
-
-    if (cfg::get().developer_mode && cfg::get().pos.late_threading) {
-		FillPos(gp, gp.genome, "10");
-		FillPos(gp, !gp.genome, "11");
-		if (!cfg::get().pos.contigs_for_threading.empty()
-			&& FileExists(cfg::get().pos.contigs_for_threading)) {
-		  FillPosWithRC(gp, cfg::get().pos.contigs_for_threading, "thr_");
-		}
-
-		if (!cfg::get().pos.contigs_to_analyze.empty()
-			&& FileExists(cfg::get().pos.contigs_to_analyze)) {
-		  FillPosWithRC(gp, cfg::get().pos.contigs_to_analyze, "anlz_");
-		}
-	}
-
-  }
-}
-
-void load_distance_estimation(conj_graph_pack& gp,
-                              PairedIndexT& paired_index,
-                              PairedIndexT& clustered_index,
-                              path::files_t* used_files)
-{
-  string p = path::append_path(cfg::get().load_from, "distance_estimation");
-  used_files->push_back(p);
-  ScanAll(p, gp, paired_index, clustered_index);
-  load_estimated_params(p);
-  p = path::append_path(cfg::get().load_from, "debruijn_kmer_index_after_construction");
-  used_files->push_back(p);
-}
-
-//bool try_load_distance_filling(conj_graph_pack& gp, PairedIndexT& clustered_index,
-    //path::files_t* used_files)
-//{
-  //WARN("trying to load distance filling");
-  //string p = path::append_path(cfg::get().load_from, "distance_filling");
-
-  //FILE* file = fopen((p + ".grp").c_str(), "r");
-  //if (file == NULL) {
-    //return false;
-  //}
-  //fclose(file);
-
-  //used_files->push_back(p);
-
-  //clustered_index.Clear();
-  //ScannerTraits<conj_graph_pack::graph_t>::Scanner scanner(gp.g,
-      //gp.int_ids);
-  //ScanClusteredIndex(p, scanner, clustered_index);
-
-  //return true;
-//}
-
-//void distance_filling(conj_graph_pack& gp, PairedIndexT& paired_index, PairedIndexT& clustered_index) 
-//{
-    //path::files_t used_files;
-    //if (try_load_distance_filling(gp, clustered_index, &used_files)) {
-
-        //link_files_by_prefix(used_files, cfg::get().output_saves);
-        //INFO("Distance filling saves detected and loaded");
-    //}
-//}
-
-void save_distance_estimation(const conj_graph_pack& gp,
-                              const PairedIndexT& paired_index,
-                              const PairedIndexT& clustered_index)
-{
-  if (cfg::get().make_saves || (cfg::get().paired_mode && cfg::get().rm == debruijn_graph::resolving_mode::rm_rectangles)) {
-    string p = path::append_path(cfg::get().output_saves, "distance_estimation");
-    INFO("Saving current state to " << p);
-    PrintAll(p, gp, paired_index, clustered_index);
-    write_estimated_params(p);
-  }
-}
-
-//void save_distance_filling(const conj_graph_pack& gp,
-                           //const PairedIndexT& paired_index,
-                           //const PairedIndexT& clustered_index) {
-  //if (cfg::get().make_saves || cfg::get().rm == debruijn_graph::resolving_mode::rm_rectangles) {
-    //string p = path::append_path(cfg::get().output_saves, "distance_filling");
-    //INFO("Saving current state to " << p);
-    //PrintAll(p, gp, paired_index, clustered_index);
-    //write_estimated_params(p);
-  //}
-//}
-
-void count_estimated_info_stats(const conj_graph_pack& gp,
-                                const PairedIndexT& paired_index,
-                                const PairedIndexT& clustered_index)
-{
-  CountClusteredPairedInfoStats(gp, paired_index, clustered_index);
-}
-
-void exec_distance_estimation(conj_graph_pack& gp,
-                             PairedIndexT& paired_index,
-                             PairedIndexT& clustered_index)
-{
-  if (cfg::get().entry_point <= ws_distance_estimation) {
-    exec_late_pair_info_count(gp, paired_index);
-    estimate_distance(gp, paired_index, clustered_index);
-    save_distance_estimation(gp, paired_index, clustered_index);
-    /*auto index = detail_coverage::FlankingKMers<EdgeId>(gp);
-    index.save("/home/ksenia/detail_in.cvr","/home/ksenia/detail_out.cvr");*/
-
-  } else {
-    INFO("Loading Distance Estimation");
-    path::files_t used_files;
-    load_distance_estimation(gp, paired_index, clustered_index, &used_files);
-    link_files_by_prefix(used_files, cfg::get().output_saves);
-  }
-  if (cfg::get().paired_mode && cfg::get().paired_info_statistics)
-    count_estimated_info_stats(gp, paired_index, clustered_index);            // counting stats for paired index (etalon, false positives, etc.)
-}
-
-
-
-
-// ==== NEW ====
-
-
-void estimate_distance(conj_graph_pack& gp,
-=======
->>>>>>> ab62ea11
                        io::SequencingLibrary<debruijn_config::DataSetData> &lib,
                        const PairedIndexT& paired_index,
                              PairedIndexT& clustered_index)
