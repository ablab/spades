--- conflicted
+++ resolved
@@ -68,8 +68,8 @@
   DEBUG("Info Filtered");
 }
 
-void prepare_scaffold_index(conj_graph_pack& gp,
-        io::SequencingLibrary<debruijn_config::DataSetData> &lib,
+bool prepare_scaffold_index(conj_graph_pack& gp,
+        const io::SequencingLibrary<debruijn_config::DataSetData> &lib,
         const PairedIndexT& paired_index,
         PairedIndexT& clustered_index) {
     double is_var = lib.data().insert_size_deviation;
@@ -80,10 +80,15 @@
                                            lib.data().read_length, delta);
     size_t max_distance = size_t(cfg::get().de.max_distance_coeff * is_var);
     boost::function<double(int)> weight_function;
-    INFO("Retaining insert size distribution for it");
-    map<int, size_t> insert_size_hist = cfg::get().ds.hist();
-    WeightDEWrapper wrapper(insert_size_hist, lib.data().mean_insert_size);
-    INFO("Weight Wrapper Done");
+
+    DEBUG("Retaining insert size distribution for it");
+    if (lib.data().insert_size_distribution.size() == 0) {
+        return false;
+    }
+
+    WeightDEWrapper wrapper(lib.data().insert_size_distribution, lib.data().mean_insert_size);
+    DEBUG("Weight Wrapper Done");
+
     weight_function = boost::bind(&WeightDEWrapper::CountWeight, wrapper, _1);
 
     PairedInfoNormalizer<Graph>::WeightNormalizer normalizing_f;
@@ -100,10 +105,10 @@
                 weight_normalizer, _1, _2, _3);
     }
     PairedInfoNormalizer<Graph> normalizer(normalizing_f);
-    INFO("Normalizer Done");
+    DEBUG("Normalizer Done");
 
     PairInfoWeightFilter<Graph> filter(gp.g, 0.);
-    INFO("Weight Filter Done");
+    DEBUG("Weight Filter Done");
 
     const AbstractDistanceEstimator<Graph>& estimator =
             SmoothingDistanceEstimator<Graph>(gp.g, paired_index, dist_finder,
@@ -115,6 +120,8 @@
                     cfg::get().ade.derivative_threshold, true);
     estimate_with_estimator(gp.g, estimator, normalizer, filter,
             clustered_index);
+
+    return true;
 }
 
 void estimate_distance(conj_graph_pack& gp,
@@ -236,7 +243,10 @@
     improver.ImprovePairedInfo(config.use_multithreading, config.max_threads);
 
     //DE for scaffolds
-    prepare_scaffold_index(gp, lib, paired_index, scaffold_index);
+    INFO("Estimating distances for scaffolding");
+    if (!prepare_scaffold_index(gp, lib, paired_index, scaffold_index)) {
+        WARN("This lib can not be used for scaffolding");
+    }
   }
 }
 
@@ -300,15 +310,10 @@
     exec_late_pair_info_count(gp, paired_indices);
     if (cfg::get().paired_mode) {
 		for (size_t i = 0; i < cfg::get().ds.reads.lib_count(); ++i) {
-<<<<<<< HEAD
-	        if (cfg::get().ds.reads[i].type() == io::LibraryType::PairedEnd ||  cfg::get().ds.reads[i].type() == io::LibraryType::MatePairs) {
+	        if (cfg::get().ds.reads[i].data().mean_insert_size != 0.0 &&
+	                (cfg::get().ds.reads[i].type() == io::LibraryType::PairedEnd ||  cfg::get().ds.reads[i].type() == io::LibraryType::MatePairs)) {
 	            estimate_distance(gp, cfg::get_writable().ds.reads[i], paired_indices[i], clustered_indices[i], scaffold_indices[i]);
 	        }
-=======
-		    if (cfg::get().ds.reads[i].data().mean_insert_size != 0.0) {
-		        estimate_distance(gp, cfg::get().ds.reads[i], paired_indices[i], clustered_indices[i]);
-		    }
->>>>>>> fed3c48f
 		}
     }
     save_distance_estimation(gp, paired_indices, clustered_indices, scaffold_indices);
