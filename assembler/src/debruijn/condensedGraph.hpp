--- conflicted
+++ resolved
@@ -260,15 +260,9 @@
 };
 
 class SimpleGraphVisualizer: public GraphVisualizer {
-<<<<<<< HEAD
-	gvis::IGraphPrinter<const Vertex*>& gp_;
-public:
-	SimpleGraphVisualizer(gvis::IGraphPrinter<const Vertex*>& gp) :
-=======
-	gvis::GraphPrinter<Vertex*>& gp_;
-public:
-	SimpleGraphVisualizer(gvis::GraphPrinter<Vertex*>& gp) :
->>>>>>> a8e2192a
+	gvis::GraphPrinter<const Vertex*>& gp_;
+public:
+	SimpleGraphVisualizer(gvis::GraphPrinter<const Vertex*>& gp) :
 		gp_(gp) {
 	}
 
