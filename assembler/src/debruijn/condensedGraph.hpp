--- conflicted
+++ resolved
@@ -29,12 +29,8 @@
 typedef Seq<K> Kmer;
 typedef Seq<K - 1> KMinusOneMer;
 typedef Seq<N> Read;
-<<<<<<< HEAD
-LOGGER("debruijn.condensed_graph")
-=======
 
 LOGGER("debruijn.condensed_graph");
->>>>>>> 7ae2e16a
 
 class Vertex;
 
