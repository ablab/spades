//***************************************************************************
//* Copyright (c) 2011-2013 Saint-Petersburg Academic University
//* All Rights Reserved
//* See file LICENSE for details.
//****************************************************************************

#pragma once

#include "openmp_wrapper.h"

#include "io/paired_read.hpp"
#include "omni/omni_utils.hpp"
#include "omni/graph_colorer.hpp"
#include "omni/id_track_handler.hpp"
#include "omni/splitters.hpp"
#include "omni/path_processor.hpp"

#include "de/distance_estimation.hpp"
#include "de/paired_info.hpp"

#include "adt/kmer_map.hpp"

#include "logger/logger.hpp"
#include "xmath.h"
#include "sequence/sequence_tools.hpp"

#include "runtime_k.hpp"

#include "path_helper.hpp"

#include "debruijn_graph.hpp"
#include "indices/debruijn_kmer_index.hpp"
#include "edge_index.hpp"
#include "sequence_mapper.hpp"
#include "standard.hpp"

#include <iostream>

namespace debruijn_graph {

using omnigraph::Path;
using omnigraph::MappingPath;
using omnigraph::Range;
using omnigraph::MappingRange;
using omnigraph::PairInfo;
using omnigraph::GraphActionHandler;

//todo rewrite with extended sequence mapper!
template<class Graph, class Index>
class EtalonPairedInfoCounter {
	typedef typename Graph::EdgeId EdgeId;

	const Graph& g_;
	const Index& index_;
	const KmerMapper<Graph>& kmer_mapper_;
	size_t k_;

	size_t insert_size_;
	size_t read_length_;
	int gap_;
	size_t delta_;

  void AddEtalonInfo(PairedInfoIndexT<Graph>& index, EdgeId e1, EdgeId e2, double d) {
    index.AddPairInfo(e1, e2, d, 1000., 0.);
	}

  void ProcessSequence(const Sequence& sequence, PairedInfoIndexT<Graph>& index)
  {
		int mod_gap = (gap_ + (int) k_ > (int) delta_ ) ? gap_ - (int) delta_ : 0 - (int) k_;
		runtime_k::RtSeq left(k_ +1, sequence);
		left >>= 0;
		for (size_t left_idx = 0;
             left_idx + 2 * (k_ + 1) + mod_gap <= sequence.size();
             ++left_idx) {
			left <<= sequence[left_idx + k_];
			runtime_k::RtSeq left_upd = kmer_mapper_.Substitute(left);
			if (!index_.contains(left_upd)) {
				continue;
			}
			pair<EdgeId, size_t> left_pos = index_.get(left_upd);

			size_t right_idx = left_idx + k_ + 1 + mod_gap;
			runtime_k::RtSeq right(k_ + 1, sequence, right_idx);
			right >>= 0;
			for (; 
			     right_idx + k_ + 1 <= left_idx + insert_size_ + delta_ && right_idx + k_ + 1 <= sequence.size();
			     ++right_idx) {
				right <<= sequence[right_idx + k_];
				runtime_k::RtSeq right_upd = kmer_mapper_.Substitute(right);
				if (!index_.contains(right_upd)) {
					continue;
				}
				pair<EdgeId, size_t> right_pos = index_.get(right_upd);

				AddEtalonInfo(index, left_pos.first, right_pos.first,
				              0. + (double) right_idx - (double) left_idx + 
				              (double) left_pos.second - (double) right_pos.second);
			}
		}
	}

public:
    EtalonPairedInfoCounter(const Graph& g, const Index& index,
                            const KmerMapper<Graph>& kmer_mapper,
                            size_t insert_size, size_t read_length,
                            size_t delta, size_t k)
            : g_(g),
              index_(index),
              kmer_mapper_(kmer_mapper),
              k_(k),
              insert_size_(insert_size),
              read_length_(read_length),
              gap_((int) (insert_size_ - 2 * read_length_)),
              delta_(delta) {
//		VERIFY(insert_size_ >= 2 * read_length_);
    }

    void FillEtalonPairedInfo(const Sequence& genome,
                              omnigraph::PairedInfoIndexT<Graph>& paired_info) {
        ProcessSequence(genome, paired_info);
        ProcessSequence(!genome, paired_info);
    }
};

double PairedReadCountWeight(const MappingRange&, const MappingRange&) {
	return 1.;
}

double KmerCountProductWeight(const MappingRange& mr1,
        const MappingRange& mr2) {
    return (double)(mr1.initial_range.size() * mr2.initial_range.size());
}

ConjugateDeBruijnGraph::EdgeId conj_wrap(ConjugateDeBruijnGraph& g,
		ConjugateDeBruijnGraph::EdgeId e) {
	return g.conjugate(e);
}

NonconjugateDeBruijnGraph::EdgeId conj_wrap(NonconjugateDeBruijnGraph& /*g*/,
		NonconjugateDeBruijnGraph::EdgeId e) {
	VERIFY(0);
	return e;
}

void WrappedSetCoverage(ConjugateDeBruijnGraph& g,
		ConjugateDeBruijnGraph::EdgeId e, int cov) {
		g.coverage_index().SetCoverage(e, cov);
		g.coverage_index().SetCoverage(g.conjugate(e), cov);
}

void WrappedSetCoverage(NonconjugateDeBruijnGraph& g,
		NonconjugateDeBruijnGraph::EdgeId e, int cov) {
	g.coverage_index().SetCoverage(e, cov);
}

/**
 * As for now it ignores sophisticated case of repeated consecutive
 * occurrence of edge in path due to gaps in mapping
 *
 * todo talk with Anton about simplification and speed-up of procedure with little quality loss
 */
template<class Graph, class SequenceMapper, class PairedStream>
class LatePairedIndexFiller {

	typedef typename Graph::EdgeId EdgeId;
	typedef runtime_k::RtSeq Kmer;
	typedef boost::function<double(MappingRange, MappingRange)> WeightF;

public:
	LatePairedIndexFiller(const Graph &graph, const SequenceMapper& mapper, PairedStream& stream, WeightF weight_f) :
			graph_(graph), mapper_(mapper), streams_(stream), weight_f_(weight_f)
	{
	}

  LatePairedIndexFiller(const Graph &graph, const SequenceMapper& mapper, io::ReadStreamVector< PairedStream >& streams, WeightF weight_f) :
    graph_(graph), mapper_(mapper), streams_(streams), weight_f_(weight_f)
  {
  }

  void FillIndex(omnigraph::PairedInfoIndexT<Graph>& paired_index) {
    if (streams_.size() == 1) {
      FillUsualIndex(paired_index);
    } else {
      FillParallelIndex(paired_index);
    }
  }

private:
	template<class PairedRead>
  void ProcessPairedRead(omnigraph::PairedInfoIndexT<Graph>& paired_index, const PairedRead& p_r)
  {
		Sequence read1 = p_r.first().sequence();
		Sequence read2 = p_r.second().sequence();

		MappingPath<EdgeId> path1 = mapper_.MapSequence(read1);
		MappingPath<EdgeId> path2 = mapper_.MapSequence(read2);
		size_t read_distance = p_r.distance();
		for (size_t i = 0; i < path1.size(); ++i) {
			pair<EdgeId, MappingRange> mapping_edge_1 = path1[i];
			for (size_t j = 0; j < path2.size(); ++j) {
				pair<EdgeId, MappingRange> mapping_edge_2 = path2[j];
				double weight = weight_f_(mapping_edge_1.second,
						mapping_edge_2.second);
				size_t kmer_distance = read_distance
						+ mapping_edge_2.second.initial_range.end_pos
						- mapping_edge_1.second.initial_range.start_pos;
				int edge_distance = (int) kmer_distance
						+ (int) mapping_edge_1.second.mapped_range.start_pos
						- (int) mapping_edge_2.second.mapped_range.end_pos;

        paired_index.AddPairInfo(mapping_edge_1.first,
                                 mapping_edge_2.first,
                                 (double) edge_distance, weight, 0.);
			}
		}
	}

  /**
   * Method reads paired data from stream, maps it to genome and stores it in this PairInfoIndex.
   */
  void FillUsualIndex(omnigraph::PairedInfoIndexT<Graph>& paired_index) {
    for (auto it = graph_.ConstEdgeBegin(); !it.IsEnd(); ++it) {
      paired_index.AddPairInfo(*it, *it, 0., 0., 0.);
    }

    INFO("Processing paired reads (takes a while)");

    PairedStream& stream = streams_.back();
    stream.reset();
    size_t n = 0;
    while (!stream.eof()) {
      typename PairedStream::read_type p_r;
      stream >> p_r;
      ProcessPairedRead(paired_index, p_r);
      VERBOSE_POWER(++n, " paired reads processed");
    }
  }

  void FillParallelIndex(omnigraph::PairedInfoIndexT<Graph>& paired_index) {
    for (auto it = graph_.ConstEdgeBegin(); !it.IsEnd(); ++it) {
      paired_index.AddPairInfo(*it, *it, 0., 0., 0.);
    }

    INFO("Processing paired reads (takes a while)");
    size_t nthreads = streams_.size();
    vector<omnigraph::PairedInfoIndexT<Graph>*> buffer_pi(nthreads);

    for (size_t i = 0; i < nthreads; ++i) {
      buffer_pi[i] = new omnigraph::PairedInfoIndexT<Graph>(graph_);
    }

    size_t counter = 0;
    static const double coeff = 1.3;
    #pragma omp parallel num_threads(nthreads)
    {
      #pragma omp for reduction(+ : counter)
      for (size_t i = 0; i < nthreads; ++i)
      {
        size_t size = 0;
        size_t limit = 1000000;
        typename PairedStream::read_type r;
        PairedStream& stream = streams_[i];
        stream.reset();
        bool end_of_stream = false;

        //DEBUG("Starting " << omp_get_thread_num());
        while (!end_of_stream) {
          end_of_stream = stream.eof();
          while (!end_of_stream && size < limit) {
            stream >> r;
            ++counter;
            ++size;
            //DEBUG("Processing paired read " << omp_get_thread_num());
            ProcessPairedRead(*(buffer_pi[i]), r);
            end_of_stream = stream.eof();
          }

          #pragma omp critical
          {
            DEBUG("Merging " << omp_get_thread_num());
            paired_index.AddAll(*(buffer_pi[i]));
            DEBUG("Thread number " << omp_get_thread_num()
               << " is going to increase its limit by " << coeff
               << " times, current limit is " << limit);
          }
          buffer_pi[i]->Clear();
          limit = (size_t) (coeff * (double) limit);
        }
      }
      DEBUG("Thread number " << omp_get_thread_num() << " finished");
    }
    INFO("Used " << counter << " paired reads");

    for (size_t i = 0; i < nthreads; ++i)
      DEBUG("Size of " << i << "-th map is " << buffer_pi[i]->size());

    for (size_t i = 0; i < nthreads; ++i) {
      delete buffer_pi[i];
    }
    INFO("Index built");

    DEBUG("Size of map is " << paired_index.size());
  }

private:
	const Graph& graph_;
	const SequenceMapper& mapper_;
	io::ReadStreamVector<PairedStream>& streams_;
	WeightF weight_f_;

	DECL_LOGGER("LatePairedIndexFiller");
};

template<class Graph, class Index>
class EdgeQuality: public GraphLabeler<Graph>, public GraphActionHandler<Graph> {
	typedef typename Graph::EdgeId EdgeId;
	typedef typename Graph::VertexId VertexId;
	map<EdgeId, size_t> quality_;
	size_t k_;

public:

	void FillQuality(const Index &index
			, const KmerMapper<Graph>& kmer_mapper, const Sequence &genome) {
		if (genome.size() < k_)
			return;
		runtime_k::RtSeq cur = genome.start<runtime_k::RtSeq>(k_);
		cur >>= 0;
		for (size_t i = 0; i + k_ - 1 < genome.size(); i++) {
			cur <<= genome[i + k_ - 1];
			auto corr_cur = kmer_mapper.Substitute(cur);
			if (index.contains(corr_cur)) {
				quality_[index.get(corr_cur).first]++;
			}
		}
	}

	EdgeQuality(const Graph &graph, const Index &index,
	const KmerMapper<Graph>& kmer_mapper,
	const Sequence &genome) :

			GraphActionHandler<Graph>(graph, "EdgeQualityLabeler"),
			k_(kmer_mapper.get_k()) {
		FillQuality(index, kmer_mapper, genome);
		FillQuality(index, kmer_mapper, !genome);
	}

	virtual ~EdgeQuality() {
	}

	virtual void HandleAdd(EdgeId /*e*/) {
	}

	virtual void HandleDelete(EdgeId e) {
		quality_.erase(e);
	}

	virtual void HandleMerge(const vector<EdgeId>& old_edges, EdgeId new_edge) {
		size_t res = 0;
		for (size_t i = 0; i < old_edges.size(); i++) {
			res += quality_[old_edges[i]];
		}
		quality_[new_edge] += res;
	}

	virtual void HandleGlue(EdgeId new_edge, EdgeId edge1, EdgeId edge2) {
		quality_[new_edge] += quality_[edge2];
		quality_[new_edge] += quality_[edge1];
	}

	virtual void HandleSplit(EdgeId old_edge, EdgeId new_edge1,
			EdgeId new_edge2) {
		quality_[new_edge1] = quality_[old_edge] * this->g().length(new_edge1)
				/ (this->g().length(new_edge1) + this->g().length(new_edge2));
		quality_[new_edge2] = quality_[old_edge] * this->g().length(new_edge2)
				/ (this->g().length(new_edge1) + this->g().length(new_edge2));
	}

	double quality(EdgeId edge) const {
		auto it = quality_.find(edge);
		if (it == quality_.end())
			return 0.;
		else
			return 1. * (double) it->second / (double) this->g().length(edge);
	}

	bool IsPositiveQuality(EdgeId edge) const {
		return math::gr(quality(edge), 0.);
	}

	virtual std::string label(VertexId /*vertexId*/) const {
		return "";
	}

	virtual std::string label(EdgeId edge) const {
		double q = quality(edge);
		return (q == 0) ? "" : "quality: " + ToString(q);
	}

};

template<class Graph, class Index>
class QualityLoggingRemovalHandler {
	typedef typename Graph::EdgeId EdgeId;
	const Graph& g_;
	const EdgeQuality<Graph, Index>& quality_handler_;
//	size_t black_removed_;
//	size_t colored_removed_;
public:
	QualityLoggingRemovalHandler(const Graph& g, const EdgeQuality<Graph, Index>& quality_handler) :
			g_(g), quality_handler_(quality_handler)/*, black_removed_(0), colored_removed_(
	 0)*/{

	}

	void HandleDelete(EdgeId edge) {
		if (math::gr(quality_handler_.quality(edge), 0.)) {
			TRACE("Deleting edge " << g_.str(edge) << " with quality " << quality_handler_.quality(edge));
		} else {
//			TRACE("Deleting edge " << g_.int_id(edge) << " with zero quality");
		}
//		if (math::gr(quality_handler_.quality(edge), 0.))
//			colored_removed_++;
//		else
//			black_removed_++;
	}

private:
	DECL_LOGGER("QualityLoggingRemovalHandler")
	;
};

template<class Graph, class Index>
class QualityLoggingRemovalCountHandler {
	typedef typename Graph::EdgeId EdgeId;
	const Graph& g_;
	const EdgeQuality<Graph, Index>& quality_handler_;
	size_t black_removed_;
    size_t total;

public:
	QualityLoggingRemovalCountHandler(const Graph& g, const EdgeQuality<Graph, Index>& quality_handler) :
			g_(g), quality_handler_(quality_handler)/*, black_removed_(0), colored_removed_(
	 0)*/{
        black_removed_ = 0;
        total = 0;
	}

	void HandleDelete(EdgeId edge) {
        total++;
		if (math::gr(quality_handler_.quality(edge), 0.)) {
            TRACE("Deleting good edge " << g_.int_id(edge) << " with quality " << quality_handler_.quality(edge) << " cov " << g_.coverage(edge) << " length " << g_.length(edge));
		}else{
            black_removed_++;
        }
        if ((total % (1<<10)) != 0)
            TRACE("Removed still " << black_removed_ << " " << total);
	}

private:
};

//template<class Graph>
//class EdgeNeighborhoodFinder: public omnigraph::GraphSplitter<Graph> {
//private:
//	typedef typename Graph::EdgeId EdgeId;
//	typedef typename Graph::VertexId VertexId;
//	EdgeId edge_;
//	size_t max_size_;
//	size_t edge_length_bound_;
//	bool finished_;
//public:
//	EdgeNeighborhoodFinder(const Graph &graph, EdgeId edge, size_t max_size
//			, size_t edge_length_bound) :
//			GraphSplitter<Graph>(graph), edge_(edge), max_size_(
//					max_size), edge_length_bound_(edge_length_bound), finished_(
//					false) {
//	}
//
//	GraphComponent<Graph> NextComponent() {
//		CountingDijkstra<Graph> cf(this->graph(), max_size_,
//				edge_length_bound_);
//		set<VertexId> result_set;
//		cf.run(this->graph().EdgeStart(edge_));
//		vector<VertexId> result_start = cf.ReachedVertices();
//		result_set.insert(result_start.begin(), result_start.end());
//		cf.run(this->graph().EdgeEnd(edge_));
//		vector<VertexId> result_end = cf.ReachedVertices();
//		result_set.insert(result_end.begin(), result_end.end());
//
//		ComponentCloser<Graph> cc(this->graph(), edge_length_bound_);
//		cc.CloseComponent(result_set);
//
//		finished_ = true;
//		return GraphComponent<Graph>(this->graph(), result_set.begin(), result_set.end());
//	}
//
//	/*virtual*/ bool Finished() {
//		return finished_;
//	}
//};

template<class Graph, class Index>
class QualityEdgeLocalityPrintingRH {
	typedef typename Graph::EdgeId EdgeId;
	typedef typename Graph::VertexId VertexId;
	const Graph& g_;
<<<<<<< HEAD
	const EdgeQuality<Graph>& quality_handler_;
	const omnigraph::GraphLabeler<Graph>& labeler_;
	const omnigraph::GraphColorer<Graph>& colorer_;
=======
	const EdgeQuality<Graph, Index>& quality_handler_;
	const GraphLabeler<Graph>& labeler_;
>>>>>>> c0c51f1e
	const string& output_folder_;
//	size_t black_removed_;
//	size_t colored_removed_;
public:
	QualityEdgeLocalityPrintingRH(const Graph& g
<<<<<<< HEAD
			, const EdgeQuality<Graph>& quality_handler
			, const omnigraph::GraphLabeler<Graph>& labeler
			, const omnigraph::GraphColorer<Graph>& colorer
=======
			, const EdgeQuality<Graph, Index>& quality_handler
			, const GraphLabeler<Graph>& labeler
>>>>>>> c0c51f1e
			, const string& output_folder) :
			g_(g), quality_handler_(quality_handler),
			labeler_(labeler), colorer_(colorer), output_folder_(output_folder){
	}

	void HandleDelete(EdgeId edge) {
        if (quality_handler_.IsPositiveQuality(edge)) {
			DEBUG("Deleting edge " << g_.str(edge) << " with quality " << quality_handler_.quality(edge));
			string folder = output_folder_ + "colored_edges_deleted/";
            path::make_dir(folder);
			//todo magic constant
//			map<EdgeId, string> empty_coloring;
			shared_ptr<GraphSplitter<Graph>> splitter = EdgeNeighborhoodFinder<Graph>(g_, edge, 50, 250);
			omnigraph::visualization::WriteComponents(g_, *splitter/*, "locality_of_edge_" + ToString(g_.int_id(edge))*/
					, folder + "edge_" +  ToString(g_.int_id(edge)) + "_" + ToString(quality_handler_.quality(edge)) + ".dot"
<<<<<<< HEAD
					, colorer_, labeler_);
=======
					, *omnigraph::visualization::DefaultColorer(g_), labeler_);
>>>>>>> c0c51f1e
		} else {
			TRACE("Deleting edge " << g_.str(edge) << " with zero quality");
		}
	}

private:
	DECL_LOGGER("QualityEdgeLocalityPrintingRH")
	;
};

template<class Graph, class Index>
class QualityPairInfoHandler {
	typedef typename Graph::EdgeId EdgeId;
	typedef typename Graph::VertexId VertexId;
	typedef omnigraph::PairInfo<EdgeId> PairInfo;
	typedef vector<PairInfo> PairInfos;
	const Graph& g_;
	const EdgeQuality<Graph, Index>& quality_handler_;
	const GraphLabeler<Graph>& labeler_;
	const string& output_folder_;
    const PairedInfoIndex<ConjugateDeBruijnGraph>& index_;
//	size_t black_removed_;
//	size_t colored_removed_;
public:
	QualityPairInfoHandler(const Graph& g
			, const EdgeQuality<Graph, Index>& quality_handler
			, const GraphLabeler<Graph>& labeler
			, const string& output_folder
            , const PairedInfoIndex<ConjugateDeBruijnGraph>& index) :
			g_(g), quality_handler_(quality_handler),
			labeler_(labeler), output_folder_(output_folder), index_(index) {
	}

	void HandleDelete(EdgeId edge) {
        if (quality_handler_.IsPositiveQuality(edge)) {
            cout << "Deleting edge " << g_.str(edge) << " with quality " << quality_handler_.quality(edge) << endl;
            string folder = output_folder_ + "colored_edges_deleted/";
            path::make_dir(folder);
            //todo magic constant
            PairInfos infos = index_.GetEdgeInfo(edge);
            if (infos.size() > 0){
                for (size_t i = 0; i<infos.size(); i++){
                    cout << "Tip Info " << g_.int_id(infos[i].first) << " " << g_.int_id(infos[i].second) << " " << infos[i].d << " " << infos[i].weight << " " << infos[i].variance << endl;
                }
            }
            map<EdgeId, string> empty_coloring;
            shared_ptr<GraphSplitter<Graph>> splitter = EdgeNeighborhoodFinder<Graph>(g_, edge, 50,
                    250);

            omnigraph::visualization::WriteComponents(g_, *splitter, TrueFilter<vector<VertexId>>(), "locality_of_edge_" + ToString(g_.int_id(edge))
                    , folder + "edge_" +  ToString(g_.int_id(edge)) + "_" + ToString(quality_handler_.quality(edge)) + ".dot"
                    , empty_coloring, labeler_);
        }
	}

private:
};

//todo what is the difference with QELPRH?!
template<class Graph>
class EdgeLocalityPrintingRH {
	typedef typename Graph::EdgeId EdgeId;
	typedef typename Graph::VertexId VertexId;
	const Graph& g_;
	const GraphLabeler<Graph>& labeler_;
	const string& output_folder_;
    boost::function<double (EdgeId)>& quality_f_;
//	size_t black_removed_;
//	size_t colored_removed_;
public:
	EdgeLocalityPrintingRH(const Graph& g
			, const GraphLabeler<Graph>& labeler
			, const string& output_folder
            , boost::function<double (EdgeId)> quality_f = 0) :
			g_(g),
			labeler_(labeler), output_folder_(output_folder),
            quality_f_(quality_f){
	}

	void HandleDelete(EdgeId edge) {
            TRACE("Deleting edge " << g_.str(edge));
            if (quality_f_ && math::gr(quality_f_(edge), 0.))
                INFO("Handling the edge with positive quality : " << quality_f_(edge) << " " << g_.str(edge));

            string folder = output_folder_ + "edges_deleted/";
            path::make_dir(folder);
            //todo magic constant
            map<EdgeId, string> empty_coloring;
            shared_ptr<GraphSplitter<Graph>> splitter = EdgeNeighborhoodFinder<Graph>(g_, edge, 50, 250);
            omnigraph::visualization::WriteComponents(g_, *splitter, TrueFilter<vector<VertexId>>(), "locality_of_edge_" + ToString(g_.int_id(edge))
                    , folder + "edge_" +  ToString(g_.int_id(edge)) + ".dot", empty_coloring, labeler_);
	}

private:
	DECL_LOGGER("EdgeLocalityPrintingRH")
	;
};

class WeightDEWrapper {
private:

    vector<double> new_hist;
    int left_x;
    int insert_size;

	void ExtendLinear(const std::map<int, size_t> & hist) {
        size_t sum_weight = 0;

        for (auto iter = hist.begin(); iter != hist.end(); ++iter)
            sum_weight += iter->second;
        DEBUG(sum_weight);

        VERIFY(hist.size() > 0);
        auto iter = hist.begin();

        left_x = iter->first;

        int prev = iter->first;
        size_t prev_val = iter->second;

        new_hist.push_back((double)prev_val / (double)sum_weight);
        ++iter;

        for (; iter != hist.end(); ++iter) {
            int x = iter->first;
            size_t y = iter->second;
            double tan = ((double)y - (double)prev_val) / (x - prev);

            VERIFY(prev < x);
            for (int i = prev + 1; i <= x; ++i) {
                new_hist.push_back(((double)prev_val + tan * (i - prev)) / (double)sum_weight);
            }
            prev = x;
            prev_val = y;
            DEBUG("hist " << x << " " << y);
        }
	}

public:
    WeightDEWrapper(const map<int, size_t>& hist, double IS) {
        DEBUG("WeightDEWrapper " << IS);
        insert_size = (int) IS;
        DEBUG("Extending linear");
        ExtendLinear(hist);
    }

    ~WeightDEWrapper() {
    }


    double CountWeight(int x) const {
        int xx = insert_size - left_x + x - 1;

        if (!(xx >= 0 && xx < (int) new_hist.size())) return 0.;
        VERIFY(math::le(new_hist[xx], 1.));
        return 1000. * new_hist[xx];
    }
};


template<class graph_pack, class PairedRead, class ConfigType>
bool RefineInsertSize(const graph_pack& gp,
                      io::ReadStreamVector<io::IReader<PairedRead> >& streams,
                      ConfigType& config,
                      size_t edge_length_threshold) {
  size_t rl;
  double mean;
  double delta;
  double median;
  double mad;
  std::map<size_t, size_t> percentiles;
  std::map<int, size_t> hist;
  // calling default method
  refine_insert_size(streams, gp, edge_length_threshold, rl, mean, delta, median, mad, percentiles, hist);

  if (hist.size() == 0) {
    config.paired_mode = false;
    WARN("Failed to estimate the insert size of paired reads, because none of the paired reads aligned to long edges.");
    WARN("Paired reads will not be used.");
    return false;
  }

  config.ds.set_IS(mean);
  config.ds.set_is_var(delta);
  config.ds.set_median(median);
  config.ds.set_mad(mad);
  config.ds.set_hist(hist);
  INFO("Mean Insert Size = " << mean);
  INFO("Insert Size stddev= " << delta);
  INFO("Median Insert Size = " << median);
  INFO("Insert Size MAD = " << mad);
  DEBUG("Delta_Mad = " << 1.4826 * mad);

  return true;
}

template<class graph_pack, class PairedRead, class DataSet>
bool RefineInsertSizeForLib(const graph_pack& gp,
                      io::ReadStreamVector<io::IReader<PairedRead> >& streams,
                      DataSet& data,
                      size_t edge_length_threshold) {

  std::map<size_t, size_t> percentiles;
  // calling default method
  data.read_length = 0;
  refine_insert_size(streams, gp, edge_length_threshold,
          data.read_length,
          data.mean_insert_size,
          data.insert_size_deviation,
          data.median_insert_size,
          data.insert_size_mad,
          percentiles,
          data.insert_size_distribution);

  if (data.insert_size_distribution.size() == 0) {
    return false;
  }

  return true;
}

double UnityFunction(int /*x*/) {
    return 1.;
}

//postprocessing, checking that clusters do not intersect
template<class Graph>
void RefinePairedInfo(const Graph& graph, PairedInfoIndexT<Graph>& clustered_index)
{
  typedef set<Point> Histogram;
  for (auto iter = clustered_index.begin(); iter != clustered_index.end(); ++iter) {
    EdgeId first_edge = iter.first();
    EdgeId second_edge = iter.second();
    const Histogram& infos = *iter;
    auto prev_it = infos.begin();
    auto it = prev_it;
    ++it;
    for (auto end_it = infos.end(); it != end_it; ++it) {
      if (math::le(abs(it->d - prev_it->d), it->var + prev_it->var)) {
        WARN("Clusters intersect, edges -- " << graph.int_id(first_edge)
            << " " << graph.int_id(second_edge));
        INFO("Trying to handle this case");
        // seeking the symmetric pair info to [i - 1]
        bool success = false;
        double total_weight = prev_it->weight;
        for (auto inner_it = it; inner_it != end_it; ++inner_it) {
          total_weight += inner_it->weight;
          if (math::eq(inner_it->d + prev_it->d, 0.)) {
            success = true;
            double center = 0.;
            double var = inner_it->d + inner_it->var;
            for (auto inner_it_2 = prev_it; inner_it_2 != inner_it; ++inner_it_2)
            {
              TRACE("Removing pair info " << *inner_it_2);
              clustered_index.RemovePairInfo(first_edge, second_edge, *inner_it_2);
            }
            clustered_index.RemovePairInfo(first_edge, second_edge, *inner_it);
            Point new_point(center, total_weight, var);
            TRACE("Adding new pair info " << first_edge << " " << second_edge << " " << new_point);
            clustered_index.AddPairInfo(first_edge, second_edge, new_point);
            break;
          }
        }
        INFO("Pair information was resolved");

        if (!success)
          WARN("This intersection can not be handled in the right way");
        break;
      }
    }
  }
}

}<|MERGE_RESOLUTION|>--- conflicted
+++ resolved
@@ -10,7 +10,7 @@
 
 #include "io/paired_read.hpp"
 #include "omni/omni_utils.hpp"
-#include "omni/graph_colorer.hpp"
+#include "omni/visualization/graph_colorer.hpp"
 #include "omni/id_track_handler.hpp"
 #include "omni/splitters.hpp"
 #include "omni/path_processor.hpp"
@@ -82,7 +82,7 @@
 			size_t right_idx = left_idx + k_ + 1 + mod_gap;
 			runtime_k::RtSeq right(k_ + 1, sequence, right_idx);
 			right >>= 0;
-			for (; 
+			for (;
 			     right_idx + k_ + 1 <= left_idx + insert_size_ + delta_ && right_idx + k_ + 1 <= sequence.size();
 			     ++right_idx) {
 				right <<= sequence[right_idx + k_];
@@ -93,7 +93,7 @@
 				pair<EdgeId, size_t> right_pos = index_.get(right_upd);
 
 				AddEtalonInfo(index, left_pos.first, right_pos.first,
-				              0. + (double) right_idx - (double) left_idx + 
+				              0. + (double) right_idx - (double) left_idx +
 				              (double) left_pos.second - (double) right_pos.second);
 			}
 		}
@@ -505,27 +505,17 @@
 	typedef typename Graph::EdgeId EdgeId;
 	typedef typename Graph::VertexId VertexId;
 	const Graph& g_;
-<<<<<<< HEAD
-	const EdgeQuality<Graph>& quality_handler_;
+	const EdgeQuality<Graph, Index>& quality_handler_;
 	const omnigraph::GraphLabeler<Graph>& labeler_;
-	const omnigraph::GraphColorer<Graph>& colorer_;
-=======
-	const EdgeQuality<Graph, Index>& quality_handler_;
-	const GraphLabeler<Graph>& labeler_;
->>>>>>> c0c51f1e
+	const omnigraph::visualization::GraphColorer<Graph>& colorer_;
 	const string& output_folder_;
 //	size_t black_removed_;
 //	size_t colored_removed_;
 public:
 	QualityEdgeLocalityPrintingRH(const Graph& g
-<<<<<<< HEAD
-			, const EdgeQuality<Graph>& quality_handler
+            , const EdgeQuality<Graph, Index>& quality_handler
 			, const omnigraph::GraphLabeler<Graph>& labeler
-			, const omnigraph::GraphColorer<Graph>& colorer
-=======
-			, const EdgeQuality<Graph, Index>& quality_handler
-			, const GraphLabeler<Graph>& labeler
->>>>>>> c0c51f1e
+			, const omnigraph::visualization::GraphColorer<Graph>& colorer
 			, const string& output_folder) :
 			g_(g), quality_handler_(quality_handler),
 			labeler_(labeler), colorer_(colorer), output_folder_(output_folder){
@@ -541,11 +531,7 @@
 			shared_ptr<GraphSplitter<Graph>> splitter = EdgeNeighborhoodFinder<Graph>(g_, edge, 50, 250);
 			omnigraph::visualization::WriteComponents(g_, *splitter/*, "locality_of_edge_" + ToString(g_.int_id(edge))*/
 					, folder + "edge_" +  ToString(g_.int_id(edge)) + "_" + ToString(quality_handler_.quality(edge)) + ".dot"
-<<<<<<< HEAD
 					, colorer_, labeler_);
-=======
-					, *omnigraph::visualization::DefaultColorer(g_), labeler_);
->>>>>>> c0c51f1e
 		} else {
 			TRACE("Deleting edge " << g_.str(edge) << " with zero quality");
 		}
