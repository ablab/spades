--- conflicted
+++ resolved
@@ -46,195 +46,6 @@
     return (double)(mr1.initial_range.size() * mr2.initial_range.size());
 }
 
-<<<<<<< HEAD
-ConjugateDeBruijnGraph::EdgeId conj_wrap(ConjugateDeBruijnGraph& g,
-		ConjugateDeBruijnGraph::EdgeId e) {
-	return g.conjugate(e);
-}
-
-NonconjugateDeBruijnGraph::EdgeId conj_wrap(NonconjugateDeBruijnGraph& /*g*/,
-		NonconjugateDeBruijnGraph::EdgeId e) {
-	VERIFY(0);
-	return e;
-}
-
-void WrappedSetCoverage(ConjugateDeBruijnGraph& g,
-		ConjugateDeBruijnGraph::EdgeId e, int cov) {
-		g.coverage_index().SetCoverage(e, cov);
-		g.coverage_index().SetCoverage(g.conjugate(e), cov);
-}
-
-void WrappedSetCoverage(NonconjugateDeBruijnGraph& g,
-		NonconjugateDeBruijnGraph::EdgeId e, int cov) {
-	g.coverage_index().SetCoverage(e, cov);
-}
-
-/**
- * As for now it ignores sophisticated case of repeated consecutive
- * occurrence of edge in path due to gaps in mapping
- *
- * todo talk with Anton about simplification and speed-up of procedure with little quality loss
- */
-template<class Graph, class SequenceMapper, class PairedStream>
-class LatePairedIndexFiller {
-
-	typedef typename Graph::EdgeId EdgeId;
-	typedef runtime_k::RtSeq Kmer;
-	typedef boost::function<double(MappingRange, MappingRange)> WeightF;
-
-public:
-	LatePairedIndexFiller(const Graph &graph, const SequenceMapper& mapper, PairedStream& stream, WeightF weight_f) :
-			graph_(graph), mapper_(mapper), streams_(stream), weight_f_(weight_f)
-	{
-	}
-
-  LatePairedIndexFiller(const Graph &graph, const SequenceMapper& mapper, io::ReadStreamVector< PairedStream >& streams, WeightF weight_f) :
-    graph_(graph), mapper_(mapper), streams_(streams), weight_f_(weight_f)
-  {
-  }
-
-  bool FillIndex(omnigraph::PairedInfoIndexT<Graph>& paired_index) {
-    if (streams_.size() == 1) {
-      return FillUsualIndex(paired_index);
-    } else {
-      return FillParallelIndex(paired_index);
-    }
-  }
-
-private:
-  template<class PairedRead>
-  void ProcessPairedRead(omnigraph::PairedInfoIndexT<Graph>& paired_index, const PairedRead& p_r)
-  {
-		Sequence read1 = p_r.first().sequence();
-		Sequence read2 = p_r.second().sequence();
-
-		MappingPath<EdgeId> path1 = mapper_.MapSequence(read1);
-		MappingPath<EdgeId> path2 = mapper_.MapSequence(read2);
-		size_t read_distance = p_r.distance();
-		for (size_t i = 0; i < path1.size(); ++i) {
-			pair<EdgeId, MappingRange> mapping_edge_1 = path1[i];
-			for (size_t j = 0; j < path2.size(); ++j) {
-				pair<EdgeId, MappingRange> mapping_edge_2 = path2[j];
-				double weight = weight_f_(mapping_edge_1.second,
-						mapping_edge_2.second);
-				size_t kmer_distance = read_distance
-						+ mapping_edge_2.second.initial_range.end_pos
-						- mapping_edge_1.second.initial_range.start_pos;
-				int edge_distance = (int) kmer_distance
-						+ (int) mapping_edge_1.second.mapped_range.start_pos
-						- (int) mapping_edge_2.second.mapped_range.end_pos;
-
-        paired_index.AddPairInfo(mapping_edge_1.first,
-                                 mapping_edge_2.first,
-                                 (double) edge_distance, weight, 0.);
-			}
-		}
-	}
-
-  /**
-   * Method reads paired data from stream, maps it to genome and stores it in this PairInfoIndex.
-   */
-  bool FillUsualIndex(omnigraph::PairedInfoIndexT<Graph>& paired_index) {
-    for (auto it = graph_.ConstEdgeBegin(); !it.IsEnd(); ++it) {
-      paired_index.AddPairInfo(*it, *it, 0., 0., 0.);
-    }
-    size_t initial_size = paired_index.size();
-
-    INFO("Processing paired reads (takes a while)");
-
-    PairedStream& stream = streams_.back();
-    stream.reset();
-    size_t n = 0;
-    while (!stream.eof()) {
-      typename PairedStream::read_type p_r;
-      stream >> p_r;
-      ProcessPairedRead(paired_index, p_r);
-      VERBOSE_POWER(++n, " paired reads processed");
-    }
-
-    return paired_index.size() > initial_size;
-  }
-
-  bool FillParallelIndex(omnigraph::PairedInfoIndexT<Graph>& paired_index) {
-    for (auto it = graph_.ConstEdgeBegin(); !it.IsEnd(); ++it) {
-      paired_index.AddPairInfo(*it, *it, 0., 0., 0.);
-    }
-    size_t initial_size = paired_index.size();
-
-    INFO("Processing paired reads (takes a while)");
-    size_t nthreads = streams_.size();
-    vector<omnigraph::PairedInfoIndexT<Graph>*> buffer_pi(nthreads);
-
-    for (size_t i = 0; i < nthreads; ++i) {
-      buffer_pi[i] = new omnigraph::PairedInfoIndexT<Graph>(graph_);
-    }
-
-    size_t counter = 0;
-    static const double coeff = 1.3;
-    #pragma omp parallel num_threads(nthreads)
-    {
-      #pragma omp for reduction(+ : counter)
-      for (size_t i = 0; i < nthreads; ++i)
-      {
-        size_t size = 0;
-        size_t limit = 1000000;
-        typename PairedStream::read_type r;
-        PairedStream& stream = streams_[i];
-        stream.reset();
-        bool end_of_stream = false;
-
-        //DEBUG("Starting " << omp_get_thread_num());
-        while (!end_of_stream) {
-          end_of_stream = stream.eof();
-          while (!end_of_stream && size < limit) {
-            stream >> r;
-            ++counter;
-            ++size;
-            //DEBUG("Processing paired read " << omp_get_thread_num());
-            ProcessPairedRead(*(buffer_pi[i]), r);
-            end_of_stream = stream.eof();
-          }
-
-          #pragma omp critical
-          {
-            DEBUG("Merging " << omp_get_thread_num());
-            paired_index.AddAll(*(buffer_pi[i]));
-            DEBUG("Thread number " << omp_get_thread_num()
-               << " is going to increase its limit by " << coeff
-               << " times, current limit is " << limit);
-          }
-          buffer_pi[i]->Clear();
-          limit = (size_t) (coeff * (double) limit);
-        }
-      }
-      DEBUG("Thread number " << omp_get_thread_num() << " finished");
-    }
-    INFO("Used " << counter << " paired reads");
-
-    for (size_t i = 0; i < nthreads; ++i)
-      DEBUG("Size of " << i << "-th map is " << buffer_pi[i]->size());
-
-    for (size_t i = 0; i < nthreads; ++i) {
-      delete buffer_pi[i];
-    }
-    INFO("Index built");
-
-    DEBUG("Size of map is " << paired_index.size());
-
-    return paired_index.size() > initial_size;
-  }
-
-private:
-	const Graph& graph_;
-	const SequenceMapper& mapper_;
-	io::ReadStreamVector<PairedStream>& streams_;
-	WeightF weight_f_;
-
-	DECL_LOGGER("LatePairedIndexFiller");
-};
-
-=======
->>>>>>> b3e4611f
 class WeightDEWrapper {
 private:
 
