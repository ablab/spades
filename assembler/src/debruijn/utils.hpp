--- conflicted
+++ resolved
@@ -46,114 +46,6 @@
     return (double)(mr1.initial_range.size() * mr2.initial_range.size());
 }
 
-<<<<<<< HEAD
-ConjugateDeBruijnGraph::EdgeId conj_wrap(ConjugateDeBruijnGraph& g,
-		ConjugateDeBruijnGraph::EdgeId e) {
-	return g.conjugate(e);
-}
-
-NonconjugateDeBruijnGraph::EdgeId conj_wrap(NonconjugateDeBruijnGraph& /*g*/,
-		NonconjugateDeBruijnGraph::EdgeId e) {
-	VERIFY(0);
-	return e;
-}
-
-void WrappedSetCoverage(ConjugateDeBruijnGraph& g,
-		ConjugateDeBruijnGraph::EdgeId e, int cov) {
-		g.coverage_index().SetCoverage(e, cov);
-		g.coverage_index().SetCoverage(g.conjugate(e), cov);
-}
-
-void WrappedSetCoverage(NonconjugateDeBruijnGraph& g,
-		NonconjugateDeBruijnGraph::EdgeId e, int cov) {
-	g.coverage_index().SetCoverage(e, cov);
-}
-
-/**
- * As for now it ignores sophisticated case of repeated consecutive
- * occurrence of edge in path due to gaps in mapping
- *
- * todo talk with Anton about simplification and speed-up of procedure with little quality loss
- */
-class LatePairedIndexFiller : public SequenceMapperListener {
-
-    typedef boost::function<double(MappingRange, MappingRange)> WeightF;
-
-public:
-    LatePairedIndexFiller(const Graph &graph, WeightF weight_f, omnigraph::de::PairedInfoIndexT<Graph>& paired_index)
-            : graph_(graph),
-              weight_f_(weight_f),
-              paired_index_(paired_index) {
-    }
-
-    virtual void StartProcessLibrary(size_t threads_count) {
-        for (auto it = graph_.ConstEdgeBegin(); !it.IsEnd(); ++it) {
-            paired_index_.AddPairInfo(*it, *it, 0., 0., 0.);
-        }
-        for (size_t i = 0; i < threads_count; ++i) {
-            buffer_pi_.push_back(
-                    new omnigraph::de::PairedInfoIndexT<Graph>(graph_));
-        }
-    }
-    virtual void StopProcessLibrary() {
-        for (size_t i = 0; i < buffer_pi_.size(); ++i) {
-            MergeBuffer(i);
-            delete buffer_pi_[i];
-        }
-        buffer_pi_.clear();
-    }
-    virtual void ProcessPairedRead(size_t thread_index,
-                                   const MappingPath<EdgeId>& read1,
-                                   const MappingPath<EdgeId>& read2,
-                                   size_t dist) {
-        ProcessPairedRead(*(buffer_pi_[thread_index]), read1, read2, dist);
-    }
-    virtual void ProcessSingleRead(size_t thread_index,
-                                   const MappingPath<EdgeId>& read) {
-    }
-    virtual void MergeBuffer(size_t thread_index) {
-        paired_index_.AddAll(*(buffer_pi_[thread_index]));
-        buffer_pi_[thread_index]->Clear();
-    }
-    virtual ~LatePairedIndexFiller() {
-    }
-
-private:
-    void ProcessPairedRead(omnigraph::de::PairedInfoIndexT<Graph>& paired_index,
-                           const MappingPath<EdgeId>& path1,
-                           const MappingPath<EdgeId>& path2, size_t read_distance) {
-        for (size_t i = 0; i < path1.size(); ++i) {
-            pair<EdgeId, MappingRange> mapping_edge_1 = path1[i];
-            for (size_t j = 0; j < path2.size(); ++j) {
-                pair<EdgeId, MappingRange> mapping_edge_2 = path2[j];
-                double weight = weight_f_(mapping_edge_1.second,
-                                          mapping_edge_2.second);
-                size_t kmer_distance = read_distance
-                        + mapping_edge_2.second.initial_range.end_pos
-                        - mapping_edge_1.second.initial_range.start_pos;
-                int edge_distance = (int) kmer_distance
-                        + (int) mapping_edge_1.second.mapped_range.start_pos
-                        - (int) mapping_edge_2.second.mapped_range.end_pos;
-
-                paired_index.AddPairInfo(mapping_edge_1.first,
-                                         mapping_edge_2.first,
-                                         (double) edge_distance, weight, 0.);
-            }
-        }
-    }
-
-private:
-    const Graph& graph_;
-    WeightF weight_f_;
-    omnigraph::de::PairedInfoIndexT<Graph>& paired_index_;
-    vector<omnigraph::de::PairedInfoIndexT<Graph>*> buffer_pi_;
-
-    DECL_LOGGER("LatePairedIndexFiller")
-    ;
-};
-
-=======
->>>>>>> edf14938
 class WeightDEWrapper {
 private:
 
