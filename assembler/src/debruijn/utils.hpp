/*
 * utils.hpp
 *
 *  Created on: Apr 5, 2011
 *      Author: sergey
 */

#ifndef UTILS_HPP_
#define UTILS_HPP_

#include "io/paired_read.hpp"
#include "seq_map.hpp"
#include "omni/omni_utils.hpp"
#include "logging.hpp"
#include "omni/paired_info.hpp"
#include "omni/statistics.hpp"
#include "xmath.h"
#include <boost/optional.hpp>
#include "sequence/sequence_tools.hpp"
//#include "common/io/paired_read.hpp"
namespace debruijn_graph {

using omnigraph::Path;
using omnigraph::MappingPath;
using omnigraph::Range;
using omnigraph::MappingRange;
using omnigraph::PairInfo;
using omnigraph::GraphActionHandler;
//using io::PairedRead;

template<size_t kmer_size_, typename Graph>
class ReadThreaderResult {
	typedef typename Graph::EdgeId EdgeId;

	Path<EdgeId> left_read_, right_read_;
	int gap_;
public:
	ReadThreaderResult(Path<EdgeId> left_read, Path<EdgeId> right_read, int gap) :
		gap_(gap), left_read_(left_read), right_read_(right_read) {
	}
};

template<typename Graph>
class SingleReadThreaderResult {
	typedef typename Graph::EdgeId EdgeId;
public:
	EdgeId edge_;
	int read_position_;
	int edge_position_;
	SingleReadThreaderResult(EdgeId edge, int read_position, int edge_position) :
		edge_(edge), read_position_(read_position),
				edge_position_(edge_position) {
	}
};

template<typename Graph>
class ReadMappingResult {
public:
	Sequence read_;
	vector<SingleReadThreaderResult<Graph> > res_;
	ReadMappingResult(Sequence read,
			vector<SingleReadThreaderResult<Graph> > res) :
		read_(read), res_(res) {

	}
	ReadMappingResult() {

	}
};
/**
 * DataHashRenewer listens to add/delete events and updates index according to those events. This class
 * can be used both with vertices and edges of graph.
 * todo EdgeNucls are hardcoded!
 */
template<size_t kmer_size_, typename Graph, typename ElementId>
class DataHashRenewer {

	typedef Seq<kmer_size_> Kmer;
	typedef SeqMap<kmer_size_, ElementId> Index;
	const Graph &g_;

	Index &index_;

	/**
	 *	renews hash for vertex and complementary
	 *	todo renew not all hashes
	 */
	void RenewKmersHash(ElementId id) {
		Sequence nucls = g_.EdgeNucls(id);
		//		DEBUG("Renewing hashes for k-mers of sequence " << nucls);
		index_.RenewKmersHash(nucls, id);
	}

	void DeleteKmersHash(ElementId id) {
		Sequence nucls = g_.EdgeNucls(id);
		//		DEBUG("Deleting hashes for k-mers of sequence " << nucls);
		index_.DeleteKmersHash(nucls, id);
	}

public:
	/**
	 * Creates DataHashRenewer for specified graph and index
	 * @param g graph to be indexed
	 * @param index index to be synchronized with graph
	 */
	DataHashRenewer(const Graph& g, Index& index) :
		g_(g), index_(index) {
	}

	virtual ~DataHashRenewer() {

	}

	void HandleAdd(ElementId id) {
		RenewKmersHash(id);
	}

	virtual void HandleDelete(ElementId id) {
		DeleteKmersHash(id);
	}

private:
	DECL_LOGGER("DataHashRenewer")
};

/**
 * EdgeIndex is a structure to store info about location of certain k-mers in graph. It delegates all
 * container procedures to inner_index_ which is SeqMap and all handling procedures to
 * renewer_ which is DataHashRenewer.
 * @see SeqMap
 * @see DataHashRenewer
 */
template<size_t k, class Graph>
class EdgeIndex: public GraphActionHandler<Graph> {
	typedef typename Graph::EdgeId EdgeId;
	typedef SeqMap<k, EdgeId> InnerIndex;
	typedef Seq<k> Kmer;
	InnerIndex inner_index_;
	DataHashRenewer<k, Graph, EdgeId> renewer_;
	bool delete_index_;
public:

	EdgeIndex(const Graph& g) :
		GraphActionHandler<Graph> (g, "EdgeIndex"), inner_index_(),
				renewer_(g, inner_index_), delete_index_(true) {
	}

	virtual ~EdgeIndex() {
		TRACE("~EdgeIndex OK")
	}

	InnerIndex &inner_index() {
		return inner_index_;
	}

	virtual void HandleAdd(EdgeId e) {
		renewer_.HandleAdd(e);
	}

	virtual void HandleDelete(EdgeId e) {
		renewer_.HandleDelete(e);
	}

	virtual void HandleGlue(EdgeId new_edge, EdgeId edge1, EdgeId edge2) {
	}

	bool containsInIndex(const Kmer& kmer) const {
		return inner_index_.containsInIndex(kmer);
	}

	const pair<EdgeId, size_t>& get(const Kmer& kmer) const {
		return inner_index_.get(kmer);
	}

};

template<size_t k, class Graph>
class KmerMapper: public omnigraph::GraphActionHandler<Graph> {
	typedef omnigraph::GraphActionHandler<Graph> base;
	typedef typename Graph::EdgeId EdgeId;
	typedef Seq<k> Kmer;
	typedef typename std::tr1::unordered_map<Kmer, Kmer, typename Kmer::hash>
			MapType;

	void RemapKmers(const Sequence& old_s, const Sequence& new_s) {
		//		cout << endl << "Mapping " << old_s << " to " << new_s << endl;
		UniformPositionAligner aligner(old_s.size() - k + 1,
				new_s.size() - k + 1);
		Kmer old_kmer = old_s.start<k> () >> 0;
		for (size_t i = k - 1; i < old_s.size(); ++i) {
			old_kmer = old_kmer << old_s[i];
			size_t old_kmer_offset = i - k + 1;
			size_t new_kmer_offest = aligner.GetPosition(old_kmer_offset);
			Kmer new_kmer(new_s, new_kmer_offest);
			mapping_[old_kmer] = new_kmer;
			//			cout << "Kmer " << old_kmer << " mapped to " << new_kmer << endl;
		}
	}

	MapType mapping_;

public:
	KmerMapper(const Graph& g) :
		base(g, "KmerMapper") {

	}

	virtual ~KmerMapper() {

	}

	virtual void HandleGlue(EdgeId new_edge, EdgeId edge1, EdgeId edge2) {
		assert(this->g().EdgeNucls(new_edge) == this->g().EdgeNucls(edge2));
		RemapKmers(this->g().EdgeNucls(edge1), this->g().EdgeNucls(edge2));
	}

	Kmer Substitute(const Kmer& kmer) const {
		Kmer answer = kmer;
		auto it = mapping_.find(answer);
		while (it != mapping_.end()) {
			answer = (*it).second;
			it = mapping_.find(answer);
		}
		return answer;
	}
};

/**
 * This class finds how certain sequence is mapped to genome. As it is now it works correct only if sequence
 * is mapped to graph ideally and in unique way.
 */
template<size_t k, class Graph>
class SimpleSequenceMapper {
public:
	typedef typename Graph::EdgeId EdgeId;
	typedef Seq<k> Kmer;
	typedef EdgeIndex<k, Graph> Index;
private:
	const Graph& g_;
	const Index &index_;

	bool TryThread(Kmer &kmer, vector<EdgeId> &passed, size_t &endPosition) const {
		EdgeId last = passed[passed.size() - 1];
		if (endPosition + 1 < g_.length(last)) {
			if (g_.EdgeNucls(last)[endPosition + k] == kmer[k - 1]) {
				endPosition++;
				return true;
			}
		} else {
			vector<EdgeId> edges = g_.OutgoingEdges(g_.EdgeEnd(last));
			for (size_t i = 0; i < edges.size(); i++) {
				if (g_.EdgeNucls(edges[i])[k - 1] == kmer[k - 1]) {
					passed.push_back(edges[i]);
					endPosition = 0;
					return true;
				}
			}
		}
		return false;
	}

	bool FindKmer(Kmer kmer, vector<EdgeId> &passed, size_t &startPosition,
			size_t &endPosition) const {
		if (index_.containsInIndex(kmer)) {
			pair<EdgeId, size_t> position = index_.get(kmer);
			endPosition = position.second;
			if (passed.empty()) {
				startPosition = position.second;
			}
			if (passed.empty() || passed.back() != position.first) {
				passed.push_back(position.first);
			}
			return true;
		}
		return false;
	}

	bool ProcessKmer(Kmer &kmer, vector<EdgeId> &passed, size_t &startPosition,
			size_t &endPosition, bool valid) const {
		if (valid) {
			return TryThread(kmer, passed, endPosition);
		} else {
			return FindKmer(kmer, passed, startPosition, endPosition);
		}
	}

public:
	/**
	 * Creates SimpleSequenceMapper for given graph. Also requires index_ which should be synchronized
	 * with graph.
	 * @param g graph sequences should be mapped to
	 * @param index index synchronized with graph
	 */
	SimpleSequenceMapper(const Graph& g, const Index& index) :
		g_(g), index_(index) {
	}

	/**
	 * Finds a path in graph which corresponds to given sequence.
	 * @read sequence to be mapped
	 */

	Path<EdgeId> MapSequence(const Sequence &read) const {
		vector<EdgeId> passed;
		if (read.size() <= k - 1) {
			return Path<EdgeId> ();
		}
		Kmer kmer = read.start<k> ();
		size_t startPosition = -1;
		size_t endPosition = -1;
		bool valid = ProcessKmer(kmer, passed, startPosition, endPosition,
				false);
		for (size_t i = k; i < read.size(); ++i) {
			kmer = kmer << read[i];
			valid
					= ProcessKmer(kmer, passed, startPosition, endPosition,
							valid);
		}
		return Path<EdgeId> (passed, startPosition, endPosition + 1);
	}

};

template<size_t k, class Graph>
class ExtendedSequenceMapper {
public:
	typedef typename Graph::EdgeId EdgeId;
	typedef vector<MappingRange> RangeMappings;
	typedef Seq<k> Kmer;
	typedef EdgeIndex<k, Graph> Index;
	typedef KmerMapper<k, Graph> KmerSubs;

private:
	const Graph& g_;
	const Index& index_;
	const KmerSubs& kmer_mapper_;

	void FindKmer(Kmer kmer, size_t kmer_pos, vector<EdgeId> &passed,
			RangeMappings& range_mappings) const {

		if (index_.containsInIndex(kmer)) {
			pair<EdgeId, size_t> position = index_.get(kmer);
			if (passed.empty() || passed.back() != position.first || kmer_pos
					!= range_mappings.back().initial_range.end_pos
					|| position.second + 1
							< range_mappings.back().mapped_range.end_pos) {
				passed.push_back(position.first);
				MappingRange mapping_range(Range(kmer_pos, kmer_pos + 1),
						Range(position.second, position.second + 1));
				range_mappings.push_back(mapping_range);
			} else {
				range_mappings.back().initial_range.end_pos = kmer_pos + 1;
				range_mappings.back().mapped_range.end_pos = position.second
						+ 1;
			}
		}
	}

	void ProcessKmer(Kmer kmer, size_t kmer_pos, vector<EdgeId> &passed,
			RangeMappings& interval_mapping) const {
		kmer = kmer_mapper_.Substitute(kmer);
		FindKmer(kmer, kmer_pos, passed, interval_mapping);
	}

public:
	ExtendedSequenceMapper(const Graph& g, const Index& index,
			const KmerSubs& kmer_mapper) :
		g_(g), index_(index), kmer_mapper_(kmer_mapper) {
	}

	MappingPath<EdgeId> MapSequence(const Sequence &sequence) const {
		vector<EdgeId> passed_edges;
		RangeMappings range_mapping;

		if (sequence.size() < k) {
			return MappingPath<EdgeId> ();
		}
		assert(sequence.size() >= k);
		Kmer kmer = sequence.start<k> () >> 0;
		for (size_t i = k - 1; i < sequence.size(); ++i) {
			kmer = kmer << sequence[i];
			ProcessKmer(kmer, i - k + 1, passed_edges, range_mapping);
		}
		return MappingPath<EdgeId> (passed_edges, range_mapping);
	}
};

//todo compare performance
template<size_t k, class Graph>
class NewExtendedSequenceMapper {
public:
	typedef typename Graph::EdgeId EdgeId;
	typedef vector<MappingRange> RangeMappings;
	typedef Seq<k> Kmer;
	typedef EdgeIndex<k, Graph> Index;
	typedef KmerMapper<k, Graph> KmerSubs;

private:
	const Graph& g_;
	const Index& index_;
	const KmerSubs& kmer_mapper_;

	bool FindKmer(Kmer kmer, size_t kmer_pos, vector<EdgeId> &passed,
			RangeMappings& range_mappings) const {
		if (index_.containsInIndex(kmer)) {
			pair<EdgeId, size_t> position = index_.get(kmer);
			if (passed.empty() || passed.back() != position.first || kmer_pos
					!= range_mappings.back().initial_range.end_pos
					|| position.second + 1
							< range_mappings.back().mapped_range.end_pos) {
				passed.push_back(position.first);
				range_mappings.push_back(
						MappingRange(Range(kmer_pos, kmer_pos + 1),
								Range(position.second, position.second + 1)));
			} else {
				range_mappings.back().initial_range.end_pos = kmer_pos + 1;
				range_mappings.back().mapped_range.end_pos = position.second
						+ 1;
			}
			return true;
		}
		return false;
	}

	bool TryThread(const Kmer& kmer, size_t kmer_pos, vector<EdgeId> &passed,
			RangeMappings& range_mappings) const {
		range_mappings.back().initial_range.end_pos++;
		EdgeId last_edge = passed.back();
		size_t end_pos = range_mappings.back().mapped_range.end_pos;
		if (end_pos < g_.length(last_edge)) {
			if (g_.EdgeNucls(last_edge)[end_pos + k - 1] == kmer[k - 1]) {
				range_mappings.back().mapped_range.end_pos++;
				return true;
			}
		} else {
			vector<EdgeId> edges = g_.OutgoingEdges(g_.EdgeEnd(last_edge));
			for (size_t i = 0; i < edges.size(); i++) {
				if (g_.EdgeNucls(edges[i])[k - 1] == kmer[k - 1]) {
					passed.push_back(edges[i]);
					range_mappings.push_back(
							MappingRange(Range(kmer_pos, kmer_pos + 1),
									Range(0, 1)));
					return true;
				}
			}
		}
		return false;
	}

	bool Substitute(Kmer& kmer) {
		Kmer subs = kmer_mapper_.Substitute();
		if (subs != kmer) {
			kmer = subs;
			return true;
		}
		return false;
	}

	bool ProcessKmer(Kmer kmer, size_t kmer_pos, vector<EdgeId> &passed_edges,
			RangeMappings& range_mapping, bool try_thread) const {
		if (!Substitute(kmer)) {
			if (try_thread) {
				return TryThread(kmer, kmer_pos, passed_edges, range_mapping);
			} else {
				return FindKmer(kmer, kmer_pos, passed_edges, range_mapping);
			}
		} else {
			FindKmer(kmer, kmer_pos, passed_edges, range_mapping);
			return false;
		}
	}

public:
	NewExtendedSequenceMapper(const Graph& g, const Index& index,
			const KmerSubs& kmer_mapper) :
		g_(g), index_(index), kmer_mapper_(kmer_mapper) {
	}

	MappingPath<EdgeId> MapSequence(const Sequence &sequence) const {
		vector<EdgeId> passed_edges;
		RangeMappings range_mapping;

		assert(sequence.size() >= k);
		Kmer kmer = sequence.start<k> () >> 0;
		bool try_thread = false;
		for (size_t i = k - 1; i < sequence.size(); ++i) {
			kmer = kmer << sequence[i];
			try_thread = ProcessKmer(kmer, i - k + 1, passed_edges,
					range_mapping, try_thread);
		}
		return MappingPath<EdgeId> (passed_edges, range_mapping);
	}
};

template<size_t k, class Graph>
class OldEtalonPairedInfoCounter {
	typedef typename Graph::EdgeId EdgeId;

	const Graph& g_;
	const EdgeIndex<k + 1, Graph>& index_;
	size_t insert_size_;
	size_t read_length_;
	size_t gap_;
	size_t delta_;

	void AddEtalonInfo(omnigraph::PairedInfoIndex<Graph>& paired_info,
			EdgeId e1, EdgeId e2, double d) {
		PairInfo<EdgeId> pair_info(e1, e2, d, 1000.0, 0.);
		paired_info.AddPairInfo(pair_info);
	}

	void ProcessSequence(const Sequence& sequence,
			omnigraph::PairedInfoIndex<Graph>& paired_info) {
		SimpleSequenceMapper<k + 1, Graph> sequence_mapper(g_, index_);
		Path<EdgeId> path = sequence_mapper.MapSequence(sequence);

		for (size_t i = 0; i < path.size(); ++i) {
			EdgeId e = path[i];
			if (g_.length(e) + delta_ > gap_ + k + 1) {
				AddEtalonInfo(paired_info, e, e, 0);
			}
			size_t j = i + 1;
			size_t length = 0;

			while (j < path.size() && length
					<= omnigraph::PairInfoPathLengthUpperBound(k, insert_size_,
							delta_)) {
				if (length >= omnigraph::PairInfoPathLengthLowerBound(k,
						g_.length(e), g_.length(path[j]), gap_, delta_)) {
					AddEtalonInfo(paired_info, e, path[j],
							g_.length(e) + length);
				}
				length += g_.length(path[j++]);
			}
		}

	}

	/* DEBUG method
	 void CheckPairInfo(const Sequence& genome, omnigraph::PairedInfoIndex<Graph>& paired_info) {
	 SimpleSequenceMapper<k + 1, Graph> mapper(g_, index_);
	 Path<EdgeId> path = mapper.MapSequence(genome);
	 vector<EdgeId> sequence = path.sequence();
	 EdgeId prev = 0;
	 for (auto it = sequence.begin(); it != sequence.end(); ++it) {
	 if (prev != 0) {
	 vector<PairInfo<EdgeId> > infos = paired_info.GetEdgePairInfo(prev, *it);
	 bool imperfect_flag = false;
	 bool perfect_flag = false;
	 for (auto info_it = infos.begin(); info_it != infos.end(); info_it++) {
	 if (abs((*info_it).d - g_.length(prev)) < 2) {
	 imperfect_flag = true;
	 }
	 if (math::eq((*info_it).d, 0. + g_.length(prev))) {
	 perfect_flag = true;
	 break;
	 }
	 }
	 if (!perfect_flag && imperfect_flag) {
	 cerr<< "AAAAAAAAAAAAAAA" <<endl;
	 }
	 }
	 prev = *it;
	 }
	 }*/

public:

	OldEtalonPairedInfoCounter(const Graph& g,
			const EdgeIndex<k + 1, Graph>& index, size_t insert_size,
			size_t read_length, size_t delta) :
		g_(g), index_(index), insert_size_(insert_size),
				read_length_(read_length),
				gap_(insert_size_ - 2 * read_length_), delta_(delta) {
		assert(insert_size_ >= 2 * read_length_);
	}

	void FillEtalonPairedInfo(const Sequence& genome,
			omnigraph::PairedInfoIndex<Graph>& paired_info) {
		ProcessSequence(genome, paired_info);
		ProcessSequence(!genome, paired_info);
		//DEBUG
		//		CheckPairInfo(genome, paired_info);
	}
};

template<size_t k, class Graph>
class EtalonPairedInfoCounter {
	typedef typename Graph::EdgeId EdgeId;

	const Graph& g_;
	const EdgeIndex<k + 1, Graph>& index_;
	size_t insert_size_;
	size_t read_length_;
	size_t gap_;
	size_t delta_;

	void AddEtalonInfo(set<PairInfo<EdgeId>>& paired_info, EdgeId e1,
			EdgeId e2, double d) {
		PairInfo<EdgeId> pair_info(e1, e2, d, 1000.0, 0.);
		paired_info.insert(pair_info);
	}

	void ProcessSequence(const Sequence& sequence,
			set<PairInfo<EdgeId>>& temporary_info) {
		int mod_gap = (gap_ > delta_) ? gap_ - delta_ : 0;
		Seq<k + 1> left(sequence);
		left = left >> 0;
		for (size_t left_idx = 0; left_idx + 2 * k + 2 + mod_gap <= sequence.size(); ++left_idx) {
			left = left << sequence[left_idx + k];
			if (!index_.containsInIndex(left)) {
				continue;
			}
			pair<EdgeId, size_t> left_pos = index_.get(left);

			size_t right_idx = left_idx + k + 1 + mod_gap;
			Seq<k + 1> right(sequence, right_idx);
			right = right >> 0;
			for (; right_idx + k + 1 <= left_idx + insert_size_ + delta_
					&& right_idx + k + 1 <= sequence.size(); ++right_idx) {
				right = right << sequence[right_idx + k];
				if (!index_.containsInIndex(right)) {
					continue;
				}
				pair<EdgeId, size_t> right_pos = index_.get(right);

				AddEtalonInfo(
						temporary_info,
						left_pos.first,
						right_pos.first,
						0. + right_idx - left_idx + left_pos.second
								- right_pos.second);
			}
		}
	}

public:

	EtalonPairedInfoCounter(const Graph& g,
			const EdgeIndex<k + 1, Graph>& index, size_t insert_size,
			size_t read_length, size_t delta) :
		g_(g), index_(index), insert_size_(insert_size),
				read_length_(read_length),
				gap_(insert_size_ - 2 * read_length_), delta_(delta) {
		assert(insert_size_ >= 2 * read_length_);
	}

	void FillEtalonPairedInfo(const Sequence& genome,
			omnigraph::PairedInfoIndex<Graph>& paired_info) {
		set<PairInfo<EdgeId>> temporary_info;
		ProcessSequence(genome, temporary_info);
		ProcessSequence(!genome, temporary_info);
		for (auto it = temporary_info.begin(); it != temporary_info.end(); ++it) {
			paired_info.AddPairInfo(*it);
		}
	}
};

/**
 * As for now it ignores sophisticated case of repeated consecutive
 * occurrence of edge in path due to gaps in mapping
 *
 * todo talk with Anton about simplification and speed-up of procedure with little quality loss
 */
template<size_t k, class Graph, class Stream>
class ReadCountPairedIndexFiller {
private:
	typedef typename Graph::EdgeId EdgeId;
	typedef Seq<k> Kmer;
	const Graph& graph_;
	const ExtendedSequenceMapper<k, Graph>& mapper_;
	Stream& stream_;

	inline size_t CountDistance(const io::PairedRead& paired_read) {
		return paired_read.distance() - paired_read.second().size();
	}

	void ProcessPairedRead(omnigraph::PairedInfoIndex<Graph>& paired_index,
			const io::PairedRead& p_r) {
		//DEBUG
//		static size_t count = 0;
		//DEBUG

		Sequence read1 = p_r.first().sequence();
		Sequence read2 = p_r.second().sequence();

		MappingPath<EdgeId> path1 = mapper_.MapSequence(read1);
		//		cout << "Path1 length " << path1.size() << endl;
		MappingPath<EdgeId> path2 = mapper_.MapSequence(read2);
		//		cout << "Path2 length " << path2.size() << endl;
		size_t read_distance = CountDistance(p_r);
		for (size_t i = 0; i < path1.size(); ++i) {
			pair<EdgeId, MappingRange> mapping_edge_1 = path1[i];
			for (size_t j = 0; j < path2.size(); ++j) {
				pair<EdgeId, MappingRange> mapping_edge_2 = path2[j];
				double weight = 1;
				size_t kmer_distance = read_distance
						+ mapping_edge_2.second.initial_range.start_pos
						- mapping_edge_1.second.initial_range.start_pos;
				int edge_distance = kmer_distance
						+ mapping_edge_1.second.mapped_range.start_pos
						- mapping_edge_2.second.mapped_range.start_pos;

				paired_index.AddPairInfo(
						PairInfo<EdgeId> (mapping_edge_1.first,
								mapping_edge_2.first, (double) edge_distance,
								weight, 0.));
				//DEBUG
<<<<<<< HEAD
//				cout << "here2 " << PairInfo<EdgeId>(mapping_edge_1.first, mapping_edge_2.first, (double) edge_distance, weight, 0.) << endl;
//				count++;
//				if (count == 10000) {
//					exit(0);
//				}
=======
				cout << "here2 " << PairInfo<EdgeId> (mapping_edge_1.first,
						mapping_edge_2.first, (double) edge_distance, weight,
						0.) << endl;
				count++;
				if (count == 10000) {
					exit(0);
				}
>>>>>>> 6e305054
				//DEBUG
			}
		}
	}

public:

	ReadCountPairedIndexFiller(const Graph &graph,
			const ExtendedSequenceMapper<k, Graph>& mapper, Stream& stream) :
		graph_(graph), mapper_(mapper), stream_(stream) {

	}

	void FillIndex(omnigraph::PairedInfoIndex<Graph>& paired_index) {
		for (auto it = graph_.SmartEdgeBegin(); !it.IsEnd(); ++it) {
			//			cout << "here1" << endl;
			paired_index.AddPairInfo(PairInfo<EdgeId> (*it, *it, 0, 0.0, 0.));
		}
		stream_.reset();
		while (!stream_.eof()) {
			io::PairedRead p_r;
			stream_ >> p_r;
			ProcessPairedRead(paired_index, p_r);
		}
	}

};

/**
 * This class finds how certain _paired_ read is mapped to genome. As it is now it is hoped to work correctly only if read
 * is mapped to graph ideally and in unique way.
 */
template<size_t k, class Graph, class Stream>
class TemplateReadMapper {
public:
	typedef typename Graph::EdgeId EdgeId;
	typedef EdgeIndex<k + 1, Graph> Index;
private:
	SimpleSequenceMapper<k, Graph> read_seq_mapper;
	Stream& stream_;
public:
	/**
	 * Creates TemplateReadMapper for given graph. Also requires index_ which should be synchronized
	 * with graph.
	 * @param g graph sequences should be mapped to
	 * @param index index syncronized with graph
	 */
	TemplateReadMapper(const Graph& g, const Index& index, Stream & stream) :
		read_seq_mapper(g, index), stream_(stream) {
		stream_.reset();
	}

	ReadThreaderResult<k + 1, Graph> ThreadNext() {
		if (!stream_.eof()) {
			io::PairedRead p_r;
			stream_ >> p_r;
			Sequence read1 = p_r.first().sequence();
			Sequence read2 = p_r.second().sequence();
			Path<EdgeId> aligned_read[2];
			aligned_read[0] = read_seq_mapper.MapSequence(read1);
			aligned_read[1] = read_seq_mapper.MapSequence(read2);
			size_t distance = p_r.distance();
			int current_distance1 = distance + aligned_read[0].start_pos()
					- aligned_read[1].start_pos();
			return ReadThreaderResult<k + 1, Graph> (aligned_read[0],
					aligned_read[1], current_distance1);
		}
		//		else return NULL;
	}

};

template<size_t k, class Graph>
class SingleReadMapper {
public:
	typedef typename Graph::EdgeId EdgeId;
	typedef EdgeIndex<k + 1, Graph> Index;
private:
	SimpleSequenceMapper<k + 1, Graph> read_seq_mapper;
	const Graph& g_;
	const Index& index_;
public:
	/**
	 * Creates SingleReadMapper for given graph. Also requires index_ which should be synchronized
	 * with graph.
	 * @param g graph sequences should be mapped to
	 * @param index index syncronized with graph
	 */
	SingleReadMapper(const Graph& g, const Index& index) :
		read_seq_mapper(g, index), g_(g), index_(index) {
	}

	vector<EdgeId> GetContainingEdges(io::SingleRead& p_r) {
		vector<EdgeId> res;

		Sequence read = p_r.sequence();
		if (k + 1 <= read.size()) {
			Seq<k + 1> kmer = read.start<k + 1> ();
			bool found;
			for (size_t i = k + 1; i <= read.size(); ++i) {
				if (index_.containsInIndex(kmer)) {
					pair<EdgeId, size_t> position = index_.get(kmer);
					found = false;
					for (size_t j = 0; j < res.size(); j++)
						if (res[j] == position.first) {
							found = true;
							break;
						}
					if (!found)
						res.push_back(position.first);
				}
				if (i != read.size())
					kmer = kmer << read[i];
			}
		}

		return res;
	}

};

}

#endif /* UTILS_HPP_ */<|MERGE_RESOLUTION|>--- conflicted
+++ resolved
@@ -678,7 +678,7 @@
 	void ProcessPairedRead(omnigraph::PairedInfoIndex<Graph>& paired_index,
 			const io::PairedRead& p_r) {
 		//DEBUG
-//		static size_t count = 0;
+		static size_t count = 0;
 		//DEBUG
 
 		Sequence read1 = p_r.first().sequence();
@@ -706,13 +706,6 @@
 								mapping_edge_2.first, (double) edge_distance,
 								weight, 0.));
 				//DEBUG
-<<<<<<< HEAD
-//				cout << "here2 " << PairInfo<EdgeId>(mapping_edge_1.first, mapping_edge_2.first, (double) edge_distance, weight, 0.) << endl;
-//				count++;
-//				if (count == 10000) {
-//					exit(0);
-//				}
-=======
 				cout << "here2 " << PairInfo<EdgeId> (mapping_edge_1.first,
 						mapping_edge_2.first, (double) edge_distance, weight,
 						0.) << endl;
@@ -720,7 +713,6 @@
 				if (count == 10000) {
 					exit(0);
 				}
->>>>>>> 6e305054
 				//DEBUG
 			}
 		}
