/*
 * utils.hpp
 *
 *  Created on: Apr 5, 2011
 *      Author: sergey
 */

#ifndef UTILS_HPP_
#define UTILS_HPP_

#include "seq_map.hpp"
#include "omni_utils.hpp"
#include "logging.hpp"
#include "paired_info.hpp"
#include "statistics.hpp"

namespace debruijn_graph {

using omnigraph::Path;
using omnigraph::PairInfo;
using omnigraph::GraphActionHandler;

template<size_t kmer_size_, typename Graph>
class ReadThreaderResult {
	typedef typename Graph::EdgeId EdgeId;

	Path<EdgeId> left_read_, right_read_;
	int gap_;
public:
	ReadThreaderResult(Path<EdgeId> left_read, Path<EdgeId> right_read, int gap) :
			gap_(gap), left_read_(left_read), right_read_(right_read) {
	}
};
/**
 * DataHashRenewer listens to add/delete events and updates index according to those events. This class
 * can be used both with vertices and edges of graph.
 */
template<size_t kmer_size_, typename Graph, typename ElementId>
class DataHashRenewer {

	typedef Seq<kmer_size_> Kmer;
	typedef SeqMap<kmer_size_, ElementId> Index;
	const Graph &g_;

	Index &index_;

	/**
	 *	renews hash for vertex and complementary
	 *	todo renew not all hashes
	 */
	void RenewKmersHash(ElementId id) {
		Sequence nucls = g_.EdgeNucls(id);
//		DEBUG("Renewing hashes for k-mers of sequence " << nucls);
		index_.RenewKmersHash(nucls, id);
	}

	void DeleteKmersHash(ElementId id) {
		Sequence nucls = g_.EdgeNucls(id);
//		DEBUG("Deleting hashes for k-mers of sequence " << nucls);
		index_.DeleteKmersHash(nucls, id);
	}

public:
	/**
	 * Creates DataHashRenewer for specified graph and index
	 * @param g graph to be indexed
	 * @param index index to be synchronized with graph
	 */
	DataHashRenewer(const Graph& g, Index& index) :
			g_(g), index_(index) {
	}

	virtual ~DataHashRenewer() {

	}

	void HandleAdd(ElementId id) {
		RenewKmersHash(id);
	}

	virtual void HandleDelete(ElementId id) {
		DeleteKmersHash(id);
	}

private:
	DECL_LOGGER("DataHashRenewer")
};

/**
 * EdgeIndex is a structure to store info about location of certain k-mers in graph. It delegates all
 * container procedures to inner_index_ which is SeqMap and all handling procedures to
 * renewer_ which is DataHashRenewer.
 * @see SeqMap
 * @see DataHashRenewer
 */
template<size_t k, class Graph>
class EdgeIndex: public GraphActionHandler<Graph> {
	typedef typename Graph::EdgeId EdgeId;
	typedef SeqMap<k, EdgeId> InnerIndex;
	typedef Seq<k> Kmer;
	Graph& g_;
	InnerIndex inner_index_;
	DataHashRenewer<k, Graph, EdgeId> renewer_;
	bool delete_index_;
public:

	EdgeIndex(Graph& g) :
			GraphActionHandler<Graph>("EdgeIndex"), g_(g), inner_index_(), renewer_(
					g, inner_index_), delete_index_(true) {
		g_.AddActionHandler(this);
	}

	virtual ~EdgeIndex() {
		TRACE("~EdgeIndex")
		g_.RemoveActionHandler(this);
		TRACE("~EdgeIndex OK")
	}

	InnerIndex &inner_index() {
		return inner_index_;
	}

	virtual void HandleAdd(EdgeId e) {
		renewer_.HandleAdd(e);
	}

	virtual void HandleDelete(EdgeId e) {
		renewer_.HandleDelete(e);
	}

	virtual void HandleGlue(EdgeId new_edge, EdgeId edge1, EdgeId edge2) {
	}

	bool containsInIndex(const Kmer& kmer) const {
		return inner_index_.containsInIndex(kmer);
	}

	const pair<EdgeId, size_t>& get(const Kmer& kmer) const {
		return inner_index_.get(kmer);
	}

};

template<size_t kmer_size_, typename Graph>
class VertexHashRenewer: public GraphActionHandler<Graph> {

	typedef typename Graph::VertexId VertexId;

	DataHashRenewer<kmer_size_, Graph, VertexId> renewer_;

public:
	VertexHashRenewer(const Graph& g, SeqMap<kmer_size_, VertexId> *index) :
			renewer_(g, index) {
	}

	virtual void HandleAdd(VertexId e) {
		renewer_.HandleAdd(e);
	}

	virtual void HandleDelete(VertexId e) {
		renewer_.HandleDelete(e);
	}
};

class NoInfo {
};

/**
 * This class finds how certain sequence is mapped to genome. As it is now it works correct only if sequence
 * is mapped to graph ideally and in unique way.
 */
template<size_t k, class Graph>
class SimpleSequenceMapper {
public:
	typedef typename Graph::EdgeId EdgeId;
	typedef EdgeIndex<k + 1, Graph> Index;
private:
	const Graph& g_;
	const Index &index_;

	bool TryThread(Seq<k + 1> &kmer, vector<EdgeId> &passed,
			size_t &endPosition) const {
		EdgeId last = passed[passed.size() - 1];
		if (endPosition + 1 < g_.length(last)) {
			if (g_.EdgeNucls(last)[endPosition + k + 1] == kmer[k]) {
				endPosition++;
				return true;
			}
		} else {
			vector<EdgeId> edges = g_.OutgoingEdges(g_.EdgeEnd(last));
			for (size_t i = 0; i < edges.size(); i++) {
				if (g_.EdgeNucls(edges[i])[k] == kmer[k]) {
					passed.push_back(edges[i]);
					endPosition = 0;
					return true;
				}
			}
		}
		return false;
	}

	bool FindKmer(Seq<k + 1> &kmer, vector<EdgeId> &passed,
			size_t &startPosition, size_t &endPosition) const {
		if (index_.containsInIndex(kmer)) {
			pair<EdgeId, size_t> position = index_.get(kmer);
			endPosition = position.second;
			if (passed.empty()) {
				startPosition = position.second;
			}
			if (passed.empty() || passed.back() != position.first) {
				passed.push_back(position.first);
			}
			return true;
		}
		return false;
	}

	bool ProcessKmer(Seq<k + 1> &kmer, vector<EdgeId> &passed,
			size_t &startPosition, size_t &endPosition, bool valid) const {
		if (valid) {
			return TryThread(kmer, passed, endPosition);
		} else {
			return FindKmer(kmer, passed, startPosition, endPosition);
		}
	}

public:
	/**
	 * Creates SimpleSequenceMapper for given graph. Also requires index_ which should be synchronized
	 * with graph.
	 * @param g graph sequences should be mapped to
	 * @param index index syncronized with graph
	 */
	SimpleSequenceMapper(const Graph& g, const Index& index) :
			g_(g), index_(index) {
	}

	/**
	 * Finds a path in graph which corresponds to given sequence.
	 * @read sequence to be mapped
	 */

	Path<EdgeId> MapSequence(const Sequence &read) const {
		vector<EdgeId> passed;
		if (read.size() <= k) {
			return Path<EdgeId>();
		}
		Seq<k + 1> kmer = read.start<k + 1>();
		size_t startPosition = -1;
		size_t endPosition = -1;
		bool valid = ProcessKmer(kmer, passed, startPosition, endPosition,
				false);
		for (size_t i = k + 1; i < read.size(); ++i) {
			kmer = kmer << read[i];
			valid = ProcessKmer(kmer, passed, startPosition, endPosition,
					valid);
		}
		return Path<EdgeId>(passed, startPosition, endPosition + 1);
	}

};

template<size_t k, class Graph>
class EtalonPairedInfoCounter {
	typedef typename Graph::EdgeId EdgeId;

	Graph& g_;
	const EdgeIndex<k + 1, Graph>& index_;
	size_t insert_size_;
	size_t read_length_;
	size_t gap_;
	size_t delta_;

	void AddEtalonInfo(omnigraph::PairedInfoIndex<Graph>& paired_info,
			EdgeId e1, EdgeId e2, double d) {
		PairInfo<EdgeId> pair_info(e1, e2, d, 1000.0);
		paired_info.AddPairInfo(pair_info);
	}

	void ProcessSequence(const Sequence& sequence,
			omnigraph::PairedInfoIndex<Graph>& paired_info) {
		SimpleSequenceMapper<k, Graph> sequence_mapper(g_, index_);
		Path<EdgeId> path = sequence_mapper.MapSequence(sequence);

//		cout << "PATH SIZE " << path.size() << endl;

		for (size_t i = 0; i < path.size(); ++i) {
			EdgeId e = path[i];
			if (g_.length(e) + delta_ > gap_) {
//				cout << "HERE1 " << endl;
				AddEtalonInfo(paired_info, e, e, 0);
			}
			size_t j = i + 1;
			size_t length = 0;

			while (j < path.size() && length < (insert_size_ + delta_)) {
				if (length + g_.length(e) + g_.length(path[j]) + delta_
						>= gap_) {
//					cout << "HERE2 " <<  /*g_.length(e) + */length << endl;
					AddEtalonInfo(paired_info, e, path[j],
							g_.length(e) + length);
				}
				length += g_.length(path[j++]);
			}
		}

	}

public:

	EtalonPairedInfoCounter(Graph& g, const EdgeIndex<k + 1, Graph>& index
			, size_t insert_size, size_t read_length, size_t delta) :
			g_(g), index_(index), insert_size_(insert_size), read_length_(
					read_length), gap_(insert_size_ - 2 * read_length_), delta_(
					delta) {
		assert(insert_size_ >= 2 * read_length_);
//		cout << "IS " << insert_size_ << endl;
//		cout << "RL " << read_length_ << endl;
//		cout << "GAP " << gap_ << endl;
//		cout << "DELTA " << delta_ << endl;
	}

	void FillEtalonPairedInfo(const Sequence& genome,
			omnigraph::PairedInfoIndex<Graph>& paired_info) {
		ProcessSequence(genome, paired_info);
		ProcessSequence(!genome, paired_info);
	}
};

template<size_t k, class Graph>
class NewEtalonPairedInfoCounter {
	typedef typename Graph::EdgeId EdgeId;

	Graph& g_;
	const EdgeIndex<k + 1, Graph>& index_;
	size_t insert_size_;
	size_t read_length_;
	size_t gap_;
	size_t delta_;

	void AddEtalonInfo(set<PairInfo<EdgeId>> paired_info, EdgeId e1, EdgeId e2,
			double d) {
		PairInfo<EdgeId> pair_info(e1, e2, d, 1000.0);
		paired_info.insert(pair_info);
	}

	void ProcessSequence(const Sequence& sequence,
			set<PairInfo<EdgeId>>& temporary_info) {
		int mod_gap = (gap_ > delta_) ? int(gap_) - int(delta_) : 0;
		Seq<k + 1> left(sequence);
		for (size_t left_idx = 0; left_idx <= sequence.size() - insert_size_ - gap_; ++left_idx) {
			size_t right_idx = left_idx + read_length_ + mod_gap;
			if (!index_.containsInIndex(left)) {
				continue;
			}
			pair<EdgeId, size_t> left_pos = index_.get(left);
			Seq<k + 1> right(sequence, right_idx);
			for (; right_idx < left_idx + insert_size_ + gap_ - k && right_idx < sequence.size() - k; ++right_idx) {
				pair<EdgeId, size_t> right_pos = index_.get(right);
				if (!index_.containsInIndex(right)) {
					continue;
				}
				AddEtalonInfo(temporary_info, left_pos.first, right_pos.first, right_idx - left_idx + left_pos.second - right_pos.second);
				right << sequence[right_idx + k + 1];
			}
			left = left << sequence[left_idx + k + 1];
		}
	}

public:

	NewEtalonPairedInfoCounter(Graph& g, const EdgeIndex<k + 1, Graph>& index
			, size_t insert_size, size_t read_length, size_t delta) :
			g_(g), index_(index), insert_size_(insert_size), read_length_(
					read_length), gap_(insert_size_ - 2 * read_length_), delta_(
					delta) {
		assert(insert_size_ >= 2 * read_length_);
//		cout << "IS " << insert_size_ << endl;
//		cout << "RL " << read_length_ << endl;
//		cout << "GAP " << gap_ << endl;
//		cout << "DELTA " << delta_ << endl;
	}

	void FillEtalonPairedInfo(const Sequence& genome,
			omnigraph::PairedInfoIndex<Graph>& paired_info) {
		set<PairInfo<EdgeId>> temporary_info;
		ProcessSequence(genome, temporary_info);
		ProcessSequence(!genome, temporary_info);
		for (auto it = temporary_info.begin(); it != temporary_info.end();
				++it) {
			paired_info.AddPairInfo(*it);
		}
	}
};

template<class Graph>
class UniqueDistanceStat: public omnigraph::AbstractStatCounter {
	typedef omnigraph::PairedInfoIndex<Graph> PairedIndex;

	PairedIndex& paired_info_;
	size_t unique_;
	size_t non_unique_;
public:

	UniqueDistanceStat(PairedIndex& paired_info) :
			paired_info_(paired_info), unique_(0), non_unique_(0) {

	}

	virtual ~UniqueDistanceStat() {

	}

	virtual void Count() {
		for (auto it = paired_info_.begin(); it != paired_info_.end(); ++it) {
			assert((*it).size() > 0);
			if ((*it).size() > 1) {
				non_unique_++;
//				for (auto info_it = (*it).begin(); info_it != (*it).end(); ++info_it) {
//					//todo
//				}
			} else {
				unique_++;
			}
		}INFO(unique_ << " unique edge distances");
		INFO(non_unique_ << " non unique edge distances");
	}

	size_t unique() {
		return unique_;
	}

	size_t non_unique() {
		return non_unique_;
	}
};

template<class Graph, size_t k>
class GenomeMappingStat: public omnigraph::AbstractStatCounter {
private:
	typedef typename Graph::EdgeId EdgeId;
	Graph &graph_;
	const EdgeIndex<k + 1, Graph>& index_;
	Sequence genome_;
public:
	GenomeMappingStat(Graph &graph, const EdgeIndex<k + 1, Graph> &index,
	Sequence genome) :
			graph_(graph), index_(index), genome_(genome) {
	}

	virtual ~GenomeMappingStat() {
	}

	virtual void Count() {
		INFO("Mapping genome");
		size_t break_number = 0;
		size_t covered_kp1mers = 0;
		size_t fail = 0;
		Seq<k + 1> cur = genome_.start<k + 1>() >> 0;
		bool breaked = true;
		pair<EdgeId, size_t> cur_position;
		for (size_t cur_nucl = k; cur_nucl < genome_.size(); cur_nucl++) {
			cur = cur << genome_[cur_nucl];
			if (index_.containsInIndex(cur)) {
				pair<EdgeId, size_t> next = index_.get(cur);
				if (!breaked
						&& cur_position.second + 1
								< graph_.length(cur_position.first)) {
					if (next.first != cur_position.first
							|| cur_position.second + 1 != next.second) {
						fail++;
					}
				}
				cur_position = next;
				covered_kp1mers++;
				breaked = false;
			} else {
				if (!breaked) {
					breaked = true;
					break_number++;
				}
			}
		}INFO("Genome mapped");
		INFO("Genome mapping results:");
		INFO(
				"Covered k+1-mers:" << covered_kp1mers << " of " << (genome_.size() - k) << " which is " << (100.0 * covered_kp1mers / (genome_.size() - k)) << "%");
		INFO(
				"Covered k+1-mers form " << break_number + 1 << " contigious parts");
		INFO("Continuity failtures " << fail);
	}
};

template<class Graph, size_t k>
class StatCounter: public omnigraph::AbstractStatCounter {
private:
	omnigraph::StatList stats_;
public:
	typedef typename Graph::VertexId VertexId;
	typedef typename Graph::EdgeId EdgeId;

	StatCounter(Graph& graph, const EdgeIndex<k + 1, Graph>& index,
	const Sequence& genome) {
		SimpleSequenceMapper<k, Graph> sequence_mapper(graph, index);
		Path<EdgeId> path1 = sequence_mapper.MapSequence(Sequence(genome));
		Path<EdgeId> path2 = sequence_mapper.MapSequence(!Sequence(genome));
		stats_.AddStat(new omnigraph::VertexEdgeStat<Graph>(graph));
		stats_.AddStat(
				new omnigraph::BlackEdgesStat<Graph>(graph, path1, path2));
		stats_.AddStat(new omnigraph::NStat<Graph>(graph, path1, 50));
		stats_.AddStat(new omnigraph::SelfComplementStat<Graph>(graph));
		stats_.AddStat(
				new GenomeMappingStat<Graph, k>(graph, index,
						Sequence(genome)));
	}

	virtual ~StatCounter() {
		stats_.DeleteStats();
	}

	virtual void Count() {
		stats_.Count();
	}

private:
	DECL_LOGGER("StatCounter")
};

template<class Graph, size_t kmer_size, class Stream>
class PairedIndexFiller {
private:
	typedef typename Graph::EdgeId EdgeId;
	Graph &graph_;
	const EdgeIndex<kmer_size + 1, Graph>& index_;
	Stream& stream_;

	inline size_t CountDistance(const PairedRead& paired_read) {
		return paired_read.distance() - paired_read.second().size();
	}

	size_t CorrectLength(Path<EdgeId> path, size_t idx) {
		size_t answer = graph_.length(path[idx]);
		if (idx == 0)
			answer -= path.start_pos();
		if (idx == path.size() - 1)
			answer -= graph_.length(path[idx]) - path.end_pos();
		return answer;
	}

	void ProcessPairedRead(
			omnigraph::PairedInfoIndex<Graph> &paired_index,
			const PairedRead& p_r,
			debruijn_graph::SimpleSequenceMapper<kmer_size, Graph> &read_threader) {
		Sequence read1 = p_r.first().getSequence();
		Sequence read2 = p_r.second().getSequence();
		Path<EdgeId> path1 = read_threader.MapSequence(read1);
		Path<EdgeId> path2 = read_threader.MapSequence(read2);
		size_t distance = CountDistance(p_r);
		int current_distance1 = distance + path1.start_pos()
				- path2.start_pos();
		for (size_t i = 0; i < path1.size(); ++i) {
			int current_distance2 = current_distance1;
			for (size_t j = 0; j < path2.size(); ++j) {
				double weight = CorrectLength(path1, i)
						* CorrectLength(path2, j);
				PairInfo<EdgeId> new_info(path1[i], path2[j], current_distance2,
						weight);
				paired_index.AddPairInfo(new_info);
				current_distance2 += graph_.length(path2[j]);
			}
			current_distance1 -= graph_.length(path1[i]);
		}
	}

public:

	PairedIndexFiller(Graph &graph, const EdgeIndex<kmer_size + 1, Graph>& index
			, Stream& stream) :
			graph_(graph), index_(index), stream_(stream) {

	}

	/**
	 * Method reads paired data from stream, maps it to genome and stores it in this PairInfoIndex.
	 */
	void FillIndex(omnigraph::PairedInfoIndex<Graph> &paired_index) {
		for (auto it = graph_.SmartEdgeBegin(); !it.IsEnd(); ++it) {
			paired_index.AddPairInfo(PairInfo<EdgeId>(*it, *it, 0, 0.0));
		}
		typedef Seq<kmer_size + 1> KPOMer;
		debruijn_graph::SimpleSequenceMapper<kmer_size, Graph> read_threader(
				graph_, index_);
		stream_.reset();
		while (!stream_.eof()) {
			PairedRead p_r;
			stream_ >> p_r;
			ProcessPairedRead(paired_index, p_r, read_threader);
		}
	}

};

/**
 * This class finds how certain _paired_ read is mapped to genome. As it is now it is hoped to work correctly only if read
 * is mapped to graph ideally and in unique way.
 */
template<size_t k, class Graph, class Stream>
class TemplateReadMapper {
public:
	typedef typename Graph::EdgeId EdgeId;
	typedef EdgeIndex<k + 1, Graph> Index;
private:
	SimpleSequenceMapper<k, Graph> read_seq_mapper;
	Stream& stream_;
public:
	/**
	 * Creates TemplateReadMapper for given graph. Also requires index_ which should be synchronized
	 * with graph.
	 * @param g graph sequences should be mapped to
	 * @param index index syncronized with graph
	 */
<<<<<<< HEAD
	ReadMapper(const Graph& g, const Index& index, Stream & stream) :
			read_seq_mapper(g, index), stream_(stream) {
=======
	TemplateReadMapper(const Graph& g, const Index& index, Stream & stream):
		read_seq_mapper(g, index), stream_(stream) {
		stream_.reset();
	}

	ReadThreaderResult<k + 1, Graph> ThreadNext() {
		if (!stream_.eof()) {
			PairedRead p_r;
			stream_ >> p_r;
			Sequence read1 = p_r.first().getSequence();
			Sequence read2 = p_r.second().getSequence();
			Path<EdgeId> aligned_read[2];
			aligned_read[0] = read_seq_mapper.MapSequence(read1);
			aligned_read[1] = read_seq_mapper.MapSequence(read2);
			size_t distance = p_r.distance();
			int current_distance1 = distance + aligned_read[0].start_pos()
					- aligned_read[1].start_pos();
			return ReadThreaderResult<k + 1, Graph>(aligned_read[0], aligned_read[1], current_distance1);
		}
//		else return NULL;
	}

};
template<size_t k, class Graph, class Stream>
class SingleReadMapper {
public:
	typedef typename Graph::EdgeId EdgeId;
	typedef EdgeIndex<k + 1, Graph> Index;
private:
	SimpleSequenceMapper<k, Graph> read_seq_mapper;
	Stream& stream_;
public:
	/**
	 * Creates SingleReadMapper for given graph. Also requires index_ which should be synchronized
	 * with graph.
	 * @param g graph sequences should be mapped to
	 * @param index index syncronized with graph
	 */
	SingleReadMapper(const Graph& g, const Index& index, Stream & stream):
		read_seq_mapper(g, index), stream_(stream) {
>>>>>>> fdcd20a7
		stream_.reset();
	}

	ReadThreaderResult<k + 1, Graph> ThreadNext() {
		if (!stream_.eof()) {
			PairedRead p_r;
			stream_ >> p_r;
			Sequence read1 = p_r.first().getSequence();
			Sequence read2 = p_r.second().getSequence();
			Path<EdgeId> aligned_read[2];
			aligned_read[0] = read_seq_mapper.MapSequence(read1);
			aligned_read[1] = read_seq_mapper.MapSequence(read2);
			size_t distance = p_r.distance();
			int current_distance1 = distance + aligned_read[0].start_pos()
					- aligned_read[1].start_pos();
			return ReadThreaderResult<k + 1, Graph>(aligned_read[0],
					aligned_read[1], current_distance1);
		}
//		else return NULL;
	}

};

}

#endif /* UTILS_HPP_ */<|MERGE_RESOLUTION|>--- conflicted
+++ resolved
@@ -348,22 +348,24 @@
 			set<PairInfo<EdgeId>>& temporary_info) {
 		int mod_gap = (gap_ > delta_) ? int(gap_) - int(delta_) : 0;
 		Seq<k + 1> left(sequence);
+		0 >> left;
 		for (size_t left_idx = 0; left_idx <= sequence.size() - insert_size_ - gap_; ++left_idx) {
+			left = left << sequence[left_idx + k];
 			size_t right_idx = left_idx + read_length_ + mod_gap;
 			if (!index_.containsInIndex(left)) {
 				continue;
 			}
 			pair<EdgeId, size_t> left_pos = index_.get(left);
 			Seq<k + 1> right(sequence, right_idx);
+			0 >> right;
 			for (; right_idx < left_idx + insert_size_ + gap_ - k && right_idx < sequence.size() - k; ++right_idx) {
+				right << sequence[right_idx + k];
 				pair<EdgeId, size_t> right_pos = index_.get(right);
 				if (!index_.containsInIndex(right)) {
 					continue;
 				}
 				AddEtalonInfo(temporary_info, left_pos.first, right_pos.first, right_idx - left_idx + left_pos.second - right_pos.second);
-				right << sequence[right_idx + k + 1];
-			}
-			left = left << sequence[left_idx + k + 1];
+			}
 		}
 	}
 
@@ -618,10 +620,6 @@
 	 * @param g graph sequences should be mapped to
 	 * @param index index syncronized with graph
 	 */
-<<<<<<< HEAD
-	ReadMapper(const Graph& g, const Index& index, Stream & stream) :
-			read_seq_mapper(g, index), stream_(stream) {
-=======
 	TemplateReadMapper(const Graph& g, const Index& index, Stream & stream):
 		read_seq_mapper(g, index), stream_(stream) {
 		stream_.reset();
@@ -662,7 +660,6 @@
 	 */
 	SingleReadMapper(const Graph& g, const Index& index, Stream & stream):
 		read_seq_mapper(g, index), stream_(stream) {
->>>>>>> fdcd20a7
 		stream_.reset();
 	}
 
