/*
 * utils.hpp
 *
 *  Created on: Apr 5, 2011
 *      Author: sergey
 */

#ifndef UTILS_HPP_
#define UTILS_HPP_

#include "io/paired_read.hpp"
#include "seq_map.hpp"
#include "omni/omni_utils.hpp"
#include "logging.hpp"
#include "omni/paired_info.hpp"
#include "omni/statistics.hpp"
#include "xmath.h"
#include <boost/optional.hpp>
#include "sequence/sequence_tools.hpp"
//#include "common/io/paired_read.hpp"
namespace debruijn_graph {

using omnigraph::Path;
using omnigraph::MappingPath;
using omnigraph::Range;
using omnigraph::MappingRange;
using omnigraph::PairInfo;
using omnigraph::GraphActionHandler;
//using io::PairedRead;

template<size_t kmer_size_, typename Graph>
class ReadThreaderResult {
	typedef typename Graph::EdgeId EdgeId;

	Path<EdgeId> left_read_, right_read_;
	int gap_;
public:
	ReadThreaderResult(Path<EdgeId> left_read, Path<EdgeId> right_read, int gap) :
		gap_(gap), left_read_(left_read), right_read_(right_read) {
	}
};

template<typename Graph>
class SingleReadThreaderResult {
	typedef typename Graph::EdgeId EdgeId;
public:
	EdgeId edge_;
	int read_position_;
	int edge_position_;
	SingleReadThreaderResult(EdgeId edge, int read_position, int edge_position) :
		edge_(edge), read_position_(read_position),
				edge_position_(edge_position) {
	}
};

template<typename Graph>
class ReadMappingResult {
public:
	Sequence read_;
	vector<SingleReadThreaderResult<Graph> > res_;
	ReadMappingResult(Sequence read,
			vector<SingleReadThreaderResult<Graph> > res) :
		read_(read), res_(res) {

	}
	ReadMappingResult() {

	}
};
/**
 * DataHashRenewer listens to add/delete events and updates index according to those events. This class
 * can be used both with vertices and edges of graph.
 * todo EdgeNucls are hardcoded!
 */
template<size_t kmer_size_, typename Graph, typename ElementId>
class DataHashRenewer {

	typedef Seq<kmer_size_> Kmer;
	typedef SeqMap<kmer_size_, ElementId> Index;
	const Graph &g_;

	Index &index_;

	/**
	 *	renews hash for vertex and complementary
	 *	todo renew not all hashes
	 */
	void RenewKmersHash(ElementId id) {
		Sequence nucls = g_.EdgeNucls(id);
		//		DEBUG("Renewing hashes for k-mers of sequence " << nucls);
		index_.RenewKmersHash(nucls, id);
	}

	void DeleteKmersHash(ElementId id) {
		Sequence nucls = g_.EdgeNucls(id);
		//		DEBUG("Deleting hashes for k-mers of sequence " << nucls);
		index_.DeleteKmersHash(nucls, id);
	}

public:
	/**
	 * Creates DataHashRenewer for specified graph and index
	 * @param g graph to be indexed
	 * @param index index to be synchronized with graph
	 */
	DataHashRenewer(const Graph& g, Index& index) :
		g_(g), index_(index) {
	}

	virtual ~DataHashRenewer() {

	}

	void HandleAdd(ElementId id) {
		RenewKmersHash(id);
	}

	virtual void HandleDelete(ElementId id) {
		DeleteKmersHash(id);
	}

private:
	DECL_LOGGER("DataHashRenewer")
};

/**
 * EdgeIndex is a structure to store info about location of certain k-mers in graph. It delegates all
 * container procedures to inner_index_ which is SeqMap and all handling procedures to
 * renewer_ which is DataHashRenewer.
 * @see SeqMap
 * @see DataHashRenewer
 */
template<size_t k, class Graph>
class EdgeIndex: public GraphActionHandler<Graph> {
	typedef typename Graph::EdgeId EdgeId;
	typedef SeqMap<k, EdgeId> InnerIndex;
	typedef Seq<k> Kmer;
	InnerIndex inner_index_;
	DataHashRenewer<k, Graph, EdgeId> renewer_;
	bool delete_index_;
public:

	EdgeIndex(const Graph& g) :
		GraphActionHandler<Graph> (g, "EdgeIndex"), inner_index_(),
				renewer_(g, inner_index_), delete_index_(true) {
	}

	virtual ~EdgeIndex() {
		TRACE("~EdgeIndex OK")
	}

	InnerIndex &inner_index() {
		return inner_index_;
	}

	virtual void HandleAdd(EdgeId e) {
		renewer_.HandleAdd(e);
	}

	virtual void HandleDelete(EdgeId e) {
		renewer_.HandleDelete(e);
	}

	virtual void HandleGlue(EdgeId new_edge, EdgeId edge1, EdgeId edge2) {
	}

	bool containsInIndex(const Kmer& kmer) const {
		return inner_index_.containsInIndex(kmer);
	}

	const pair<EdgeId, size_t>& get(const Kmer& kmer) const {
		return inner_index_.get(kmer);
	}

};

template<size_t k, class Graph>
class KmerMapper: public omnigraph::GraphActionHandler<Graph> {
	typedef omnigraph::GraphActionHandler<Graph> base;
	typedef typename Graph::EdgeId EdgeId;
	typedef Seq<k> Kmer;
	typedef typename std::tr1::unordered_map<Kmer, Kmer, typename Kmer::hash>
			MapType;

	void RemapKmers(const Sequence& old_s, const Sequence& new_s) {
		//		cout << endl << "Mapping " << old_s << " to " << new_s << endl;
		UniformPositionAligner aligner(old_s.size() - k + 1,
				new_s.size() - k + 1);
		Kmer old_kmer = old_s.start<k> () >> 0;
		for (size_t i = k - 1; i < old_s.size(); ++i) {
			old_kmer = old_kmer << old_s[i];
			size_t old_kmer_offset = i - k + 1;
			size_t new_kmer_offest = aligner.GetPosition(old_kmer_offset);
			Kmer new_kmer(new_s, new_kmer_offest);
			mapping_[old_kmer] = new_kmer;
			//			cout << "Kmer " << old_kmer << " mapped to " << new_kmer << endl;
		}
	}

	MapType mapping_;

public:
	KmerMapper(const Graph& g) :
		base(g, "KmerMapper") {

	}

	virtual ~KmerMapper() {

	}

	virtual void HandleGlue(EdgeId new_edge, EdgeId edge1, EdgeId edge2) {
		assert(this->g().EdgeNucls(new_edge) == this->g().EdgeNucls(edge2));
		RemapKmers(this->g().EdgeNucls(edge1), this->g().EdgeNucls(edge2));
	}

	Kmer Substitute(const Kmer& kmer) const {
		Kmer answer = kmer;
		auto it = mapping_.find(answer);
		while (it != mapping_.end()) {
			answer = (*it).second;
			it = mapping_.find(answer);
		}
		return answer;
	}
};

/**
 * This class finds how certain sequence is mapped to genome. As it is now it works correct only if sequence
 * is mapped to graph ideally and in unique way.
 */
template<size_t k, class Graph>
class SimpleSequenceMapper {
public:
	typedef typename Graph::EdgeId EdgeId;
	typedef Seq<k> Kmer;
	typedef EdgeIndex<k, Graph> Index;
private:
	const Graph& g_;
	const Index &index_;

	bool TryThread(Kmer &kmer, vector<EdgeId> &passed, size_t &endPosition) const {
		EdgeId last = passed[passed.size() - 1];
		if (endPosition + 1 < g_.length(last)) {
			if (g_.EdgeNucls(last)[endPosition + k] == kmer[k - 1]) {
				endPosition++;
				return true;
			}
		} else {
			vector<EdgeId> edges = g_.OutgoingEdges(g_.EdgeEnd(last));
			for (size_t i = 0; i < edges.size(); i++) {
				if (g_.EdgeNucls(edges[i])[k - 1] == kmer[k - 1]) {
					passed.push_back(edges[i]);
					endPosition = 0;
					return true;
				}
			}
		}
		return false;
	}

	bool FindKmer(Kmer kmer, vector<EdgeId> &passed, size_t &startPosition,
			size_t &endPosition) const {
		if (index_.containsInIndex(kmer)) {
			pair<EdgeId, size_t> position = index_.get(kmer);
			endPosition = position.second;
			if (passed.empty()) {
				startPosition = position.second;
			}
			if (passed.empty() || passed.back() != position.first) {
				passed.push_back(position.first);
			}
			return true;
		}
		return false;
	}

	bool ProcessKmer(Kmer &kmer, vector<EdgeId> &passed, size_t &startPosition,
			size_t &endPosition, bool valid) const {
		if (valid) {
			return TryThread(kmer, passed, endPosition);
		} else {
			return FindKmer(kmer, passed, startPosition, endPosition);
		}
	}

public:
	/**
	 * Creates SimpleSequenceMapper for given graph. Also requires index_ which should be synchronized
	 * with graph.
	 * @param g graph sequences should be mapped to
	 * @param index index synchronized with graph
	 */
	SimpleSequenceMapper(const Graph& g, const Index& index) :
		g_(g), index_(index) {
	}

	/**
	 * Finds a path in graph which corresponds to given sequence.
	 * @read sequence to be mapped
	 */

	Path<EdgeId> MapSequence(const Sequence &read) const {
		vector<EdgeId> passed;
		if (read.size() <= k - 1) {
			return Path<EdgeId> ();
		}
		Kmer kmer = read.start<k> ();
		size_t startPosition = -1;
		size_t endPosition = -1;
		bool valid = ProcessKmer(kmer, passed, startPosition, endPosition,
				false);
		for (size_t i = k; i < read.size(); ++i) {
			kmer = kmer << read[i];
			valid
					= ProcessKmer(kmer, passed, startPosition, endPosition,
							valid);
		}
		return Path<EdgeId> (passed, startPosition, endPosition + 1);
	}

};

template<size_t k, class Graph>
class ExtendedSequenceMapper {
public:
	typedef typename Graph::EdgeId EdgeId;
	typedef vector<MappingRange> RangeMappings;
	typedef Seq<k> Kmer;
	typedef EdgeIndex<k, Graph> Index;
	typedef KmerMapper<k, Graph> KmerSubs;

private:
	const Graph& g_;
	const Index& index_;
	const KmerSubs& kmer_mapper_;

	void FindKmer(Kmer kmer, size_t kmer_pos, vector<EdgeId> &passed,
			RangeMappings& range_mappings) const {

		if (index_.containsInIndex(kmer)) {
			pair<EdgeId, size_t> position = index_.get(kmer);
			if (passed.empty() || passed.back() != position.first || kmer_pos
					!= range_mappings.back().initial_range.end_pos
					|| position.second + 1
							< range_mappings.back().mapped_range.end_pos) {
				passed.push_back(position.first);
				MappingRange mapping_range(Range(kmer_pos, kmer_pos + 1),
						Range(position.second, position.second + 1));
				range_mappings.push_back(mapping_range);
			} else {
				range_mappings.back().initial_range.end_pos = kmer_pos + 1;
				range_mappings.back().mapped_range.end_pos = position.second
						+ 1;
			}
		}
	}

	void ProcessKmer(Kmer kmer, size_t kmer_pos, vector<EdgeId> &passed,
			RangeMappings& interval_mapping) const {
		kmer = kmer_mapper_.Substitute(kmer);
		FindKmer(kmer, kmer_pos, passed, interval_mapping);
	}

public:
	ExtendedSequenceMapper(const Graph& g, const Index& index,
			const KmerSubs& kmer_mapper) :
		g_(g), index_(index), kmer_mapper_(kmer_mapper) {
	}

	MappingPath<EdgeId> MapSequence(const Sequence &sequence) const {
		vector<EdgeId> passed_edges;
		RangeMappings range_mapping;

		if (sequence.size() < k) {
			return MappingPath<EdgeId> ();
		}
		assert(sequence.size() >= k);
		Kmer kmer = sequence.start<k> () >> 0;
		for (size_t i = k - 1; i < sequence.size(); ++i) {
			kmer = kmer << sequence[i];
			ProcessKmer(kmer, i - k + 1, passed_edges, range_mapping);
		}
		return MappingPath<EdgeId> (passed_edges, range_mapping);
	}
};

//todo compare performance
template<size_t k, class Graph>
class NewExtendedSequenceMapper {
public:
	typedef typename Graph::EdgeId EdgeId;
	typedef vector<MappingRange> RangeMappings;
	typedef Seq<k> Kmer;
	typedef EdgeIndex<k, Graph> Index;
	typedef KmerMapper<k, Graph> KmerSubs;

private:
	const Graph& g_;
	const Index& index_;
	const KmerSubs& kmer_mapper_;

	bool FindKmer(Kmer kmer, size_t kmer_pos, vector<EdgeId> &passed,
			RangeMappings& range_mappings) const {
		if (index_.containsInIndex(kmer)) {
			pair<EdgeId, size_t> position = index_.get(kmer);
			if (passed.empty() || passed.back() != position.first || kmer_pos
					!= range_mappings.back().initial_range.end_pos
					|| position.second + 1
							< range_mappings.back().mapped_range.end_pos) {
				passed.push_back(position.first);
				range_mappings.push_back(
						MappingRange(Range(kmer_pos, kmer_pos + 1),
								Range(position.second, position.second + 1)));
			} else {
				range_mappings.back().initial_range.end_pos = kmer_pos + 1;
				range_mappings.back().mapped_range.end_pos = position.second
						+ 1;
			}
			return true;
		}
		return false;
	}

	bool TryThread(const Kmer& kmer, size_t kmer_pos, vector<EdgeId> &passed,
			RangeMappings& range_mappings) const {
		range_mappings.back().initial_range.end_pos++;
		EdgeId last_edge = passed.back();
		size_t end_pos = range_mappings.back().mapped_range.end_pos;
		if (end_pos < g_.length(last_edge)) {
			if (g_.EdgeNucls(last_edge)[end_pos + k - 1] == kmer[k - 1]) {
				range_mappings.back().mapped_range.end_pos++;
				return true;
			}
		} else {
			vector<EdgeId> edges = g_.OutgoingEdges(g_.EdgeEnd(last_edge));
			for (size_t i = 0; i < edges.size(); i++) {
				if (g_.EdgeNucls(edges[i])[k - 1] == kmer[k - 1]) {
					passed.push_back(edges[i]);
					range_mappings.push_back(
							MappingRange(Range(kmer_pos, kmer_pos + 1),
									Range(0, 1)));
					return true;
				}
			}
		}
		return false;
	}

	bool Substitute(Kmer& kmer) {
		Kmer subs = kmer_mapper_.Substitute();
		if (subs != kmer) {
			kmer = subs;
			return true;
		}
		return false;
	}

	bool ProcessKmer(Kmer kmer, size_t kmer_pos, vector<EdgeId> &passed_edges,
			RangeMappings& range_mapping, bool try_thread) const {
		if (!Substitute(kmer)) {
			if (try_thread) {
				return TryThread(kmer, kmer_pos, passed_edges, range_mapping);
			} else {
				return FindKmer(kmer, kmer_pos, passed_edges, range_mapping);
			}
		} else {
			FindKmer(kmer, kmer_pos, passed_edges, range_mapping);
			return false;
		}
	}

public:
	NewExtendedSequenceMapper(const Graph& g, const Index& index,
			const KmerSubs& kmer_mapper) :
		g_(g), index_(index), kmer_mapper_(kmer_mapper) {
	}

	MappingPath<EdgeId> MapSequence(const Sequence &sequence) const {
		vector<EdgeId> passed_edges;
		RangeMappings range_mapping;

		assert(sequence.size() >= k);
		Kmer kmer = sequence.start<k> () >> 0;
		bool try_thread = false;
		for (size_t i = k - 1; i < sequence.size(); ++i) {
			kmer = kmer << sequence[i];
			try_thread = ProcessKmer(kmer, i - k + 1, passed_edges,
					range_mapping, try_thread);
		}
		return MappingPath<EdgeId> (passed_edges, range_mapping);
	}
};

template<size_t k, class Graph>
class OldEtalonPairedInfoCounter {
	typedef typename Graph::EdgeId EdgeId;

	const Graph& g_;
	const EdgeIndex<k + 1, Graph>& index_;
	size_t insert_size_;
	size_t read_length_;
	size_t gap_;
	size_t delta_;

	void AddEtalonInfo(omnigraph::PairedInfoIndex<Graph>& paired_info,
			EdgeId e1, EdgeId e2, double d) {
		PairInfo<EdgeId> pair_info(e1, e2, d, 1000.0, 0.);
		paired_info.AddPairInfo(pair_info);
	}

	void ProcessSequence(const Sequence& sequence,
			omnigraph::PairedInfoIndex<Graph>& paired_info) {
		SimpleSequenceMapper<k + 1, Graph> sequence_mapper(g_, index_);
		Path<EdgeId> path = sequence_mapper.MapSequence(sequence);

		for (size_t i = 0; i < path.size(); ++i) {
			EdgeId e = path[i];
			if (g_.length(e) + delta_ > gap_ + k + 1) {
				AddEtalonInfo(paired_info, e, e, 0);
			}
			size_t j = i + 1;
			size_t length = 0;

			while (j < path.size() && length
					<= omnigraph::PairInfoPathLengthUpperBound(k, insert_size_,
							delta_)) {
				if (length >= omnigraph::PairInfoPathLengthLowerBound(k,
						g_.length(e), g_.length(path[j]), gap_, delta_)) {
					AddEtalonInfo(paired_info, e, path[j],
							g_.length(e) + length);
				}
				length += g_.length(path[j++]);
			}
		}

	}

	/* DEBUG method
	 void CheckPairInfo(const Sequence& genome, omnigraph::PairedInfoIndex<Graph>& paired_info) {
	 SimpleSequenceMapper<k + 1, Graph> mapper(g_, index_);
	 Path<EdgeId> path = mapper.MapSequence(genome);
	 vector<EdgeId> sequence = path.sequence();
	 EdgeId prev = 0;
	 for (auto it = sequence.begin(); it != sequence.end(); ++it) {
	 if (prev != 0) {
	 vector<PairInfo<EdgeId> > infos = paired_info.GetEdgePairInfo(prev, *it);
	 bool imperfect_flag = false;
	 bool perfect_flag = false;
	 for (auto info_it = infos.begin(); info_it != infos.end(); info_it++) {
	 if (abs((*info_it).d - g_.length(prev)) < 2) {
	 imperfect_flag = true;
	 }
	 if (math::eq((*info_it).d, 0. + g_.length(prev))) {
	 perfect_flag = true;
	 break;
	 }
	 }
	 if (!perfect_flag && imperfect_flag) {
	 cerr<< "AAAAAAAAAAAAAAA" <<endl;
	 }
	 }
	 prev = *it;
	 }
	 }*/

public:

	OldEtalonPairedInfoCounter(const Graph& g,
			const EdgeIndex<k + 1, Graph>& index, size_t insert_size,
			size_t read_length, size_t delta) :
		g_(g), index_(index), insert_size_(insert_size),
				read_length_(read_length),
				gap_(insert_size_ - 2 * read_length_), delta_(delta) {
		assert(insert_size_ >= 2 * read_length_);
	}

	void FillEtalonPairedInfo(const Sequence& genome,
			omnigraph::PairedInfoIndex<Graph>& paired_info) {
		ProcessSequence(genome, paired_info);
		ProcessSequence(!genome, paired_info);
		//DEBUG
		//		CheckPairInfo(genome, paired_info);
	}
};

template<size_t k, class Graph>
class EtalonPairedInfoCounter {
	typedef typename Graph::EdgeId EdgeId;

	const Graph& g_;
	const EdgeIndex<k + 1, Graph>& index_;
	size_t insert_size_;
	size_t read_length_;
	size_t gap_;
	size_t delta_;

	void AddEtalonInfo(set<PairInfo<EdgeId>>& paired_info, EdgeId e1,
			EdgeId e2, double d) {
		PairInfo<EdgeId> pair_info(e1, e2, d, 1000.0, 0.);
		paired_info.insert(pair_info);
	}

	void ProcessSequence(const Sequence& sequence,
			set<PairInfo<EdgeId>>& temporary_info) {
		int mod_gap = (gap_ > delta_) ? gap_ - delta_ : 0;
		Seq<k + 1> left(sequence);
		left = left >> 0;
		for (size_t left_idx = 0; left_idx + 2 * k + 2 + mod_gap <= sequence.size(); ++left_idx) {
			left = left << sequence[left_idx + k];
			if (!index_.containsInIndex(left)) {
				continue;
			}
			pair<EdgeId, size_t> left_pos = index_.get(left);

			size_t right_idx = left_idx + k + 1 + mod_gap;
			Seq<k + 1> right(sequence, right_idx);
			right = right >> 0;
			for (; right_idx + k + 1 <= left_idx + insert_size_ + delta_
					&& right_idx + k + 1 <= sequence.size(); ++right_idx) {
				right = right << sequence[right_idx + k];
				if (!index_.containsInIndex(right)) {
					continue;
				}
				pair<EdgeId, size_t> right_pos = index_.get(right);

				AddEtalonInfo(
						temporary_info,
						left_pos.first,
						right_pos.first,
						0. + right_idx - left_idx + left_pos.second
								- right_pos.second);
			}
		}
	}

public:

	EtalonPairedInfoCounter(const Graph& g,
			const EdgeIndex<k + 1, Graph>& index, size_t insert_size,
			size_t read_length, size_t delta) :
		g_(g), index_(index), insert_size_(insert_size),
				read_length_(read_length),
				gap_(insert_size_ - 2 * read_length_), delta_(delta) {
		assert(insert_size_ >= 2 * read_length_);
	}

	void FillEtalonPairedInfo(const Sequence& genome,
			omnigraph::PairedInfoIndex<Graph>& paired_info) {
		set<PairInfo<EdgeId>> temporary_info;
		ProcessSequence(genome, temporary_info);
		ProcessSequence(!genome, temporary_info);
		for (auto it = temporary_info.begin(); it != temporary_info.end(); ++it) {
			paired_info.AddPairInfo(*it);
		}
	}
};

double PairedReadCountWeight(const MappingRange& , const MappingRange&) {
	return 1.;
}

double KmerCountProductWeight(const MappingRange& mr1, const MappingRange& mr2) {
	return mr1.initial_range.size() * mr2.initial_range.size();
}

/**
 * As for now it ignores sophisticated case of repeated consecutive
 * occurrence of edge in path due to gaps in mapping
 *
 * todo talk with Anton about simplification and speed-up of procedure with little quality loss
 */
template<size_t k, class Graph, class Stream>
class LatePairedIndexFiller {
private:
	typedef typename Graph::EdgeId EdgeId;
	typedef Seq<k> Kmer;
	typedef boost::function<double (MappingRange, MappingRange)> WeightF;
	const Graph& graph_;
	const ExtendedSequenceMapper<k, Graph>& mapper_;
	Stream& stream_;
	WeightF weight_f_;

	inline size_t CountDistance(const io::PairedRead& paired_read) {
		return paired_read.distance() - paired_read.second().size();
	}

	void ProcessPairedRead(omnigraph::PairedInfoIndex<Graph>& paired_index,
			const io::PairedRead& p_r) {
		//DEBUG
<<<<<<< HEAD
		//static size_t count = 0;
=======
//		static size_t count = 0;
>>>>>>> 56c749a1
		//DEBUG

		Sequence read1 = p_r.first().sequence();
		Sequence read2 = p_r.second().sequence();

		MappingPath<EdgeId> path1 = mapper_.MapSequence(read1);
		//		cout << "Path1 length " << path1.size() << endl;
		MappingPath<EdgeId> path2 = mapper_.MapSequence(read2);
		//		cout << "Path2 length " << path2.size() << endl;
		size_t read_distance = CountDistance(p_r);
		for (size_t i = 0; i < path1.size(); ++i) {
			pair<EdgeId, MappingRange> mapping_edge_1 = path1[i];
			for (size_t j = 0; j < path2.size(); ++j) {
				pair<EdgeId, MappingRange> mapping_edge_2 = path2[j];
				double weight = weight_f_(mapping_edge_1.second, mapping_edge_2.second);
				size_t kmer_distance = read_distance
						+ mapping_edge_2.second.initial_range.start_pos
						- mapping_edge_1.second.initial_range.start_pos;
				int edge_distance = kmer_distance
						+ mapping_edge_1.second.mapped_range.start_pos
						- mapping_edge_2.second.mapped_range.start_pos;

				paired_index.AddPairInfo(
						PairInfo<EdgeId> (mapping_edge_1.first,
								mapping_edge_2.first, (double) edge_distance,
								weight, 0.));
				//DEBUG
//				cout << "here2 " << PairInfo<EdgeId> (mapping_edge_1.first,
//						mapping_edge_2.first, (double) edge_distance, weight,
//						0.) << endl;
//				count++;
//				if (count == 10000) {
//					exit(0);
//				}
				//DEBUG
			}
		}
	}

public:

	LatePairedIndexFiller(const Graph &graph,
			const ExtendedSequenceMapper<k, Graph>& mapper, Stream& stream, WeightF weight_f) :
		graph_(graph), mapper_(mapper), stream_(stream), weight_f_(weight_f) {

	}

	void FillIndex(omnigraph::PairedInfoIndex<Graph>& paired_index) {
		for (auto it = graph_.SmartEdgeBegin(); !it.IsEnd(); ++it) {
			//			cout << "here1" << endl;
			paired_index.AddPairInfo(PairInfo<EdgeId> (*it, *it, 0, 0.0, 0.));
		}
		stream_.reset();
		while (!stream_.eof()) {
			io::PairedRead p_r;
			stream_ >> p_r;
			ProcessPairedRead(paired_index, p_r);
		}
	}

};

/**
 * This class finds how certain _paired_ read is mapped to genome. As it is now it is hoped to work correctly only if read
 * is mapped to graph ideally and in unique way.
 */
template<size_t k, class Graph, class Stream>
class TemplateReadMapper {
public:
	typedef typename Graph::EdgeId EdgeId;
	typedef EdgeIndex<k + 1, Graph> Index;
private:
	SimpleSequenceMapper<k, Graph> read_seq_mapper;
	Stream& stream_;
public:
	/**
	 * Creates TemplateReadMapper for given graph. Also requires index_ which should be synchronized
	 * with graph.
	 * @param g graph sequences should be mapped to
	 * @param index index syncronized with graph
	 */
	TemplateReadMapper(const Graph& g, const Index& index, Stream & stream) :
		read_seq_mapper(g, index), stream_(stream) {
		stream_.reset();
	}

	ReadThreaderResult<k + 1, Graph> ThreadNext() {
		if (!stream_.eof()) {
			io::PairedRead p_r;
			stream_ >> p_r;
			Sequence read1 = p_r.first().sequence();
			Sequence read2 = p_r.second().sequence();
			Path<EdgeId> aligned_read[2];
			aligned_read[0] = read_seq_mapper.MapSequence(read1);
			aligned_read[1] = read_seq_mapper.MapSequence(read2);
			size_t distance = p_r.distance();
			int current_distance1 = distance + aligned_read[0].start_pos()
					- aligned_read[1].start_pos();
			return ReadThreaderResult<k + 1, Graph> (aligned_read[0],
					aligned_read[1], current_distance1);
		}
		//		else return NULL;
	}

};

template<size_t k, class Graph>
class SingleReadMapper {
public:
	typedef typename Graph::EdgeId EdgeId;
	typedef EdgeIndex<k + 1, Graph> Index;
private:
	SimpleSequenceMapper<k + 1, Graph> read_seq_mapper;
	const Graph& g_;
	const Index& index_;
public:
	/**
	 * Creates SingleReadMapper for given graph. Also requires index_ which should be synchronized
	 * with graph.
	 * @param g graph sequences should be mapped to
	 * @param index index syncronized with graph
	 */
	SingleReadMapper(const Graph& g, const Index& index) :
		read_seq_mapper(g, index), g_(g), index_(index) {
	}

	vector<EdgeId> GetContainingEdges(io::SingleRead& p_r) {
		vector<EdgeId> res;

		Sequence read = p_r.sequence();
		if (k + 1 <= read.size()) {
			Seq<k + 1> kmer = read.start<k + 1> ();
			bool found;
			for (size_t i = k + 1; i <= read.size(); ++i) {
				if (index_.containsInIndex(kmer)) {
					pair<EdgeId, size_t> position = index_.get(kmer);
					found = false;
					for (size_t j = 0; j < res.size(); j++)
						if (res[j] == position.first) {
							found = true;
							break;
						}
					if (!found)
						res.push_back(position.first);
				}
				if (i != read.size())
					kmer = kmer << read[i];
			}
		}

		return res;
	}
};

template<class Graph>
class EdgeQuality: public GraphLabeler<Graph> ,
		public GraphActionHandler<Graph> {
private:
	typedef typename Graph::EdgeId EdgeId;
	typedef typename Graph::VertexId VertexId;
	map<EdgeId, size_t> quality_;

public:
	template<size_t l>
	void FillQuality(EdgeIndex<l, Graph> &index, const Sequence &genome) {
		if (genome.size() < l)
			return;
		auto cur = genome.start<l> ();
		cur = cur >> 0;
		for (size_t i = 0; i + l - 1 < genome.size(); i++) {
			cur = cur << genome[i + l - 1];
			if (index.containsInIndex(cur)) {
				quality_[index.get(cur).first]++;
			}
		}
	}

	template<size_t l>
	EdgeQuality(Graph &graph, EdgeIndex<l, Graph> &index,
			const Sequence &genome) :
		GraphActionHandler<Graph> (graph, "EdgeQualityLabeler") {
		FillQuality(index, genome);
		FillQuality(index, !genome);
	}

	virtual ~EdgeQuality() {
	}

	virtual void HandleAdd(EdgeId e) {
	}

	virtual void HandleDelete(EdgeId e) {
		quality_.erase(e);
	}

	virtual void HandleMerge(vector<EdgeId> old_edges, EdgeId new_edge) {
		size_t res = 0;
		for (size_t i = 0; i < old_edges.size(); i++) {
			res += quality_[old_edges[i]];
		}
		quality_[new_edge] += res;
	}

	virtual void HandleGlue(EdgeId new_edge, EdgeId edge1, EdgeId edge2) {
		quality_[new_edge] += quality_[edge1];
		quality_[new_edge] += quality_[edge2];
	}

	virtual void HandleSplit(EdgeId old_edge, EdgeId new_edge1,
			EdgeId new_edge2) {
		quality_[new_edge1] = quality_[old_edge] * this->g().length(new_edge1)
				/ (this->g().length(new_edge1) + this->g().length(new_edge2));
		quality_[new_edge2] = quality_[old_edge] * this->g().length(new_edge2)
				/ (this->g().length(new_edge1) + this->g().length(new_edge2));
	}

	virtual std::string label(VertexId vertexId) const {
		return "";
	}

	virtual std::string label(EdgeId edgeId) const {
		stringstream ss;
		ss << "quality: ";
		auto q = quality_.find(edgeId);
		if (q == quality_.end())
			ss << 0;
		else
			ss << 1. * q->second / this->g().length(edgeId);
		return ss.str();
	}

};

}

#endif /* UTILS_HPP_ */<|MERGE_RESOLUTION|>--- conflicted
+++ resolved
@@ -606,7 +606,7 @@
 		int mod_gap = (gap_ > delta_) ? gap_ - delta_ : 0;
 		Seq<k + 1> left(sequence);
 		left = left >> 0;
-		for (size_t left_idx = 0; left_idx + 2 * k + 2 + mod_gap <= sequence.size(); ++left_idx) {
+		for (size_t left_idx = 0; left_idx + k + 1 + mod_gap <= sequence.size(); ++left_idx) {
 			left = left << sequence[left_idx + k];
 			if (!index_.containsInIndex(left)) {
 				continue;
@@ -688,11 +688,7 @@
 	void ProcessPairedRead(omnigraph::PairedInfoIndex<Graph>& paired_index,
 			const io::PairedRead& p_r) {
 		//DEBUG
-<<<<<<< HEAD
 		//static size_t count = 0;
-=======
-//		static size_t count = 0;
->>>>>>> 56c749a1
 		//DEBUG
 
 		Sequence read1 = p_r.first().sequence();
