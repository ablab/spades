--- conflicted
+++ resolved
@@ -5,11 +5,7 @@
 
 input_dir  = ./data/input/E.Coli.K12.MG1655/
 output_dir = ./data/debruijn/
-<<<<<<< HEAD
 dataset = QUAKE_CROPPED_100K
-=======
-dataset = QUAKE_CROPPED_10K
->>>>>>> a38e6366
 reference_genome = MG1655-K12.fasta.gz
 
 # tip clipper:
