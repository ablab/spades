/*
 * repeat_resolver.hpp
 *
 *  Created on: May 5, 2011
 *      Author: antipov
 */

#ifndef REPEAT_RESOLVER_HPP_
#define REPEAT_RESOLVER_HPP_
#include <cmath>
#include <set>
#include <map>
#include <unordered_map>
#include <algorithm>

#include "logging.hpp"
#include "paired_info.hpp"
#include "config.hpp"
#include "omni_utils.hpp"

#include "omni_tools.hpp"
#include "omnigraph.hpp"

#include "ID_track_handler.hpp"
namespace debruijn_graph {

using omnigraph::SmartVertexIterator;
using omnigraph::Compressor;
using omnigraph::PairedInfoIndex;
using omnigraph::PairInfoIndexData;

template<class Graph>
class RepeatResolver {
	typedef typename Graph::EdgeId EdgeId;
	typedef typename Graph::VertexId VertexId;

//	typedef SmartVertexIterator<Graph> VertexIter;
//	typedef omnigraph::SmartEdgeIterator<Graph> EdgeIter;
	typedef omnigraph::PairedInfoIndex<Graph> PIIndex;
	typedef omnigraph::PairInfo<EdgeId> PairInfo;
	typedef vector<PairInfo> PairInfos;

	typedef map<VertexId, set<EdgeId> > NewVertexMap;
	typedef map<VertexId, set<VertexId> > VertexIdMap;

public:

	class EdgeInfo {

	public:
		static const int MAXD = 8;

		EdgeInfo(const PairInfo &lp_, const int dir_, const EdgeId edge_,
				const int d_) :
			lp(lp_), dir(dir_), edge(edge_), d(d_) {

		}
		inline EdgeId getEdge() {
			return edge;
		}

		bool isClose(int a, int b) {
			return (abs(a - b) < MAXD);
		}
		bool isAdjacent(EdgeInfo other_info, Graph &old_graph) {
			//			DEBUG("comparation started: " << edge);
			VertexId v_s = old_graph.EdgeStart(edge);
			VertexId v_e = old_graph.EdgeEnd(edge);
			EdgeId other_edge = other_info.getEdge();
			//			DEBUG("to " << other_edge);
			VertexId other_v_s = old_graph.EdgeStart(other_edge);
			VertexId other_v_e = old_graph.EdgeEnd(other_edge);
			//TODO: insert distance!!!
			int len = old_graph.length(edge);
			int other_len = old_graph.length(other_edge);
			int other_d = other_info.getDistance();
			if ((v_e == other_v_s && isClose(d + len, other_d)) || (v_s
					== other_v_e && isClose(d, other_d + other_len))
					|| (other_edge == edge && isClose(d, other_d))) {
				//				DEBUG("ADJACENT!");
				return true;
			} else {
				//			DEBUG("not adjacent");
				return false;
			}
		}

		inline int getDistance() {
			return d;
		}
	public:
		PairInfo lp;
		int dir;
	private:
		EdgeId edge;
		int d;

	};

	RepeatResolver(Graph &old_graph_, IdTrackHandler<Graph> &old_IDs_,
			int leap, PIIndex &ind, Graph &new_graph_,
			IdTrackHandler<Graph> &new_IDs_) :
		leap_(leap), new_graph(new_graph_), old_graph(old_graph_),
				new_IDs(new_IDs_), old_IDs(old_IDs_) {
		unordered_map<VertexId, VertexId> old_to_new;
		unordered_map<EdgeId, EdgeId> old_to_new_edge;

		size_t paired_size = 0;
		set<VertexId> vertices;
		vertices.clear();
		real_vertices.clear();
		set<EdgeId> edges;
		edges.clear();
<<<<<<< HEAD
		for(auto v_iter = old_graph.SmartVertexBegin(); !v_iter.IsEnd(); ++v_iter) {
	//		if (vertices.find(old_graph.conjugate(*v_iter)) == vertices.end())
=======
		for (VertexIter v_iter = old_graph.SmartVertexBegin(); !v_iter.IsEnd(); ++v_iter) {
			//		if (vertices.find(old_graph.conjugate(*v_iter)) == vertices.end())
>>>>>>> 7ed9875e
			{
				vertices.insert(*v_iter);
			}
		}
<<<<<<< HEAD
		for(auto e_iter = old_graph.SmartEdgeBegin(); !e_iter.IsEnd(); ++e_iter) {
		//	if (edges.find(old_graph.conjugate(*e_iter)) == edges.end())
=======
		for (EdgeIter e_iter = old_graph.SmartEdgeBegin(); !e_iter.IsEnd(); ++e_iter) {
			//	if (edges.find(old_graph.conjugate(*e_iter)) == edges.end())
>>>>>>> 7ed9875e
			{
				edges.insert(*e_iter);
			}
		}
		for (auto v_iter = vertices.begin(); v_iter != vertices.end(); ++v_iter) {
			size_t degree = old_graph.IncomingEdgeCount(*v_iter)
					+ old_graph.OutgoingEdgeCount(*v_iter);
			if (degree > 0) {
				VertexId new_vertex = new_graph.AddVertex();
				real_vertices.insert(new_vertex);
				DEBUG("Added vertex" << new_vertex <<" " << new_graph.conjugate(new_vertex));
				vertex_labels[new_vertex] = *v_iter;
				old_to_new[*v_iter] = new_vertex;
				//	old_to_new[old_graph.conjugate(*v_iter)] = new_graph.conjugate(new_vertex);
			}

		}
		for (auto e_iter = edges.begin(); e_iter != edges.end(); ++e_iter) {
			DEBUG("Adding edge from " << old_to_new[old_graph.EdgeStart(*e_iter)] <<" to " << old_to_new[old_graph.EdgeEnd(*e_iter)]);
<<<<<<< HEAD
//			DEBUG("Setting coverage to edge length " << old_graph.length(*e_iter) << "  cov: " << old_graph.coverage(*e_iter));
			EdgeId new_edge = new_graph.AddEdge(old_to_new[old_graph.EdgeStart(*e_iter)], old_to_new[old_graph.EdgeEnd(*e_iter)], old_graph.EdgeNucls(*e_iter));
			new_graph.SetCoverage(new_edge, old_graph.coverage(*e_iter) * old_graph.length(*e_iter));
=======
			//			DEBUG("Setting coverage to edge length " << old_graph.length(*e_iter) << "  cov: " << old_graph.coverage(*e_iter));
			EdgeId new_edge = new_graph.AddEdge(
					old_to_new[old_graph.EdgeStart(*e_iter)],
					old_to_new[old_graph.EdgeEnd(*e_iter)],
					old_graph.EdgeNucls(*e_iter), 0);
			new_graph.SetCoverage(new_edge,
					old_graph.coverage(*e_iter) * old_graph.length(*e_iter));
>>>>>>> 7ed9875e
			edge_labels[new_edge] = *e_iter;
			DEBUG("Adding edge " << new_edge<< " from" << *e_iter);
			old_to_new_edge[*e_iter] = new_edge;
			//			old_to_new_edge[old_graph.conjugate(*e_iter)] = new_graph.conjugate(new_edge);
			//			PairInfos tmp = ind.GetEdgeInfo(edgeIds[dir][i]);

		}
		old_to_new.clear();
		for (auto p_iter = ind.begin(), p_end_iter = ind.end(); p_iter
				!= p_end_iter; ++p_iter) {
			PairInfos pi = *p_iter;
			paired_size += pi.size();
			for (size_t j = 0; j < pi.size(); j++) {
				if (old_to_new_edge.find(pi[j].first) != old_to_new_edge.end()
						&& old_to_new_edge.find(pi[j].second)
								!= old_to_new_edge.end()) {
					TRACE("Adding pair " << pi[j].first<<"  " <<old_to_new_edge[pi[j].first] << "  " <<pi[j].second);
					PairInfo *tmp = new PairInfo(old_to_new_edge[pi[j].first],
							pi[j].second, pi[j].d, pi[j].weight);
					paired_di_data.AddPairInfo(*tmp, 0);
				} else {
					WARN("Paired Info with deleted edge! " << pi[j].first<<"  " <<pi[j].second);
				}
			}
		}
		INFO("paired info size: "<<paired_size);
		assert(leap >= 0 && leap < 100);
	}
	void ResolveRepeats();

private:
	int leap_;
	size_t RectangleResolveVertex(VertexId vid);

<<<<<<< HEAD
	size_t GenerateVertexPairedInfo(Graph &g, PairInfoIndexData<EdgeId> &ind, VertexId vid);
=======
	size_t GenerateVertexPairedInfo(Graph &g, PairInfoIndexData &ind,
			VertexId vid);
>>>>>>> 7ed9875e
	vector<typename Graph::VertexId> MultiSplit(VertexId v);
	size_t StupidPairInfoCorrector(Graph &new_graph, PairInfo &pair_info);

	void ResolveEdge(EdgeId eid);
	void dfs(vector<vector<int> > &edge_list, vector<int> &colors,
			int cur_vert, int cur_color);
	VertexIdMap vid_map;
	NewVertexMap new_map;
	Graph &new_graph;
	Graph &old_graph;
	IdTrackHandler<Graph> &new_IDs;
	IdTrackHandler<Graph> &old_IDs;
	vector<int> edge_info_colors;
	vector<EdgeInfo> edge_infos;
	PairInfoIndexData<EdgeId> paired_di_data;
	unordered_map<VertexId, VertexId> vertex_labels;
	unordered_map<EdgeId, EdgeId> edge_labels;
	set<VertexId> real_vertices;

	int sum_count;

private:
	DECL_LOGGER("RepeatResolver")
};

template<class Graph>
vector<typename Graph::VertexId> RepeatResolver<Graph>::MultiSplit(VertexId v) {
	int k = 0;
	for (size_t i = 0; i < edge_info_colors.size(); i++)
		if (edge_info_colors[i] >= k)
			k++;
	DEBUG("splitting to "<< k <<" parts");
	vector<VertexId> res;
	res.resize(k);
	if (k == 1) {
		DEBUG("NOTHING TO SPLIT:( " );
		//	res[0] = v;
		//		return res;
	}
	vector<EdgeId> edgeIds[2];
	//TODO: fix labels
	edgeIds[0] = new_graph.OutgoingEdges(v);
	edgeIds[1] = new_graph.IncomingEdges(v);
	vector<unordered_map<EdgeId, EdgeId> > new_edges(k);
	unordered_map<EdgeId, int> old_paired_coverage;
	unordered_map<EdgeId, int> new_paired_coverage;
	//Remember-because of loops there can be same edges in edgeIds[0] and edgeIds[1]
	for (int i = 0; i < k; i++) {
		res[i] = new_graph.AddVertex();
	}
	DEBUG("Vertex = "<<new_IDs.ReturnIntId(v));
	for (size_t i = 0; i < edge_info_colors.size(); i++) {
		EdgeId le = edge_infos[i].lp.first;
		if (old_paired_coverage.find(le) == old_paired_coverage.end())
			old_paired_coverage[le] = 0;
		old_paired_coverage[le] += edge_infos[i].lp.weight;
		DEBUG("EdgeID = "<<new_IDs.ReturnIntId(le)<<"("<<old_IDs.ReturnIntId(edge_labels[le])<<")"<<" PairEdgeId = "<<old_IDs.ReturnIntId(edge_infos[i].lp.second)<< " Distance = "<<edge_infos[i].lp.d<<" Provided dist = "<<edge_infos[i].getDistance()<<"Weight = "<<edge_infos[i].lp.weight<<" Color = "<<edge_info_colors[i]);
		TRACE("replacing edge " << le<<" with label " << edge_labels[le] << " "<< (new_edges[edge_info_colors[i]].find(le) == new_edges[edge_info_colors[i]].end()));

		EdgeId res_edge = NULL;
		if (edge_infos[i].dir == 0) {
			if (new_graph.EdgeStart(le) != v) {
				ERROR("Non incident edge!!!" << new_graph.EdgeStart(le) <<" instead of "<< v);
			} else {

<<<<<<< HEAD
				if (new_edges[edge_info_colors[i]].find(le) == new_edges[edge_info_colors[i]].end())
					res_edge = new_graph.AddEdge(res[edge_info_colors[i]], new_graph.EdgeEnd(le), new_graph.EdgeNucls(le));
=======
				if (new_edges[edge_info_colors[i]].find(le)
						== new_edges[edge_info_colors[i]].end())
					res_edge = new_graph.AddEdge(res[edge_info_colors[i]],
							new_graph.EdgeEnd(le), new_graph.EdgeNucls(le), 0);
>>>>>>> 7ed9875e
			}
		} else {
			if (new_graph.EdgeEnd(le) != v) {
				ERROR("Non incident edge!!!" << new_graph.EdgeEnd(le) <<" instead of "<< v);
			} else {
<<<<<<< HEAD
				if (new_edges[edge_info_colors[i]].find(le) == new_edges[edge_info_colors[i]].end())
					res_edge = new_graph.AddEdge( new_graph.EdgeStart(le),res[edge_info_colors[i]], new_graph.EdgeNucls(le));
=======
				if (new_edges[edge_info_colors[i]].find(le)
						== new_edges[edge_info_colors[i]].end())
					res_edge = new_graph.AddEdge(new_graph.EdgeStart(le),
							res[edge_info_colors[i]], new_graph.EdgeNucls(le),
							0);
>>>>>>> 7ed9875e
			}
		}
		TRACE("replaced");
		if (res_edge != NULL) {
			new_edges[edge_info_colors[i]].insert(make_pair(le, res_edge));
			edge_labels[res_edge] = edge_labels[le];
			TRACE("before replace first Edge");
			paired_di_data.ReplaceFirstEdge(edge_infos[i].lp, res_edge);

			new_paired_coverage[new_edges[edge_info_colors[i]][le]] = 0;
		} else {
			paired_di_data.ReplaceFirstEdge(edge_infos[i].lp,
					new_edges[edge_info_colors[i]][le]);
		}
		new_paired_coverage[new_edges[edge_info_colors[i]][le]] += edge_infos[i].lp.weight;
//		old_paired_coverage[le] += edge_infos[i].lp.weight;
	}
	for (int i = 0; i < k; i++) {
		for (auto edge_iter = new_edges[i].begin(); edge_iter
				!= new_edges[i].end(); edge_iter++) {
			DEBUG("setting coverage to component "<< i << ", from edgeid "<< edge_iter->first<<" length "<<new_graph.length(edge_iter->first) <<"   "<< new_graph.coverage(edge_iter->first) <<" taking "<< new_paired_coverage[edge_iter->second] <<"/"<< old_paired_coverage[edge_iter->first]);
			if ((1.0 * new_paired_coverage[edge_iter->second])
					/ old_paired_coverage[edge_iter->first] > 0.1 && (1.0
					* new_paired_coverage[edge_iter->second])
					/ old_paired_coverage[edge_iter->first] < 0.9)
				DEBUG("INTERESTING");
			new_graph.SetCoverage(
					edge_iter->second,
					new_graph.length(edge_iter->first) * new_graph.coverage(
							edge_iter->first)
							* new_paired_coverage[edge_iter->second]
							/ old_paired_coverage[edge_iter->first]);
		}
	}

	new_graph.ForceDeleteVertex(v);
	return res;

}

template<class Graph>
void RepeatResolver<Graph>::ResolveRepeats() {
	//	old_graph = g;
	//	old_index = ind;
	INFO("resolve_repeats started");
	sum_count = 0;
	bool changed = true;
	set<VertexId> vertices;
	while (changed) {
		changed = false;
		vertices.clear();
<<<<<<< HEAD
		for(auto v_iter = new_graph.SmartVertexBegin(); !v_iter.IsEnd(); ++v_iter) {
			if (vertices.find(new_graph.conjugate(*v_iter)) == vertices.end())
			{
=======
		for (VertexIter v_iter = new_graph.SmartVertexBegin(); !v_iter.IsEnd(); ++v_iter) {
			if (vertices.find(new_graph.conjugate(*v_iter)) == vertices.end()) {
>>>>>>> 7ed9875e
				vertices.insert(*v_iter);
			}
		}
		INFO("Having "<< vertices.size() << "paired vertices, trying to split");
		for (auto v_iter = real_vertices.begin(), v_end = real_vertices.end(); v_iter
				!= v_end; ++v_iter) {
			DEBUG(" resolving vertex"<<*v_iter<<" "<<GenerateVertexPairedInfo(new_graph, paired_di_data, *v_iter));
			int tcount = RectangleResolveVertex(*v_iter);
			DEBUG("Vertex "<< *v_iter<< " resolved to "<< tcount);
			sum_count += tcount;
		}
	}
	INFO("total vert" << sum_count);
	//	gvis::WriteSimple(  "repeats_resolved_siiimple.dot", "no_repeat_graph", new_graph);
}

template<class Graph>
void RepeatResolver<Graph>::dfs(vector<vector<int> > &edge_list,
		vector<int> &colors, int cur_vert, int cur_color) {
	colors[cur_vert] = cur_color;
	//	DEBUG("dfs-ing, vert num" << cur_vert << " " << cur_color);
	for (int i = 0, sz = edge_list[cur_vert].size(); i < sz; i++) {
		if (colors[edge_list[cur_vert][i]] > -1) {
			if (colors[edge_list[cur_vert][i]] != cur_color) {
				ERROR("error in dfs, neighbour to " << edge_list[cur_vert][i]);
			}
		} else {
			if (i != cur_vert) {
				dfs(edge_list, colors, edge_list[cur_vert][i], cur_color);
			}
		}
	}
}

template<class Graph>
<<<<<<< HEAD
size_t RepeatResolver<Graph>::GenerateVertexPairedInfo( Graph &new_graph, PairInfoIndexData<EdgeId> &paired_data, VertexId vid){
=======
size_t RepeatResolver<Graph>::StupidPairInfoCorrector(Graph &new_graph,
		PairInfo &pair_info) {
	std::queue<pair<EdgeId, int>> My_queue;
	EdgeId StartEdge = pair_info.first;
	EdgeId EndEdge = pair_info.second;
	int dist = pair_info.d;
	int best = dist + 100;
	DEBUG("Adjusting "<<old_IDs.ReturnIntId(edge_labels[StartEdge])<<" "<<old_IDs.ReturnIntId(EndEdge)<<" "<<dist);
	VertexId v;
	vector<EdgeId> edges;
	int len;
	pair<EdgeId, int> Prev_pair;
	if (edge_labels[StartEdge] == EndEdge) {
		if (abs(dist < 100))
			best = 0;
	}
	v = new_graph.EdgeEnd(StartEdge);
	edges = new_graph.OutgoingEdges(v);
	len = new_graph.length(StartEdge);
	for (size_t i = 0; i < edges.size(); i++) {
		Prev_pair = make_pair(edges[i], len);
		My_queue.push(make_pair(edges[i], len));
		DEBUG("Push ("<<old_IDs.ReturnIntId(edge_labels[edges[i]])<<","<<len<<") ->"<<My_queue.size());
	}
	while (My_queue.size() > 0) {
		pair<EdgeId, int> Cur_pair = My_queue.front();
		My_queue.pop();
		if (abs(Cur_pair.second - dist) < abs(best - dist)) {
			if (edge_labels[Cur_pair.first] == EndEdge) {
				best = Cur_pair.second;
				DEBUG("New best "<<best);
			}
			v = new_graph.EdgeEnd(Cur_pair.first);
			edges.clear();
			edges = new_graph.OutgoingEdges(v);
			len = new_graph.length(Cur_pair.first) + Cur_pair.second;
			for (size_t i = 0; i < edges.size(); i++) {
				if ((edges[i] == Prev_pair.first) && (len == Prev_pair.second)) {
					DEBUG("SKIP "<<My_queue.size());
				} else {
					Prev_pair = make_pair(edges[i], len);
					My_queue.push(make_pair(edges[i], len));
					DEBUG("Push ("<<edges[i]<<") "<<old_IDs.ReturnIntId(edge_labels[edges[i]])<<","<<len<<") ->"<<My_queue.size());

				}
			}

		}

	}
	pair_info.d = best;
	return 0;
}

template<class Graph>
size_t RepeatResolver<Graph>::GenerateVertexPairedInfo(Graph &new_graph,
		PairInfoIndexData &paired_data, VertexId vid) {
>>>>>>> 7ed9875e
	DEBUG("Generate vertex paired info for:  " << vid);
	//	DEBUG(new_graph.conjugate(vid));
	edge_infos.clear();
	vector<EdgeId> edgeIds[2];
	edgeIds[0] = new_graph.OutgoingEdges(vid);
	edgeIds[1] = new_graph.IncomingEdges(vid);
	vector<set<EdgeId> > paired_edges;
	DEBUG(edgeIds[0].size()<< "  " << edgeIds[1].size());
	paired_edges.resize(edgeIds[0].size() + edgeIds[1].size());

	int mult = 1;
	set<EdgeId> neighbours;
	for (int dir = 0; dir < 2; dir++) {
		for (int i = 0, n = edgeIds[dir].size(); i < n; i++) {
			PairInfos tmp = paired_di_data.GetEdgeInfos(edgeIds[dir][i]);
			for (int j = 0, sz = tmp.size(); j < sz; j++) {
				EdgeId right_id = tmp[j].second;
				EdgeId left_id = tmp[j].first;
				int d = tmp[j].d;
				//				int w = tmp[j].weight;
				//				if (w < 10) continue;
				int dif_d = 0;
				//				if ((d >=new_graph.length(left_id))||(edge_labels[left_id] == right_id ))
				{
					if ((dir == 1) && (edge_labels[left_id] != right_id)) {
						dif_d = new_graph.length(left_id);

					}
					if (d * mult > 0) {
						StupidPairInfoCorrector(new_graph, tmp[j]);
						if (abs(tmp[j].d - d) > 5)
							continue;
						DEBUG("PairInfo "<<edge_labels[left_id]<<" "<<right_id<<" "<<d<< " corrected into "<<tmp[j].d)
						EdgeInfo ei(tmp[j], dir, right_id, tmp[j].d - dif_d);
						edge_infos.push_back(ei);
						//					DEBUG(right_id);
						neighbours.insert(right_id);
					}

				}
			}
		}
	}
	return neighbours.size();
}

template<class Graph>
size_t RepeatResolver<Graph>::RectangleResolveVertex(VertexId vid) {
	DEBUG("Rectangle resolve vertex started");
	int size = edge_infos.size();
	edge_info_colors.resize(size);
	for (int i = 0; i < size; i++) {
		edge_info_colors[i] = -1;
	}
	vector<vector<int> > neighbours;
	neighbours.resize(size);
	DEBUG("constructing edge-set");
	set<EdgeId> edges;
	edges.clear();

<<<<<<< HEAD
	for(auto e_iter = old_graph.SmartEdgeBegin(); !e_iter.IsEnd(); ++e_iter) {
=======
	for (EdgeIter e_iter = old_graph.SmartEdgeBegin(); !e_iter.IsEnd(); ++e_iter) {
>>>>>>> 7ed9875e
		{
			edges.insert(*e_iter);
		}
	}
	DEBUG("checking edge-infos ");
	for (int i = 0; i < size; i++) {
		if (edges.find(edge_infos[i].getEdge()) == edges.end()) {
			ERROR("fake edge: "<< edge_infos[i].getEdge());
		}
	}
	for (int i = 0; i < size; i++) {
		//		DEBUG("Filling " << i << " element");
		if (edges.find(edge_infos[i].getEdge()) == edges.end()) {
			ERROR("fake edge");
		}
		neighbours[i].resize(0);
		for (int j = 0; j < size; j++) {

			if (edge_infos[i].isAdjacent(edge_infos[j], old_graph)) {
				neighbours[i].push_back(j);
			}
		}
	}
	int cur_color = 0;
	DEBUG("dfs started");
	for (int i = 0; i < size; i++) {
		if (edge_info_colors[i] == -1) {
			dfs(neighbours, edge_info_colors, i, cur_color);
			cur_color++;
		}
	}
	MultiSplit(vid);
	return cur_color;
}

}

#endif /* REPEAT_RESOLVER_HPP_ */<|MERGE_RESOLUTION|>--- conflicted
+++ resolved
@@ -111,24 +111,14 @@
 		real_vertices.clear();
 		set<EdgeId> edges;
 		edges.clear();
-<<<<<<< HEAD
 		for(auto v_iter = old_graph.SmartVertexBegin(); !v_iter.IsEnd(); ++v_iter) {
 	//		if (vertices.find(old_graph.conjugate(*v_iter)) == vertices.end())
-=======
-		for (VertexIter v_iter = old_graph.SmartVertexBegin(); !v_iter.IsEnd(); ++v_iter) {
-			//		if (vertices.find(old_graph.conjugate(*v_iter)) == vertices.end())
->>>>>>> 7ed9875e
 			{
 				vertices.insert(*v_iter);
 			}
 		}
-<<<<<<< HEAD
 		for(auto e_iter = old_graph.SmartEdgeBegin(); !e_iter.IsEnd(); ++e_iter) {
 		//	if (edges.find(old_graph.conjugate(*e_iter)) == edges.end())
-=======
-		for (EdgeIter e_iter = old_graph.SmartEdgeBegin(); !e_iter.IsEnd(); ++e_iter) {
-			//	if (edges.find(old_graph.conjugate(*e_iter)) == edges.end())
->>>>>>> 7ed9875e
 			{
 				edges.insert(*e_iter);
 			}
@@ -148,19 +138,13 @@
 		}
 		for (auto e_iter = edges.begin(); e_iter != edges.end(); ++e_iter) {
 			DEBUG("Adding edge from " << old_to_new[old_graph.EdgeStart(*e_iter)] <<" to " << old_to_new[old_graph.EdgeEnd(*e_iter)]);
-<<<<<<< HEAD
-//			DEBUG("Setting coverage to edge length " << old_graph.length(*e_iter) << "  cov: " << old_graph.coverage(*e_iter));
-			EdgeId new_edge = new_graph.AddEdge(old_to_new[old_graph.EdgeStart(*e_iter)], old_to_new[old_graph.EdgeEnd(*e_iter)], old_graph.EdgeNucls(*e_iter));
-			new_graph.SetCoverage(new_edge, old_graph.coverage(*e_iter) * old_graph.length(*e_iter));
-=======
 			//			DEBUG("Setting coverage to edge length " << old_graph.length(*e_iter) << "  cov: " << old_graph.coverage(*e_iter));
 			EdgeId new_edge = new_graph.AddEdge(
 					old_to_new[old_graph.EdgeStart(*e_iter)],
 					old_to_new[old_graph.EdgeEnd(*e_iter)],
-					old_graph.EdgeNucls(*e_iter), 0);
+					old_graph.EdgeNucls(*e_iter));
 			new_graph.SetCoverage(new_edge,
 					old_graph.coverage(*e_iter) * old_graph.length(*e_iter));
->>>>>>> 7ed9875e
 			edge_labels[new_edge] = *e_iter;
 			DEBUG("Adding edge " << new_edge<< " from" << *e_iter);
 			old_to_new_edge[*e_iter] = new_edge;
@@ -195,12 +179,8 @@
 	int leap_;
 	size_t RectangleResolveVertex(VertexId vid);
 
-<<<<<<< HEAD
-	size_t GenerateVertexPairedInfo(Graph &g, PairInfoIndexData<EdgeId> &ind, VertexId vid);
-=======
-	size_t GenerateVertexPairedInfo(Graph &g, PairInfoIndexData &ind,
+	size_t GenerateVertexPairedInfo(Graph &g, PairInfoIndexData<EdgeId> &ind,
 			VertexId vid);
->>>>>>> 7ed9875e
 	vector<typename Graph::VertexId> MultiSplit(VertexId v);
 	size_t StupidPairInfoCorrector(Graph &new_graph, PairInfo &pair_info);
 
@@ -266,30 +246,17 @@
 				ERROR("Non incident edge!!!" << new_graph.EdgeStart(le) <<" instead of "<< v);
 			} else {
 
-<<<<<<< HEAD
-				if (new_edges[edge_info_colors[i]].find(le) == new_edges[edge_info_colors[i]].end())
-					res_edge = new_graph.AddEdge(res[edge_info_colors[i]], new_graph.EdgeEnd(le), new_graph.EdgeNucls(le));
-=======
 				if (new_edges[edge_info_colors[i]].find(le)
 						== new_edges[edge_info_colors[i]].end())
 					res_edge = new_graph.AddEdge(res[edge_info_colors[i]],
-							new_graph.EdgeEnd(le), new_graph.EdgeNucls(le), 0);
->>>>>>> 7ed9875e
+							new_graph.EdgeEnd(le), new_graph.EdgeNucls(le));
 			}
 		} else {
 			if (new_graph.EdgeEnd(le) != v) {
 				ERROR("Non incident edge!!!" << new_graph.EdgeEnd(le) <<" instead of "<< v);
 			} else {
-<<<<<<< HEAD
 				if (new_edges[edge_info_colors[i]].find(le) == new_edges[edge_info_colors[i]].end())
 					res_edge = new_graph.AddEdge( new_graph.EdgeStart(le),res[edge_info_colors[i]], new_graph.EdgeNucls(le));
-=======
-				if (new_edges[edge_info_colors[i]].find(le)
-						== new_edges[edge_info_colors[i]].end())
-					res_edge = new_graph.AddEdge(new_graph.EdgeStart(le),
-							res[edge_info_colors[i]], new_graph.EdgeNucls(le),
-							0);
->>>>>>> 7ed9875e
 			}
 		}
 		TRACE("replaced");
@@ -341,14 +308,9 @@
 	while (changed) {
 		changed = false;
 		vertices.clear();
-<<<<<<< HEAD
 		for(auto v_iter = new_graph.SmartVertexBegin(); !v_iter.IsEnd(); ++v_iter) {
 			if (vertices.find(new_graph.conjugate(*v_iter)) == vertices.end())
 			{
-=======
-		for (VertexIter v_iter = new_graph.SmartVertexBegin(); !v_iter.IsEnd(); ++v_iter) {
-			if (vertices.find(new_graph.conjugate(*v_iter)) == vertices.end()) {
->>>>>>> 7ed9875e
 				vertices.insert(*v_iter);
 			}
 		}
@@ -384,9 +346,6 @@
 }
 
 template<class Graph>
-<<<<<<< HEAD
-size_t RepeatResolver<Graph>::GenerateVertexPairedInfo( Graph &new_graph, PairInfoIndexData<EdgeId> &paired_data, VertexId vid){
-=======
 size_t RepeatResolver<Graph>::StupidPairInfoCorrector(Graph &new_graph,
 		PairInfo &pair_info) {
 	std::queue<pair<EdgeId, int>> My_queue;
@@ -443,8 +402,7 @@
 
 template<class Graph>
 size_t RepeatResolver<Graph>::GenerateVertexPairedInfo(Graph &new_graph,
-		PairInfoIndexData &paired_data, VertexId vid) {
->>>>>>> 7ed9875e
+		PairInfoIndexData<EdgeId> &paired_data, VertexId vid) {
 	DEBUG("Generate vertex paired info for:  " << vid);
 	//	DEBUG(new_graph.conjugate(vid));
 	edge_infos.clear();
@@ -505,11 +463,7 @@
 	set<EdgeId> edges;
 	edges.clear();
 
-<<<<<<< HEAD
 	for(auto e_iter = old_graph.SmartEdgeBegin(); !e_iter.IsEnd(); ++e_iter) {
-=======
-	for (EdgeIter e_iter = old_graph.SmartEdgeBegin(); !e_iter.IsEnd(); ++e_iter) {
->>>>>>> 7ed9875e
 		{
 			edges.insert(*e_iter);
 		}
