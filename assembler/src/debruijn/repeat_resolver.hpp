--- conflicted
+++ resolved
@@ -337,26 +337,17 @@
 //				int w = tmp[j].weight;
 //				if (w < 10) continue;
 				int new_d = d;
-<<<<<<< HEAD
-				if ((d >=new_graph.length(left_id))||(edge_labels[left_id] == right_id ))
+//				if ((d >=new_graph.length(left_id))||(edge_labels[left_id] == right_id ))
 				{
 					if (dir == 1)
 						new_d -= new_graph.length(left_id);
-					if (d * mult > 0) {
+					if (d * mult > 0 && (new_d <= 500)) {
 						EdgeInfo ei(tmp[j], dir, right_id, new_d);
 						edge_infos.push_back(ei);
 						//					DEBUG(right_id);
 						neighbours.insert(right_id);
 					}
-=======
-				if (dir == 1)
-					new_d -= new_graph.length(left_id);
-				if (d * mult > 0 && (new_d <= 500)) {
-					EdgeInfo ei(tmp[j], dir, right_id, new_d);
-					edge_infos.push_back(ei);
-//					DEBUG(right_id);
-					neighbours.insert(right_id);
->>>>>>> 455a2d1a
+
 				}
 			}
 		}
