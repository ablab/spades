/*
 * repeat_resolver.hpp
 *
 *  Created on: May 5, 2011
 *      Author: antipov
 */

#ifndef REPEAT_RESOLVER_HPP_
#define REPEAT_RESOLVER_HPP_
#include <cmath>
#include <set>
#include <map>
#include <unordered_map>
#include <algorithm>

#include "logging.hpp"
#include "paired_info.hpp"
#include "config.hpp"
#include "omni_utils.hpp"

#include "omni_tools.hpp"
#include "omnigraph.hpp"

#include "ID_track_handler.hpp"
#include "dijkstra.hpp"

namespace debruijn_graph {

#define MAX_DISTANCE_CORRECTION 10


using omnigraph::SmartVertexIterator;
using omnigraph::Compressor;
using omnigraph::PairedInfoIndex;
using omnigraph::PairInfoIndexData;

template<class Graph>
class RepeatResolver {
	typedef typename Graph::EdgeId EdgeId;
	typedef typename Graph::VertexId VertexId;

	//	typedef SmartVertexIterator<Graph> VertexIter;
	//	typedef omnigraph::SmartEdgeIterator<Graph> EdgeIter;
	typedef omnigraph::PairedInfoIndex<Graph> PIIndex;
	typedef omnigraph::PairInfo<EdgeId> PairInfo;
	typedef vector<PairInfo> PairInfos;

	typedef map<VertexId, set<EdgeId> > NewVertexMap;
	typedef map<VertexId, set<VertexId> > VertexIdMap;

public:

	class EdgeInfo {
	public:
		static const int MAXD = 2;
		static const int MAXSKIPDIST = 4;

		EdgeInfo(const PairInfo &lp_, const int dir_, const EdgeId edge_,
				const int d_) :
			lp(lp_), dir(dir_), edge(edge_), d(d_) {

		}
		inline EdgeId getEdge() {
			return edge;
		}

		bool isClose(int a, int b) {
			return (abs(a - b) < MAXD);
		}
		bool isAdjacent(EdgeInfo other_info, Graph &old_graph, Graph &new_graph) {
			//			DEBUG("comparation started: " << edge);
			VertexId v_s = old_graph.EdgeStart(edge);
			VertexId v_e = old_graph.EdgeEnd(edge);
			EdgeId other_edge = other_info.getEdge();
			//			DEBUG("to " << other_edge);
			VertexId other_v_s = old_graph.EdgeStart(other_edge);
			VertexId other_v_e = old_graph.EdgeEnd(other_edge);
			//TODO: insert distance!!!
			int len = old_graph.length(edge);
			int other_len = old_graph.length(other_edge);
			int other_d = other_info.getDistance();

			if ((other_edge == edge) && (isClose(d, other_d)))
				return true;
//ToDo: Understand if it is very dirty hack.
<<<<<<< HEAD
			if (lp.first!=other_info.lp.first)
			if ((new_graph.EdgeStart(lp.first) != new_graph.EdgeEnd(lp.first)) && (new_graph.EdgeStart(other_info.lp.first) != new_graph.EdgeEnd(other_info.lp.first))){
=======
			if ((lp.first != other_info.lp.first) && (new_graph.EdgeStart(lp.first) != new_graph.EdgeEnd(lp.first)) && (new_graph.EdgeStart(other_info.lp.first) != new_graph.EdgeEnd(other_info.lp.first))){
>>>>>>> 1bbb1e6b
				if ((new_graph.EdgeStart(lp.first) == new_graph.EdgeStart(other_info.lp.first) ) || (new_graph.EdgeEnd(lp.first) == new_graph.EdgeEnd(other_info.lp.first)))
					return false;
			}

//TODO:: SHURIK! UBERI ZA SOBOJ !!!
			BoundedDijkstra<Graph, int> dij(old_graph, MAXSKIPDIST);
			dij.run(v_e);
			if (dij.DistanceCounted(other_v_s))
				if (isClose(d + len + dij.GetDistance(other_v_s), other_d))
					return true;

			dij.run(other_v_e);
			if (dij.DistanceCounted(v_s))
				if (isClose(other_d + other_len + dij.GetDistance(v_s), d))
					return true;

			if ((v_e == other_v_s && isClose(d + len, other_d)) || (v_s
					== other_v_e && isClose(d, other_d + other_len))
					|| (other_edge == edge && isClose(d, other_d))) {
				//				DEBUG("ADJACENT!");
				return true;
			} else {
				//			DEBUG("not adjacent");
				return false;
			}

			return false;
		}

		inline int getDistance() {
			return d;
		}
	public:
		PairInfo lp;
		int dir;
	private:
		EdgeId edge;
		int d;

	};

	RepeatResolver(Graph &old_graph_, IdTrackHandler<Graph> &old_IDs_,
			int leap, PIIndex &ind, Graph &new_graph_,
			IdTrackHandler<Graph> &new_IDs_) :
		leap_(leap), new_graph(new_graph_), old_graph(old_graph_), new_IDs(
				new_IDs_), old_IDs(old_IDs_) {
		unordered_map<VertexId, VertexId> old_to_new;
		unordered_map<EdgeId, EdgeId> old_to_new_edge;

		size_t paired_size = 0;
		set<VertexId> vertices;
		vertices.clear();
		real_vertices.clear();
		set<EdgeId> edges;
		edges.clear();
		for (auto v_iter = old_graph.SmartVertexBegin(); !v_iter.IsEnd(); ++v_iter) {
			//		if (vertices.find(old_graph.conjugate(*v_iter)) == vertices.end())
			{
				vertices.insert(*v_iter);
				DEBUG(*v_iter);
			}
		}
		for (auto e_iter = old_graph.SmartEdgeBegin(); !e_iter.IsEnd(); ++e_iter) {
			//	if (edges.find(old_graph.conjugate(*e_iter)) == edges.end())
			{
				edges.insert(*e_iter);
			}
		}
		for (auto v_iter = vertices.begin(); v_iter != vertices.end(); ++v_iter) {
			size_t degree = old_graph.IncomingEdgeCount(*v_iter)
					+ old_graph.OutgoingEdgeCount(*v_iter);
			if (degree > 0)
			{
				VertexId new_vertex = new_graph.AddVertex();
				real_vertices.insert(new_vertex);
				DEBUG("Added vertex" << new_vertex);// <<" " << new_graph.conjugate(new_vertex));
				vertex_labels[new_vertex] = *v_iter;
				old_to_new[*v_iter] = new_vertex;
				//	old_to_new[old_graph.conjugate(*v_iter)] = new_graph.conjugate(new_vertex);
			}

		}
		for (auto e_iter = edges.begin(); e_iter != edges.end(); ++e_iter) {
			DEBUG("Adding edge from " << old_to_new[old_graph.EdgeStart(*e_iter)] <<" to " << old_to_new[old_graph.EdgeEnd(*e_iter)]);
			//			DEBUG("Setting coverage to edge length " << old_graph.length(*e_iter) << "  cov: " << old_graph.coverage(*e_iter));
			EdgeId new_edge = new_graph.AddEdge(old_to_new[old_graph.EdgeStart(
					*e_iter)], old_to_new[old_graph.EdgeEnd(*e_iter)],
					old_graph.EdgeNucls(*e_iter));
			new_graph.SetCoverage(new_edge, old_graph.coverage(*e_iter)
					* old_graph.length(*e_iter));
//			new_graph.SetCoverage(new_graph.conjugate(new_edge), 0);
			edge_labels[new_edge] = *e_iter;
			DEBUG("Adding edge " << new_edge<< " from" << *e_iter);
			old_to_new_edge[*e_iter] = new_edge;
			//			old_to_new_edge[old_graph.conjugate(*e_iter)] = new_graph.conjugate(new_edge);
			//			PairInfos tmp = ind.GetEdgeInfo(edgeIds[dir][i]);

		}
		old_to_new.clear();
		for (auto p_iter = ind.begin(), p_end_iter = ind.end(); p_iter
				!= p_end_iter; ++p_iter) {
			PairInfos pi = *p_iter;
			paired_size += pi.size();
			for (size_t j = 0; j < pi.size(); j++) {
				if (old_to_new_edge.find(pi[j].first) != old_to_new_edge.end()
						&& old_to_new_edge.find(pi[j].second)
								!= old_to_new_edge.end()) {
					TRACE("Adding pair " << pi[j].first<<"  " <<old_to_new_edge[pi[j].first] << "  " <<pi[j].second);
					PairInfo *tmp = new PairInfo(old_to_new_edge[pi[j].first],
							pi[j].second, pi[j].d, pi[j].weight);
					paired_di_data.AddPairInfo(*tmp, 0);
				} else {
					WARN("Paired Info with deleted edge! " << pi[j].first<<"  " <<pi[j].second);
				}
			}
		}
		DEBUG("May be size is " << ind.size());
		INFO("paired info size: "<<paired_size);
		assert(leap >= 0 && leap < 100);
	}
	void ResolveRepeats(const string& output_folder);

private:
	int leap_;
	size_t RectangleResolveVertex(VertexId vid);

	size_t GenerateVertexPairedInfo(Graph &g, PairInfoIndexData<EdgeId> &ind,
			VertexId vid);
	vector<typename Graph::VertexId> MultiSplit(VertexId v);
	size_t StupidPairInfoCorrector(Graph &new_graph, PairInfo &pair_info);
	size_t StupidPairInfoCorrectorByOldGraph(Graph &new_graph, PairInfo &pair_info);
	bool CorrectedAndNotFiltered(Graph &new_graph, PairInfo &pair_inf);

	void ResolveEdge(EdgeId eid);
	void dfs(vector<vector<int> > &edge_list, vector<int> &colors,
			int cur_vert, int cur_color);
	VertexIdMap vid_map;
	NewVertexMap new_map;
	Graph &new_graph;
	Graph &old_graph;
	IdTrackHandler<Graph> &new_IDs;
	IdTrackHandler<Graph> &old_IDs;
	vector<int> edge_info_colors;
	vector<EdgeInfo> edge_infos;
	PairInfoIndexData<EdgeId> paired_di_data;
	unordered_map<VertexId, VertexId> vertex_labels;
	unordered_map<EdgeId, EdgeId> edge_labels;
	set<VertexId> real_vertices;

	int sum_count;

private:
	DECL_LOGGER("RepeatResolver")
};

template<class Graph>
vector<typename Graph::VertexId> RepeatResolver<Graph>::MultiSplit(VertexId v) {
	int k = 0;
	for (size_t i = 0; i < edge_info_colors.size(); i++)
		if (edge_info_colors[i] >= k)
			k++;
	DEBUG("splitting to "<< k <<" parts");
	vector<VertexId> res;
	res.resize(k);
	if (k == 1) {
		DEBUG("NOTHING TO SPLIT:( " );
		//	res[0] = v;
		//		return res;
	}
	vector<EdgeId> edgeIds[2];
	//TODO: fix labels
	edgeIds[0] = new_graph.OutgoingEdges(v);
	edgeIds[1] = new_graph.IncomingEdges(v);
	vector<unordered_map<EdgeId, EdgeId> > new_edges(k);
	unordered_map<EdgeId, int> old_paired_coverage;
	unordered_map<EdgeId, int> new_paired_coverage;
	//Remember-because of loops there can be same edges in edgeIds[0] and edgeIds[1]
	for (int i = 0; i < k; i++) {
		res[i] = new_graph.AddVertex();
	}
	DEBUG("Vertex = "<<new_IDs.ReturnIntId(v));
	for (size_t i = 0; i < edge_info_colors.size(); i++) {
		EdgeId le = edge_infos[i].lp.first;
		if (old_paired_coverage.find(le) == old_paired_coverage.end())
			old_paired_coverage[le] = 0;
		old_paired_coverage[le] += edge_infos[i].lp.weight;
		DEBUG("EdgeID = "<<new_IDs.ReturnIntId(le)<<"("<<old_IDs.ReturnIntId(edge_labels[le])<<")"<<" PairEdgeId = "<<old_IDs.ReturnIntId(edge_infos[i].lp.second)<< " Distance = "<<edge_infos[i].lp.d<<" Provided dist = "<<edge_infos[i].getDistance()<<"Weight = "<<edge_infos[i].lp.weight<<" Color = "<<edge_info_colors[i]);
		TRACE("replacing edge " << le<<" with label " << edge_labels[le] << " "<< (new_edges[edge_info_colors[i]].find(le) == new_edges[edge_info_colors[i]].end()));

		EdgeId res_edge = NULL;
		if (edge_infos[i].dir == 0) {
			if (new_graph.EdgeStart(le) != v) {
				ERROR("Non incident edge!!!" << new_graph.EdgeStart(le) <<" instead of "<< v);
			} else {

				if (new_edges[edge_info_colors[i]].find(le)
						== new_edges[edge_info_colors[i]].end())
					res_edge = new_graph.AddEdge(res[edge_info_colors[i]],
							new_graph.EdgeEnd(le), new_graph.EdgeNucls(le));
			}
		} else {
			if (new_graph.EdgeEnd(le) != v) {
				ERROR("Non incident edge!!!" << new_graph.EdgeEnd(le) <<" instead of "<< v);
			} else {
				if (new_edges[edge_info_colors[i]].find(le)
						== new_edges[edge_info_colors[i]].end())
					res_edge = new_graph.AddEdge(new_graph.EdgeStart(le),
							res[edge_info_colors[i]], new_graph.EdgeNucls(le));
			}
		}
		TRACE("replaced");
		if (res_edge != NULL) {
			new_edges[edge_info_colors[i]].insert(make_pair(le, res_edge));
			edge_labels[res_edge] = edge_labels[le];
			TRACE("before replace first Edge");
			paired_di_data.ReplaceFirstEdge(edge_infos[i].lp, res_edge);

			new_paired_coverage[new_edges[edge_info_colors[i]][le]] = 0;
		} else {
			paired_di_data.ReplaceFirstEdge(edge_infos[i].lp,
					new_edges[edge_info_colors[i]][le]);
		}
		new_paired_coverage[new_edges[edge_info_colors[i]][le]]
				+= edge_infos[i].lp.weight;
		//		old_paired_coverage[le] += edge_infos[i].lp.weight;
	}
	for (int i = 0; i < k; i++) {
		for (auto edge_iter = new_edges[i].begin(); edge_iter
				!= new_edges[i].end(); edge_iter++) {
			DEBUG("setting coverage to component "<< i << ", from edgeid "<< edge_iter->first<<"("<< new_IDs.ReturnIntId(edge_iter->first)<<")"<<" length "<<new_graph.length(edge_iter->first) <<"   "<< new_graph.coverage(edge_iter->first) <<" taking "<< new_paired_coverage[edge_iter->second] <<"/"<< old_paired_coverage[edge_iter->first]<<" to edgeid "<< edge_iter->second<<"("<< new_IDs.ReturnIntId(edge_iter->second)<<")");
			if ((1.0 * new_paired_coverage[edge_iter->second])
					/ old_paired_coverage[edge_iter->first] > 0.1 && (1.0
					* new_paired_coverage[edge_iter->second])
					/ old_paired_coverage[edge_iter->first] < 0.9)
				DEBUG("INTERESTING");
			new_graph.SetCoverage(edge_iter->second, new_graph.length(
					edge_iter->first) * new_graph.coverage(edge_iter->first)
					* new_paired_coverage[edge_iter->second]
					/ old_paired_coverage[edge_iter->first]);
//			new_graph.SetCoverage(new_graph.conjugate(edge_iter->second), 0);
		}
	}

	new_graph.ForceDeleteVertex(v);
	return res;

}

template<class Graph>
void RepeatResolver<Graph>::ResolveRepeats(const string& output_folder) {
	//	old_graph = g;
	//	old_index = ind;
	INFO("resolve_repeats started");
	sum_count = 0;
	bool changed = true;
	set<VertexId> vertices;
	while (changed) {
		changed = false;
		vertices.clear();
		for (auto v_iter = new_graph.SmartVertexBegin(); !v_iter.IsEnd(); ++v_iter) {
//			if (vertices.find(new_graph.conjugate(*v_iter)) == vertices.end()) {
				vertices.insert(*v_iter);
//			}
		}
		INFO("Having "<< vertices.size() << "paired vertices, trying to split");
		RealIdGraphLabeler<Graph> IdTrackLabelerAfter(new_graph, new_IDs);
		int GraphCnt = 0;

		omnigraph::WriteSimple(output_folder + "resolve_" + ToString(GraphCnt)
				+ ".dot", "no_repeat_graph", new_graph, IdTrackLabelerAfter);

		for (auto v_iter = real_vertices.begin(), v_end = real_vertices.end(); v_iter
				!= v_end; ++v_iter) {
			DEBUG(" resolving vertex"<<*v_iter<<" "<<GenerateVertexPairedInfo(new_graph, paired_di_data, *v_iter));
			int tcount = RectangleResolveVertex(*v_iter);
			DEBUG("Vertex "<< *v_iter<< " resolved to "<< tcount);
			sum_count += tcount;
			GraphCnt++;
			omnigraph::WriteSimple(output_folder + "resolve_" + ToString(GraphCnt)
					+ ".dot", "no_repeat_graph", new_graph, IdTrackLabelerAfter);
		}
	}
	INFO("total vert" << sum_count);
	//	gvis::WriteSimple(  "repeats_resolved_siiimple.dot", "no_repeat_graph", new_graph);
}

template<class Graph>
void RepeatResolver<Graph>::dfs(vector<vector<int> > &edge_list,
		vector<int> &colors, int cur_vert, int cur_color) {
	colors[cur_vert] = cur_color;
	//	DEBUG("dfs-ing, vert num" << cur_vert << " " << cur_color);
	for (int i = 0, sz = edge_list[cur_vert].size(); i < sz; i++) {
		if (colors[edge_list[cur_vert][i]] > -1) {
			if (colors[edge_list[cur_vert][i]] != cur_color) {
				ERROR("error in dfs, neighbour to " << edge_list[cur_vert][i] << " cur_color: "<< cur_color);
			}
		} else {
			if (i != cur_vert) {
				dfs(edge_list, colors, edge_list[cur_vert][i], cur_color);
			}
		}
	}
}


template<class Graph>
size_t RepeatResolver<Graph>::StupidPairInfoCorrector(Graph &new_graph,
		PairInfo &pair_info) {
	std::multimap<int, EdgeId> Map_queue;
	EdgeId StartEdge = pair_info.first;
	EdgeId EndEdge = pair_info.second;
	int dist = pair_info.d;
	int best = dist + MAX_DISTANCE_CORRECTION+3;
	//	DEBUG("Adjusting "<<old_IDs.ReturnIntId(edge_labels[StartEdge])<<" "<<old_IDs.ReturnIntId(EndEdge)<<" "<<dist);
	VertexId v;
	vector<EdgeId> edges;
	int len;
	pair<EdgeId, int> Prev_pair;
	if (edge_labels[StartEdge] == EndEdge) {
		if (abs(dist) < MAX_DISTANCE_CORRECTION)
			best = 0;
	}
	v = new_graph.EdgeEnd(StartEdge);
	edges = new_graph.OutgoingEdges(v);
	len = new_graph.length(StartEdge);
	for (size_t i = 0; i < edges.size(); i++) {
		//		Prev_pair = make_pair(edges[i], len);
		Map_queue.insert(make_pair(len, edges[i]));
		//		DEBUG("Push ("<<old_IDs.ReturnIntId(edge_labels[edges[i]])<<","<<len<<") ->"<<Map_queue.size());
	}
	while (Map_queue.size() > 0) {
		pair<int, EdgeId> Cur_pair = *(Map_queue.begin());
		//		My_queue.pop();
		Map_queue.erase(Map_queue.begin());
		if (Cur_pair.first - dist < abs(best - dist)) {
			if (edge_labels[Cur_pair.second] == EndEdge) {
				if (abs(Cur_pair.first - dist) < abs(best - dist))
					best = Cur_pair.first;
				//			DEBUG("New best "<<best);
			}
			v = new_graph.EdgeEnd(Cur_pair.second);
			edges.clear();
			edges = new_graph.OutgoingEdges(v);
			len = new_graph.length(Cur_pair.second) + Cur_pair.first;
			for (size_t i = 0; i < edges.size(); i++) {
				//				if ((edges[i] == Prev_pair.second) && (len == Prev_pair.first)) {
				//					DEBUG("SKIP "<<My_queue.size());
				//				} else
				{
					//					Prev_pair = make_pair(edges[i], len);
					typename std::multimap<int, EdgeId>::iterator Map_iter;

					Map_iter = Map_queue.find(len);
					while (Map_iter != Map_queue.end()) {
						if (Map_iter->first != len) {
							Map_iter = Map_queue.end();
							break;
						}
						if (Map_iter->second == edges[i])
							break;
						++Map_iter;
					}

					if (Map_iter == Map_queue.end()) {
						Map_queue.insert(make_pair(len, edges[i]));
						//						DEBUG("Push ("<<edges[i]<<") "<<old_IDs.ReturnIntId(edge_labels[edges[i]])<<","<<len<<") ->"<<Map_queue.size());
					}
				}
			}
		}
	}
	pair_info.d = best;
	return 0;
}


template<class Graph>
size_t RepeatResolver<Graph>::StupidPairInfoCorrectorByOldGraph(Graph &new_graph,
		PairInfo &pair_info) {
	std::multimap<int, EdgeId> Map_queue;
	EdgeId StartEdge = edge_labels[pair_info.first];
	EdgeId EndEdge = pair_info.second;
	int dist = pair_info.d;
	int best = dist + MAX_DISTANCE_CORRECTION+3;
	//	DEBUG("Adjusting "<<old_IDs.ReturnIntId(edge_labels[StartEdge])<<" "<<old_IDs.ReturnIntId(EndEdge)<<" "<<dist);
	VertexId v;
	vector<EdgeId> edges;
	int len;
	pair<EdgeId, int> Prev_pair;
	if (StartEdge == EndEdge) {
		if (abs(dist) < MAX_DISTANCE_CORRECTION)
			best = 0;
	}
	v = old_graph.EdgeEnd(StartEdge);
	edges = old_graph.OutgoingEdges(v);
	len = old_graph.length(StartEdge);
	for (size_t i = 0; i < edges.size(); i++) {
		//		Prev_pair = make_pair(edges[i], len);
		Map_queue.insert(make_pair(len, edges[i]));
		//		DEBUG("Push ("<<old_IDs.ReturnIntId(edge_labels[edges[i]])<<","<<len<<") ->"<<Map_queue.size());
	}
	while (Map_queue.size() > 0) {
		pair<int, EdgeId> Cur_pair = *(Map_queue.begin());
		//		My_queue.pop();
		Map_queue.erase(Map_queue.begin());
		if (Cur_pair.first - dist < abs(best - dist)) {
			if (Cur_pair.second == EndEdge) {
				if (abs(Cur_pair.first - dist) < abs(best - dist))
					best = Cur_pair.first;
				//			DEBUG("New best "<<best);
			}
			v = old_graph.EdgeEnd(Cur_pair.second);
			edges.clear();
			edges = old_graph.OutgoingEdges(v);
			len = old_graph.length(Cur_pair.second) + Cur_pair.first;
			for (size_t i = 0; i < edges.size(); i++) {
				//				if ((edges[i] == Prev_pair.second) && (len == Prev_pair.first)) {
				//					DEBUG("SKIP "<<My_queue.size());
				//				} else
				{
					//					Prev_pair = make_pair(edges[i], len);
					typename std::multimap<int, EdgeId>::iterator Map_iter;

					Map_iter = Map_queue.find(len);
					while (Map_iter != Map_queue.end()) {
						if (Map_iter->first != len) {
							Map_iter = Map_queue.end();
							break;
						}
						if (Map_iter->second == edges[i])
							break;
						++Map_iter;
					}

					if (Map_iter == Map_queue.end()) {
						Map_queue.insert(make_pair(len, edges[i]));
						//						DEBUG("Push ("<<edges[i]<<") "<<old_IDs.ReturnIntId(edge_labels[edges[i]])<<","<<len<<") ->"<<Map_queue.size());
					}
				}
			}
		}
	}
	pair_info.d = best;
	return 0;
}


template<class Graph>
bool RepeatResolver<Graph>::CorrectedAndNotFiltered(Graph &new_graph,
		PairInfo &pair_inf) {
	EdgeId right_id = pair_inf.second;
	EdgeId left_id = pair_inf.first;
	int d = pair_inf.d;

	if (pair_inf.d - new_graph.length(left_id) > 140) {
		DEBUG("PairInfo "<<edge_labels[left_id]<<"("<<new_graph.length(left_id)<<")"<<" "<<right_id<<"("<<old_graph.length(right_id)<<")"<<" "<<d)
		DEBUG("too far to correct");
		return false;
	}

	StupidPairInfoCorrectorByOldGraph(new_graph, pair_inf);
	DEBUG("PairInfo "<<edge_labels[left_id]<<" "<<right_id<<" "<<d<< " corrected into "<<pair_inf.d)
	if (abs(pair_inf.d - d) > MAX_DISTANCE_CORRECTION) {
		DEBUG("big correction");
		return false;
	}
	if (pair_inf.d - new_graph.length(left_id) > 130) {
		DEBUG("too far");
		return false;
	}
	//todo check correctness. right_id belongs to original graph, not to new_graph.
	if (pair_inf.d + new_graph.length(right_id) < 110) {
		DEBUG("too close");
		return false;
	}
	DEBUG("good");
	return true;

}

template<class Graph>
size_t RepeatResolver<Graph>::GenerateVertexPairedInfo(Graph &new_graph,
		PairInfoIndexData<EdgeId> &paired_data, VertexId vid) {
	DEBUG("Generate vertex paired info for:  " << vid);
	//	DEBUG(new_graph.conjugate(vid));
	edge_infos.clear();
	vector<EdgeId> edgeIds[2];
	edgeIds[0] = new_graph.OutgoingEdges(vid);
	edgeIds[1] = new_graph.IncomingEdges(vid);
	vector<set<EdgeId> > paired_edges;
	DEBUG(edgeIds[0].size()<< "  " << edgeIds[1].size());
	paired_edges.resize(edgeIds[0].size() + edgeIds[1].size());

	int mult = 1;
	set<EdgeId> neighbours;
	for (int dir = 0; dir < 2; dir++) {
		for (int i = 0, n = edgeIds[dir].size(); i < n; i++) {
			PairInfos tmp = paired_di_data.GetEdgeInfos(edgeIds[dir][i]);
			for (int j = 0, sz = tmp.size(); j < sz; j++) {
				EdgeId right_id = tmp[j].second;
				EdgeId left_id = tmp[j].first;
				int d = tmp[j].d;
				//				int w = tmp[j].weight;
				//				if (w < 10) continue;
				int dif_d = 0;
				//				if ((d >=new_graph.length(left_id))||(edge_labels[left_id] == right_id ))
				{
					if ((dir == 1) /*&& (edge_labels[left_id] != right_id)*/) {
						dif_d = new_graph.length(left_id);

					}
					if (d * mult >= 0) {
						if (!CorrectedAndNotFiltered(new_graph, tmp[j]))
							continue;
						//						DEBUG("PairInfo "<<edge_labels[left_id]<<" "<<right_id<<" "<<d<< " corrected into "<<tmp[j].d)
						EdgeInfo ei(tmp[j], dir, right_id, tmp[j].d - dif_d);
						edge_infos.push_back(ei);
						//					DEBUG(right_id);
						neighbours.insert(right_id);
					}

				}
			}
		}
	}
	return neighbours.size();
}

template<class Graph>
size_t RepeatResolver<Graph>::RectangleResolveVertex(VertexId vid) {
	DEBUG("Rectangle resolve vertex started");
	int size = edge_infos.size();
	edge_info_colors.resize(size);
	for (int i = 0; i < size; i++) {
		edge_info_colors[i] = -1;
	}
	vector<vector<int> > neighbours;
	neighbours.resize(size);
	DEBUG("constructing edge-set");
	set<EdgeId> edges;
	edges.clear();

	for (auto e_iter = old_graph.SmartEdgeBegin(); !e_iter.IsEnd(); ++e_iter) {
		{
			edges.insert(*e_iter);
		}
	}
	DEBUG("checking edge-infos ");
	for (int i = 0; i < size; i++) {
		if (edges.find(edge_infos[i].getEdge()) == edges.end()) {
			ERROR("fake edge: "<< edge_infos[i].getEdge());
		}
	}
	for (int i = 0; i < size; i++)
		neighbours[i].resize(0);
	for (int i = 0; i < size; i++) {
		//		DEBUG("Filling " << i << " element");
		if (edges.find(edge_infos[i].getEdge()) == edges.end()) {
			ERROR("fake edge");
		}
		for (int j = 0; j < size; j++) {
			if (edge_infos[i].isAdjacent(edge_infos[j], old_graph, new_graph) && ! edge_infos[j].isAdjacent(edge_infos[i], old_graph, new_graph))
				WARN("ASSYMETRIC: " << new_IDs.ReturnIntId(edge_infos[i].getEdge()) << " " << new_IDs.ReturnIntId(edge_infos[j].getEdge()));
			if (edge_infos[i].isAdjacent(edge_infos[j], old_graph, new_graph)) {
				neighbours[i].push_back(j);
				neighbours[j].push_back(i);
			}
		}
	}
	int cur_color = 0;
	DEBUG("dfs started");
	for (int i = 0; i < size; i++) {
		if (edge_info_colors[i] == -1) {
			dfs(neighbours, edge_info_colors, i, cur_color);
			cur_color++;
		}
	}
	MultiSplit(vid);
	return cur_color;
}

}

#endif /* REPEAT_RESOLVER_HPP_ */<|MERGE_RESOLUTION|>--- conflicted
+++ resolved
@@ -83,12 +83,7 @@
 			if ((other_edge == edge) && (isClose(d, other_d)))
 				return true;
 //ToDo: Understand if it is very dirty hack.
-<<<<<<< HEAD
-			if (lp.first!=other_info.lp.first)
-			if ((new_graph.EdgeStart(lp.first) != new_graph.EdgeEnd(lp.first)) && (new_graph.EdgeStart(other_info.lp.first) != new_graph.EdgeEnd(other_info.lp.first))){
-=======
 			if ((lp.first != other_info.lp.first) && (new_graph.EdgeStart(lp.first) != new_graph.EdgeEnd(lp.first)) && (new_graph.EdgeStart(other_info.lp.first) != new_graph.EdgeEnd(other_info.lp.first))){
->>>>>>> 1bbb1e6b
 				if ((new_graph.EdgeStart(lp.first) == new_graph.EdgeStart(other_info.lp.first) ) || (new_graph.EdgeEnd(lp.first) == new_graph.EdgeEnd(other_info.lp.first)))
 					return false;
 			}
@@ -105,16 +100,20 @@
 				if (isClose(other_d + other_len + dij.GetDistance(v_s), d))
 					return true;
 
+			if ((other_edge == edge && isClose(d, other_d))) return true;
+
+			if (lp.first == other_info.lp.first) {
 			if ((v_e == other_v_s && isClose(d + len, other_d)) || (v_s
 					== other_v_e && isClose(d, other_d + other_len))
 					|| (other_edge == edge && isClose(d, other_d))) {
 				//				DEBUG("ADJACENT!");
 				return true;
-			} else {
+			}
+			else {
 				//			DEBUG("not adjacent");
 				return false;
 			}
-
+			}
 			return false;
 		}
 
