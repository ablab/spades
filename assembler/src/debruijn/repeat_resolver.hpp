--- conflicted
+++ resolved
@@ -209,11 +209,6 @@
 			}
 
 		}
-<<<<<<< HEAD
-		set<int> added_edges;
-=======
-
->>>>>>> 7f8e164c
 		for (auto e_iter = edges.begin(); e_iter != edges.end(); ++e_iter) {
 			if (rc_mode)
 				edges.erase(old_IDs.ReturnEdgeId(GetRCId(old_IDs.ReturnIntId(*e_iter))));
@@ -232,20 +227,17 @@
 			edge_labels[new_edge] = *e_iter;
 			TRACE("Adding edge " << new_edge<< " from" << *e_iter);
 			old_to_new_edge[*e_iter] = new_edge;
-<<<<<<< HEAD
+			new_pos.AddEdgePosition(new_edge, old_pos.EdgesPositions[*e_iter]);
+
+
 			if (rc_mode) {
 				EdgeId new_rc_edge = new_IDs.ReturnEdgeId(GetRCId(new_IDs.ReturnIntId(new_edge)));
 				EdgeId old_rc_edge = old_IDs.ReturnEdgeId(GetRCId(old_IDs.ReturnIntId(*e_iter)));
 				edge_labels[new_rc_edge] = old_rc_edge;
 				old_to_new_edge[old_rc_edge] = new_rc_edge;
-			}
-=======
-			//			old_to_new_edge[old_graph.conjugate(*e_iter)] = new_graph.conjugate(new_edge);
-			//			PairInfos tmp = ind.GetEdgeInfo(edgeIds[dir][i]);
-			new_pos.AddEdgePosition(new_edge, old_pos.EdgesPositions[*e_iter]);
-
-
->>>>>>> 7f8e164c
+				new_pos.AddEdgePosition(new_rc_edge, old_pos.EdgesPositions[old_rc_edge]);
+
+			}
 		}
 		old_to_new.clear();
 		for (auto p_iter = ind.begin(), p_end_iter = ind.end();
@@ -732,11 +724,17 @@
 		bool changed = true;
 		map<int, VertexId> vertices;
 
-		TotalLabelerGraphStruct<NCGraph> graph_struct_before(old_graph,
+//		TotalLabelerGraphStruct<NCGraph> graph_struct_before(old_graph,
+//					&old_IDs, &old_pos, NULL);
+//		TotalLabelerGraphStruct<NCGraph> graph_struct_after(new_graph,
+//					&new_IDs, &new_pos, NULL);
+//		TotalLabeler<NCGraph> TotLabAfter(&graph_struct_after,
+//					&graph_struct_before);
+		TotalLabelerGraphStruct<Graph> graph_struct_before(old_graph,
 					&old_IDs, &old_pos, NULL);
-		TotalLabelerGraphStruct<NCGraph> graph_struct_after(new_graph,
+		TotalLabelerGraphStruct<Graph> graph_struct_after(new_graph,
 					&new_IDs, &new_pos, NULL);
-		TotalLabeler<NCGraph> TotLabAfter(&graph_struct_after,
+		TotalLabeler<Graph> TotLabAfter(&graph_struct_after,
 					&graph_struct_before);
 
 		while (changed) {
