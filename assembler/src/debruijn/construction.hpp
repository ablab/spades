--- conflicted
+++ resolved
@@ -6,25 +6,7 @@
 
 #pragma once
 
-<<<<<<< HEAD
-#include "standard.hpp"
-#include "io/easy_reader.hpp"
-#include "io/vector_reader.hpp"
-#include "omni_labelers.hpp"
-#include "dataset_readers.hpp"
-#include "positions.hpp"
-
-namespace debruijn_graph {
-
-void exec_construction(PairedReadStream& stream, conj_graph_pack& gp,
-    total_labeler& tl, PairedIndexT& paired_index);
-
-} // namespace debruijn_graph
-
-// todo: move impl to *.cpp
-=======
 #include "stage.hpp"
->>>>>>> b3e4611f
 
 namespace debruijn_graph {
 
