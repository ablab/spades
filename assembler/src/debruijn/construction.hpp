//***************************************************************************
//* Copyright (c) 2011-2013 Saint-Petersburg Academic University
//* All Rights Reserved
//* See file LICENSE for details.
//****************************************************************************

/*
 * construction.hpp
 *
 *  Created on: 1 Sep 2011
 *      Author: valery
 */

#pragma once

#include "standard.hpp"
#include "io/easy_reader.hpp"
#include "io/vector_reader.hpp"
#include "omni_labelers.hpp"
#include "dataset_readers.hpp"
#include "config_common.hpp" // FIXME: Get rid of this!

namespace debruijn_graph {

void exec_construction(PairedReadStream& stream, conj_graph_pack& gp,
    total_labeler& tl, PairedIndexT& paired_index);

} // namespace debruijn_graph

// todo: move impl to *.cpp

namespace debruijn_graph {

template<class Read>
void construct_graph(io::ReadStreamVector< io::IReader<Read> >& streams,
                     conj_graph_pack& gp, ReadStream* contigs_stream = 0) {
  INFO("STAGE == Constructing Graph");
<<<<<<< HEAD
  size_t rl = ConstructGraphWithCoverage<Read>(cfg::get().K, streams, gp.g,
                                               gp.index, contigs_stream);
=======
  size_t rl = ConstructGraphWithCoverage(cfg::get().K, streams, gp.g, gp.index, contigs_stream);

>>>>>>> e708a89c
  if (!cfg::get().ds.RL()) {
    INFO("Figured out: read length = " << rl);
    cfg::get_writable().ds.set_RL(rl);
  } else if (cfg::get().ds.RL() != rl)
    WARN("In datasets.info, wrong RL is specified: " << cfg::get().ds.RL() << ", not " << rl);
}

std::string estimated_param_filename(const string& prefix) {
  return prefix + "_est_params.info";
}

void load_estimated_params(const string& prefix) {
  std::string filename = estimated_param_filename(prefix);
  //todo think of better architecture
  if (FileExists(filename)) {
    boost::optional<size_t> val1; boost::optional<double> val2;
    load_param(filename, "RL", val1);
    if (val1)
      cfg::get_writable().ds.set_RL(*val1);
    load_param(filename, "IS", val1);
    if (val1)
      cfg::get_writable().ds.set_IS(*val1);
    load_param(filename, "is_var", val2);
    if (val2)
      cfg::get_writable().ds.set_is_var(*val2);
    load_param(filename, "avg_coverage", val2);
    if (val2)
      cfg::get_writable().ds.set_avg_coverage(*val2);
    load_param(filename, "median", val2);
    if (val2)
      cfg::get_writable().ds.set_median(*val2);
    load_param(filename, "mad", val2);
    if (val2)
      cfg::get_writable().ds.set_mad(*val2);
    std::map<int, size_t> val3;
    load_param_map(filename, "hist", val3);
    cfg::get_writable().ds.set_hist(val3);
  }
}

void write_estimated_params(const string& prefix) {
  std::string filename = estimated_param_filename(prefix);
  write_param(filename, "RL", cfg::get().ds.RL());
  write_param(filename, "IS", cfg::get().ds.IS());
  write_param(filename, "is_var", cfg::get().ds.is_var());
  write_param(filename, "avg_coverage", cfg::get().ds.avg_coverage());
  write_param(filename, "median", cfg::get().ds.median());
  write_param(filename, "mad", cfg::get().ds.mad());
  write_param_map(filename, "hist", cfg::get().ds.hist());
}

void return_estimated_params() {
	write_estimated_params(cfg::get().output_dir + "/");
}


void load_lib_data(const string& prefix) {
  std::string filename = estimated_param_filename(prefix);

  if (!FileExists(filename)) {
      WARN("Estimates params config " << prefix << " does not exist");
  }

  boost::optional<size_t> lib_count;
  load_param(filename, "lib_count", lib_count);
  if (!lib_count || lib_count != cfg::get().ds.reads.lib_count()) {
      WARN("Estimated params file seems to be incorrect");
      return;
  }

  for (size_t i = 0; i < cfg::get().ds.reads.lib_count(); ++i) {
      boost::optional<size_t> sizet_val;
      boost::optional<double> double_val;

      load_param(filename, "read_length_" + ToString(i), sizet_val);
      if (sizet_val) {
          cfg::get_writable().ds.reads[i].data().read_length = *sizet_val;
      }
      load_param(filename, "insert_size_" + ToString(i), double_val);
      if (double_val) {
          cfg::get_writable().ds.reads[i].data().mean_insert_size = *double_val;
      }
      load_param(filename, "insert_size_deviation_" + ToString(i), double_val);
      if (double_val) {
          cfg::get_writable().ds.reads[i].data().insert_size_deviation = *double_val;
      }
      load_param(filename, "insert_size_median_" + ToString(i), double_val);
      if (double_val) {
          cfg::get_writable().ds.reads[i].data().median_insert_size = *double_val;
      }
      load_param(filename, "insert_size_mad_" + ToString(i), double_val);
      if (double_val) {
          cfg::get_writable().ds.reads[i].data().insert_size_mad = *double_val;
      }
      load_param(filename, "average_coverage_" + ToString(i), double_val);
      if (double_val) {
          cfg::get_writable().ds.reads[i].data().average_coverage = *double_val;
      }

      load_param_map(filename, "histogram_" + ToString(i), cfg::get_writable().ds.reads[i].data().insert_size_distribution);
  }

}

void write_lib_data(const string& prefix) {
  std::string filename = estimated_param_filename(prefix);

  write_param(filename, "lib_count", cfg::get().ds.reads.lib_count());

  for (size_t i = 0; i < cfg::get().ds.reads.lib_count(); ++i) {
      write_param(filename, "read_length_" + ToString(i), cfg::get().ds.reads[i].data().read_length);
      write_param(filename, "insert_size_" + ToString(i), cfg::get().ds.reads[i].data().mean_insert_size);
      write_param(filename, "insert_size_deviation_" + ToString(i), cfg::get().ds.reads[i].data().insert_size_deviation);
      write_param(filename, "insert_size_median_" + ToString(i), cfg::get().ds.reads[i].data().median_insert_size);
      write_param(filename, "insert_size_mad_" + ToString(i), cfg::get().ds.reads[i].data().insert_size_mad);
      write_param(filename, "average_coverage_" + ToString(i), cfg::get().ds.reads[i].data().average_coverage);
      write_param_map(filename, "histogram_" + ToString(i), cfg::get().ds.reads[i].data().insert_size_distribution);
  }
}


void load_construction(conj_graph_pack& gp, path::files_t* files) {
  string p = path::append_path(cfg::get().load_from, "constructed_graph");
  files->push_back(p);
  ScanGraphPack(p, gp);
  load_lib_data(p);
}

void save_construction(conj_graph_pack& gp) {
  if (cfg::get().make_saves) {
    string p = path::append_path(cfg::get().output_saves, "constructed_graph");
    INFO("Saving current state to " << p);
    PrintGraphPack(p, gp);
    write_lib_data(p);
  }
  return_estimated_params();
}

//boost::optional<string> single_reads_filename(
//    const boost::optional<string>& raw_name, const string& dir) {
//  if (raw_name) {
//    string full_name = dir + *raw_name;
//    if (fileExists(full_name)) {
//      return boost::optional<string>(full_name);
//    }
//  }
//  return boost::none;
//}

void exec_construction(conj_graph_pack& gp) {
  if (cfg::get().entry_point <= ws_construction) {

//    if (cfg::get().etalon_graph_mode) {
//      typedef io::VectorReader<io::SingleRead> GenomeStream;
//      GenomeStream genome_stream(io::SingleRead("genome", gp.genome.str()));
//      std::vector <ReadStream*> streams(1, &genome_stream);
//      construct_graph(streams, gp);
//    } else

    //has to be separate stream for not counting it in coverage
    ReadStream* additional_contigs_stream = 0;
    if (cfg::get().use_additional_contigs) {
      INFO("Contigs from previous K will be used");
      additional_contigs_stream = new io::EasyReader(
          cfg::get().additional_contigs, true);
    }

    std::vector<size_t> libs_for_construction;
    for (size_t i = 0; i < cfg::get().ds.reads.lib_count(); ++i) {
        if (cfg::get().ds.reads[i].type() == io::LibraryType::PairedEnd || cfg::get().ds.reads[i].type() == io::LibraryType::SingleReads) {
            libs_for_construction.push_back(i);
        }
    }

    if (cfg::get().use_multithreading) {
      auto streams = single_binary_readers_for_libs(libs_for_construction, true, true);
<<<<<<< HEAD
      construct_graph<io::SingleReadSeq>(streams, gp,
          additional_contigs_stream);
=======
      construct_graph<io::SingleReadSeq>(*streams, gp, additional_contigs_stream);
>>>>>>> e708a89c

    } else {
      auto single_stream = single_easy_reader_for_libs(libs_for_construction, true, true);
      io::ReadStreamVector<ReadStream> streams(single_stream.get());
      single_stream.release();
      construct_graph<io::SingleRead>(streams, gp, additional_contigs_stream);
    }

    save_construction(gp);
  } else {
    INFO("Loading Construction");

        path::files_t used_files;
    load_construction(gp, &used_files);
    link_files_by_prefix(used_files, cfg::get().output_saves);
//    OnlineVisualizer online(gp);
//    online.run();
  }

  if (cfg::get().developer_mode) {
    if (gp.genome.size() > 0) {
      FillPos(gp, gp.genome, "ref0");
      FillPos(gp, !gp.genome, "ref1");
    }

    if (!cfg::get().pos.contigs_for_threading.empty()
        && FileExists(cfg::get().pos.contigs_for_threading)) {
      FillPosWithRC(gp, cfg::get().pos.contigs_for_threading, "thr_");
    }

    if (!cfg::get().pos.contigs_to_analyze.empty()
        && FileExists(cfg::get().pos.contigs_to_analyze)) {
      FillPosWithRC(gp, cfg::get().pos.contigs_to_analyze, "anlz_");
    }
  }

}

} //namespace debruijn_graph<|MERGE_RESOLUTION|>--- conflicted
+++ resolved
@@ -35,13 +35,8 @@
 void construct_graph(io::ReadStreamVector< io::IReader<Read> >& streams,
                      conj_graph_pack& gp, ReadStream* contigs_stream = 0) {
   INFO("STAGE == Constructing Graph");
-<<<<<<< HEAD
-  size_t rl = ConstructGraphWithCoverage<Read>(cfg::get().K, streams, gp.g,
-                                               gp.index, contigs_stream);
-=======
+
   size_t rl = ConstructGraphWithCoverage(cfg::get().K, streams, gp.g, gp.index, contigs_stream);
-
->>>>>>> e708a89c
   if (!cfg::get().ds.RL()) {
     INFO("Figured out: read length = " << rl);
     cfg::get_writable().ds.set_RL(rl);
@@ -218,13 +213,7 @@
 
     if (cfg::get().use_multithreading) {
       auto streams = single_binary_readers_for_libs(libs_for_construction, true, true);
-<<<<<<< HEAD
-      construct_graph<io::SingleReadSeq>(streams, gp,
-          additional_contigs_stream);
-=======
       construct_graph<io::SingleReadSeq>(*streams, gp, additional_contigs_stream);
->>>>>>> e708a89c
-
     } else {
       auto single_stream = single_easy_reader_for_libs(libs_for_construction, true, true);
       io::ReadStreamVector<ReadStream> streams(single_stream.get());
