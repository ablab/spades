//***************************************************************************
//* Copyright (c) 2011-2013 Saint-Petersburg Academic University
//* All Rights Reserved
//* See file LICENSE for details.
//****************************************************************************

/*
 * construction.hpp
 *
 *  Created on: 1 Sep 2011
 *      Author: valery
 */

#pragma once

#include "standard.hpp"
#include "io/easy_reader.hpp"
#include "io/vector_reader.hpp"
#include "omni_labelers.hpp"
#include "dataset_readers.hpp"
#include "config_common.hpp" // FIXME: Get rid of this!

namespace debruijn_graph {

void exec_construction(PairedReadStream& stream, conj_graph_pack& gp,
    total_labeler& tl, PairedIndexT& paired_index);

} // namespace debruijn_graph

// todo: move impl to *.cpp

namespace debruijn_graph {

template<class Read>
void construct_graph(io::ReadStreamVector< io::IReader<Read> >& streams,
                     conj_graph_pack& gp, ReadStream* contigs_stream = 0) {
  INFO("STAGE == Constructing Graph");

  debruijn_config::construction params = cfg::get().con;
  params.early_tc.enable &= !cfg::get().ds.single_cell;
<<<<<<< HEAD

  //  size_t rl = ConstructGraphWithCoverage(cfg::get().K, streams, gp.g, gp.index, contigs_stream);
  size_t rl = ConstructGraphWithCoverage<Read>(cfg::get().K, params, streams, gp.g,
      gp.index, contigs_stream);

  if (!cfg::get().ds.RL()) {
=======
  size_t rl = ConstructGraphWithCoverage(cfg::get().K, params, streams, gp.g,
                                         gp.index, contigs_stream);
  if (!cfg::get().ds.RL.is_initialized()) {
>>>>>>> b5605012
    INFO("Figured out: read length = " << rl);
    cfg::get_writable().ds.set_RL(rl);
  } else if (cfg::get().ds.RL() != rl)
    WARN("In datasets.info, wrong RL is specified: " << cfg::get().ds.RL() << ", not " << rl);
}

std::string estimated_param_filename(const string& prefix) {
  return prefix + "_est_params.info";
}

void load_estimated_params(const string& prefix) {
  std::string filename = estimated_param_filename(prefix);
  //todo think of better architecture
  if (FileExists(filename)) {
    boost::optional<size_t> val1; boost::optional<double> val2;
    load_param(filename, "RL", val1);
    if (val1)
      cfg::get_writable().ds.set_RL(*val1);
    load_param(filename, "IS", val1);
    if (val1)
      cfg::get_writable().ds.set_IS(*val1);
    load_param(filename, "is_var", val2);
    if (val2)
      cfg::get_writable().ds.set_is_var(*val2);
    load_param(filename, "avg_coverage", val2);
    if (val2)
      cfg::get_writable().ds.set_avg_coverage(*val2);
    load_param(filename, "median", val2);
    if (val2)
      cfg::get_writable().ds.set_median(*val2);
    load_param(filename, "mad", val2);
    if (val2)
      cfg::get_writable().ds.set_mad(*val2);
    std::map<int, size_t> val3;
    load_param_map(filename, "hist", val3);
    cfg::get_writable().ds.set_hist(val3);
  }
}

void write_estimated_params(const string& prefix) {
  std::string filename = estimated_param_filename(prefix);
  write_param(filename, "RL", cfg::get().ds.RL());
  write_param(filename, "IS", cfg::get().ds.IS());
  write_param(filename, "is_var", cfg::get().ds.is_var());
  write_param(filename, "avg_coverage", cfg::get().ds.avg_coverage());
  write_param(filename, "median", cfg::get().ds.median());
  write_param(filename, "mad", cfg::get().ds.mad());
  write_param_map(filename, "hist", cfg::get().ds.hist());
}

void load_lib_data(const string& prefix) {
  std::string filename = estimated_param_filename(prefix);

  if (!FileExists(filename)) {
      WARN("Estimates params config " << prefix << " does not exist");
  }

  boost::optional<size_t> lib_count;
  load_param(filename, "lib_count", lib_count);
  if (!lib_count || lib_count != cfg::get().ds.reads.lib_count()) {
      WARN("Estimated params file seems to be incorrect");
      return;
  }

  for (size_t i = 0; i < cfg::get().ds.reads.lib_count(); ++i) {
      boost::optional<size_t> sizet_val;
      boost::optional<double> double_val;

      load_param(filename, "read_length_" + ToString(i), sizet_val);
      if (sizet_val) {
          cfg::get_writable().ds.reads[i].data().read_length = *sizet_val;
      }
      load_param(filename, "insert_size_" + ToString(i), double_val);
      if (double_val) {
          cfg::get_writable().ds.reads[i].data().mean_insert_size = *double_val;
      }
      load_param(filename, "insert_size_deviation_" + ToString(i), double_val);
      if (double_val) {
          cfg::get_writable().ds.reads[i].data().insert_size_deviation = *double_val;
      }
      load_param(filename, "insert_size_median_" + ToString(i), double_val);
      if (double_val) {
          cfg::get_writable().ds.reads[i].data().median_insert_size = *double_val;
      }
      load_param(filename, "insert_size_mad_" + ToString(i), double_val);
      if (double_val) {
          cfg::get_writable().ds.reads[i].data().insert_size_mad = *double_val;
      }
      load_param(filename, "average_coverage_" + ToString(i), double_val);
      if (double_val) {
          cfg::get_writable().ds.reads[i].data().average_coverage = *double_val;
      }

      load_param_map(filename, "histogram_" + ToString(i), cfg::get_writable().ds.reads[i].data().insert_size_distribution);
  }

}

void write_lib_data(const string& prefix) {
  std::string filename = estimated_param_filename(prefix);

  write_param(filename, "lib_count", cfg::get().ds.reads.lib_count());

  for (size_t i = 0; i < cfg::get().ds.reads.lib_count(); ++i) {
      write_param(filename, "read_length_" + ToString(i), cfg::get().ds.reads[i].data().read_length);
      write_param(filename, "insert_size_" + ToString(i), cfg::get().ds.reads[i].data().mean_insert_size);
      write_param(filename, "insert_size_deviation_" + ToString(i), cfg::get().ds.reads[i].data().insert_size_deviation);
      write_param(filename, "insert_size_median_" + ToString(i), cfg::get().ds.reads[i].data().median_insert_size);
      write_param(filename, "insert_size_mad_" + ToString(i), cfg::get().ds.reads[i].data().insert_size_mad);
      write_param(filename, "average_coverage_" + ToString(i), cfg::get().ds.reads[i].data().average_coverage);
      write_param_map(filename, "histogram_" + ToString(i), cfg::get().ds.reads[i].data().insert_size_distribution);
  }
}


void load_construction(conj_graph_pack& gp, path::files_t* files) {
  string p = path::append_path(cfg::get().load_from, "constructed_graph");
  files->push_back(p);
  ScanGraphPack(p, gp);
  load_lib_data(p);
}

void save_construction(conj_graph_pack& gp) {
  if (cfg::get().make_saves) {
    string p = path::append_path(cfg::get().output_saves, "constructed_graph");
    INFO("Saving current state to " << p);
    PrintGraphPack(p, gp);
    write_lib_data(p);
  }
}

//boost::optional<string> single_reads_filename(
//    const boost::optional<string>& raw_name, const string& dir) {
//  if (raw_name) {
//    string full_name = dir + *raw_name;
//    if (fileExists(full_name)) {
//      return boost::optional<string>(full_name);
//    }
//  }
//  return boost::none;
//}

void exec_construction(conj_graph_pack& gp) {
  if (cfg::get().entry_point <= ws_construction) {

//    if (cfg::get().etalon_graph_mode) {
//      typedef io::VectorReader<io::SingleRead> GenomeStream;
//      GenomeStream genome_stream(io::SingleRead("genome", gp.genome.str()));
//      std::vector <ReadStream*> streams(1, &genome_stream);
//      construct_graph(streams, gp);
//    } else

    //has to be separate stream for not counting it in coverage
    ReadStream* additional_contigs_stream = 0;
    if (cfg::get().use_additional_contigs) {
      INFO("Contigs from previous K will be used");
      additional_contigs_stream = new io::EasyReader(
          cfg::get().additional_contigs, true);
    }

    std::vector<size_t> libs_for_construction;
    for (size_t i = 0; i < cfg::get().ds.reads.lib_count(); ++i) {
        if (cfg::get().ds.reads[i].type() == io::LibraryType::PairedEnd || cfg::get().ds.reads[i].type() == io::LibraryType::SingleReads) {
            libs_for_construction.push_back(i);
        }
    }

    if (cfg::get().use_multithreading) {
      auto streams = single_binary_readers_for_libs(libs_for_construction, true, true);
      construct_graph<io::SingleReadSeq>(*streams, gp, additional_contigs_stream);
    } else {
      auto single_stream = single_easy_reader_for_libs(libs_for_construction, true, true);
      io::ReadStreamVector<ReadStream> streams(single_stream.get());
      single_stream.release();
      construct_graph<io::SingleRead>(streams, gp, additional_contigs_stream);
    }

    save_construction(gp);
  } else {
    INFO("Loading Construction");

        path::files_t used_files;
    load_construction(gp, &used_files);
    link_files_by_prefix(used_files, cfg::get().output_saves);
//    OnlineVisualizer online(gp);
//    online.run();
  }

  if (cfg::get().developer_mode) {
    if (gp.genome.size() > 0) {
      FillPos(gp, gp.genome, "ref0");
      FillPos(gp, !gp.genome, "ref1");
    }

    if (!cfg::get().pos.contigs_for_threading.empty()
        && FileExists(cfg::get().pos.contigs_for_threading)) {
      FillPosWithRC(gp, cfg::get().pos.contigs_for_threading, "thr_");
    }

    if (!cfg::get().pos.contigs_to_analyze.empty()
        && FileExists(cfg::get().pos.contigs_to_analyze)) {
      FillPosWithRC(gp, cfg::get().pos.contigs_to_analyze, "anlz_");
    }
  }

}

} //namespace debruijn_graph<|MERGE_RESOLUTION|>--- conflicted
+++ resolved
@@ -38,18 +38,12 @@
 
   debruijn_config::construction params = cfg::get().con;
   params.early_tc.enable &= !cfg::get().ds.single_cell;
-<<<<<<< HEAD
 
   //  size_t rl = ConstructGraphWithCoverage(cfg::get().K, streams, gp.g, gp.index, contigs_stream);
-  size_t rl = ConstructGraphWithCoverage<Read>(cfg::get().K, params, streams, gp.g,
+  size_t rl = ConstructGraphWithCoverage(cfg::get().K, params, streams, gp.g,
       gp.index, contigs_stream);
 
   if (!cfg::get().ds.RL()) {
-=======
-  size_t rl = ConstructGraphWithCoverage(cfg::get().K, params, streams, gp.g,
-                                         gp.index, contigs_stream);
-  if (!cfg::get().ds.RL.is_initialized()) {
->>>>>>> b5605012
     INFO("Figured out: read length = " << rl);
     cfg::get_writable().ds.set_RL(rl);
   } else if (cfg::get().ds.RL() != rl)
