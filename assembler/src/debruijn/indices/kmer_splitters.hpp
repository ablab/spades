--- conflicted
+++ resolved
@@ -175,21 +175,20 @@
     WARN("Do 'ulimit -n " << file_limit << "' in the console to overcome the limit");
   }
 
-<<<<<<< HEAD
-  size_t cell_size = DeBruijnKMerSplitter<KmerFilter>::read_buffer_size_ /
-=======
-  size_t reads_buffer_size = READS_BUFFER_SIZE;
+  size_t reads_buffer_size = DeBruijnKMerSplitter<KmerFilter>::read_buffer_size_;
+  if (reads_buffer_size == 0) {
+    reads_buffer_size = READS_BUFFER_SIZE;
 # ifdef SPADES_USE_JEMALLOC
-  const size_t *cmem = 0;
-  size_t clen = sizeof(cmem);
-
-  je_mallctl("stats.cactive", &cmem, &clen, NULL, 0);
-  size_t mem_limit =  (size_t)((double)(get_memory_limit() - *cmem) / (nthreads * 3));
-  INFO("Memory available for splitting buffers: " << (double)mem_limit / 1024.0 / 1024.0 / 1024.0 << " Gb");
-  reads_buffer_size = std::min(reads_buffer_size, mem_limit);
+    const size_t *cmem = 0;
+    size_t clen = sizeof(cmem);
+
+    je_mallctl("stats.cactive", &cmem, &clen, NULL, 0);
+    size_t mem_limit =  (size_t)((double)(get_memory_limit() - *cmem) / (nthreads * 3));
+    INFO("Memory available for splitting buffers: " << (double)mem_limit / 1024.0 / 1024.0 / 1024.0 << " Gb");
+    reads_buffer_size = std::min(reads_buffer_size, mem_limit);
 # endif
+  }
   size_t cell_size = reads_buffer_size /
->>>>>>> 51aab90a
                      (num_files * runtime_k::RtSeq::GetDataSize(this->K_) * sizeof(runtime_k::RtSeq::DataType));
 
   // Set sane minimum cell size
@@ -297,21 +296,20 @@
     WARN("Do 'ulimit -n " << file_limit << "' in the console to overcome the limit");
   }
 
-<<<<<<< HEAD
-  size_t cell_size = DeBruijnKMerSplitter<KmerFilter>::read_buffer_size_ /
-=======
-  size_t reads_buffer_size = READS_BUFFER_SIZE;
+  size_t reads_buffer_size = DeBruijnKMerSplitter<KmerFilter>::read_buffer_size_;
+  if (reads_buffer_size == 0) {
+    reads_buffer_size = READS_BUFFER_SIZE;
 # ifdef SPADES_USE_JEMALLOC
-  const size_t *cmem = 0;
-  size_t clen = sizeof(cmem);
-
-  je_mallctl("stats.cactive", &cmem, &clen, NULL, 0);
-  size_t mem_limit =  (size_t)((double)(get_memory_limit() - *cmem) / (3));
-  INFO("Memory available for splitting buffers: " << (double)mem_limit / 1024.0 / 1024.0 / 1024.0 << " Gb");
-  reads_buffer_size = std::min(reads_buffer_size, mem_limit);
+    const size_t *cmem = 0;
+    size_t clen = sizeof(cmem);
+
+    je_mallctl("stats.cactive", &cmem, &clen, NULL, 0);
+    size_t mem_limit =  (size_t)((double)(get_memory_limit() - *cmem) / (3));
+    INFO("Memory available for splitting buffers: " << (double)mem_limit / 1024.0 / 1024.0 / 1024.0 << " Gb");
+    reads_buffer_size = std::min(reads_buffer_size, mem_limit);
 # endif
+  }
   size_t cell_size = reads_buffer_size /
->>>>>>> 51aab90a
                      (num_files * runtime_k::RtSeq::GetDataSize(this->K_) * sizeof(runtime_k::RtSeq::DataType));
   INFO("Using cell size of " << cell_size);
 
@@ -394,21 +392,20 @@
     WARN("Do 'ulimit -n " << file_limit << "' in the console to overcome the limit");
   }
 
-<<<<<<< HEAD
-  size_t cell_size = DeBruijnKMerSplitter<KmerFilter>::read_buffer_size_ /
-=======
-  size_t reads_buffer_size = READS_BUFFER_SIZE;
+  size_t reads_buffer_size = DeBruijnKMerSplitter<KmerFilter>::read_buffer_size_;
+  if (reads_buffer_size == 0) {
+    reads_buffer_size = READS_BUFFER_SIZE;
 # ifdef SPADES_USE_JEMALLOC
-  const size_t *cmem = 0;
-  size_t clen = sizeof(cmem);
-
-  je_mallctl("stats.cactive", &cmem, &clen, NULL, 0);
-  size_t mem_limit =  (size_t)((double)(get_memory_limit() - *cmem) / (nthreads * 3));
-  INFO("Memory available for splitting buffers: " << (double)mem_limit / 1024.0 / 1024.0 / 1024.0 << " Gb");
-  reads_buffer_size = std::min(reads_buffer_size, mem_limit);
+    const size_t *cmem = 0;
+    size_t clen = sizeof(cmem);
+
+    je_mallctl("stats.cactive", &cmem, &clen, NULL, 0);
+    size_t mem_limit =  (size_t)((double)(get_memory_limit() - *cmem) / (nthreads * 3));
+    INFO("Memory available for splitting buffers: " << (double)mem_limit / 1024.0 / 1024.0 / 1024.0 << " Gb");
+    reads_buffer_size = std::min(reads_buffer_size, mem_limit);
 # endif
+  }
   size_t cell_size = reads_buffer_size /
->>>>>>> 51aab90a
                      (num_files * runtime_k::RtSeq::GetDataSize(this->K_) * sizeof(runtime_k::RtSeq::DataType));
   // Set sane minimum cell size
   if (cell_size < 16384)
