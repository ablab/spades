#pragma once
/*
 * edge_index.hpp
 *
 *  Created on: May 24, 2013
 *      Author: anton
 */

#include "debruijn_kmer_index.hpp"
#include "kmer_splitters.hpp"

namespace debruijn_graph {

template <class Seq>
class DeBruijnEdgeIndexBuilder;

// Aux struct to count kmers during graph construction.
template<class IdType>
struct EdgeInfo {
    IdType edgeId_;
    int offset_;
    int count_;

    EdgeInfo(IdType edgeId = IdType(), int offset = -1, int count = 0) :
            edgeId_(edgeId), offset_(offset), count_(count) { }
};

template<class Graph, class Seq = runtime_k::RtSeq, class traits = kmer_index_traits<Seq>>
class DeBruijnEdgeIndex : public DeBruijnKMerIndex<EdgeInfo<typename Graph::EdgeId>, traits> {
    typedef typename Graph::EdgeId IdType;
    typedef DeBruijnKMerIndex<EdgeInfo<IdType>, traits> base;
    const Graph &graph_;
  public:
    typedef typename traits::SeqType KMer;
    typedef KMerIndex<traits>        KMerIndexT;

    DeBruijnEdgeIndex(unsigned K, const Graph &graph, const std::string &workdir)
            : base(K, workdir), graph_(graph) {}

    ~DeBruijnEdgeIndex() {}

    bool contains(const KMer& kmer) const {
        typename base::KMerIdx idx = base::seq_idx(kmer);
        return contains(idx, kmer);
    }

    KMer kmer(typename base::KMerIdx idx) const {
        VERIFY(idx < this->size());
        const typename base::KMerIndexValueType &entry = base::operator[](idx);
        VERIFY(entry.offset_ != -1);
        return KMer(this->K_, graph_.EdgeNucls(entry.edgeId_), entry.offset_);
    }

    bool contains(typename base::KMerIdx idx, const KMer &k) const {
        // Sanity check
        if (idx == base::InvalidKMerIdx || idx >= this->size())
            return false;

        const typename base::KMerIndexValueType &entry = base::operator[](idx);

        if (entry.offset_ == -1)
            return false;

        return k == KMer(this->K_, graph_.EdgeNucls(entry.edgeId_), entry.offset_);
    }

  public:
    /**
     * Number of edges coming into param edge's end
     */
    unsigned RivalEdgeCount(const KMer &kmer) const {
        KMer kmer2 = kmer << 'A';
        unsigned res = 0;
        for (char c = 0; c < 4; ++c)
            if (RandomAccessContains(kmer2 >> c))
                res += 1;

        return res;
    }
  private:
    bool RandomAccessContains(const KMer &kmer) const {
        VERIFY(false);
        return false;
    }

    KMer RandomAccesskmer(typename base::KMerIdx idx) const {
        VERIFY(false);
        return KMer();
    }

  public:
    unsigned RivalEdgeCount(typename base::KMerIdx idx) const {
        KMer kmer2 = RandomAccesskmer(idx) << 'A';
        unsigned res = 0;
        for (char c = 0; c < 4; ++c)
            if (RandomAccessContains(kmer2 >> c))
                res += 1;

        return res;
    }

    /**
     * Number of edges going out of the param edge's end
     */
    unsigned NextEdgeCount(const KMer &kmer) const {
        unsigned res = 0;
        for (char c = 0; c < 4; ++c)
            if (RandomAccessContains(kmer << c))
                res += 1;

        return res;
    }

    unsigned NextEdgeCount(typename base::KMerIdx idx) const {
        KMer kmer = RandomAccesskmer(idx);

        unsigned res = 0;
        for (char c = 0; c < 4; ++c)
            if (RandomAccessContains(kmer << c))
                res += 1;

        return res;
    }

    KMer NextEdge(const KMer &kmer) const { // returns any next edge
        for (char c = 0; c < 4; ++c) {
            KMer s = kmer << c;
            typename base::KMerIdx idx = base::seq_idx(s);
            if (RandomAccessContains(idx))
                return RandomAccesskmer(idx);
        }

        VERIFY_MSG(false, "Couldn't find requested edge!");
        return KMer(base::K());
        // no next edges (we should request one here).
    }

    KMer NextEdge(typename base::KMerIdx idx) const { // returns any next edge
        KMer kmer = RandomAccesskmer(idx);

        for (char c = 0; c < 4; ++c) {
            KMer s = kmer << c;
            if (RandomAccessContains(s))
                return s;
        }

        VERIFY_MSG(false, "Couldn't find requested edge!");
        return KMer(base::K());
        // no next edges (we should request one here).
    }

    std::pair<IdType, size_t> get(const KMer &kmer) const {
        typename base::KMerIdx idx = base::seq_idx(kmer);
        VERIFY(this->contains(idx, kmer));

        const EdgeInfo<IdType> &entry = base::operator[](idx);
        return std::make_pair(entry.edgeId_, (size_t)entry.offset_);
    }

    std::pair<IdType, size_t> get(typename base::KMerIdx idx) const {
        const EdgeInfo<IdType> &entry = base::operator[](idx);
        return std::make_pair(entry.edgeId_, (size_t)entry.offset_);
    }

    bool DeleteIfEqual(const KMer &kmer, IdType id) {
        typename base::KMerIdx idx = base::seq_idx(kmer);
        if (!contains(idx, kmer))
            return false;

        EdgeInfo<IdType> &entry = base::operator[](idx);
        if (entry.edgeId_ == id) {
            entry.offset_ = -1;
            return true;
        }
        return false;
    }

    void RenewKMers(const Sequence &nucls, IdType id, bool ignore_new_kmers = false) {
        VERIFY(nucls.size() >= base::K());
        KMer kmer(base::K(), nucls);

        PutInIndex(kmer, id, 0, ignore_new_kmers);
        for (size_t i = base::K(), n = nucls.size(); i < n; ++i) {
            kmer <<= nucls[i];
            PutInIndex(kmer, id, i - base::K() + 1, ignore_new_kmers);
        }
    }
<<<<<<< HEAD

    void DeleteKMers(const Sequence &nucls, IdType id) {
        VERIFY(nucls.size() >= base::K());
        KMer kmer(base::K(), nucls);
        DeleteIfEqual(kmer, id);
        for (size_t i = base::K(), n = nucls.size(); i < n; ++i) {
            kmer <<= nucls[i];
            DeleteIfEqual(kmer, id);
        }
    }

    template<class Writer>
    void BinWrite(Writer &writer) const {
        base::index_.serialize(writer);
        size_t sz = base::data_.size();
        writer.write((char*)&sz, sizeof(sz));
        for (size_t i = 0; i < sz; ++i)
            writer.write((char*)&(base::data_[i].count_), sizeof(base::data_[0].count_));
        traits::raw_serialize(writer, base::kmers);
    }

    template<class Reader>
    void BinRead(Reader &reader, const std::string &FileName) {
        base::clear();
        base::index_.deserialize(reader);
        size_t sz = 0;
        reader.read((char*)&sz, sizeof(sz));
        base::data_.resize(sz);
        for (size_t i = 0; i < sz; ++i)
            reader.read((char*)&(base::data_[i].count_), sizeof(base::data_[0].count_));
        base::kmers = traits::raw_deserialize(reader, FileName);
    }

    friend class DeBruijnEdgeIndexBuilder<KMer>;

  private:
    void PutInIndex(const KMer &kmer, IdType id, int offset, bool ignore_new_kmer = false) {
        size_t idx = base::seq_idx(kmer);
        if (idx == base::InvalidKMerIdx) {
           VERIFY(ignore_new_kmer);
           return;
        }

        EdgeInfo<IdType> &entry = base::operator[](idx);
        entry.edgeId_ = id;
        entry.offset_ = offset;
=======
    base::kmers = traits::raw_deserialize(reader, FileName);
  }

  friend class DeBruijnEdgeIndexBuilder<Seq>;

private:
  void PutInIndex(const KMer &kmer, IdType id, int offset, bool ignore_new_kmer = false) {
    size_t idx = base::seq_idx(kmer);
    if (base::contains(idx, kmer)) {
      EdgeInfo<IdType> &entry = base::operator[](idx);
      entry.edgeId_ = id;
      entry.offset_ = offset;
    } else {
      //VERIFY(ignore_new_kmer);
      idx = base::insert(kmer, EdgeInfo<IdType>(id, offset, 1));

      VERIFY(idx != base::InvalidKMerIdx);
>>>>>>> 1efa1cae
    }
};

template <class Seq>
class DeBruijnEdgeIndexBuilder : public DeBruijnKMerIndexBuilder<kmer_index_traits<Seq> > {
    template <class ReadStream, class Graph>
    size_t FillCoverageFromStream(ReadStream &stream,
                                  DeBruijnEdgeIndex<Graph, Seq> &index) const;

  public:
    template <class Graph, class Read>
    size_t BuildIndexFromStream(DeBruijnEdgeIndex<Graph, Seq> &index,
                                io::ReadStreamVector<io::IReader<Read> > &streams,
                                SingleReadStream* contigs_stream = 0) const;

    template <class Graph>
    void BuildIndexFromGraph(DeBruijnEdgeIndex<Graph, Seq> &index,
                             const Graph &g) const;

    template <class Graph>
    void UpdateIndexFromGraph(DeBruijnEdgeIndex<Graph, Seq> &index,
                              const Graph &g) const;


  protected:
    DECL_LOGGER("Edge Index Building");
};

template <>
class DeBruijnEdgeIndexBuilder<runtime_k::RtSeq> :
            public DeBruijnKMerIndexBuilder<kmer_index_traits<runtime_k::RtSeq> > {
    typedef DeBruijnKMerIndexBuilder<kmer_index_traits<runtime_k::RtSeq> > base;

    template <class ReadStream, class Graph>
    size_t FillCoverageFromStream(ReadStream &stream,
                                  DeBruijnEdgeIndex<Graph, runtime_k::RtSeq> &index) const {
        unsigned K = index.K();
        size_t rl = 0;

        while (!stream.eof()) {
            typename ReadStream::read_type r;
            stream >> r;
            rl = std::max(rl, r.size());

            const Sequence &seq = r.sequence();
            if (seq.size() < K)
                continue;

            runtime_k::RtSeq kmer = seq.start<runtime_k::RtSeq>(K);

            size_t idx = index.seq_idx(kmer);
            if (index.contains(idx, kmer)) {
#   pragma omp atomic
                index.data_[idx].count_ += 1;
            }
            for (size_t j = K; j < seq.size(); ++j) {
                kmer <<= seq[j];
                idx = index.seq_idx(kmer);
                if (index.contains(idx, kmer)) {
#     pragma omp atomic
                    index.data_[idx].count_ += 1;
                }
            }
        }

        return rl;
    }

  public:

    template<class Graph, class Read>
    size_t ParallelFillCoverage(DeBruijnEdgeIndex<Graph, runtime_k::RtSeq> &index,
                                io::ReadStreamVector<io::IReader<Read> > &streams,
                                SingleReadStream* contigs_stream = 0) const {
        INFO("Collecting k-mer coverage information from reads, this takes a while.");

        unsigned nthreads = streams.size();
        size_t rl = 0;
        streams.reset();
#pragma omp parallel for num_threads(nthreads) shared(rl)
        for (size_t i = 0; i < nthreads; ++i) {
            size_t crl = FillCoverageFromStream(streams[i], index);

            // There is no max reduction in C/C++ OpenMP... Only in FORTRAN :(
#pragma omp flush(rl)
            if (crl > rl)
#pragma omp critical
            {
                rl = std::max(rl, crl);
            }
        }

        // Contigs have zero coverage!
#if 0
        if (contigs_stream) {
            contigs_stream->reset();
            FillCoverageFromStream(*contigs_stream, index);
        }
#endif

#ifndef NDEBUG
        for (auto idx = index.kmer_idx_begin(), eidx = index.kmer_idx_end();
             idx != eidx; ++idx) {

            runtime_k::RtSeq k = index.kmer(idx);

            VERIFY(index[k].count_ == index[!k].count_);
        }
#endif
        return rl;
    }

    template<class Graph, class Read>
    size_t BuildIndexFromStream(DeBruijnEdgeIndex<Graph, runtime_k::RtSeq> &index,
                                io::ReadStreamVector<io::IReader<Read> > &streams,
                                SingleReadStream* contigs_stream = 0) const {
        base::BuildIndexFromStream(index, streams, contigs_stream);

        // Now use the index to fill the coverage and EdgeId's
        return ParallelFillCoverage(index, streams, contigs_stream);
    }

    template<class Graph, class Read>
    size_t BuildIndexWithCoverageFromGraph(Graph &graph,
                                           DeBruijnEdgeIndex<Graph, runtime_k::RtSeq> &index,
                                           io::ReadStreamVector<io::IReader<Read> > &streams,
                                           SingleReadStream* contigs_stream = 0) const {
        BuildIndexFromGraph(index, graph);

        // Now use the index to fill the coverage and EdgeId's
        return ParallelFillCoverage(index, streams, contigs_stream);
    }

    template <class Graph>
    void BuildIndexFromGraph(DeBruijnEdgeIndex<Graph, runtime_k::RtSeq> &index,
                             const Graph &g) const {
        base::BuildIndexFromGraph(index, g);

        // Now use the index to fill the coverage and EdgeId's
        INFO("Collecting k-mer coverage information from graph, this takes a while.");

        UpdateIndexFromGraph(index, g);
    }

    template <class Graph>
    void UpdateIndexFromGraph(DeBruijnEdgeIndex<Graph, runtime_k::RtSeq> &index,
                              const Graph &g) const {
        for (auto it = g.SmartEdgeBegin(); !it.IsEnd(); ++it) {
            typename Graph::EdgeId edge = *it;
            index.RenewKMers(g.EdgeNucls(edge), edge, /* ignore new k-mers */ false);
        }
    }

  protected:
    DECL_LOGGER("Edge Index Building");
};
}<|MERGE_RESOLUTION|>--- conflicted
+++ resolved
@@ -185,7 +185,6 @@
             PutInIndex(kmer, id, i - base::K() + 1, ignore_new_kmers);
         }
     }
-<<<<<<< HEAD
 
     void DeleteKMers(const Sequence &nucls, IdType id) {
         VERIFY(nucls.size() >= base::K());
@@ -232,25 +231,7 @@
         EdgeInfo<IdType> &entry = base::operator[](idx);
         entry.edgeId_ = id;
         entry.offset_ = offset;
-=======
-    base::kmers = traits::raw_deserialize(reader, FileName);
-  }
-
-  friend class DeBruijnEdgeIndexBuilder<Seq>;
-
-private:
-  void PutInIndex(const KMer &kmer, IdType id, int offset, bool ignore_new_kmer = false) {
-    size_t idx = base::seq_idx(kmer);
-    if (base::contains(idx, kmer)) {
-      EdgeInfo<IdType> &entry = base::operator[](idx);
-      entry.edgeId_ = id;
-      entry.offset_ = offset;
-    } else {
-      //VERIFY(ignore_new_kmer);
-      idx = base::insert(kmer, EdgeInfo<IdType>(id, offset, 1));
-
-      VERIFY(idx != base::InvalidKMerIdx);
->>>>>>> 1efa1cae
+
     }
 };
 
