--- conflicted
+++ resolved
@@ -68,12 +68,7 @@
     //todo current strategy of putting in index if slot is vacant,
     //can lead to funny behavior during gap closing regarding coverage of new k-mers!
     //Currently used both for filling and update
-<<<<<<< HEAD
-    void PutInIndex(const KMer &kmer, IdType e, size_t offset) {
-    	TRACE("Put in KmerFreeDeBruijnEdgeIndex");
-=======
     void PutInIndex(const KMer &kmer, IdType e, unsigned offset) {
->>>>>>> edf14938
         KMerIdx idx = seq_idx(kmer);
         if (!valid_idx(idx))
             return;
@@ -116,12 +111,7 @@
       return entry.offset != -1u;
   }
 
-<<<<<<< HEAD
-  void PutInIndex(const KMer &kmer, IdType id, int offset, bool /*ignore_new_kmer*/ = false) {
-	TRACE("Put in KmerStoringDeBruijnEdgeIndex");
-=======
   void PutInIndex(const KMer &kmer, IdType id, unsigned offset, bool /*ignore_new_kmer*/ = false) {
->>>>>>> edf14938
     size_t idx = base::seq_idx(kmer);
     if (base::valid_key(idx, kmer)) {
       EdgeInfo<IdType> &entry = base::operator[](idx);
