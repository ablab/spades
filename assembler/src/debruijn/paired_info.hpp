--- conflicted
+++ resolved
@@ -84,28 +84,12 @@
 
 // uncomment this for speed-up:
 
-<<<<<<< HEAD
-public:
-	//todo try storing set<PairInfo>
-	class PairInfoIndexData {
-	public:
-		typedef multimap<pair<EdgeId, EdgeId> , pair<double, double>> Data;
-		typedef typename Data::iterator data_iterator;
-		typedef typename Data::const_iterator const_data_iterator;
-	private:
-		Data data_;
-
-		PairInfo BackwardInfo(const PairInfo& pair_info) {
-			return PairInfo(pair_info.second_, pair_info.first_, -pair_info.d_,
-					pair_info.weight_);
-		}
-=======
+
 //    return lhs.first  == rhs.first      &&
 //           lhs.second == rhs.second     &&
 //           lhs.d      == rhs.d     /*   &&
 //           lhs.weight == rhs.weight*/;
 }
->>>>>>> 8425bcd4
 
 PairInfo BackwardInfo(const PairInfo& pi) {
     return PairInfo(pi.second, pi.first, -pi.d, pi.weight);
