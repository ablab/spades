--- conflicted
+++ resolved
@@ -8,11 +8,7 @@
 
 #include "omni/omni_utils.hpp"
 #include "sequence/sequence_tools.hpp"
-<<<<<<< HEAD
-#include "graph_read_correction.hpp"
-=======
 #include "omni/path_processor.hpp"
->>>>>>> edf14938
 
 #include "runtime_k.hpp"
 #include "edge_index.hpp"
@@ -528,11 +524,7 @@
                             const Index& index,
                             const KmerSubs& kmer_mapper,
                             size_t k) :
-<<<<<<< HEAD
-      g_(g), index_(index), kmer_mapper_(kmer_mapper), path_fixer_(g), k_(k) { }
-=======
       SequenceMapper<Graph>(g), index_(index), kmer_mapper_(kmer_mapper), path_fixer_(g), k_(k) { }
->>>>>>> edf14938
 
   ~NewExtendedSequenceMapper() {
     //		TRACE("In destructor of sequence mapper");
@@ -575,8 +567,6 @@
     return MapSequence(read.sequence());
   }
 
-<<<<<<< HEAD
-=======
   pair<EdgeId, size_t> GetFirstKmerPos(const Sequence &sequence) const {
     if (sequence.size() < k_) {
       return make_pair(EdgeId(0), -1u);
@@ -599,7 +589,6 @@
     return index_.get(right);
   }
 
->>>>>>> edf14938
   vector<EdgeId> FindReadPath(const MappingPath<EdgeId>& mapping_path) const {
         if (!IsMappingPathValid(mapping_path)) {
             TRACE("read unmapped");
@@ -608,11 +597,7 @@
         vector<EdgeId> corrected_path = path_fixer_.DeleteSameEdges(
                 mapping_path.simple_path().sequence());
         vector<EdgeId> fixed_path = path_fixer_.TryFixPath(corrected_path);
-<<<<<<< HEAD
-        if (!CheckContiguous(g_, fixed_path)) {
-=======
         if (!path_fixer_.CheckContiguous(fixed_path)) {
->>>>>>> edf14938
             TRACE("read unmapped");
             std::stringstream debug_stream;
             for (size_t i = 0; i < fixed_path.size(); ++i) {
