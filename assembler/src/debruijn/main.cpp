--- conflicted
+++ resolved
@@ -6,7 +6,6 @@
 #include "common/logging.hpp"
 #include "common/simple_tools.hpp"
 
-<<<<<<< HEAD
 namespace {
 
 std::string MakeLaunchTimeDirName() {
@@ -21,8 +20,6 @@
 	return string(buffer);
 }
 }
-int main() {
-=======
 DECL_PROJECT_LOGGER("d")
 
 int main()
@@ -33,20 +30,12 @@
 	}
 	checkFileExistenceFATAL(CONFIG_FILENAME);
 
->>>>>>> 34526351
 	// read configuration file (dataset path etc.)
 	string input_dir = CONFIG.read<string> ("input_dir");
 	string output_dir = CONFIG.read<string> ("output_dir")
 			+ MakeLaunchTimeDirName() + "/";
 	string dataset = CONFIG.read<string> ("dataset");
-<<<<<<< HEAD
-	string genome_filename = input_dir + "/" + CONFIG.read<string> (
-			"reference_genome");
-	string reads_filename1 = input_dir + "/" + CONFIG.read<string> (
-			dataset + "_1");
-	string reads_filename2 = input_dir + "/" + CONFIG.read<string> (
-			dataset + "_2");
-=======
+
 	string genome_filename = input_dir + "/" + CONFIG.read<string> ("reference_genome");
 	string reads_filename1 = input_dir + "/" + CONFIG.read<string> (dataset + "_1");
 	string reads_filename2 = input_dir + "/" + CONFIG.read<string> (dataset + "_2");
@@ -54,7 +43,6 @@
 	checkFileExistenceFATAL(reads_filename1);
 	checkFileExistenceFATAL(reads_filename2);
 
->>>>>>> 34526351
 	int insert_size = CONFIG.read<int> (dataset + "_IS");
 	int dataset_len = CONFIG.read<int> (dataset + "_LEN");
 	bool paired_mode = CONFIG.read<bool> ("paired_mode");
