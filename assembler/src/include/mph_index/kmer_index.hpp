#pragma once
//***************************************************************************
//* Copyright (c) 2011-2013 Saint-Petersburg Academic University
//* All Rights Reserved
//* See file LICENSE for details.
//****************************************************************************

#include "mph_index.h"
#include "io/mmapped_reader.hpp"
#include "io/mmapped_writer.hpp"
#include "adt/pointer_iterator.hpp"

#include "openmp_wrapper.h"

#include "logger/logger.hpp"
#include "path_helper.hpp"

#include "memory_limit.hpp"

#include <libcxx/sort.hpp>
#include <boost/lexical_cast.hpp>

#include <algorithm>
#ifdef USE_GLIBCXX_PARALLEL
#include <parallel/algorithm>
#endif
#include <vector>
#include <cmath>

#include "config.hpp"

#ifdef SPADES_USE_JEMALLOC
# include <jemalloc/jemalloc.h>
#endif

template<class Index>
class KMerIndexBuilder;

template<class Seq>
struct kmer_index_traits {
  typedef Seq SeqType;
  typedef MMappedRecordArrayReader<typename Seq::DataType> RawKMerStorage;
  typedef MMappedRecordArrayReader<typename Seq::DataType> FinalKMerStorage;
  typedef typename RawKMerStorage::iterator             raw_data_iterator;
  typedef typename RawKMerStorage::const_iterator       raw_data_const_iterator;
  typedef typename RawKMerStorage::iterator::value_type KMerRawData;
  typedef typename RawKMerStorage::iterator::reference  KMerRawReference;

  struct raw_equal_to {
    bool operator()(const Seq &lhs, const KMerRawReference rhs) {
      return (array_equal_to<typename Seq::DataType>()(lhs.data(), lhs.data_size(), rhs));
    }
  };

  struct raw_create {
    Seq operator()(unsigned K, const KMerRawReference kmer) {
      return Seq(K, kmer.data());
    }
  };

  struct hash_function {
    uint64_t operator()(const Seq &k) const{
      return typename Seq::hash()(k);
    }
    uint64_t operator()(const KMerRawReference k) const {
      return typename Seq::hash()(k.data(), k.size());
    }
  };
  // This is really the most fragile part of the whole story.  Basically, we're
  // building the PHM with "raw" data, but query the PHM with real Key-s!  We're
  // relying on fact that hashes are exactly the same in both cases (thus - two
  // almost equal implementations!).
  struct seeded_hash_function {
    static cxxmph::h128 hash128(const KMerRawData &k, uint32_t seed) {
      cxxmph::h128 h;
      MurmurHash3_x64_128(k.data(), k.data_size(), seed, &h);
      return h;
    }

    static cxxmph::h128 hash128(const KMerRawReference k, uint32_t seed) {
      cxxmph::h128 h;
      MurmurHash3_x64_128(k.data(), k.data_size(), seed, &h);
      return h;
    }

    static cxxmph::h128 hash128(const Seq &k, uint32_t seed) {
      cxxmph::h128 h;
      MurmurHash3_x64_128(k.data(), k.data_size() * sizeof(typename Seq::DataType), seed, &h);
      return h;
    }
  };

  template<class Writer>
  static void raw_serialize(Writer &writer, RawKMerStorage *data) {
    size_t sz = data->data_size(), elcnt = data->elcnt();
    unsigned PageSize = getpagesize();
    writer.write((char*)&sz, sizeof(sz));
    writer.write((char*)&elcnt, sizeof(elcnt));
    // Make sure data is aligned to the page boundary
    size_t cpos = writer.tellp();
    size_t pos = (cpos + PageSize - 1 + sizeof(size_t)) / PageSize * PageSize;
    size_t off = pos - writer.tellp();
    writer.write((char*)&off, sizeof(off));
    writer.seekp(pos);
    writer.write((char*)data->data(), data->data_size());
  }

  template<class Reader>
  static RawKMerStorage *raw_deserialize(Reader &reader, const std::string &FileName) {
    size_t sz, off, elcnt;
    reader.read((char*)&sz, sizeof(sz));
    reader.read((char*)&elcnt, sizeof(elcnt));
    reader.read((char*)&off, sizeof(off));
    off -= sizeof(off);
    off += reader.tellg();

    return new RawKMerStorage(FileName, elcnt, false, off, sz);
  }

};

template<class traits>
class KMerIndex {
 public:
  typedef traits kmer_index_traits;
  typedef typename traits::SeqType          KMerSeq;
  typedef typename traits::hash_function    hash_function;
  typedef typename traits::KMerRawData      KMerRawData;
  typedef typename traits::KMerRawReference KMerRawReference;
  typedef size_t IdxType;

 private:
  typedef cxxmph::SimpleMPHIndex<KMerSeq, typename traits::seeded_hash_function> KMerDataIndex;
  typedef KMerIndex __self;

 public:
  KMerIndex(/*unsigned k*/):/*k_(k), */index_(NULL),  num_buckets_(0), size_(0) {}

  KMerIndex(const KMerIndex&) = delete;
  KMerIndex& operator=(const KMerIndex&) = delete;

  ~KMerIndex() { clear(); }

  void clear() {
    num_buckets_ = 0;
    bucket_starts_.clear();

    for (size_t i = 0; i < num_buckets_; ++i) {
      index_[i].clear();
    }

    delete[] index_;
    index_ = NULL;
  }

  size_t mem_size() {
    size_t sz = 0;
    for (size_t i = 0; i < num_buckets_; ++i)
      sz += index_[i].mem_size();

    return sz;
  }

<<<<<<< HEAD
  size_t size() {
    size_t sz = 0;
    for (size_t i = 0; i < num_buckets_; ++i)
      sz += index_[i].size();

    return sz;
=======
  void count_size() {
      if(index_ == NULL)
          return;
	  size_ = 0;
      for(size_t i = 0; i < num_buckets_; i++)
          size_ += index_[i].size();
  }

  size_t size() const {
	  return size_;
>>>>>>> e5e84c86
  }

  size_t seq_idx(const KMerSeq &s) const {
    size_t bucket = seq_bucket(s);

    return bucket_starts_[bucket] + index_[bucket].index(s);
  }

  size_t raw_seq_idx(const KMerRawReference data) const {
    size_t bucket = raw_seq_bucket(data);

    return bucket_starts_[bucket] + index_[bucket].index(data);
  }

  template<class Writer>
  void serialize(Writer &os) const {
    os.write((char*)&num_buckets_, sizeof(num_buckets_));
    for (size_t i = 0; i < num_buckets_; ++i)
      index_[i].serialize(os);
    os.write((char*)&bucket_starts_[0], (num_buckets_ + 1) * sizeof(bucket_starts_[0]));
  }

  template<class Reader>
  void deserialize(Reader &is) {
    clear();

    is.read((char*)&num_buckets_, sizeof(num_buckets_));

    index_ = new KMerDataIndex[num_buckets_];
    for (size_t i = 0; i < num_buckets_; ++i)
      index_[i].deserialize(is);

    bucket_starts_.resize(num_buckets_ + 1);
    is.read((char*)&bucket_starts_[0], (num_buckets_ + 1) * sizeof(bucket_starts_[0]));
    count_size();
  }

 private:
//  unsigned k_;
  KMerDataIndex *index_;

  size_t num_buckets_;
  std::vector<size_t> bucket_starts_;
  size_t size_;

  size_t seq_bucket(const KMerSeq &s) const {
    return hash_function()(s) % num_buckets_;
  }
  size_t raw_seq_bucket(const KMerRawReference data) const {
    return hash_function()(data) % num_buckets_;
  }

  friend class KMerIndexBuilder<__self>;
};

template<class Seq>
class KMerSplitter {
 public:
  typedef typename Seq::hash hash_function;

  KMerSplitter(const std::string &work_dir, unsigned K, uint32_t seed = 0)
      : work_dir_(work_dir), K_(K), seed_(seed) {}

  virtual ~KMerSplitter() {
  }

  virtual path::files_t Split(size_t num_files) = 0;

  unsigned K() const { return K_; }

 protected:
  const std::string &work_dir_;
  hash_function hash_;
  unsigned K_;
  uint32_t seed_;

  std::string GetRawKMersFname(unsigned suffix) const {
    return path::append_path(work_dir_, "kmers.raw." + boost::lexical_cast<std::string>(suffix));
  }

  unsigned GetFileNumForSeq(const Seq &s, unsigned total) const {
    return (unsigned)(hash_(s, seed_) % total);
  }

  DECL_LOGGER("K-mer Splitting");
};

template<class Seq, class traits = kmer_index_traits<Seq> >
class KMerCounter {
 public:
  typedef typename traits::raw_data_iterator       iterator;
  typedef typename traits::raw_data_const_iterator const_iterator;
  typedef typename traits::RawKMerStorage          RawKMerStorage;
  typedef typename traits::FinalKMerStorage        FinalKMerStorage;

  virtual size_t KMerSize() const = 0;

  virtual size_t Count(unsigned num_buckets, unsigned num_threads) = 0;
  virtual size_t CountAll(unsigned num_buckets, unsigned num_threads, bool merge = true) = 0;
  virtual void MergeBuckets(unsigned num_buckets) = 0;

  virtual void OpenBucket(size_t idx, bool unlink = true) = 0;
  virtual void ReleaseBucket(size_t idx) = 0;
  virtual RawKMerStorage* TransferBucket(size_t idx) = 0;
  virtual FinalKMerStorage* GetFinalKMers() = 0;

  virtual iterator bucket_begin(size_t idx) = 0;
  virtual iterator bucket_end(size_t idx) = 0;

  virtual ~KMerCounter() {}

protected:
  DECL_LOGGER("K-mer Counting");
};

template<class Seq, class traits = kmer_index_traits<Seq> >
class KMerDiskCounter : public KMerCounter<Seq> {
    typedef KMerCounter<Seq, traits> __super;
public:
  KMerDiskCounter(const std::string &work_dir, KMerSplitter<Seq> &splitter)
      : work_dir_(work_dir), splitter_(splitter) {
    std::string prefix = path::append_path(work_dir, "kmers_XXXXXX");
    char *tempprefix = strcpy(new char[prefix.length() + 1], prefix.c_str());
    VERIFY_MSG(-1 != (fd_ = ::mkstemp(tempprefix)), "Cannot create temporary file");
    kmer_prefix_ = tempprefix;
    delete tempprefix;
  }

  ~KMerDiskCounter() {
    for (size_t i = 0; i < buckets_.size(); ++i)
      ReleaseBucket(i);

    ::close(fd_);
    ::unlink(kmer_prefix_.c_str());
  }

  size_t KMerSize() const {
    return Seq::GetDataSize(splitter_.K()) * sizeof(typename Seq::DataType);
  }

  void OpenBucket(size_t idx, bool unlink = true) {
    unsigned K = splitter_.K();

    buckets_[idx] = new MMappedRecordArrayReader<typename Seq::DataType>(GetMergedKMersFname((unsigned)idx), Seq::GetDataSize(K), unlink);
  }

  void ReleaseBucket(size_t idx) {
    delete buckets_[idx];
    buckets_[idx] = NULL;
  }

  MMappedRecordArrayReader<typename Seq::DataType>* TransferBucket(size_t idx) {
    MMappedRecordArrayReader<typename Seq::DataType> *res = buckets_[idx];
    buckets_[idx] = NULL;

    return res;
  }

  typename __super::iterator bucket_begin(size_t idx) {
    return buckets_[idx]->begin();
  }
  typename __super::iterator bucket_end(size_t idx) {
    return buckets_[idx]->end();
  }

  size_t Count(unsigned num_buckets, unsigned num_threads) {
    unsigned K = splitter_.K();

    // Split k-mers into buckets.
    path::files_t raw_kmers = splitter_.Split(num_buckets * num_threads);

    INFO("Starting k-mer counting.");
    size_t kmers = 0;
#   pragma omp parallel for shared(raw_kmers) num_threads(num_threads) schedule(dynamic) reduction(+:kmers)
    for (unsigned iFile = 0; iFile < raw_kmers.size(); ++iFile) {
      kmers += MergeKMers(raw_kmers[iFile], GetUniqueKMersFname(iFile), K);
    }
    INFO("K-mer counting done. There are " << kmers << " kmers in total. ");

    INFO("Merging temporary buckets.");
    for (unsigned i = 0; i < num_buckets; ++i) {
      std::string ofname = GetMergedKMersFname(i);
      std::ofstream ofs(ofname.c_str(), std::ios::out | std::ios::binary);
      for (unsigned j = 0; j < num_threads; ++j) {
        MMappedRecordArrayReader<typename Seq::DataType> ins(GetUniqueKMersFname(i + j * num_buckets), Seq::GetDataSize(K), /* unlink */ true);
        ofs.write((const char*)ins.data(), ins.data_size());
      }
    }

    buckets_.resize(num_buckets);

    return kmers;
  }

  void MergeBuckets(unsigned num_buckets) {
    unsigned K = splitter_.K();

    INFO("Merging final buckets.");
    for (unsigned i = 0; i < num_buckets; ++i)
      VERIFY(buckets_[i] == NULL);

    buckets_.clear();

    MMappedRecordArrayWriter<typename Seq::DataType> os(GetFinalKMersFname(), Seq::GetDataSize(K));
    std::string ofname = GetFinalKMersFname();
    std::ofstream ofs(ofname.c_str(), std::ios::out | std::ios::binary);
    for (unsigned j = 0; j < num_buckets; ++j) {
      MMappedRecordArrayReader<typename Seq::DataType> ins(GetMergedKMersFname(j), Seq::GetDataSize(K), /* unlink */ true);
      ofs.write((const char*)ins.data(), ins.data_size());
    }
    ofs.close();
  }

  size_t CountAll(unsigned num_buckets, unsigned num_threads, bool merge = true) {
    size_t kmers = Count(num_buckets, num_threads);
    if (merge)
      MergeBuckets(num_buckets);

    return kmers;
  }

  typename __super::FinalKMerStorage *GetFinalKMers() {
    unsigned K = splitter_.K();
    return new MMappedRecordArrayReader<typename Seq::DataType>(GetFinalKMersFname(), Seq::GetDataSize(K), /* unlink */ true);
  }

  std::string GetMergedKMersFname(unsigned suffix) const {
    return kmer_prefix_ + ".merged." + boost::lexical_cast<std::string>(suffix);
  }

  std::string GetFinalKMersFname() const {
    return kmer_prefix_ + ".final";
  }

private:
  std::string work_dir_;
  KMerSplitter<Seq> &splitter_;
  int fd_;
  std::string kmer_prefix_;

  std::vector<MMappedRecordArrayReader<typename Seq::DataType>*> buckets_;

  std::string GetUniqueKMersFname(unsigned suffix) const {
    return kmer_prefix_ + ".unique." + boost::lexical_cast<std::string>(suffix);
  }

  size_t MergeKMers(const std::string &ifname, const std::string &ofname,
                    unsigned K) {
    MMappedRecordArrayReader<typename Seq::DataType> ins(ifname, Seq::GetDataSize(K), /* unlink */ true);

    // Sort the stuff
    libcxx::sort(ins.begin(), ins.end(), array_less<typename Seq::DataType>());

    // FIXME: Use something like parallel version of unique_copy but with explicit
    // resizing.
    auto it = std::unique(ins.begin(), ins.end(), array_equal_to<typename Seq::DataType>());

    MMappedRecordArrayWriter<typename Seq::DataType> os(ofname, Seq::GetDataSize(K));
    os.resize(it - ins.begin());
    std::copy(ins.begin(), it, os.begin());

    return it - ins.begin();
  }
};

template<class Index>
class KMerIndexBuilder {
  typedef typename Index::KMerSeq Seq;
  typedef typename Index::kmer_index_traits kmer_index_traits;

  std::string work_dir_;
  unsigned num_buckets_;
  unsigned num_threads_;

 public:
  KMerIndexBuilder(const std::string &workdir,
                   unsigned num_buckets, unsigned num_threads)
      : work_dir_(workdir), num_buckets_(num_buckets), num_threads_(num_threads) {}
  size_t BuildIndex(Index &out, KMerCounter<Seq> &counter,
                    bool save_final = false);

  unsigned num_buckets() const { return num_buckets_; }

 private:

  DECL_LOGGER("K-mer Index Building");
};

template<class Index>
size_t KMerIndexBuilder<Index>::BuildIndex(Index &index, KMerCounter<Seq> &counter,
                                           bool save_final) {
  index.clear();

  INFO("Building kmer index ");

  // First, count the unique k-mers
  size_t kmers = counter.Count(num_buckets_, num_threads_);

  index.num_buckets_ = num_buckets_;
  index.bucket_starts_.resize(num_buckets_ + 1);
  index.index_ = new typename KMerIndex<kmer_index_traits>::KMerDataIndex[num_buckets_];

  INFO("Building perfect hash indices");

  // Index building requires up to 40 bytes per k-mer. Limit number of threads depending on the memory limit.
  unsigned num_threads = num_threads_;
# ifdef SPADES_USE_JEMALLOC
  const size_t *cmem = 0;
  size_t clen = sizeof(cmem);

  je_mallctl("stats.cactive", &cmem, &clen, NULL, 0);
  size_t bucket_size = (36 * kmers + kmers * counter.KMerSize()) / num_buckets_;
  num_threads = std::min<unsigned>((unsigned) ((get_memory_limit() - *cmem) / bucket_size), num_threads);
  if (num_threads < 1)
    num_threads = 1;
  if (num_threads < num_threads_)
    WARN("Number of threads was limited down to " << num_threads << " in order to fit the memory limits during the index construction");
# endif

# pragma omp parallel for shared(index) num_threads(num_threads)
  for (unsigned iFile = 0; iFile < num_buckets_; ++iFile) {
    typename KMerIndex<kmer_index_traits>::KMerDataIndex &data_index = index.index_[iFile];
    counter.OpenBucket(iFile, !save_final);
    size_t sz = counter.bucket_end(iFile) - counter.bucket_begin(iFile);
    index.bucket_starts_[iFile + 1] = sz;
    if (!data_index.Reset(counter.bucket_begin(iFile), counter.bucket_end(iFile), (unsigned)sz)) {
      INFO("Something went really wrong (read = this should not happen). Try to restart and see if the problem will be fixed.");
      exit(-1);
    }

    counter.ReleaseBucket(iFile);
  }

  // Finally, record the sizes of buckets.
  for (unsigned iFile = 1; iFile < num_buckets_; ++iFile)
    index.bucket_starts_[iFile] += index.bucket_starts_[iFile - 1];

  if (save_final)
    counter.MergeBuckets(num_buckets_);

  double bits_per_kmer = 8.0 * (double)index.mem_size() / (double)kmers;
  INFO("Index built. Total " << index.mem_size() << " bytes occupied (" << bits_per_kmer << " bits per kmer).");
  index.count_size();
  return kmers;
}<|MERGE_RESOLUTION|>--- conflicted
+++ resolved
@@ -161,14 +161,6 @@
     return sz;
   }
 
-<<<<<<< HEAD
-  size_t size() {
-    size_t sz = 0;
-    for (size_t i = 0; i < num_buckets_; ++i)
-      sz += index_[i].size();
-
-    return sz;
-=======
   void count_size() {
       if(index_ == NULL)
           return;
@@ -179,7 +171,7 @@
 
   size_t size() const {
 	  return size_;
->>>>>>> e5e84c86
+
   }
 
   size_t seq_idx(const KMerSeq &s) const {
