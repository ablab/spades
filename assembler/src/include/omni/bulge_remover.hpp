//***************************************************************************
//* Copyright (c) 2015 Saint Petersburg State University
//* Copyright (c) 2011-2014 Saint Petersburg Academic University
//* All Rights Reserved
//* See file LICENSE for details.
//***************************************************************************

/*
 * bulge_remover.hpp
 *
 *  Created on: Apr 13, 2011
 *      Author: sergey
 */

#pragma once

#include <cmath>
#include <stack>
#include "standard_base.hpp"
#include "omni_utils.hpp"
#include "graph_component.hpp"
#include "xmath.h"
#include "sequence/sequence_tools.hpp"
#include "path_processor.hpp"
#include "graph_processing_algorithm.hpp"

namespace omnigraph {

template<class Graph>
struct SimplePathCondition {
	typedef typename Graph::EdgeId EdgeId;
	const Graph& g_;

	SimplePathCondition(const Graph& g) :
			g_(g) {

	}

	bool operator()(EdgeId edge, const vector<EdgeId>& path) const {
		if (edge == g_.conjugate(edge))
			return false;
		for (size_t i = 0; i < path.size(); ++i)
			if (edge == path[i] || edge == g_.conjugate(path[i]))
				return false;
		for (size_t i = 0; i < path.size(); ++i) {
			if (path[i] == g_.conjugate(path[i])) {
				return false;
			}
			for (size_t j = i + 1; j < path.size(); ++j)
				if (path[i] == path[j] || path[i] == g_.conjugate(path[j]))
					return false;
		}
		return true;
	}
};

template<class Graph>
bool TrivialCondition(typename Graph::EdgeId,
		const vector<typename Graph::EdgeId>& path) {
	for (size_t i = 0; i < path.size(); ++i)
		for (size_t j = i + 1; j < path.size(); ++j)
			if (path[i] == path[j])
				return false;
	return true;
}

template<class Graph>
class MostCoveredSimpleAlternativePathChooser: public PathProcessor<Graph>::Callback {
	typedef typename Graph::EdgeId EdgeId;
	typedef typename Graph::VertexId VertexId;

	const Graph& g_;
	EdgeId forbidden_edge_;

	double max_coverage_;
	vector<EdgeId> most_covered_path_;

public:

	MostCoveredSimpleAlternativePathChooser(const Graph& g, EdgeId edge) :
			g_(g), forbidden_edge_(edge), max_coverage_(-1.0) {

	}

	virtual void HandleReversedPath(const vector<EdgeId>& reversed_path) {
	    vector<EdgeId> path = this->ReversePath(reversed_path);
		double path_cov = AvgCoverage(g_, path);
		for (size_t i = 0; i < path.size(); i++) {
			if (path[i] == forbidden_edge_)
				return;
		}
		if (path_cov > max_coverage_ && SimplePathCondition<Graph>(g_)(forbidden_edge_, path)) {
			max_coverage_ = path_cov;
			most_covered_path_ = path;
		}
	}

	double max_coverage() {
		return max_coverage_;
	}

	const vector<EdgeId>& most_covered_path() {
		return most_covered_path_;
	}
};

inline size_t CountMaxDifference(size_t absolute_diff, size_t length, double relative_diff) {
    return std::max((size_t) std::floor(relative_diff * (double) length), absolute_diff);
}

template<class Graph>
class BulgeGluer {
    typedef typename Graph::EdgeId EdgeId;
    typedef typename Graph::VertexId VertexId;
    typedef std::function<void(EdgeId edge, const vector<EdgeId>& path)> BulgeCallbackF;
    Graph& g_;
    BulgeCallbackF opt_callback_;
    std::function<void(EdgeId)> removal_handler_;

    void InnerProcessBulge(EdgeId edge, const vector<EdgeId>& path) {

        EnsureEndsPositionAligner aligner(CumulativeLength(g_, path),
                g_.length(edge));
        double prefix_length = 0.;
        vector<size_t> bulge_prefix_lengths;

        for (EdgeId e : path) {
            prefix_length += (double) g_.length(e);
            bulge_prefix_lengths.push_back(aligner.GetPosition((size_t) prefix_length));
        }

        EdgeId edge_to_split = edge;
        size_t prev_length = 0;

<<<<<<< HEAD
	/**
	 * Checks if alternative path is simple (doesn't contain conjugate edges, edge e or conjugate(e))
	 * and its average coverage is greater than relative_coverage_variation_ * g.coverage(e)
	 */
	bool BulgeCondition(EdgeId e, const vector<EdgeId>& path,
			double path_coverage) {
		return math::ge(path_coverage * max_relative_coverage_,
				graph_.coverage(e)) && SimplePathCondition<Graph>(graph_)(e, path);
	}
=======
        TRACE("Process bulge " << path.size() << " edges");
>>>>>>> 47486cf0

        //fixme remove after checking results
        bool flag = false;
        VERIFY(bulge_prefix_lengths.back() == g_.length(edge));

        for (size_t i = 0; i < path.size(); ++i) {
            if (bulge_prefix_lengths[i] > prev_length) {
                if (bulge_prefix_lengths[i] - prev_length
                        != g_.length(edge_to_split)) {

                    TRACE("SplitEdge " << g_.str(edge_to_split));
                    TRACE(
                            "Start: " << g_.str(g_.EdgeStart(edge_to_split)));
                    TRACE(
                            "Start: " << g_.str(g_.EdgeEnd(edge_to_split)));

                    pair<EdgeId, EdgeId> split_result = g_.SplitEdge(
                            edge_to_split,
                            bulge_prefix_lengths[i] - prev_length);

                    edge_to_split = split_result.second;

                    TRACE("GlueEdges " << g_.str(split_result.first));
                    flag = true;
                    g_.GlueEdges(split_result.first, path[i]);

                } else {
                    TRACE("GlueEdges " << g_.str(edge_to_split));
                    flag = true;
                    g_.GlueEdges(edge_to_split, path[i]);
                }
            }
            prev_length = bulge_prefix_lengths[i];
        }
        VERIFY(flag);
    }

public:

    BulgeGluer(Graph& g, BulgeCallbackF opt_callback = 0,
               std::function<void(EdgeId)> removal_handler = 0) :
               g_(g),
               opt_callback_(opt_callback),
               removal_handler_(removal_handler) {

    }

    void operator()(EdgeId edge, const vector<EdgeId>& path) {
        if (opt_callback_)
            opt_callback_(edge, path);

        if (removal_handler_)
            removal_handler_(edge);

        VertexId start = g_.EdgeStart(edge);
        VertexId end = g_.EdgeEnd(edge);

        TRACE("Projecting edge " << g_.str(edge));
        InnerProcessBulge(edge, path);

        TRACE("Compressing start vertex " << g_.str(start));
        g_.CompressVertex(start);

        TRACE("Compressing end vertex " << g_.str(end));
        g_.CompressVertex(end);
    }

};

template<class Graph>
class AlternativesAnalyzer {
    typedef typename Graph::EdgeId EdgeId;
    typedef typename Graph::VertexId VertexId;
    const Graph& g_;
    double max_relative_coverage_;
    size_t max_delta_;
    double max_relative_delta_;
    size_t max_edge_cnt_;

    static vector<EdgeId> EmptyPath() {
        static vector<EdgeId> vec = {};
        return vec;
    }

    /**
     * Checks if alternative path is simple (doesn't contain conjugate edges, edge e or conjugate(e))
     * and its average coverage is greater than max_relative_coverage_ * g.coverage(e)
     */
    bool BulgeCondition(EdgeId e, const vector<EdgeId>& path,
            double path_coverage) const {
        return math::ge(path_coverage * max_relative_coverage_,
                g_.coverage(e)) && SimplePathCondition<Graph>(g_)(e, path);
    }

public:
    AlternativesAnalyzer(const Graph& g, double max_relative_coverage, size_t max_delta,
                         double max_relative_delta, size_t max_edge_cnt) :
                         g_(g),
                         max_relative_coverage_(max_relative_coverage),
                         max_delta_(max_delta),
                         max_relative_delta_(max_relative_delta),
                         max_edge_cnt_(max_edge_cnt) {
    }

    vector<EdgeId> operator()(EdgeId edge) const {
        size_t kplus_one_mer_coverage = (size_t) math::round((double) g_.length(edge) * g_.coverage(edge));
        TRACE("Processing edge " << g_.str(edge) << " and coverage " << kplus_one_mer_coverage);

        size_t delta = CountMaxDifference(max_delta_, g_.length(edge), max_relative_delta_);

        MostCoveredSimpleAlternativePathChooser<Graph> path_chooser(g_, edge);

        VertexId start = g_.EdgeStart(edge);
        TRACE("Start " << g_.str(start));
        VertexId end = g_.EdgeEnd(edge);
        TRACE("End " << g_.str(end));

        ProcessPaths(g_, (g_.length(edge) > delta) ? g_.length(edge) - delta : 0,
                g_.length(edge) + delta, start, end, path_chooser, max_edge_cnt_);

        const vector<EdgeId>& path = path_chooser.most_covered_path();
        if (!path.empty()) {
            VERIFY(g_.EdgeStart(path[0]) == start);
            VERIFY(g_.EdgeEnd(path.back()) == end);
        }

        double path_coverage = path_chooser.max_coverage();
        if (math::gr(path_coverage, 0.)) {
            TRACE("Best path with coverage " << path_coverage << " is " << PrintPath(g_, path));

            if (BulgeCondition(edge, path, path_coverage)) {
                TRACE("Satisfied condition");
                return path;
            } else {
                TRACE("Didn't satisfy condition");
                return EmptyPath();
            }
        } else {
            TRACE("Didn't find alternative");
            return EmptyPath();
        }
    }
};

/**
 * This class removes simple bulges from given graph with the following algorithm: it iterates through all edges of
 * the graph and for each edge checks if this edge is likely to be a simple bulge
 * if edge is judged to be one it is removed.
 */
template<class Graph>
class BulgeRemover: public EdgeProcessingAlgorithm<Graph> {
    typedef EdgeProcessingAlgorithm<Graph> base;
	typedef typename Graph::EdgeId EdgeId;
	typedef typename Graph::VertexId VertexId;

	bool PossibleBulgeEdge(EdgeId e) const {
	  return (this->g().length(e) <= max_length_ && this->g().coverage(e) < max_coverage_ &&
	          this->g().OutgoingEdgeCount(this->g().EdgeStart(e)) > 1 &&
	          this->g().IncomingEdgeCount(this->g().EdgeEnd(e)) > 1);
	}

protected:

	/*virtual*/
    bool ProcessEdge(EdgeId e) {
        if (this->g().conjugate(e) < e) {
            TRACE("Noncanonical edge");
            VERIFY(false);
            return false;
        }

        TRACE("Considering edge " << this->g().str(e)
                      << " of length " << this->g().length(e)
                      << " and avg coverage " << this->g().coverage(e));
        TRACE("Is possible bulge " << PossibleBulgeEdge(e));

        if (!PossibleBulgeEdge(e)) {
            return false;
        }

        vector<EdgeId> alternative = alternatives_analyzer_(e);
        if (!alternative.empty()) {
            gluer_(e, alternative);
            return true;
        } else {
            return false;
        }
    }

public:

	typedef std::function<void(EdgeId edge, const vector<EdgeId>& path)> BulgeCallbackF;
    
	BulgeRemover(Graph& g, size_t max_length, double max_coverage,
			double max_relative_coverage, size_t max_delta,
			double max_relative_delta,
			size_t max_edge_cnt,
			BulgeCallbackF opt_callback = 0,
			std::function<void(EdgeId)> removal_handler = 0) :
			base(g, true),
			max_length_(max_length),
			max_coverage_(max_coverage),
			alternatives_analyzer_(g, max_relative_coverage, max_delta, 
                                    max_relative_delta, max_edge_cnt),
			gluer_(g, opt_callback, removal_handler) {
                DEBUG("Launching br max_length=" << max_length 
                << " max_coverage=" << max_coverage 
                << " max_relative_coverage=" << max_relative_coverage
                << " max_delta=" << max_delta 
                << " max_relative_delta=" << max_relative_delta
                << " max_number_edges=" << max_edge_cnt);
	}

private:
	size_t max_length_;
	double max_coverage_;
	AlternativesAnalyzer<Graph> alternatives_analyzer_;
	BulgeGluer<Graph> gluer_;
private:
	DECL_LOGGER("BulgeRemover")
};

template<class Graph>
class ParallelBulgeRemover {
    typedef EdgeProcessingAlgorithm<Graph> base;
    typedef typename Graph::EdgeId EdgeId;
    typedef typename Graph::VertexId VertexId;

//    typedef std::pair<EdgeId, vector<EdgeId>> BulgeInfo;

    struct BulgeInfo : private boost::noncopyable {
        size_t id;
        EdgeId e;
        std::vector<EdgeId> alternative;

        BulgeInfo() :
            id(-1ul) {
        }

        BulgeInfo(size_t id_, EdgeId e_, std::vector<EdgeId> alternative_) :
            id(id_), e(e_), alternative(std::move(alternative_)) {

        }

        BulgeInfo(BulgeInfo&& that) {
            *this = std::move(that);
        }

        BulgeInfo& operator= (BulgeInfo&& that) {
            id = that.id;
            e = that.e;
            alternative = std::move(that.alternative);
            return *this;
        }

//        BulgeInfo(size_t id_, EdgeId e_, std::vector<EdgeId>&& alternative_) :
//            id(id_), e(e_), alternative(std::move(alternative_)) {
//
//        }
//
        bool operator< (const BulgeInfo& that) const {
            VERIFY(id != that.id);
            return id < that.id;
        }

    };

    bool PossibleBulgeEdge(EdgeId e) const {
      return (g_.length(e) <= max_length_ && g_.coverage(e) < max_coverage_ &&
              g_.OutgoingEdgeCount(g_.EdgeStart(e)) > 1 &&
              g_.IncomingEdgeCount(g_.EdgeEnd(e)) > 1);
    }

    bool CheckInteracting(const BulgeInfo& info, const std::unordered_set<EdgeId>& involved_edges) const {
        if (involved_edges.count(info.e))
            return true;
        for (EdgeId e : info.alternative)
            if (involved_edges.count(e))
                return true;
        return false;
    }

    void AccountEdges(const BulgeInfo& info, std::unordered_set<EdgeId>& involved_edges) const {
        involved_edges.insert(info.e);
        involved_edges.insert(g_.conjugate(info.e));
        for (EdgeId e : info.alternative) {
            involved_edges.insert(e);
            involved_edges.insert(g_.conjugate(e));
        }
    }

public:

    typedef std::function<void(EdgeId edge, const vector<EdgeId>& path)> BulgeCallbackF;
    typedef SmartSetIterator<Graph, EdgeId, CoverageComparator<Graph>> SmartEdgeSet;

    ParallelBulgeRemover(Graph& g, size_t chunk_size,
                         size_t max_length, double max_coverage,
                         double max_relative_coverage, size_t max_delta,
                         double max_relative_delta,
                         size_t max_edge_cnt,
                         BulgeCallbackF opt_callback = 0,
                         std::function<void(EdgeId)> removal_handler = 0) :
                         g_(g),
                         chunk_size_(chunk_size),
                         max_length_(max_length),
                         max_coverage_(max_coverage),
                         alternatives_analyzer_(g, max_relative_coverage, max_delta, 
                                   max_relative_delta, max_edge_cnt),
                         gluer_(g, opt_callback, removal_handler),
                         usual_br_(g, max_length, max_coverage, max_relative_coverage,
                                   max_delta, max_relative_delta, max_edge_cnt, 
                                   opt_callback, removal_handler) {
                             DEBUG("Launching br max_length=" << max_length
                             << " max_coverage=" << max_coverage
                             << " max_relative_coverage=" << max_relative_coverage
                             << " max_delta=" << max_delta
                             << " max_relative_delta=" << max_relative_delta);
                             VERIFY(chunk_size_ > 0);
                 }

    bool ProcessEdge(EdgeId e) {
        if (g_.conjugate(e) < e) {
            TRACE("Noncanonical edge");
            VERIFY(false);
            return false;
        }

        TRACE("Considering edge " << g_.str(e)
                      << " of length " << g_.length(e)
                      << " and avg coverage " << g_.coverage(e));
        TRACE("Is possible bulge " << PossibleBulgeEdge(e));

        if (!PossibleBulgeEdge(e)) {
            return false;
        }

        vector<EdgeId> alternative = alternatives_analyzer_(e);
        if (!alternative.empty()) {
            gluer_(e, alternative);
            return true;
        } else {
            return false;
        }
    }

    //false if time to stop
    template<class SmartEdgeIt>
    bool FillEdgeBuffer(SmartEdgeIt& it, vector<EdgeId>& buffer) const {
        DEBUG("Filling edge buffer chunk size " << chunk_size_);
        perf_counter perf;
        VERIFY(buffer.empty());
        auto proceed_condition = make_shared<CoverageUpperBound<Graph>>(g_, max_coverage_);

        for (; !it.IsEnd(); ++it) {
            EdgeId e = *it;
            TRACE("Current edge " << g_.str(e));
            if (!proceed_condition->Check(e)) {
                TRACE("Stop condition was reached.");
                //need to release last element of the iterator to make it replacable by new elements
                it.ReleaseCurrent();
                return false;
            }

            if (PossibleBulgeEdge(e)) {
                TRACE("Potential bulge edge");
                buffer.push_back(e);

                if (buffer.size() == chunk_size_) {
                    TRACE("Buffer filled");
                    //need to release last element of the iterator to make it replacable by new elements
                    it.ReleaseCurrent();
                    return true;
                }
            } else {
                TRACE("Can not be bulge");
            }
        }
        DEBUG("Buffer filled in " << perf.time() << " seconds");
        TRACE("No more edges in iterator");
        return false;
    }
    
    std::vector<std::vector<BulgeInfo>> FindBulges(const std::vector<EdgeId> edge_buffer) const {
    	DEBUG("Looking for bulges (in parallel). Edge buffer size " << edge_buffer.size());
        perf_counter perf;
        std::vector<std::vector<BulgeInfo>> bulge_buffers(omp_get_max_threads());
        size_t n = edge_buffer.size();
        #pragma omp parallel for schedule(guided)
        for (size_t i = 0; i < n; ++i) {
            EdgeId e = edge_buffer[i];
            auto alternative = alternatives_analyzer_(e);
            if (!alternative.empty()) {
                bulge_buffers[omp_get_thread_num()].push_back(BulgeInfo(i, e, std::move(alternative)));
            }
        }
        DEBUG("Bulges found in " << perf.time() << " seconds");
        return bulge_buffers;
    }

    std::vector<BulgeInfo> MergeBuffers(std::vector<std::vector<BulgeInfo>>&& buffers) const {
        DEBUG("Merging bulge buffers");
        perf_counter perf;

        std::vector<BulgeInfo> merged_bulges;
        for (auto& bulge_buffer : buffers) {
            std::copy(std::make_move_iterator(bulge_buffer.begin()),
                      std::make_move_iterator(bulge_buffer.end()),
                      std::back_inserter(merged_bulges));
        }

        std::sort(merged_bulges.begin(), merged_bulges.end());
        DEBUG("Total bulges " << merged_bulges.size());
        DEBUG("Buffers merged in " << perf.time() << " seconds");
        return merged_bulges;
    }

    SmartEdgeSet RetainIndependentBulges(std::vector<BulgeInfo>& bulges) const {
        DEBUG("Looking for independent bulges");
        size_t total_cnt = bulges.size();
        perf_counter perf;

        std::vector<BulgeInfo> filtered;
        filtered.reserve(bulges.size());
        //fixme switch to involved vertices to bring fully parallel glueing closer
        std::unordered_set<EdgeId> involved_edges;
        SmartEdgeSet interacting_edges(g_, CoverageComparator<Graph>(g_));

        for (BulgeInfo& info : bulges) {
            if (CheckInteracting(info, involved_edges)) {
                interacting_edges.push(info.e);
            } else {
                AccountEdges(info, involved_edges);
                filtered.push_back(std::move(info));
            }
        }
        bulges = std::move(filtered);

        DEBUG("Independent bulges identified in " << perf.time() << " seconds");
        DEBUG("Independent cnt " << bulges.size());
        DEBUG("Interacting cnt " << interacting_edges.size());
        VERIFY(bulges.size() + interacting_edges.size() == total_cnt);

        if (!interacting_edges.IsEnd()) {
            DEBUG("First interacting edge " << g_.str(*interacting_edges));
        }
        return interacting_edges;
    }

    bool ProcessBulges(const std::vector<BulgeInfo>& independent_bulges, SmartEdgeSet& interacting_edges) {
        DEBUG("Processing bulges");
        perf_counter perf;

    	bool triggered = false;

        for (const BulgeInfo& info : independent_bulges) {
        	triggered = true;
            gluer_(info.e, info.alternative);
        }
        DEBUG("Independent bulges glued in " << perf.time() << " seconds");
        perf.reset();

        DEBUG("Processing remaining interacting bulges " << interacting_edges.size());
        triggered |= usual_br_.RunFromIterator(interacting_edges,
                              make_shared<CoverageUpperBound<Graph>>(g_, max_coverage_));

        DEBUG("Interacting edges processed in " << perf.time() << " seconds");
        return triggered;
    }

    template<class SmartEdgeIt>
    bool RunFromIterator(SmartEdgeIt& it) {
        VERIFY(it.canonical_only());
        TRACE("Start processing");

        perf_counter perf;

        bool triggered = false;

        bool proceed = true;
        while (proceed) {
            std::vector<EdgeId> edge_buffer;
            edge_buffer.reserve(chunk_size_);
            proceed = FillEdgeBuffer(it, edge_buffer);

            std::vector<BulgeInfo> bulges = MergeBuffers(FindBulges(edge_buffer));

            auto interacting_edges = RetainIndependentBulges(bulges);

            bool inner_triggered = ProcessBulges(bulges, interacting_edges);
            proceed |= inner_triggered;
            triggered |= inner_triggered;
        }

        TRACE("Finished processing. Triggered = " << triggered);
        return triggered;
    }

    bool Run() {
        auto it = g_.SmartEdgeBegin(CoverageComparator<Graph>(g_), true);
        return RunFromIterator(it);
    }

private:
    Graph& g_;
    size_t chunk_size_;
    size_t max_length_;
    double max_coverage_;
    AlternativesAnalyzer<Graph> alternatives_analyzer_;
    BulgeGluer<Graph> gluer_;
    BulgeRemover<Graph> usual_br_;

private:
    DECL_LOGGER("ParallelBulgeRemover")
};

}<|MERGE_RESOLUTION|>--- conflicted
+++ resolved
@@ -132,19 +132,7 @@
         EdgeId edge_to_split = edge;
         size_t prev_length = 0;
 
-<<<<<<< HEAD
-	/**
-	 * Checks if alternative path is simple (doesn't contain conjugate edges, edge e or conjugate(e))
-	 * and its average coverage is greater than relative_coverage_variation_ * g.coverage(e)
-	 */
-	bool BulgeCondition(EdgeId e, const vector<EdgeId>& path,
-			double path_coverage) {
-		return math::ge(path_coverage * max_relative_coverage_,
-				graph_.coverage(e)) && SimplePathCondition<Graph>(graph_)(e, path);
-	}
-=======
         TRACE("Process bulge " << path.size() << " edges");
->>>>>>> 47486cf0
 
         //fixme remove after checking results
         bool flag = false;
