#pragma once

#include "verify.hpp"

namespace omnigraph {

struct Range {
private:
    bool inside(size_t left, size_t right, size_t point) const {
        return left <= point && point <= right;
    }

public:
    //inclusive
    size_t start_pos;
    //exclusive
    size_t end_pos;

    size_t size() const {
        VERIFY(end_pos >= start_pos);
        return end_pos - start_pos;
    }

    void shift(int shift) {
        VERIFY(shift > 0 || size_t(-shift) <= start_pos);
        start_pos += shift;
        end_pos += shift;
    }

    Range(): start_pos(0), end_pos(0) {
        VERIFY(end_pos >= start_pos);
    }

    Range(size_t start_pos, size_t end_pos)
            : start_pos(start_pos),
              end_pos(end_pos) {
        VERIFY(end_pos >= start_pos);
    }

    bool operator<(const Range &other) const {
      if (start_pos != other.start_pos)
        return start_pos < other.start_pos;
      return end_pos < other.end_pos;
    }

    bool contains(const Range& that) const {
        return start_pos <= that.start_pos && end_pos >= that.end_pos;
    }

    Range Merge(const Range &other) const {
        return Range(this->start_pos, other.end_pos);
    }

<<<<<<< HEAD
    Range Invert(size_t base_length) const {
        VERIFY(base_length >= end_pos);
        return Range(base_length - end_pos, base_length - start_pos);
=======
    Range operator = (const Range & other){
        start_pos = other.start_pos;
        end_pos = other.end_pos;
        return *this;
>>>>>>> 9f93181d
    }

    bool empty() const {
        return start_pos == end_pos;
    }

    bool Intersect(const Range &other) const {
        return inside(start_pos, end_pos, other.start_pos) || inside(start_pos, end_pos, other.end_pos) ||
                inside(other.start_pos, other.end_pos, start_pos);
    }

    bool IntersectLeftOf(const Range &other) const {
        return inside(start_pos, end_pos, other.start_pos) && inside(other.start_pos, other.end_pos, end_pos);
    }

    bool operator==(const Range &that) const {
        return start_pos == that.start_pos && end_pos == that.end_pos;
    }

    bool operator!=(const Range &that) const {
        return !(*this == that);
    }
};

inline std::ostream& operator<<(std::ostream& os, const Range& range) {
    os << "[" << (range.start_pos + 1) << " - " << range.end_pos << "]";
    return os;
}

}<|MERGE_RESOLUTION|>--- conflicted
+++ resolved
@@ -51,16 +51,15 @@
         return Range(this->start_pos, other.end_pos);
     }
 
-<<<<<<< HEAD
     Range Invert(size_t base_length) const {
         VERIFY(base_length >= end_pos);
         return Range(base_length - end_pos, base_length - start_pos);
-=======
-    Range operator = (const Range & other){
+    }
+
+    Range& operator=(const Range& other) {
         start_pos = other.start_pos;
         end_pos = other.end_pos;
         return *this;
->>>>>>> 9f93181d
     }
 
     bool empty() const {
