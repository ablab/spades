--- conflicted
+++ resolved
@@ -260,11 +260,7 @@
 	void find_genome_length(){
 		for (auto iter = EdgesPositions.begin(); iter != EdgesPositions.end(); ++iter) {
 			for(size_t i =  0; i < iter->second.size(); i++)
-<<<<<<< HEAD
 				max_genome_coords = max(max_genome_coords, iter->second[i].m_end());
-=======
-				max_genome_coords = max(max_genome_coords, iter->second[i].end());
->>>>>>> 1efa1cae
 		}
 	}
 
@@ -291,13 +287,8 @@
 		if (EdgesPositions[NewEdgeId].size() > 0) {
 			EdgePosition activePosition = EdgesPositions[NewEdgeId][0];
 			for (size_t i = 1; i < EdgesPositions[NewEdgeId].size(); i++) {
-<<<<<<< HEAD
 				if (activePosition.followed_by(EdgesPositions[NewEdgeId][i],
 				        max(max_single_gap_, (int) (relative_cutoff * (double) this->g().length(NewEdgeId))), 0 , max_genome_coords)) {
-=======
-				if (activePosition.followed_by(EdgesPositions[NewEdgeId][i], max(max_single_gap_, int(relative_cutoff * (double) this->g().length(NewEdgeId))), 0 , max_genome_coords)) {
-
->>>>>>> 1efa1cae
 					activePosition.extend_by(EdgesPositions[NewEdgeId][i]);
 				} else {
 					new_vec.push_back(activePosition);
