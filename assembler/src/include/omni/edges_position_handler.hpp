--- conflicted
+++ resolved
@@ -38,19 +38,6 @@
 	typedef typename Graph::VertexId VertexId;
 	typedef typename Graph::EdgeId EdgeId;
 
-<<<<<<< HEAD
-	int max_single_gap_;
-	//todo rename
-	std::map<EdgeId, vector<EdgePosition>> EdgesPositions;
-	bool careful_ranges_;
-	size_t max_labels_;
-	mutable int max_genome_coords;
-private:
-	void find_genome_length() const{
-		for (auto iter = EdgesPositions.begin(); iter != EdgesPositions.end(); ++iter) {
-			for(size_t i =  0; i < iter->second.size(); i++)
-				max_genome_coords = max(max_genome_coords, iter->second[i].m_end());
-=======
 	map<EdgeId, map<string, set<MappingRange>>> edges_positions_;
 	//TODO extract set<MappingRange> as a storage class
 
@@ -64,7 +51,6 @@
 			return new_pos.Merge(old_pos);
 		} else {
 			return new_pos;
->>>>>>> edf14938
 		}
 	}
 
@@ -121,62 +107,11 @@
 		new_set.insert(new_pos);
 	}
 
-<<<<<<< HEAD
-	bool IsConsistentWithGenome(const vector<EdgeId> &path) {
-		map<EdgeId, vector<EdgePosition> > tmp_pos;
-		find_genome_length();
-		for (size_t i = 0; i < path.size(); i++) {
-//TODO: magic constants
-			tmp_pos[path[i]] = FillPositionGaps(path[i], 0.2);
-			//hotfix for circular chromosomes
-			for(size_t j = 0; j < tmp_pos[path[i]].size(); j++) {
-				if (tmp_pos[path[i]][j].end() == max_genome_coords) return true;
-			}
-
-		}
-		for (size_t i = 0; i < path.size() - 1; i++) {
-			if (this->g().EdgeStart(path[i + 1]) != this->g().EdgeEnd(path[i]))
-				return false;
-		}
-
-		VERIFY(this->IsAttached());
-		if (path.size() > 0) {
-			vector<EdgePosition> res = (tmp_pos[path[0]]);
-
-			TRACE(this->g().int_id(path[0]) << "  " << res.size() << " positions");
-
-			int len = (int) this->g().length(path[0]);
-			for (size_t i = 1; i < path.size(); i++) {
-			    TRACE(this->g().int_id(path[i]) << "  "<< tmp_pos[path[i]].size() << " positions");
-				if (is_careful())
-					res = RangeGluePositionsLists(res, tmp_pos[path[i]],
-							max_single_gap_, len);
-				else
-					res = GluePositionsLists(res, tmp_pos[path[i]],
-							max_single_gap_);
-				len += (int) this->g().length(path[i]);
-			}
-			if (res.size() > 0) {
-				if (is_careful()) {
-					for (size_t i = 0; i < res.size(); i++) {
-//						INFO(res[i].contigId_);
-						if (abs(res[i].m_end() - res[i].m_start() - len + 1)
-								< max(1.0 * max_single_gap_, 0.07 * len))
-							//todo what was it???
-//					if (res[i].contigId_ < 15)
-							return true; //ToDo: Current pipeline trace genome as contigsId 0, 1, 10 and 11 but in future it can be not true.
-//						else
-//							INFO("that was the fail" << res[i].m_end() << " "<<  res[i].m_start() << " " << len );
-					}
-				} else
-					return true;
-=======
 	void AddAndShiftEdgePositions(EdgeId edge, const map<string, set<MappingRange>> &contig_map, int shift = 0) {
 		VERIFY(this->IsAttached());
 		for(auto contig_it = contig_map.begin(); contig_it != contig_map.end(); ++contig_it) {
 			for(auto it = contig_it->second.begin(); it != contig_it->second.end(); ++it) {
 				AddEdgePosition(edge, contig_it->first, it->Shift(shift).Fit(this->g().length(edge)));
->>>>>>> edf14938
 			}
 		}
 	}
