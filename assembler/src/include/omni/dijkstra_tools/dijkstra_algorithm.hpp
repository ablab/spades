//***************************************************************************
//* Copyright (c) 2015 Saint Petersburg State University
//* Copyright (c) 2011-2014 Saint Petersburg Academic University
//* All Rights Reserved
//* See file LICENSE for details.
//***************************************************************************
#pragma once

#include "simple_tools.hpp"
#include "dijkstra_settings.hpp"

#include <queue>
#include <vector>
#include <set>
#include <map>

namespace omnigraph {

template<typename Graph, typename distance_t = size_t>
struct element_t{
	typedef typename Graph::VertexId VertexId;
	typedef typename Graph::EdgeId EdgeId;

	distance_t distance;
	VertexId curr_vertex;
	VertexId prev_vertex;
	EdgeId edge_between;

	element_t(distance_t new_distance, VertexId new_cur_vertex, VertexId new_prev_vertex,
			EdgeId new_edge_between) : distance(new_distance), curr_vertex(new_cur_vertex),
					prev_vertex(new_prev_vertex), edge_between(new_edge_between) { }
};

template<typename T>
class ReverseDistanceComparator {
public:
  ReverseDistanceComparator() {
  }

  bool operator()(T obj1, T obj2){
	  if(obj1.distance != obj2.distance)
		  return obj2.distance < obj1.distance;
	  if(obj2.curr_vertex != obj1.curr_vertex)
		  return obj2.curr_vertex < obj1.curr_vertex;
	  if(obj2.prev_vertex != obj1.prev_vertex)
		  return obj2.prev_vertex < obj1.prev_vertex;
	  return obj2.edge_between < obj1.edge_between;
  }
};

template<class Graph, class DijkstraSettings, typename distance_t = size_t>
class Dijkstra {
    typedef typename Graph::VertexId VertexId;
    typedef typename Graph::EdgeId EdgeId;
    typedef distance_t DistanceType;

    typedef std::map<VertexId, distance_t> distances_map;
    typedef typename distances_map::const_iterator distances_map_ci;
    typedef typename std::priority_queue<element_t<Graph, distance_t>, std::vector<element_t<Graph, distance_t>>,
            ReverseDistanceComparator<element_t<Graph, distance_t>>> queue_t;

    // constructor parameters
    const Graph& graph_;
    DijkstraSettings settings_;
    const size_t max_vertex_number_;

    // changeable parameters
    bool finished_;
    size_t vertex_number_;
    bool vertex_limit_exceeded_;

    // accumulative structures
    distances_map distances_;
    std::set<VertexId> processed_vertices_;
    std::map<VertexId, pair<VertexId, EdgeId>> prev_vert_map_;

    void Init(VertexId start, queue_t &queue) {
        vertex_number_ = 0;
        distances_.clear();
        processed_vertices_.clear();
        prev_vert_map_.clear();
        set_finished(false);
        settings_.Init(start);
        queue.push(element_t<Graph, distance_t>(0, start, VertexId(0), EdgeId(0)));
        prev_vert_map_[start] = std::pair<VertexId, EdgeId>(VertexId(0), EdgeId(0));
    }

    void set_finished(bool state) {
        finished_ = state;
    }

    bool CheckPutVertex(VertexId vertex, EdgeId edge, distance_t length) const {
        return settings_.CheckPutVertex(vertex, edge, length);
    }

    bool CheckProcessVertex(VertexId vertex, distance_t distance) {
        ++vertex_number_;
        if (vertex_number_ > max_vertex_number_) {
            vertex_limit_exceeded_ = true;
            return false;
        }
        return (vertex_number_ < max_vertex_number_) && settings_.CheckProcessVertex(vertex, distance);
    }

    distance_t GetLength(EdgeId edge) const {
        return settings_.GetLength(edge);
    }

    void AddNeighboursToQueue(VertexId cur_vertex, distance_t cur_dist, queue_t& queue) {
        auto neigh_iterator = settings_.GetIterator(cur_vertex);
        while (neigh_iterator.HasNext()) {
            TRACE("Checking new neighbour of vertex " << graph_.str(cur_vertex) << " started");
            auto cur_pair = neigh_iterator.Next();
            if (!DistanceCounted(cur_pair.vertex)) {
                TRACE("Adding new entry to queue");
                distance_t new_dist = GetLength(cur_pair.edge) + cur_dist;
                TRACE("Entry: vertex " << graph_.str(cur_vertex) << " distance " << new_dist);
                if (CheckPutVertex(cur_pair.vertex, cur_pair.edge, new_dist)) {
                    TRACE("CheckPutVertex returned true and new entry is added");
                    queue.push(element_t<Graph, distance_t>(new_dist, cur_pair.vertex,
                                    cur_vertex, cur_pair.edge));
                }
            }
            TRACE("Checking new neighbour of vertex " << graph_.str(cur_vertex) << " finished");
        }
        TRACE("All neighbours of vertex " << graph_.str(cur_vertex) << " processed");
    }

public:
    Dijkstra(const Graph &graph, DijkstraSettings settings, size_t max_vertex_number = size_t(-1)) :
        graph_(graph),
        settings_(settings),
        max_vertex_number_(max_vertex_number),
        finished_(false),
        vertex_number_(0),
        vertex_limit_exceeded_(false) {}

<<<<<<< HEAD
    Dijkstra(Dijkstra&&) = default;

    Dijkstra& operator=(Dijkstra&&) = default;
=======
    Dijkstra(Dijkstra&& /*other*/) = default; 

    Dijkstra& operator=(Dijkstra&& /*other*/) = default;

    Dijkstra(const Dijkstra& /*other*/) = delete; 

    Dijkstra& operator=(const Dijkstra& /*other*/) = delete;
>>>>>>> c94e8829

    bool finished() const {
        return finished_;
    }

    bool DistanceCounted(VertexId vertex) const {
        return distances_.find(vertex) != distances_.end();
    }

    distance_t GetDistance(VertexId vertex) const {
        VERIFY(DistanceCounted(vertex));
        return distances_.find(vertex)->second;
    }

    std::pair<distances_map_ci, distances_map_ci> GetDistances() const {
        distances_map_ci begin = distances_.begin();
        distances_map_ci end = distances_.end();
        return make_pair(begin, end);
    }

    void Run(VertexId start) {
        TRACE("Starting dijkstra run from vertex " << graph_.str(start));
        queue_t queue;
        Init(start, queue);
        TRACE("Priority queue initialized. Starting search");

        while (!queue.empty() && !finished()) {
            TRACE("Dijkstra iteration started");
            const element_t<Graph, distance_t>& next = queue.top();
            distance_t distance = next.distance;
            VertexId vertex = next.curr_vertex;

            prev_vert_map_[vertex] = std::pair<VertexId, EdgeId>(next.prev_vertex, next.edge_between);
            queue.pop();
            TRACE("Vertex " << graph_.str(vertex) << " with distance " << distance << " fetched from queue");

            if (DistanceCounted(vertex)) {
                TRACE("Distance to vertex " << graph_.str(vertex) << " already counted. Proceeding to next queue entry.");
                continue;
            }
            distances_.insert(make_pair(vertex, distance));

            TRACE("Vertex " << graph_.str(vertex) << " is found to be at distance "
                    << distance << " from vertex " << graph_.str(start));
            if (!CheckProcessVertex(vertex, distance)) {
                TRACE("Check for processing vertex failed. Proceeding to the next queue entry.");
                continue;
            }
            processed_vertices_.insert(vertex);
            AddNeighboursToQueue(vertex, distance, queue);
        }
        set_finished(true);
        TRACE("Finished dijkstra run from vertex " << graph_.str(start));
    }

    std::vector<EdgeId> GetShortestPathTo(VertexId vertex) {
        std::vector<EdgeId> path;
        if (prev_vert_map_.find(vertex) == prev_vert_map_.end())
            return path;

        VertexId curr_vertex = vertex;
        VertexId prev_vertex = get(prev_vert_map_, vertex).first;
        EdgeId edge = get(prev_vert_map_, curr_vertex).second;

        while (prev_vertex != VertexId(0)) {
            if (graph_.EdgeStart(edge) == prev_vertex)
                path.insert(path.begin(), edge);
            else
                path.push_back(edge);
            curr_vertex = prev_vertex;
            const auto& prev_v_e = get(prev_vert_map_, curr_vertex);
            prev_vertex = prev_v_e.first;
            edge = prev_v_e.second;
        }
        return path;
    }

    vector<VertexId> ReachedVertices() const {
        vector<VertexId> result;
        for (auto it = distances_.begin(); it != distances_.end(); ++it) {
            result.push_back(it->first);
        }
        return result;
    }

    const set<VertexId>& ProcessedVertices() const {
        return processed_vertices_;
    }

    bool VertexLimitExceeded() const {
        return vertex_limit_exceeded_;
    }

private:
    DECL_LOGGER("Dijkstra");
};

template<class Graph>
class DistanceCounter {
  typedef typename Graph::VertexId VertexId;
  typedef typename Graph::EdgeId EdgeId;
  typedef ComposedDijkstraSettings<Graph,
		  LengthCalculator<Graph>,
  	  	  VertexProcessChecker<Graph>,
  	  	  VertexPutChecker<Graph>,
  	  	  ForwardNeighbourIteratorFactory<Graph>>  BaseDijkstraSettings;

public:
  DistanceCounter(const Graph& graph) :
    graph_(graph),
    dijkstra_(graph, BaseDijkstraSettings(
    		LengthCalculator<Graph>(),
    		VertexProcessChecker<Graph>(),
    		VertexPutChecker<Graph>(),
    		ForwardNeighbourIteratorFactory<Graph>())),
    ready_(false) {
  }

  bool IsReachable(VertexId from, VertexId to) {
    EnsureFrom(from);
    return dijkstra_.DistanceCounted(to);
  }

  size_t Distance(VertexId from, VertexId to) {
    EnsureFrom(from);
    return dijkstra_.GetDistance(to);
  }

private:
  void EnsureFrom(VertexId from) {
    if (!ready_ || prev_ != from) {
      dijkstra_.run(from);
      ready_ = true;
      prev_ = from;
    }
  }

  const Graph& graph_;
  Dijkstra<Graph, BaseDijkstraSettings> dijkstra_;
  VertexId prev_;
  bool ready_;
};

}<|MERGE_RESOLUTION|>--- conflicted
+++ resolved
@@ -135,11 +135,6 @@
         vertex_number_(0),
         vertex_limit_exceeded_(false) {}
 
-<<<<<<< HEAD
-    Dijkstra(Dijkstra&&) = default;
-
-    Dijkstra& operator=(Dijkstra&&) = default;
-=======
     Dijkstra(Dijkstra&& /*other*/) = default; 
 
     Dijkstra& operator=(Dijkstra&& /*other*/) = default;
@@ -147,7 +142,6 @@
     Dijkstra(const Dijkstra& /*other*/) = delete; 
 
     Dijkstra& operator=(const Dijkstra& /*other*/) = delete;
->>>>>>> c94e8829
 
     bool finished() const {
         return finished_;
