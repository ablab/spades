--- conflicted
+++ resolved
@@ -25,8 +25,6 @@
     double percentage_;
     double derivative_threshold_;
 
-<<<<<<< HEAD
-=======
     int round(double x){ 
         int res = (int) (x + 0.5 + 1e-9);
         if (x < 0)
@@ -34,7 +32,6 @@
         return res;
     }
 
->>>>>>> bd86944a
 
 	vector<pair<size_t, double> > EstimateEdgePairDistances(vector<PairInfo<EdgeId> > data, vector<size_t> forward) {
         vector<pair<size_t, double> > result;
@@ -59,19 +56,11 @@
                     break;
                 }
                 if ((int) forward[cur] > rounded_d(data[end - 1])) continue;
-<<<<<<< HEAD
-                PeakFinder peakfinder(data, begin, end, data_length*range_coeff_, data_length*delta_coeff_, percentage_, derivative_threshold_);
-				DEBUG("Processing window : " << rounded_d(data[begin]) << " " << rounded_d(data[end - 1]));
-				peakfinder.FFTSmoothing(cutoff_);
-                if ( ( (cur + 1) == forward.size()) || ( (int) forward[cur + 1] > rounded_d(data[end - 1]))){
-                    if (inv_density_*(end - begin) > data_length){
-=======
                 PeakFinder peakfinder(data, begin, end, round(data_length*range_coeff_), round(data_length*delta_coeff_), percentage_, derivative_threshold_);
 				DEBUG("Processing window : " << rounded_d(data[begin]) << " " << rounded_d(data[end - 1]));
 				peakfinder.FFTSmoothing(cutoff_);
                 if ( ( (cur + 1) == forward.size()) || ( (int) forward[cur + 1] > rounded_d(data[end - 1]))){
                     if (round(inv_density_*(end - begin)) > (int) data_length){
->>>>>>> bd86944a
                         result.push_back(make_pair(forward[cur], 1));
                         DEBUG("Pair made " << forward[cur]);
                     }
