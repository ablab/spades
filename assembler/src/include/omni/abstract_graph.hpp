--- conflicted
+++ resolved
@@ -247,13 +247,6 @@
 	void CompressVertex(VertexId v) {
 		TRACE("Trying to compress vertex " << v);
 		//assert(CanCompressVertex(v));
-<<<<<<< HEAD
-		if (CanCompressVertex(v) && GetUniqueOutgoingEdge(v) != GetUniqueIncomingEdge(v)) {
-			vector<EdgeId> toMerge;
-			toMerge.push_back(GetUniqueIncomingEdge(v));
-			toMerge.push_back(GetUniqueOutgoingEdge(v));
-			MergePath(toMerge);
-=======
 		if (CanCompressVertex(v) && AdditionalCompressCondition(v)) {
 			TRACE("Compressing vertex " << v);
 			vector<EdgeId> edges_to_merge;
@@ -276,7 +269,6 @@
 		vector<EdgeId> conjugate_path;
 		for (int i = path.size() - 1; i >=0; --i) {
 			conjugate_path.push_back(path[i]);
->>>>>>> 56c749a1
 		}
 		return PrintDetailedPath(conjugate_path);
 	}
@@ -325,16 +317,6 @@
 
 	EdgeId MergePath(const vector<EdgeId>& path) {
 		assert(!path.empty());
-<<<<<<< HEAD
-		for(size_t i = 0; i < path.size(); i++)
-			for(size_t j = i + 1; j < path.size(); j++) {
-				assert(path[i] != path[j]);
-			}
-		vector<EdgeId> correctedPath = CorrectMergePath(path);
-		SequenceBuilder sb;
-		VertexId v1 = EdgeStart(correctedPath[0]);
-		VertexId v2 = EdgeEnd(correctedPath[correctedPath.size() - 1]);
-=======
 		for (size_t i = 0; i < path.size(); i++)
 			for (size_t j = i + 1; j < path.size(); j++) {
 				assert(path[i] != path[j]);
@@ -350,7 +332,6 @@
 		TRACE("Corrected path " << PrintEdges(corrected_path));
 		VertexId v1 = EdgeStart(corrected_path[0]);
 		VertexId v2 = EdgeEnd(corrected_path[corrected_path.size() - 1]);
->>>>>>> 56c749a1
 		vector<const EdgeData*> toMerge;
 		for (auto it = corrected_path.begin(); it != corrected_path.end(); ++it) {
 			toMerge.push_back(&(data(*it)));
@@ -398,11 +379,7 @@
 		FireGlue(new_edge, edge1, edge2);
 		FireDeleteEdge(edge1);
 		FireDeleteEdge(edge2);
-<<<<<<< HEAD
-		FireAddEdge(newEdge);
-=======
 		FireAddEdge(new_edge);
->>>>>>> 56c749a1
 		VertexId start = EdgeStart(edge1);
 		VertexId end = EdgeEnd(edge1);
 		HiddenDeleteEdge(edge1);
@@ -413,26 +390,7 @@
 		if (IsDeadStart(end) && IsDeadEnd(end)) {
 			DeleteVertex(end);
 		}
-<<<<<<< HEAD
-		TRACE("End glue");
-
-		/*/////////////////
-		 FireDeleteEdge(edge2);
-		 FireGlue(edge1, edge2);
-		 edge2->set_data(master_.GlueData(edge1->data(), edge2->data()));
-		 FireAddEdge(edge2);
-		 VertexId start = EdgeStart(edge1);
-		 VertexId end = EdgeEnd(edge1);
-		 DeleteEdge(edge1);
-		 if (IsDeadStart(start) && IsDeadEnd(start)) {
-		 DeleteVertex(start);
-		 }
-		 if (IsDeadStart(end) && IsDeadEnd(end)) {
-		 DeleteVertex(end);
-		 }*/
-=======
 		TRACE("Edges " << edge1 << " and " << edge2 << " glued into " << PrintEdge(new_edge));
->>>>>>> 56c749a1
 	}
 
 private:
