--- conflicted
+++ resolved
@@ -713,11 +713,6 @@
 //	}
 //};
 
-<<<<<<< HEAD
-	bool CheckExtremelyUnreliable(EdgeId e) {
-		return math::le(this->graph().coverage(e), max_coverage_);
-	}
-=======
 template<class Graph>
 class TopologyChimericEdgeRemover: public ChimericEdgeRemovingAlgorithm<Graph,
 		LengthComparator<Graph>> {
@@ -725,7 +720,6 @@
 	typedef typename Graph::EdgeId EdgeId;
 	typedef typename Graph::VertexId VertexId;
 	typedef ChimericEdgeRemovingAlgorithm<Graph, LengthComparator<Graph>> base;
->>>>>>> 2b86a009
 
 public:
 	TopologyChimericEdgeRemover(Graph& g, size_t max_length,
