--- conflicted
+++ resolved
@@ -25,16 +25,10 @@
 namespace omnigraph {
 
 template<class Graph>
-<<<<<<< HEAD
-adt::TypedPredicate<typename Graph::EdgeId> AddAlternativesPresenceCondition(const Graph& g,
-                                                                              adt::TypedPredicate<typename Graph::EdgeId> condition) {
-    return adt::And(AlternativesPresenceCondition<Graph>(g), condition);
-=======
-shared_ptr<func::Predicate<typename Graph::EdgeId>>
+adt::TypedPredicate<typename Graph::EdgeId>
 NecessaryECCondition(const Graph& g, size_t max_length, double max_coverage) {
-    return AddAlternativesPresenceCondition(g, func::And<typename Graph::EdgeId>(make_shared<LengthUpperBound<Graph>>(g, max_length),
-                               make_shared<CoverageUpperBound<Graph>>(g, max_coverage)));
->>>>>>> 5e0f368d
+    return AddAlternativesPresenceCondition(g, adt::And(LengthUpperBound<Graph>(g, max_length),
+                                                        CoverageUpperBound<Graph>(g, max_coverage)));
 }
 
 template<class Graph>
