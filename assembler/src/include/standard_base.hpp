//***************************************************************************
//* Copyright (c) 2011-2012 Saint-Petersburg Academic University
//* All Rights Reserved
//* See file LICENSE for details.
//****************************************************************************

/*
 * standart.hpp
 *
 *  Created on: 1 Sep 2011
 *      Author: valery
 */

#pragma once

//==crt and stl
#include <memory>
#include <cstdlib>
#include <cstdio>
#include <time.h>
#include <signal.h>
#include <execinfo.h>

#include <iostream>
#include <iterator>
#include <algorithm>
#include <list>
#include <map>
#include <vector>
#include <set>
#include <string>
#include <sstream>
#include <utility>
#include <array>
#include <fstream>
#include <unordered_map>
#include <unordered_set>
#include <deque>
#include <cmath>
#include <limits>
#include <memory>

using std::cin;
using std::cout;
using std::cerr;
using std::endl;
using std::list;
using std::map;
using std::multimap;
using std::unordered_map;
using std::unordered_set;
using std::vector;
using std::array;
using std::set;
using std::string;
using std::pair;
using std::make_pair;
using std::ifstream;
using std::istream;
using std::ofstream;
using std::ostream;
using std::min;
using std::max;
using std::abs;
using std::stringstream;
using std::numeric_limits;
using std::deque;
using std::ostream_iterator;
using std::copy;

//==boost

#ifndef NDEBUG
#define BOOST_ENABLE_ASSERT_HANDLER
#endif

#include <boost/assert.hpp>
#include <boost/algorithm/string.hpp>

#include <boost/bind.hpp>
#include <boost/function.hpp>

#include <boost/optional.hpp>

#include <boost/format.hpp>

#include <boost/lexical_cast.hpp>
#include <boost/noncopyable.hpp>

#include <boost/foreach.hpp>
#define FOREACH         BOOST_FOREACH

using boost::bind;
using boost::ref;
using boost::cref;
using boost::function;

using boost::optional;
using boost::make_optional;
using boost::none;

using boost::format;

using boost::lexical_cast;
using boost::noncopyable;

// err handling
#include "stacktrace.hpp"

// path manipulation instead of boost filesystem
#include "path_helper.hpp"
using path::make_dir;
using path::remove_dir;

#ifndef NDEBUG
<<<<<<< HEAD
namespace boost {
=======
namespace boost
{
>>>>>>> 0bebde52
inline void assertion_failed(char const * expr, char const * function,
                             char const * file, long line) {
  std::cerr << "Aborted by assert: " << std::endl;
  print_stacktrace();
#if __DARWIN_UNIX03
  __assert_rtn (expr, file, line, function);
#elif __DARWIN
  __assert (expr, file, line, function);
#else
  __assert_fail (expr, file, line, function);
#endif
<<<<<<< HEAD
=======
}

inline void assertion_failed_msg(char const * expr, char const * msg,
                                 char const * function, char const * file,
                                 long line) {
  std::cerr << "Aborted by assert: " << msg << std::endl;
  print_stacktrace();
#if __DARWIN_UNIX03
  __assert_rtn (expr, file, line, function);
#elif __DARWIN
  __assert (expr, file, line, function);
#else
  __assert_fail (expr, file, line, function);
#endif
>>>>>>> 0bebde52
}

inline void assertion_failed_msg(char const * expr, char const * msg,
                                 char const * function, char const * file,
                                 long line) {
  std::cerr << "Aborted by assert: " << msg << std::endl;
  print_stacktrace();
#if __DARWIN_UNIX03
  __assert_rtn (expr, file, line, function);
#elif __DARWIN
  __assert (expr, file, line, function);
#else
  __assert_fail (expr, file, line, function);
#endif
}

} // namespace boost

#endif // NDEBUG

//==sys
#include <sys/stat.h>
#include <sys/types.h>
#include <sys/time.h>

//our
//math
#include "xmath.h"
// log
#include "logger/logger.hpp"

<|MERGE_RESOLUTION|>--- conflicted
+++ resolved
@@ -113,12 +113,7 @@
 using path::remove_dir;
 
 #ifndef NDEBUG
-<<<<<<< HEAD
 namespace boost {
-=======
-namespace boost
-{
->>>>>>> 0bebde52
 inline void assertion_failed(char const * expr, char const * function,
                              char const * file, long line) {
   std::cerr << "Aborted by assert: " << std::endl;
@@ -130,23 +125,6 @@
 #else
   __assert_fail (expr, file, line, function);
 #endif
-<<<<<<< HEAD
-=======
-}
-
-inline void assertion_failed_msg(char const * expr, char const * msg,
-                                 char const * function, char const * file,
-                                 long line) {
-  std::cerr << "Aborted by assert: " << msg << std::endl;
-  print_stacktrace();
-#if __DARWIN_UNIX03
-  __assert_rtn (expr, file, line, function);
-#elif __DARWIN
-  __assert (expr, file, line, function);
-#else
-  __assert_fail (expr, file, line, function);
-#endif
->>>>>>> 0bebde52
 }
 
 inline void assertion_failed_msg(char const * expr, char const * msg,
