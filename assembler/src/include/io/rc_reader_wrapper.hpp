//***************************************************************************
//* Copyright (c) 2011-2013 Saint-Petersburg Academic University
//* All Rights Reserved
//* See file LICENSE for details.
//****************************************************************************

/**
 * @file    rc_reader_wrapper.hpp
 * @author  Mariya Fomkina
 * @version 1.0
 *
 * @section LICENSE
 *
 * This program is free software; you can redistribute it and/or
 * modify it under the terms of the GNU General Public License as
 * published by the Free Software Foundation; either version 2 of
 * the License, or (at your option) any later version.
 *
 * @section DESCRIPTION
 *
 * RCReaderWrapper is the class-wrapper that gets reads and reverse
 * complimentary reads from given reader (one by one).
 */

#pragma once

#include <boost/noncopyable.hpp>
#include <boost/foreach.hpp>

#include "ireader.hpp"
#include "read_stream_vector.hpp"

namespace io {

template<typename ReadType>
class RCReaderWrapper: public IReader<ReadType> {
public:
	/*
	 * Default constructor.
	 *
	 * @param reader Reference to any other reader (child of IReader).
	 */
	explicit RCReaderWrapper(IReader<ReadType>& reader) :
			reader_(reader), rc_read_(), was_rc_(true) {
	}

	/*
	 * Check whether the stream is opened.
	 *
	 * @return true of the stream is opened and false otherwise.
	 */
	/* virtual */
	bool is_open() {
		return reader_.is_open();
	}

	/*
	 * Check whether we've reached the end of stream.
	 *
	 * @return true if the end of stream is reached and false
	 * otherwise.
	 */
	/* virtual */
	bool eof() {
		return (was_rc_) && (reader_.eof());
	}

	/*
	 * Read SingleRead or PairedRead from stream (according to ReadType).
	 *
	 * @param read The SingleRead or PairedRead that will store read
	 * data.
	 *
	 * @return Reference to this stream.
	 */
	/* virtual */
	RCReaderWrapper& operator>>(ReadType& read) {
		if (was_rc_) {
			reader_ >> read;
			rc_read_ = read;
		} else {
			read = !rc_read_;
		}
		was_rc_ = !was_rc_;
		return (*this);
	}

	/*
	 * Close the stream.
	 */
	/* virtual */
	void close() {
		reader_.close();
	}

	/*
	 * Close the stream and open it again.
	 */
	/* virtual */
	void reset() {
		was_rc_ = true;
		reader_.reset();
	}

	ReadStat get_stat() const {
		ReadStat stat = reader_.get_stat();
		stat.merge(stat);
		return stat;
	}

private:
	/*
	 * @variable Internal stream readers.
	 */
	IReader<ReadType>& reader_;
	/*
	 * @variable Last read got from the stream.
	 */
	ReadType rc_read_;
	/*
	 * @variable Flag that shows where reverse complimentary copy of the
	 * last read read was already outputted.
	 */
	bool was_rc_;

};

//todo what is this?
template<typename ReadType>
class CleanRCReaderWrapper: public IReader<ReadType> {
public:
	/*
	 * Default constructor.
	 *
	 * @param reader Reference to any other reader (child of IReader).
	 */
	explicit CleanRCReaderWrapper(IReader<ReadType>* reader) :
			reader_(reader), rc_read_(), was_rc_(true) {
	}

	/*
	 * Default destructor.
	 */
	/* virtual */
	~CleanRCReaderWrapper() {
		delete reader_;
	}

	/*
	 * Check whether the stream is opened.
	 *
	 * @return true of the stream is opened and false otherwise.
	 */
	/* virtual */
	bool is_open() {
		return reader_->is_open();
	}

	/*
	 * Check whether we've reached the end of stream.
	 *
	 * @return true if the end of stream is reached and false
	 * otherwise.
	 */
	/* virtual */
	bool eof() {
		return (was_rc_) && (reader_->eof());
	}

	/*
	 * Read SingleRead or PairedRead from stream (according to ReadType).
	 *
	 * @param read The SingleRead or PairedRead that will store read
	 * data.
	 *
	 * @return Reference to this stream.
	 */
	/* virtual */
	CleanRCReaderWrapper& operator>>(ReadType& read) {
		if (was_rc_) {
			reader_->operator >>(read);
			rc_read_ = read;
		} else {
			read = !rc_read_;
		}
		was_rc_ = !was_rc_;
		return (*this);
	}

	/*
	 * Close the stream.
	 */
	/* virtual */
	void close() {
		reader_->close();
	}

	/*
	 * Close the stream and open it again.
	 */
	/* virtual */
	void reset() {
		was_rc_ = true;
		reader_->reset();
	}

	ReadStat get_stat() const {
		ReadStat stat = reader_->get_stat();
		stat.merge(stat);
		return stat;
	}

private:
	/*
	 * @variable Internal stream readers.
	 */
	IReader<ReadType> * reader_;
	/*
	 * @variable Last read got from the stream.
	 */
	ReadType rc_read_;
	/*
	 * @variable Flag that shows where reverse complimentary copy of the
	 * last read read was already outputted.
	 */
	bool was_rc_;
};

<<<<<<< HEAD

template<typename ReadType>
class OrientationReaderWrapper: public IReader<ReadType> {

public:

    explicit OrientationReaderWrapper(IReader<ReadType> * reader, LibraryOrientation orientation, bool delete_reader = true) :
            reader_(reader), changer_(GetOrientationChanger<ReadType>(orientation)), delete_reader_(delete_reader) {
    }

    ~OrientationReaderWrapper() {
        delete changer_;
        if (delete_reader_)
            delete reader_;
    }

    bool is_open() {
        return reader_->is_open();
    }

    bool eof() {
        return reader_->eof();
    }

    OrientationReaderWrapper& operator>>(ReadType& read) {
        reader_->operator >>(read);
        read = changer_->Perform(read);
        return (*this);
    }

    void close() {
        reader_->close();
    }

    void reset() {
        reader_->reset();
    }

    ReadStat get_stat() const {
        return reader_->get_stat();
    }

private:

    IReader<ReadType> * reader_;

    OrientationChanger<ReadType> * changer_;

    bool delete_reader_;

    explicit OrientationReaderWrapper(const OrientationReaderWrapper<ReadType>& reader);

    void operator=(const OrientationReaderWrapper<ReadType>& reader);
};

=======
template<class Reader>
std::shared_ptr<ReadStreamVector<Reader>> RCWrapStreams(ReadStreamVector<Reader>& streams) {
    auto/*std::shared_ptr<ReadStreamVector<Reader>>*/ rc_streams/*(new ReadStreamVector<Reader>());*/= std::make_shared<ReadStreamVector<Reader>>();
    BOOST_FOREACH(Reader& stream, streams) {
        rc_streams->push_back(new RCReaderWrapper<typename Reader::read_type>(stream));
    }
    return rc_streams;
>>>>>>> e708a89c
}

template<typename ReadType>
class OrientationReaderWrapper: public IReader<ReadType> {

public:

    explicit OrientationReaderWrapper(IReader<ReadType> * reader, LibraryOrientation orientation, bool delete_reader = true) :
            reader_(reader), changer_(GetOrientationChanger<ReadType>(orientation)), delete_reader_(delete_reader) {
    }

    ~OrientationReaderWrapper() {
        delete changer_;
        if (delete_reader_)
            delete reader_;
    }

    bool is_open() {
        return reader_->is_open();
    }

    bool eof() {
        return reader_->eof();
    }

    OrientationReaderWrapper& operator>>(ReadType& read) {
        reader_->operator >>(read);
        read = changer_->Perform(read);
        return (*this);
    }

    void close() {
        reader_->close();
    }

    void reset() {
        reader_->reset();
    }

    ReadStat get_stat() const {
        return reader_->get_stat();
    }

private:

    IReader<ReadType> * reader_;

    OrientationChanger<ReadType> * changer_;

    bool delete_reader_;

    explicit OrientationReaderWrapper(const OrientationReaderWrapper<ReadType>& reader);

    void operator=(const OrientationReaderWrapper<ReadType>& reader);
};


}<|MERGE_RESOLUTION|>--- conflicted
+++ resolved
@@ -226,63 +226,6 @@
 	bool was_rc_;
 };
 
-<<<<<<< HEAD
-
-template<typename ReadType>
-class OrientationReaderWrapper: public IReader<ReadType> {
-
-public:
-
-    explicit OrientationReaderWrapper(IReader<ReadType> * reader, LibraryOrientation orientation, bool delete_reader = true) :
-            reader_(reader), changer_(GetOrientationChanger<ReadType>(orientation)), delete_reader_(delete_reader) {
-    }
-
-    ~OrientationReaderWrapper() {
-        delete changer_;
-        if (delete_reader_)
-            delete reader_;
-    }
-
-    bool is_open() {
-        return reader_->is_open();
-    }
-
-    bool eof() {
-        return reader_->eof();
-    }
-
-    OrientationReaderWrapper& operator>>(ReadType& read) {
-        reader_->operator >>(read);
-        read = changer_->Perform(read);
-        return (*this);
-    }
-
-    void close() {
-        reader_->close();
-    }
-
-    void reset() {
-        reader_->reset();
-    }
-
-    ReadStat get_stat() const {
-        return reader_->get_stat();
-    }
-
-private:
-
-    IReader<ReadType> * reader_;
-
-    OrientationChanger<ReadType> * changer_;
-
-    bool delete_reader_;
-
-    explicit OrientationReaderWrapper(const OrientationReaderWrapper<ReadType>& reader);
-
-    void operator=(const OrientationReaderWrapper<ReadType>& reader);
-};
-
-=======
 template<class Reader>
 std::shared_ptr<ReadStreamVector<Reader>> RCWrapStreams(ReadStreamVector<Reader>& streams) {
     auto/*std::shared_ptr<ReadStreamVector<Reader>>*/ rc_streams/*(new ReadStreamVector<Reader>());*/= std::make_shared<ReadStreamVector<Reader>>();
@@ -290,7 +233,6 @@
         rc_streams->push_back(new RCReaderWrapper<typename Reader::read_type>(stream));
     }
     return rc_streams;
->>>>>>> e708a89c
 }
 
 template<typename ReadType>
