//***************************************************************************
//* Copyright (c) 2011-2013 Saint-Petersburg Academic University
//* All Rights Reserved
//* See file LICENSE for details.
//****************************************************************************

/*
 * read_stream_vector.hpp
 *
 *  Created on: Jul 24, 2012
 *      Author: andrey
 */

#pragma once

namespace io {

template <class Reader>
bool ParallelStreamEOF(const std::vector< Reader* >& streams) {
  for (size_t i = 0; i < streams.size(); ++i) {
    if (!streams[i]->eof()) {
      return false;
    }
  }
  return true;
}

//todo check destroy_readers logic and usages
template <class Reader>
class ReadStreamVector : boost::noncopyable {

 private:
  mutable std::vector<Reader*> streams_;
  bool destroy_readers_;

  ReadStreamVector& operator=(const ReadStreamVector& that);

 public:

  typedef Reader ReaderType;

  ReadStreamVector(const std::vector<Reader*>& streams, bool destroy_readers = true): streams_(streams.size()), destroy_readers_(destroy_readers) {
    std::copy(streams.begin(), streams.end(), streams_.begin());
  }

  ReadStreamVector(bool destroy_readers = true): destroy_readers_(destroy_readers) {
  }

  ReadStreamVector(Reader* stream): streams_(1, stream), destroy_readers_(true) {
  }

  ReadStreamVector(Reader& stream): streams_(1, &stream), destroy_readers_(false) {
  }

  std::vector<Reader*>& get() {
      destroy_readers_ = false;
      return streams_;
  }

//  ReadStreamVector(const ReadStreamVector& that): streams_(that.streams_), destroy_readers_(false) {
//  }

  ~ReadStreamVector() {
    if (destroy_readers_) {
      for (size_t i = 0; i < streams_.size(); ++i) {
        delete streams_[i];
      }
    }
  }

  class iterator: public std::iterator<std::input_iterator_tag, Reader> {
    typedef typename std::vector<Reader*>::iterator vec_it;
    vec_it it_;
   public:

    iterator(vec_it it) : it_(it) {
    }

    void operator++ () {
        ++it_;
    }

    bool operator== (const iterator& that) {
        return it_ == that.it_;
    }

    bool operator!= (const iterator& that) {
        return it_ != that.it_;
    }

    Reader& operator*() {
        return *(*it_);
    }
  };

  class const_iterator: public std::iterator<std::input_iterator_tag, Reader> {
    typedef typename std::vector<Reader*>::iterator vec_it;
    vec_it it_;
   public:

    const_iterator(vec_it it) : it_(it) {
    }

    void operator++ () {
        ++it_;
    }

    bool operator== (const const_iterator& that) {
        return it_ == that.it_;
    }

    bool operator!= (const const_iterator& that) {
        return it_ != that.it_;
    }

    Reader& operator*() {
        return *(*it_);
    }
  };

  Reader& operator[](size_t i) {
    return *streams_.at(i);
  }

  Reader& back() {
    return *streams_.back();
  }

  size_t size() const {
    return streams_.size();
  }

  bool eof() const {
    return ParallelStreamEOF(streams_);
  }

  iterator begin() {
    return iterator(streams_.begin());
  }

  iterator end() {
    return iterator(streams_.end());
  }

  const_iterator begin() const {
    return iterator(streams_.begin());
  }

  const_iterator end() const {
    return iterator(streams_.end());
  }

  void push_back(Reader* stream) {
      streams_.push_back(stream);
  }

  void reset() {
    for (auto I = streams_.begin(), E = streams_.end(); I != E; ++I)
      (*I)->reset();
  }

  void release() {
      destroy_readers_ = false;
  }
<<<<<<< HEAD

  const std::vector< Reader * >& get() const {
      return streams_;
  }

};
=======
>>>>>>> e708a89c

  const std::vector< Reader * >& get() const {
      return streams_;
  }

};

}<|MERGE_RESOLUTION|>--- conflicted
+++ resolved
@@ -162,15 +162,6 @@
   void release() {
       destroy_readers_ = false;
   }
-<<<<<<< HEAD
-
-  const std::vector< Reader * >& get() const {
-      return streams_;
-  }
-
-};
-=======
->>>>>>> e708a89c
 
   const std::vector< Reader * >& get() const {
       return streams_;
