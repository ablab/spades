--- conflicted
+++ resolved
@@ -111,29 +111,16 @@
   typedef vector<size_t> GraphLengths;
   typedef std::map<EdgeId, GraphLengths> LengthMap;
 
-<<<<<<< HEAD
-
   const Graph& graph() const { return graph_; }
 
-  const PairedInfoIndexT<Graph>& index() const { return index_; }
-
-=======
-  const Graph& graph() const { return graph_; }
-
   const InPairedIndex& index() const { return index_; }
 
->>>>>>> 24f4f54f
   void FillGraphDistancesLengths(EdgeId e1, LengthMap& second_edges) const {
     return distance_finder_.FillGraphDistancesLengths(e1, second_edges);
   }
 
-<<<<<<< HEAD
-  Histogram ClusterResult(EdgePair /*ep*/, const EstimHist& estimated) const {
-    Histogram result;
-=======
   OutHistogram ClusterResult(EdgePair /*ep*/, const EstimHist& estimated) const {
     OutHistogram result;
->>>>>>> 24f4f54f
     for (size_t i = 0; i < estimated.size(); ++i) {
       size_t left = i;
       double weight = estimated[i].second;
@@ -149,11 +136,7 @@
     return result;
   }
 
-<<<<<<< HEAD
-  void AddToResult(const Histogram& clustered, EdgePair ep, PairedInfoIndexT<Graph>& result) const {
-=======
   void AddToResult(const OutHistogram& clustered, EdgePair ep, PairedInfoBuffer<Graph>& result) const {
->>>>>>> 24f4f54f
     for (auto it = clustered.begin(); it != clustered.end(); ++it) {
       result.AddPairInfo(ep, *it);
     }
@@ -237,14 +220,8 @@
   }
 
   virtual EstimHist EstimateEdgePairDistances(EdgePair ep,
-<<<<<<< HEAD
-                                              const Histogram& histogram,
-                                              const GraphLengths& raw_forward) const
-{
-=======
                                               const InHistogram& histogram,
                                               const GraphLengths& raw_forward) const {
->>>>>>> 24f4f54f
     using std::abs;
     using namespace math;
     EdgeId e1 = ep.first, e2 = ep.second;
@@ -300,14 +277,8 @@
 
  private:
   virtual void ProcessEdge(EdgeId e1,
-<<<<<<< HEAD
-                           const typename PairedInfoIndexT<Graph>::InnerMap& inner_map,
-                           PairedInfoIndexT<Graph>& result,
-                           perf_counter& /*pc*/) const {
-=======
                            const typename InPairedIndex::InnerMap& inner_map,
                            PairedInfoBuffer<Graph>& result) const {
->>>>>>> 24f4f54f
     typename base::LengthMap second_edges;
     for (auto I = inner_map.begin(), E = inner_map.end(); I != E; ++I)
       second_edges[I->first];
@@ -317,18 +288,6 @@
     for (const auto& entry: second_edges) {
       EdgeId e2 = entry.first;
       EdgePair ep(e1, e2);
-<<<<<<< HEAD
-      if (ep <= ConjugatePair(ep)) {
-        TRACE("Edge pair is " << this->graph().int_id(ep.first)
-                       << " " << this->graph().int_id(ep.second));
-        const GraphLengths& forward = entry.second;
-        const Histogram& histogram = inner_map.find(e2)->second;
-        const EstimHist& estimated = this->EstimateEdgePairDistances(ep, histogram, forward);
-        Histogram res = this->ClusterResult(ep, estimated);
-        this->AddToResult(res, ep, result);
-        this->AddToResult(ConjugateInfos(ep, res), ConjugatePair(ep), result);
-      }
-=======
       if (ep > ConjugatePair(ep))
           continue;
 
@@ -340,7 +299,6 @@
       OutHistogram res = this->ClusterResult(ep, estimated);
       this->AddToResult(res, ep, result);
       this->AddToResult(ConjugateInfos(ep, res), ConjugatePair(ep), result);
->>>>>>> 24f4f54f
     }
   }
 
