--- conflicted
+++ resolved
@@ -7,11 +7,8 @@
 #pragma once
 
 #include "cpp_utils.hpp"
-<<<<<<< HEAD
 #include "stats/debruijn_stats.hpp"
 #include "sequence_mapper.hpp"
-=======
->>>>>>> cf44f73a
 
 namespace omnigraph {
 
