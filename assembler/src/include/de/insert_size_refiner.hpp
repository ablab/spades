--- conflicted
+++ resolved
@@ -7,13 +7,8 @@
 #pragma once
 
 #include "cpp_utils.hpp"
-<<<<<<< HEAD
 #include "stats/debruijn_stats.hpp"
 #include "sequence_mapper.hpp"
-=======
-#include "debruijn_stats.hpp"
-
->>>>>>> 13e9b1bd
 
 namespace omnigraph {
 
