//***************************************************************************
//* Copyright (c) 2011-2013 Saint-Petersburg Academic University
//* All Rights Reserved
//* See file LICENSE for details.
//****************************************************************************

#pragma once

#include "cpp_utils.hpp"
<<<<<<< HEAD
=======
#include "debruijn_stats.hpp"
#include "sequence_mapper.hpp"
>>>>>>> 0955f579

namespace omnigraph {

double get_median(const std::map<int, size_t> &hist) {
  double S = 0;
  for (auto iter = hist.begin(); iter != hist.end(); ++iter)
    S += (double) iter->second;

  double sum = S;
  for (auto iter = hist.begin(); iter != hist.end(); ++iter) {
    sum -= (double) iter->second;
    if (sum <= S / 2) {
      return iter->first;
    }
  }
  assert(false);
  return -1;
}

double get_mad(const std::map<int, size_t> &hist, double median) { // median absolute deviation
  std::map<int, size_t> hist2;
  for (auto iter = hist.begin(); iter != hist.end(); ++iter) {
      int x = abs(iter->first - math::round_to_zero(median));
    hist2[x] = iter->second;
  }
  return get_median(hist2);
}

void hist_crop(const map<int, size_t> &hist, double low, double high, map<int, size_t>& res) {
  for (auto iter = hist.begin(); iter != hist.end(); ++iter) {
    if (iter->first >= low && iter->first <= high) {
      DEBUG("Cropped histogram " <<  iter->first << " " << iter->second);
      res.insert(*iter);
    }
  }
}

template<class graph_pack>
class InsertSizeHistogramCounter {
  typedef std::map<int, size_t> HistType;
  typedef typename debruijn_graph::MapperFactory<graph_pack>::SequenceMapperT SequenceMapperT;

 public:
  InsertSizeHistogramCounter(const graph_pack& gp, size_t edge_length_threshold, bool ignore_negative = false)
      : gp_(gp), hist_(), edge_length_threshold_(edge_length_threshold),
        total_(0), counted_(0), k_(gp.k_value), ignore_negative_(ignore_negative) { }

  HistType hist() { return hist_; }
  size_t total() const { return total_; }
  size_t mapped() const { return counted_; }
  size_t negative() const { return negative_; }

  template<class PairedRead>
  void Count(io::ReadStreamVector< io::IReader<PairedRead> >& streams, size_t& rl) {
    hist_.clear();
    debruijn_graph::MapperFactory<graph_pack> mapper_factory(gp_);
    std::shared_ptr<SequenceMapperT> mapper = mapper_factory.GetSequenceMapper(rl == 0 ? gp_.k_value + 1 : rl);

    size_t nthreads = streams.size();
    std::vector<size_t> rls(nthreads, 0);
    std::vector<HistType*> hists(nthreads);
    hists[0] = &hist_;
    for (size_t i = 1; i < nthreads; ++i)
      hists[i] = new HistType();

    size_t counted = 0, total = 0, negative = 0;
#pragma omp parallel for num_threads(nthreads) reduction(+ : counted, total, negative)
    for (size_t i = 0; i < nthreads; ++i) {
      PairedRead r;
      io::IReader<PairedRead>& stream = streams[i];
      stream.reset();

      while (!stream.eof()) {
        stream >> r;
        int res = ProcessPairedRead(r, *mapper, *hists[i], rls[i]);
        counted += (res > 0);
        negative += (res < 0);
        ++total;
      }
    }

    total_ = total;
    counted_ = counted;
    negative_ = negative;

    if (rl == 0) {
      rl = rls[0];
      for (size_t i = 1; i < nthreads; ++i) {
        if (rl < rls[i]) {
          rl = rls[i];
        }
      }
    }
    for (size_t i = 1; i < nthreads; ++i) {
      for (auto it = hists[i]->begin(); it != hists[i]->end(); ++it) {
        (*hists[0])[it->first] += it->second;
      }
      delete hists[i];
    }
  }


  void FindMean(double& mean, double& delta, std::map<size_t, size_t>& percentiles) const {
    double median = get_median(hist_);
    double mad = get_mad(hist_, median);
    double low = median - 5. * 1.4826 * mad;
    double high = median + 5. * 1.4826 * mad;

    DEBUG("Median IS: " << median);
    DEBUG("MAD: " << mad);
    DEBUG("Thresholds set to: [" << low << ", " << high << "]");

    size_t n = 0;
    double sum = 0.;
    double sum2 = 0.;
    DEBUG("Counting average");
    for (auto iter = hist_.begin(); iter != hist_.end(); ++iter) {
      if (iter->first < low || iter->first > high) {
        continue;
      }
      n += iter->second;
      sum += (double) iter->second * 1. * (double) iter->first;
      sum2 += (double)iter->second * 1. * (double)iter->first * (double)iter->first;
    }
    mean = sum / (double) n;
    delta = sqrt(sum2 / (double) n - mean * mean);

    low = mean - 5 * delta;
    high = mean + 5 * delta;

    DEBUG("Mean IS: " << mean);
    DEBUG("sd: " << delta);
    DEBUG("Thresholds set to: [" << low << ", " << high << "]");

    n = 0;
    sum = 0.;
    sum2 = 0.;
    for (auto iter = hist_.begin(); iter != hist_.end(); ++iter) {
      if (iter->first < low || iter->first > high) {
        continue;
      }
      n += iter->second;
      sum += (double) iter->second * 1. * (double) iter->first;
      sum2 += (double) iter->second * 1. * (double) iter->first * (double) iter->first;
    }
    mean = sum / (double) n;
    delta = sqrt(sum2 / (double) n - mean * mean);

    DEBUG("Mean IS: " << mean);
    DEBUG("sd: " << delta);

    size_t m = 0;

    DEBUG("Counting percentiles");
    //todo optimize
    size_t q[19];
    for (size_t i = 1; i < 20; ++i) {
      q[i - 1] = 5 * i;
    }
    for (auto iter = hist_.begin(); iter != hist_.end(); ++iter) {
      if (iter->first < low || iter->first > high) {
        continue;
      }
      size_t mm = m + iter->second;
      for (size_t i = 0; i < utils::array_size(q); i++) {
        size_t scaled_q_i((size_t) ((double) q[i] / 100. * (double) n));
        if (m < scaled_q_i && mm >= scaled_q_i) {
          percentiles[q[i]] = iter->first;
        }
      }
      m = mm;
    }
  }

  void FindMedian(double& median, double& mad, HistType& histogram) const {
    DEBUG("Counting median and MAD");
    median = get_median(hist_);
    mad = get_mad(hist_, median);
    double low = median - 5. * 1.4826 * mad;
    double high = median + 5. * 1.4826 * mad;
    hist_crop(hist_, low, high, histogram);
    median = get_median(histogram);
    mad = get_mad(histogram, median);
  }

 private:
  const graph_pack& gp_;
  HistType hist_;
  size_t edge_length_threshold_;
  size_t total_;
  size_t counted_;
  size_t negative_;
  size_t k_;
  bool ignore_negative_;

  template<class PairedRead>
  int ProcessPairedRead(const PairedRead& r, const SequenceMapperT& mapper, HistType& hist, size_t& rl) {
    Sequence sequence_left = r.first().sequence();
    Sequence sequence_right = r.second().sequence();

    if (sequence_left.size() > rl) {
        rl = sequence_left.size();
    }
    if (sequence_right.size() > rl) {
        rl = sequence_right.size();
    }

    auto pos_left = mapper.GetLastKmerPos(sequence_left);
    auto pos_right = mapper.GetFirstKmerPos(sequence_right);
    if (pos_left.second == -1u || pos_right.second == -1u || pos_left.first != pos_right.first || gp_.g.length(pos_left.first) < edge_length_threshold_) {
      return 0;
    }

    int is = (int) (pos_right.second - pos_left.second - k_ - 1 - r.insert_size()
             + sequence_left.size() + sequence_right.size());
    if (is > 0 || !ignore_negative_) {
        hist[is] += 1;
        return 1;
    } else {
        return -1;
    }

    return 0;
  }
};

typedef std::map<int, size_t> HistType;

template<class graph_pack, class PairedRead>
void refine_insert_size(io::ReadStreamVector<io::IReader<PairedRead> >& streams, graph_pack& gp,
                        size_t edge_length_threshold,
                        size_t& rl,
                        double& mean, double& delta,
                        double& median, double& mad,
                        std::map<size_t, size_t>& percentiles,
                        HistType& hist) {
  INFO("Estimating insert size (takes a while)");
  InsertSizeHistogramCounter<graph_pack> hist_counter(gp, edge_length_threshold, /* ignore negative */ true);
  hist_counter.Count(streams, rl);

  INFO(hist_counter.mapped() << " paired reads (" << ((double) hist_counter.mapped() * 100.0 / (double) hist_counter.total()) << "% of all) aligned to long edges");
  if (hist_counter.negative() > 3 * hist_counter.mapped())
      WARN("Too much reads aligned with negative insert size. Does the library orientation set properly?");
  if (hist_counter.mapped() == 0)
    return;

  hist_counter.FindMean(mean, delta, percentiles);
  hist_counter.FindMedian(median, mad, hist);
}

template<class graph_pack, class PairedRead>
void GetInsertSizeHistogram(io::ReadStreamVector< io::IReader<PairedRead> >& streams,
                            graph_pack& gp,
                            double insert_size, double delta,
                            HistType& hist) {
  size_t edge_length_threshold = Nx(gp.g, 50); //500;
  size_t rl;
  InsertSizeHistogramCounter<graph_pack> hist_counter(gp, edge_length_threshold);
  hist_counter.Count(streams, rl);

  double low = insert_size - 5. * delta;
  double high = insert_size + 5. * delta;

  INFO("Cropping the histogram");
  hist_crop(hist_counter.hist(), low, high, hist);
}

}<|MERGE_RESOLUTION|>--- conflicted
+++ resolved
@@ -7,11 +7,8 @@
 #pragma once
 
 #include "cpp_utils.hpp"
-<<<<<<< HEAD
-=======
-#include "debruijn_stats.hpp"
+#include "stats/debruijn_stats.hpp"
 #include "sequence_mapper.hpp"
->>>>>>> 0955f579
 
 namespace omnigraph {
 
