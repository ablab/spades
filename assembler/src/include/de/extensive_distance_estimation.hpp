--- conflicted
+++ resolved
@@ -58,17 +58,9 @@
   typedef typename Graph::VertexId VertexId;
   typedef pair<EdgeId, EdgeId> EdgePair;
 
-// TODO: constant in the config
   virtual void ProcessEdge(EdgeId e1,
-<<<<<<< HEAD
-                           const typename PairedInfoIndexT<Graph>::InnerMap& inner_map,
-                           PairedInfoIndexT<Graph>& result,
-                           perf_counter& /*pc*/) const
-  {
-=======
                            const typename InPairedIndex::InnerMap& inner_map,
                            PairedInfoBuffer<Graph>& result) const {
->>>>>>> 24f4f54f
     typename base::LengthMap second_edges;
     for (auto I = inner_map.begin(), E = inner_map.end(); I != E; ++I)
       second_edges[I->first];
@@ -78,23 +70,6 @@
     for (const auto& entry: second_edges) {
       EdgeId e2 = entry.first;
       EdgePair ep(e1, e2);
-<<<<<<< HEAD
-      if (ep <= this->ConjugatePair(ep)) {
-        const GraphLengths& forward = entry.second;
-        Histogram hist = inner_map.find(e2)->second;
-        DEBUG("Extending paired information");
-        double weight_0 = WeightSum(hist);
-        DEBUG("Extend left");
-        ExtendInfoLeft(e1, e2, hist, 1000);
-        DEBUG("Extend right");
-        ExtendInfoRight(e1, e2, hist, 1000);
-        DEBUG("Weight increased " << (WeightSum(hist) - weight_0));
-        const EstimHist& estimated = this->EstimateEdgePairDistances(ep, hist, forward);
-        Histogram res = this->ClusterResult(ep, estimated);
-        this->AddToResult(res, ep, result);
-        this->AddToResult(this->ConjugateInfos(ep, res), this->ConjugatePair(ep), result);
-      }
-=======
 
       if (ep > this->ConjugatePair(ep))
           continue;
@@ -112,7 +87,6 @@
       OutHistogram res = this->ClusterResult(ep, estimated);
       this->AddToResult(res, ep, result);
       this->AddToResult(this->ConjugateInfos(ep, res), this->ConjugatePair(ep), result);
->>>>>>> 24f4f54f
     }
   }
 
