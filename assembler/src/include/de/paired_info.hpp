//***************************************************************************
//* Copyright (c) 2011-2013 Saint-Petersburg Academic University
//* All Rights Reserved
//* See file LICENSE for details.
//***************************************************************************

#pragma once

#include "xmath.h"
#include "omni/omni_utils.hpp"

#include <boost/iterator/iterator_facade.hpp>

#include <cmath>
#include <map>
#include <limits>

//#define MERGE_DATA_RELATIVE_DIFFERENCE 0.3

namespace omnigraph {

namespace de {

/**
 * PairInfo class represents basic data unit for paired information: edges first and second appear
 * in genome at distance d_ and this information has weight weight_.
 */
struct Point {
  public:
    double d;
    double weight;
    double var;

    Point()
            : d(0), weight(0), var(0) {}

    explicit Point(double distance, double weight, double variance)
            : d(distance), weight(weight), var(variance) {}

    Point(const Point& rhs)
            : d(rhs.d), weight(rhs.weight), var(rhs.var) {}

    std::string str() const {
        stringstream ss;
        ss << "Point: " << " distance = " << this->d
           << ", weight = " << this->weight
           << ", variance = " << this->var;
        return ss.str();
    }

    Point& operator=(const Point& rhs) {
        using namespace math;
        update_value_if_needed<double>(d, rhs.d);
        update_value_if_needed<double>(weight, rhs.weight);
        update_value_if_needed<double>(var, rhs.var);
        return *this;
    }

    bool operator<(const Point& rhs) const {
        return math::ls(this->d, rhs.d);
    }

    bool operator==(const Point& rhs) const {
        return math::eq(this->d, rhs.d);
    }

    bool operator!=(const Point& rhs) const {
        return !(operator==(rhs));
    }

    Point operator-() const {
        return Point(-d, weight, var);
    }

    Point operator+(const Point &rhs) const {
      double weight_rhs = rhs.weight;
      // counting new bounds in the case, when we are merging pair infos with var != 0
      double left_bound = std::min(d - var, rhs.d - rhs.var);
      double right_bound = std::max(d + var, rhs.d + rhs.var);
      double new_dist = (left_bound + right_bound) * 0.5;
      double new_weight = weight + weight_rhs;
      double new_variance = (right_bound - left_bound) * 0.5;

      return Point(new_dist, new_weight, new_variance);
    }
};

inline int rounded_d(Point p) {
    return math::round_to_zero(p.d);
}

ostream& operator<<(ostream& os, const Point &point) {
    return os << point.str();
}

typedef std::set<Point> Histogram;

inline bool ClustersIntersect(Point p1, Point p2) {
  return math::le(p1.d, p2.d + p1.var + p2.var) &&
         math::le(p2.d, p1.d + p1.var + p2.var);
}

inline Point ConjugatePoint(size_t l1, size_t l2, const Point& point) {
  return Point(point.d + (double) l2 - (double) l1, point.weight, point.var);
}

// tuple of a pair of edges @first, @second, and a @point
template<typename EdgeId>
struct PairInfo {
    EdgeId first;
    EdgeId second;
    Point point;

    PairInfo()
            : first(), second(), point() {}


    PairInfo(const PairInfo& pair_info)
            : first(pair_info.first), second(pair_info.second), point(pair_info.point)
    {}

    PairInfo(EdgeId first, EdgeId second, double d, double weight, double var)
            : first(first), second(second), point(d, weight, var)
    {}

    PairInfo(EdgeId first, EdgeId second, Point point)
            : first(first), second(second), point(point) {}

    // Two paired infos are considered equal
    // if they coinside in all parameters except for weight and variance.
    bool operator==(const PairInfo& rhs) const {
        const PairInfo &lhs = *this;
        return lhs.first == rhs.first && lhs.second == rhs.second && lhs.point == rhs.point;
    }

    bool operator!=(const PairInfo& rhs) const {
        return !(*this == rhs);
    }

    bool operator<(const PairInfo<EdgeId>& rhs) const {
        const PairInfo<EdgeId>& lhs = *this;
        return (lhs.first == rhs.first ?
                (lhs.second == rhs.second ? lhs.point < rhs.point : lhs.second < rhs.second)
                : lhs.first  < rhs.first);
    }

    double d() const      { return point.d;      }
    double weight() const { return point.weight; }
    double var() const    { return point.var;    }

    double& d()           { return point.d;      }
    double& weight()      { return point.weight; }
    double& var()         { return point.var;    }
};

template<typename EdgeId>
ostream& operator<<(ostream& os, const PairInfo<EdgeId>& info) {
  return os << "PairInfo: first = " << info.first << ", second = " << info.second
            << "Point : " << info.point;
}

template<typename EdgeId>
const PairInfo<EdgeId> MinPairInfo(EdgeId id) {
  return PairInfo<EdgeId>(id, EdgeId(typename EdgeId::pointer_type(1)),
      -10000000000, 0., 0.);
}

template<typename EdgeId>
const PairInfo<EdgeId> MaxPairInfo(EdgeId id) {
  return PairInfo<EdgeId>(id, EdgeId(typename EdgeId::pointer_type(-1)),
       10000000000, 0., 0.);
}

template<typename EdgeId>
const PairInfo<EdgeId> MinPairInfo(EdgeId e1, EdgeId e2) {
  PairInfo<EdgeId> info = MinPairInfo(e1);
  info.second = e2;
  return info;
}

template<typename EdgeId>
const PairInfo<EdgeId> MaxPairInfo(EdgeId e1, EdgeId e2) {
  PairInfo<EdgeId> info = MaxPairInfo(e1);
  info.second = e2;
  return info;
}

/**
 * Method returns approximate distance between occurrences of edges in genome rounded to the nearest
 * integer. In case of a tie closest to 0 value is chosen thus one can assume that distance
 * is rounded the same way as opposite one.
 * todo check that written here is true
 */
template<typename EdgeId>
inline int rounded_d(PairInfo<EdgeId> const& pi) {
  return math::round_to_zero(pi.d());
}

template<typename EdgeId>
PairInfo<EdgeId> BackwardInfo(const PairInfo<EdgeId>& pi) {
  return PairInfo<EdgeId>(pi.second, pi.first, -pi.point);
}

template<typename EdgeId>
inline bool IsSymmetric(PairInfo<EdgeId> const& pi) {
  return pi.first == pi.second && math::eq(pi.d(), 0.);
}

<<<<<<< HEAD
//TODO: try storing set<PairInfo>
template <typename EdgeId>
class PairInfoIndexData {
public:
  typedef set<PairInfo<EdgeId> > Data;
  typedef typename Data::iterator data_iterator;
  typedef vector<PairInfo<EdgeId> > PairInfos;

  //  we can not update elements in the std::set,
  //  although we can delete element,
  //  and then insert a modified version of it
  //  but here we do not care about safety, and making illegal @const_cast on the std::set element
  void UpdateSingleInfo(const PairInfo<EdgeId>& info, double new_dist, double new_weight, double new_variance) {
    TRACE(info << " is about to be merged with " << new_dist << " " << new_weight << " " << new_variance);
    PairInfo<EdgeId>& info_to_update = const_cast<PairInfo<EdgeId>&>(*data_.find(info));
    using namespace math;
    update_value_if_needed<double>(info_to_update.d(), new_dist);
    update_value_if_needed<double>(info_to_update.weight(), new_weight);
    update_value_if_needed<double>(info_to_update.var, new_variance);
  }

    //TODO: rename the method
  void ReplaceFirstEdge(const PairInfo<EdgeId>& info, EdgeId newId) {
    data_.insert(PairInfo<EdgeId>(newId, info.second, info.point));
  }

  void ReplaceSecondEdge(const PairInfo<EdgeId>& info, EdgeId newId, int shift) {
//     data_.insert(PairInfo<EdgeId>(info.first, newId, Point(info.point.d() + shift, info.point.weight(), info.point.var());
   }

  PairInfoIndexData() :
      data_() {
  }

  data_iterator begin() const {
    return data_.begin();
  }

  data_iterator end() const {
    return data_.end();
  }

  size_t size() const {
    return data_.size();
  }

  void AddPairInfo(const PairInfo<EdgeId>& pair_info, bool add_reversed = 1) {
        data_.insert(pair_info);

    if (!IsSymmetric(pair_info) && add_reversed)
      data_.insert(BackwardInfo(pair_info));
  }

  void UpdateInfo(const PairInfo<EdgeId>& info, double new_dist, double new_weight, double new_variance, bool add_reversed) {
        // first we update backward info in order to leave @info not modified
    if (add_reversed && !IsSymmetric(info))
      UpdateSingleInfo(BackwardInfo(info), -new_dist, new_weight, new_variance);

    UpdateSingleInfo(info, new_dist, new_weight, new_variance);
  }

  void DeleteEdgeInfo(EdgeId e) {
    set<PairInfo<EdgeId> > paired_edges;

    for (auto lower = LowerBound(e), upper = UpperBound(e); lower != upper;
        ++lower) {
      paired_edges.insert(BackwardInfo(*lower));
    }

    for (auto it = paired_edges.begin(); it != paired_edges.end(); ++it) {
      data_.erase(*it);
    }

    data_.erase(LowerBound(e), UpperBound(e));
  }

  void DeletePairInfo(const PairInfo<EdgeId>& info) {
    VERIFY(data_.find(info) != data_.end());
    data_.erase(info);
  }

  void DeleteEdgePairInfo(EdgeId e1, EdgeId e2) {
    data_.erase(LowerBound(e1, e2), UpperBound(e1, e2));
    if (e1 != e2)
      data_.erase(LowerBound(e2, e1), UpperBound(e2, e1));
  }

  PairInfos GetEdgeInfos(EdgeId e) const {
    return PairInfos(LowerBound(e), UpperBound(e));
  }

  PairInfos GetEdgePairInfos(EdgeId e1, EdgeId e2) const {
    return PairInfos(LowerBound(e1, e2), UpperBound(e1, e2));
  }

  void clear() {
    data_.clear();
  }

    data_iterator Find(const PairInfo<EdgeId>& pair_info) const {
        return data_.find(pair_info);
    }

  data_iterator LowerBound(const PairInfo<EdgeId>& pair_info) const {
    return data_.lower_bound(pair_info);
  }

  data_iterator UpperBound(const PairInfo<EdgeId>& pair_info) const {
    return data_.upper_bound(pair_info);
  }

  data_iterator LowerBound(EdgeId e) const {
    return data_.lower_bound(MinPairInfo(e));
  }

  data_iterator UpperBound(EdgeId e) const {
    return data_.upper_bound(MaxPairInfo(e));
  }

  data_iterator LowerBound(EdgeId e1, EdgeId e2) const {
    return data_.lower_bound(MinPairInfo(e1, e2));
  }

  data_iterator UpperBound(EdgeId e1, EdgeId e2) const {
    return data_.upper_bound(MaxPairInfo(e1, e2));
  }

private:
  Data data_;

    DECL_LOGGER("PairedInfoIndexData");
};

// wrapper for a map { (EdgeId -> (d, weight, var)) }
=======
// new map { EdgeId -> (EdgeId -> (d, weight, var)) }
>>>>>>> 6321cb44
template<class Graph>
class PairedInfoIndexT: public GraphActionHandler<Graph> {
 public:
    typedef typename Graph::EdgeId EdgeId;
    typedef typename Histogram::const_iterator HistIterator;
    typedef std::map<EdgeId, Histogram> InnerMap;
    typedef std::map<EdgeId, InnerMap>  IndexDataType;     // @InnerMap is a wrapper for map<EdgeId, Histogram>
    typedef typename IndexDataType::const_iterator DataIterator;

    class EdgePairIterator :
            public boost::iterator_facade<EdgePairIterator,
                                          const Histogram,
                                          boost::forward_traversal_tag,
                                          const Histogram& > {

      public:
        EdgePairIterator(DataIterator cedge, DataIterator eedge)
                : cedge_(cedge), eedge_(eedge), sedge_() {
            if (cedge_ == eedge_)
                return;

            sedge_ = cedge_->second.begin();
            skip_empty();
        }

        EdgeId first() const { return cedge_->first; }
        EdgeId second() const { return sedge_->first; }

        friend ostream& operator<<(ostream& os, const EdgePairIterator& iter) {
            return os << iter.first() << " " << iter.second();
        }

      private:
        typedef typename InnerMap::const_iterator InnerIterator;

        friend class boost::iterator_core_access;

        void skip_empty() {
            while (sedge_ == cedge_->second.end()) {
                ++cedge_;
                if (cedge_ == eedge_)
                    break;
                sedge_ = cedge_->second.begin();
            }
        }

        void increment() {
            ++sedge_;
            skip_empty();
        }

        bool equal(const EdgePairIterator &other) const {
            return other.cedge_ == cedge_ && (cedge_ == eedge_ || other.sedge_ == sedge_);
        }

        const Histogram& dereference() const {
            return sedge_->second;
        }

        DataIterator cedge_, eedge_;
        InnerIterator sedge_;
    };

    class EdgeIterator :
            public boost::iterator_facade<EdgeIterator,
                                          const std::pair<EdgeId, Point>,
                                          boost::forward_traversal_tag,
                                          const std::pair<EdgeId, Point> > {
        typedef typename Histogram::const_iterator histogram_iterator;
        typedef typename InnerMap::const_iterator InnerIterator;

      public:
        EdgeIterator(InnerIterator cedge, InnerIterator eedge)
                : cedge_(cedge), eedge_(eedge), point_() {
            if (cedge_ == eedge_)
                return;

            point_ = cedge_->second.begin();
            skip_empty();
        }

      private:
        friend class boost::iterator_core_access;

        void skip_empty() {
            while (point_ == cedge_->second.end()) {
                ++cedge_;
                if (cedge_ == eedge_)
                    break;
                point_ = cedge_->second.begin();
            }
        }

        void increment() {
            ++point_;
            skip_empty();
        }

        bool equal(const EdgeIterator &other) const {
            return other.cedge_ == cedge_ && (cedge_ == eedge_ || other.point_ == point_);
        }

        const std::pair<EdgeId, Point> dereference() const {
            return std::make_pair(cedge_->first, *point_);
        }

        InnerIterator cedge_, eedge_;
        histogram_iterator point_;
    };

    PairedInfoIndexT(const Graph& graph) :
            GraphActionHandler<Graph>(graph, "PairedInfoIndexT"), size_(0) {}

    ~PairedInfoIndexT() {
        TRACE("~PairedInfoIndexT ok");
    }

    EdgePairIterator begin() const {
        VERIFY(this->IsAttached());
        return EdgePairIterator(index_.begin(), index_.end());
    }

    EdgePairIterator end() const {
        VERIFY(this->IsAttached());
        return EdgePairIterator(index_.end(), index_.end());
    }

    DataIterator Begin() const {
        VERIFY(this->IsAttached());
        return index_.begin();
    }

    DataIterator End() const {
        VERIFY(this->IsAttached());
        return index_.end();
    }

    EdgeIterator edge_begin(EdgeId edge) const {
        return edge_begin(index_.find(edge));
    }

    EdgeIterator edge_end(EdgeId edge) const {
        return edge_end(index_.find(edge));
    }

    // FIXME: Make these private
    EdgeIterator edge_begin(typename IndexDataType::const_iterator entry) const {
        return EdgeIterator(entry->second.begin(), entry->second.end());
    }

    EdgeIterator edge_end(typename IndexDataType::const_iterator entry) const {
        return EdgeIterator(entry->second.end(), entry->second.end());
    }

    // adding pair infos
    void AddPairInfo(const pair<EdgeId, EdgeId>& edge_pair,
                     Point point_to_add,
                     bool add_reversed = true) {
        AddPairInfo(edge_pair.first, edge_pair.second, point_to_add, add_reversed);
    }

    void AddPairInfo(const pair<EdgeId, EdgeId>& edge_pair,
                     double d, double weight, double var,
                     bool add_reversed = true) {
        AddPairInfo(edge_pair.first, edge_pair.second, Point(d, weight, var), add_reversed);
    }

    void AddPairInfo(EdgeId e1, EdgeId e2,
                     double d, double weight, double var,
                     bool add_reversed = true) {
        AddPairInfo(e1, e2, Point(d, weight, var), add_reversed);
    }

    void AddPairInfo(EdgeId e1, EdgeId e2,
                     Point point_to_add,
                     bool add_reversed = true) {
        VERIFY(this->IsAttached());
        Histogram& histogram = index_[e1][e2];
        HistIterator iterator_to_point = histogram.find(point_to_add);
        TRACE("Adding info " << this->g().int_id(e1)
              << " " << this->g().int_id(e2)
              << " " << point_to_add.str());

        if (iterator_to_point != histogram.end()) {
            TRACE("Such pair info exists, merging now");
            MergeData(e1, e2, *iterator_to_point, point_to_add, add_reversed);
        } else {
            TRACE("Such pair info does not exist");
            InsertPoint(e1, e2, histogram, point_to_add, add_reversed);
        }
    }

    void DeletePairInfo(EdgeId e1, EdgeId e2,
                        Point point_to_remove) {
        VERIFY(this->IsAttached());
        Histogram& histogram = index_[e1][e2];
        histogram.erase(point_to_remove);
    }

    // method adds paired info to the conjugate edges
    void AddConjPairInfo(EdgeId e1, EdgeId e2,
                         Point point_to_add,
                         bool add_reversed = 1) {
        const Graph& g = this->g();
        this->AddPairInfo(g.conjugate(e2),
                          g.conjugate(e1),
                          ConjugatePoint(g.length(e1), g.length(e2), point_to_add),
                          add_reversed);
    }

    // erasing specific entry from the index
    size_t RemovePairInfo(EdgeId e1, EdgeId e2, const Point& point_to_remove) {
        VERIFY(this->IsAttached());
        auto iter = index_.find(e1);
        if (iter != index_.end()) {
            InnerMap& map = iter->second;
            auto iter2 = map.find(e2);
            if (iter2 != map.end()) {
                Histogram& hist = iter2->second;
                size_t success = hist.erase(point_to_remove);
                if (success == 1)
                    --size_;
                if (hist.empty())
                    map.erase(iter2);
                if (map.empty())
                    index_.erase(iter);

                return success;
            }
        }
        return 0;
    }

    // method adds paired info to the conjugate edges
    void RemoveConjPairInfo(EdgeId e1, EdgeId e2,
                            Point point_to_remove) {
        const Graph& g = this->g();
        this->RemovePairInfo(g.conjugate(e2),
                             g.conjugate(e1),
                             ConjugatePoint(g.length(e1), g.length(e2), point_to_remove));
    }

    void RemovePairInfo(const PairInfo<EdgeId>& info) {
        this->RemovePairInfo(info.first, info.second, info.point);
    }

    // removing all points from @e1, @e2 histogram,
    // returns 1 if operation was successful, 0 if not
    size_t RemoveEdgePairInfo(EdgeId e1, EdgeId e2) {
        VERIFY(this->IsAttached());
        auto iter = index_.find(e1);
        if (iter != index_.end()) {
            InnerMap& map = iter->second;
            auto iter2 = map.find(e2);
            if (iter2 != map.end()) {
                Histogram& hist = iter2->second;
                size_t size_decrease = hist.size();
                map.erase(iter2);
                size_ -= size_decrease;
                if (map.empty())
                    index_.erase(iter);

                return 1;
            }
        }
        return 0;
    }

    // removes all points, which refer to this edge
    // also removes all backward information
    void RemoveEdgeInfo(EdgeId edge) {
        VERIFY(this->IsAttached());
        InnerMap& inner_map = index_[edge];
        for (auto iter = inner_map.begin(); iter != inner_map.end(); ++iter) {
            EdgeId e2 = iter->first;
            if (edge != e2) {
                this->RemoveEdgePairInfo(e2, edge);
            }
        }
        size_t size_of_removed = inner_map.size();
        index_.erase(edge);
        size_ -= size_of_removed;
    }

    void Clear() {
        index_.clear();
        size_ = 0;
    }

    void Init() {
        for (auto it = this->g().ConstEdgeBegin(); !it.IsEnd(); ++it) {
            this->HandleAdd(*it);
        }
    }

    void Prune() {
        VERIFY(this->IsAttached());

        for (auto iter = index_.begin(); iter != index_.end(); ) {
            // First, remove all the empty Histograms
            InnerMap& inner_map = iter->second;
            for (auto it = inner_map.begin(); it != inner_map.end(); ) {
                if (it->second.size() == 0)
                    inner_map.erase(it++);
                else
                    ++it;
            }

            // Now, pretty much the same, but the outer stuff
            if (inner_map.size() == 0)
                index_.erase(iter++);
            else
                ++iter;
        }
    }

    // here we trying to insert PairInfo,
    // if there is no existing PairInfo with the same key
    // very complicated implementation, but it seems to be faster.
    void AddAll(const PairedInfoIndexT& index_to_add) {
        typedef typename IndexDataType::iterator data_iterator;
        VERIFY(this->IsAttached());
        IndexDataType& base_index = this->index_;
        const IndexDataType& index = index_to_add.index_;
        for (auto AddI = index.begin(), E = index.end(); AddI != E; ++AddI) {
            EdgeId e1_to_add = AddI->first;
            const InnerMap& map_to_add = AddI->second;
            const std::pair<data_iterator, bool>& result = base_index.insert(*AddI);
            if (!result.second) {
                InnerMap& map_already_exists = (result.first)->second; // data_iterator points to <EdgeId, InnerMap>
                MergeInnerMaps(e1_to_add, map_to_add, map_already_exists);
            } else
                size_ += map_to_add.size();
        }
    }

    // prints the contents of index
    void PrintAll() const {
        size_t size = 0;
        for (auto I = this->begin(), E = this->end(); I != E; ++I) {
            EdgeId e1 = I.first();
            EdgeId e2 = I.second();
            const Histogram& histogram = *I;
            size += histogram.size();
            INFO("Histogram for edges "
                 << this->g().int_id(e1) << " "
                 << this->g().int_id(e2));
            for (auto it = histogram.begin(); it != histogram.end(); ++it) {
                INFO("    Entry " << it->str());
            }
        }
        VERIFY_MSG(size_ == size, "Size " << size << " must have been equal to " << size_);
    }

    // Usual implementation, the same as in the old paired index
    vector<PairInfo<EdgeId> > GetEdgeInfo(EdgeId edge) const {
        VERIFY(this->IsAttached());
        typename IndexDataType::const_iterator iter = index_.find(edge);
        TRACE("Getting edge info");
        if (iter == index_.end())
            return vector<PairInfo<EdgeId> >();

        vector<PairInfo<EdgeId> > result;
        result.reserve(iter->second.size());
        for (auto I = edge_begin(iter), E = edge_end(iter); I != E; ++I) {
            std::pair<EdgeId, Point> entry = *I;
            result.push_back(PairInfo<EdgeId>(edge, entry.first, entry.second));
        }
        return result;
    }

    // faster implementation, but less resolver-friendly
    // returns InnerMap instead of vector<>,
    // one can iterate it using FastIterator class
    const InnerMap GetEdgeInfo(EdgeId edge, int) const {
        VERIFY(this->IsAttached());
        typename IndexDataType::const_iterator iter = index_.find(edge);
        if (iter == index_.end())
            return InnerMap();
        else
            return iter->second;
    }

    const Histogram GetEdgePairInfo(EdgeId e1, EdgeId e2) const {
        VERIFY(this->IsAttached());
        typename IndexDataType::const_iterator iter = index_.find(e1);
        if (iter == index_.end())
            return Histogram();
        else {
            const InnerMap& inner_map = iter->second;
            typename InnerMap::const_iterator iter2 = inner_map.find(e2);
            if (iter2 == inner_map.end())
                return Histogram();
            else
                return iter2->second;
        }
    }

    size_t size() const {
        return size_;
    }

    size_t int_id(EdgeId edge) const {
        return this->g().int_id(edge);
    }

    // Handlers
    virtual void HandleAdd(EdgeId edge) {
        TRACE("Handling Addition " << int_id(edge));
        this->AddPairInfo(edge, edge, 0., 0., 0.);
    }

    virtual void HandleDelete(EdgeId edge) {
        TRACE("Handling Deleting " << int_id(edge));
        this->RemoveEdgeInfo(edge);
    }

    virtual void HandleMerge(const vector<EdgeId>& old_edges, EdgeId new_edge) {
        TRACE("Handling Merging");
        this->AddPairInfo(new_edge, new_edge, 0., 0., 0.);
        int shift = 0;
        const Graph& graph = this->g();
        for (size_t i = 0; i < old_edges.size(); ++i) {
            EdgeId old_edge = old_edges[i];
            TransferInfo(old_edge, new_edge, shift);
            shift -= (int) graph.length(old_edge);
        }
    }

<<<<<<< HEAD
  virtual void HandleGlue(EdgeId new_edge, EdgeId e1, EdgeId e2) {
    DEBUG("Handling Glueing " << int_id(new_edge) << " " << int_id(e1) << " "
        << int_id(e2));
    TransferInfo(e2, new_edge);
    TransferInfo(e1, new_edge);
  }
=======
    virtual void HandleGlue(EdgeId new_edge, EdgeId e1, EdgeId e2) {
        TRACE("Handling Glueing " << int_id(new_edge) << " " << int_id(e1) << " "
              << int_id(e2));
        TransferInfo(e2, new_edge);
        TransferInfo(e1, new_edge);
    }
>>>>>>> 6321cb44

    virtual void HandleSplit(EdgeId old_edge, EdgeId new_edge_1, EdgeId new_edge_2) {
        TRACE("Handling Splitting " << int_id(old_edge) << " " << int_id(new_edge_1)
              << " " << int_id(new_edge_2));
        const Graph& graph = this->g();
        double ratio = (double) graph.length(new_edge_1) * 1. / (double) graph.length(old_edge);
        TransferInfo(old_edge, new_edge_1, 0, ratio);
        TransferInfo(old_edge, new_edge_2, (int) graph.length(new_edge_1), 1. - ratio);
    }

 private:
    bool IsSymmetric(EdgeId e1, EdgeId e2,
                     Point point) const {
        return (e1 == e2) && math::eq(point.d, 0.);
    }

  // modifying the histogram
  void InsertPoint(EdgeId e1, EdgeId e2,
                   Histogram& histogram,
                   Point new_point,
                   bool add_reversed) {
      // first backwards
      if (add_reversed && !IsSymmetric(e1, e2, new_point)) {
          index_[e2][e1].insert(-new_point);
          ++size_;
      }

      histogram.insert(new_point);
      ++size_;
  }

  void UpdateSinglePoint(Histogram &hist, Histogram::iterator point_to_update, Point new_point) {
      // FIXME: Just grab the hint out of erase with gcc 4.5+
      Histogram::iterator to_remove = point_to_update++;
      hist.erase(to_remove);
      hist.insert(point_to_update, new_point);
  }

  void MergeData(EdgeId e1, EdgeId e2,
                 Point point_to_update,
                 Point point_to_add,
                 bool add_reversed) {
      if (add_reversed) {
          Histogram& histogram = index_[e2][e1];
          UpdateSinglePoint(histogram, histogram.find(-point_to_update), -(point_to_update + point_to_add));
      }

      Histogram& histogram = index_[e1][e2];
      UpdateSinglePoint(histogram, histogram.find(point_to_update), point_to_update + point_to_add);
  }

  void MergeData(Histogram& hist,
                 Histogram::iterator to_update,
                 Point point_to_add) {
      UpdateSinglePoint(hist, to_update, *to_update + point_to_add);
  }

  void TransferInfo(EdgeId old_edge, EdgeId new_edge,
                    int shift = 0,
                    double weight_scale = 1.) {
      const InnerMap& inner_map = this->GetEdgeInfo(old_edge, 0);
      for (auto iter = inner_map.begin(); iter != inner_map.end(); ++iter) {
          EdgeId e2 = iter->first;
          const Histogram& histogram = iter->second;
          for (auto point_iter = histogram.begin(); point_iter != histogram.end(); ++point_iter) {
              Point cur_point = *point_iter;
              if (old_edge != e2) {
                  AddPairInfo(new_edge, e2,
                              cur_point.d - shift,
                              weight_scale * cur_point.weight,
                              cur_point.var);
              } else if (!math::eq(cur_point.d, 0.)) {
                  AddPairInfo(new_edge, new_edge,
                              cur_point.d,
                              weight_scale * 0.5 * cur_point.weight,
                              cur_point.var);
              } else {
                  AddPairInfo(new_edge, new_edge,
                              cur_point.d,
                              weight_scale * cur_point.weight,
                              cur_point.var);
              }
          }
      }
  }

  void MergeInnerMaps(EdgeId e1_to_add,
                      const InnerMap& map_to_add,
                      InnerMap& map) {
      typedef typename Histogram::iterator hist_iterator;
      typedef typename InnerMap::iterator map_iterator;
      for (auto I = map_to_add.begin(), E = map_to_add.end(); I != E; ++I) {
          const Histogram& hist_to_add = I->second;
          const pair<map_iterator, bool>& result = map.insert(*I);
          if (!result.second) { // in this case we need to merge two hists
              Histogram& hist_exists = (result.first)->second;
              // pretty much the same
              for (auto p_it = hist_to_add.begin(), E = hist_to_add.end(); p_it != E; ++p_it) {
                  Point new_point = *p_it;
                  const pair<hist_iterator, bool>& result = hist_exists.insert(new_point);
                  if (!result.second) { // in this case we need to merge two points
                      MergeData(hist_exists, result.first, new_point);
                  } else
                      ++size_;
              }
          } else
              size_ += hist_to_add.size();
      }
  }

  IndexDataType index_;
  size_t size_;

  DECL_LOGGER("PairedInfoIndexT");
};

template <class Graph>
struct PairedInfoIndicesT {
    typedef PairedInfoIndexT<Graph> IndexT;

    std::vector<IndexT*> data_;

    PairedInfoIndicesT(const Graph& graph, size_t lib_num) {
        for (size_t i = 0; i < lib_num; ++i) {
            data_.push_back(new IndexT(graph));
        }
    }

    void Init() {
        for (auto it = data_.begin(); it != data_.end(); ++it) {
            (*it)->Init();
        }
    }

    void Attach() {
        for (auto it = data_.begin(); it != data_.end(); ++it) {
            (*it)->Attach();
        }
    }

    void Detach() {
        for (auto it = data_.begin(); it != data_.end(); ++it) {
            (*it)->Detach();
        }
    }

    IndexT& operator[](size_t i) {
        return *data_[i];
    }

    const IndexT& operator[](size_t i) const {
        return *data_[i];
    }

    size_t size() const {
        return data_.size();
    }
};

/*----------------------------------------Old Index----------------------------------------------*/

//TODO: try storing set<PairInfo>
template <typename EdgeId>
class PairInfoIndexData {
public:
  typedef set<PairInfo<EdgeId> > Data;
  typedef typename Data::iterator data_iterator;
  typedef vector<PairInfo<EdgeId> > PairInfos;

  //  we can not update elements in the std::set,
  //  although we can delete element,
  //  and then insert a modified version of it
  //  but here we do not care about safety, and making illegal @const_cast on the std::set element
  void UpdateSingleInfo(const PairInfo<EdgeId>& info, double new_dist, double new_weight, double new_variance) {
    TRACE(info << " is about to be merged with " << new_dist << " " << new_weight << " " << new_variance);
    PairInfo<EdgeId>& info_to_update = const_cast<PairInfo<EdgeId>&>(*data_.find(info));
    using namespace math;
    update_value_if_needed<double>(info_to_update.d(), new_dist);
    update_value_if_needed<double>(info_to_update.weight(), new_weight);
    update_value_if_needed<double>(info_to_update.var, new_variance);
  }

    //TODO: rename the method
  void ReplaceFirstEdge(const PairInfo<EdgeId>& info, EdgeId newId) {
    data_.insert(PairInfo<EdgeId>(newId, info.second, info.point));
  }

  PairInfoIndexData() :
      data_() {
  }

  data_iterator begin() const {
    return data_.begin();
  }

  data_iterator end() const {
    return data_.end();
  }

  size_t size() const {
    return data_.size();
  }

  void AddPairInfo(const PairInfo<EdgeId>& pair_info, bool add_reversed = 1) {
    data_.insert(pair_info);

    if (add_reversed && !IsSymmetric(pair_info))
      data_.insert(BackwardInfo(pair_info));
  }

  void UpdateInfo(const PairInfo<EdgeId>& info, double new_dist, double new_weight, double new_variance, bool add_reversed) {
        // first we update backward info in order to leave @info not modified
    if (add_reversed && !IsSymmetric(info))
      UpdateSingleInfo(BackwardInfo(info), -new_dist, new_weight, new_variance);

    UpdateSingleInfo(info, new_dist, new_weight, new_variance);
  }

  void DeleteEdgeInfo(EdgeId e) {
    set<PairInfo<EdgeId> > paired_edges;

    for (auto lower = LowerBound(e), upper = UpperBound(e); lower != upper;
        ++lower) {
      paired_edges.insert(BackwardInfo(*lower));
    }

    for (auto it = paired_edges.begin(); it != paired_edges.end(); ++it) {
      data_.erase(*it);
    }

    data_.erase(LowerBound(e), UpperBound(e));
  }

  void DeletePairInfo(const PairInfo<EdgeId>& info) {
    VERIFY(data_.find(info) != data_.end());
    data_.erase(info);
  }

  void DeleteEdgePairInfo(EdgeId e1, EdgeId e2) {
    data_.erase(LowerBound(e1, e2), UpperBound(e1, e2));
    if (e1 != e2)
      data_.erase(LowerBound(e2, e1), UpperBound(e2, e1));
  }

  PairInfos GetEdgeInfos(EdgeId e) const {
    return PairInfos(LowerBound(e), UpperBound(e));
  }

  PairInfos GetEdgePairInfos(EdgeId e1, EdgeId e2) const {
    return PairInfos(LowerBound(e1, e2), UpperBound(e1, e2));
  }

  void clear() {
    data_.clear();
  }

    data_iterator Find(const PairInfo<EdgeId>& pair_info) const {
        return data_.find(pair_info);
    }

  data_iterator LowerBound(const PairInfo<EdgeId>& pair_info) const {
    return data_.lower_bound(pair_info);
  }

  data_iterator UpperBound(const PairInfo<EdgeId>& pair_info) const {
    return data_.upper_bound(pair_info);
  }

  data_iterator LowerBound(EdgeId e) const {
    return data_.lower_bound(MinPairInfo(e));
  }

  data_iterator UpperBound(EdgeId e) const {
    return data_.upper_bound(MaxPairInfo(e));
  }

  data_iterator LowerBound(EdgeId e1, EdgeId e2) const {
    return data_.lower_bound(MinPairInfo(e1, e2));
  }

  data_iterator UpperBound(EdgeId e1, EdgeId e2) const {
    return data_.upper_bound(MaxPairInfo(e1, e2));
  }

private:
  Data data_;

    DECL_LOGGER("PairedInfoIndexData");
};

/**
 * PairedInfoIndex stores information about edges connected by paired reads
 * and synchronizes this info with the graph.
 */
template<class Graph>
class PairedInfoIndex: public GraphActionHandler<Graph> {

public:
  typedef typename Graph::EdgeId EdgeId;
  typedef typename Graph::VertexId VertexId;
  typedef const vector<PairInfo<EdgeId> > PairInfos;
  typedef typename PairInfoIndexData<EdgeId>::data_iterator data_iterator;

public:
  /**
   * Class EdgePairIterator is used to iterate through paires of edges which have information about distance
   * between them stored in PairedInfoIndex.
   */
  class EdgePairIterator {
    typename PairInfoIndexData<EdgeId>::data_iterator position_;
    const PairedInfoIndex<Graph>& index_;
  public:
    EdgePairIterator(
        typename PairInfoIndexData<EdgeId>::data_iterator position,
        const PairedInfoIndex<Graph> &index) :
        position_(position), index_(index)
    {
    }

    bool operator==(const EdgePairIterator &other) {
      return this->position_ == other.position_;
    }

    bool operator!=(const EdgePairIterator &other) {
      return this->position_ != other.position_;
    }

    PairInfos operator*() const {
      return index_.GetEdgePairInfo(position_->first, position_->second);
    }

    void operator++() {
      position_ = index_.index_data_.UpperBound(position_->first,
          position_->second);
    }

    EdgeId first() const {
      return position_->first;
    }

    EdgeId second() const {
      return position_->second;
    }
  };

  EdgePairIterator begin() const {
    VERIFY(this->IsAttached());
    return EdgePairIterator(index_data_.begin(), *this);
  }

  EdgePairIterator end() const {
    VERIFY(this->IsAttached());
    return EdgePairIterator(index_data_.end(), *this);
  }

  //begin-end insert size supposed
  PairedInfoIndex(const Graph &g) :
      GraphActionHandler<Graph>(g, "PairedInfoIndex")
    {
  }

  virtual ~PairedInfoIndex() {
    TRACE("~PairedInfoIndex ok");
  }

public:

  void Init() {
    for (auto it = this->g().ConstEdgeBegin(); !it.IsEnd(); ++it) {
      HandleAdd(*it);
    }
  }

  /*
   * @return quantity of paired info
   */
  size_t size() const {
    return index_data_.size();
  }

  /**
   * Method returns all data about given edge
   */
  PairInfos GetEdgeInfo(EdgeId edge) const {
    VERIFY(this->IsAttached());
    return index_data_.GetEdgeInfos(edge);
  }

  /**
   * Method returns all data about distance between two given edges
   */
  PairInfos GetEdgePairInfo(EdgeId first, EdgeId second) const {
    VERIFY(this->IsAttached());
    return index_data_.GetEdgePairInfos(first, second);
  }

  virtual void HandleAdd(EdgeId e) {
    this->AddPairInfo(PairInfo<EdgeId>(e, e, 0., 0., 0.));
  }

  virtual void HandleDelete(EdgeId e) {
    this->RemoveEdgeInfo(e);
  }

  virtual void HandleMerge(const vector<EdgeId>& old_edges, EdgeId new_edge) {
    this->AddPairInfo(PairInfo<EdgeId>(new_edge, new_edge, 0., 0., 0.));
    int shift = 0;
    for (size_t i = 0; i < old_edges.size(); ++i) {
      EdgeId old_edge = old_edges[i];
      TransferInfo(old_edge, new_edge, shift);
      shift -= this->g().length(old_edge);
    }
  }

  virtual void HandleGlue(EdgeId new_edge, EdgeId edge1, EdgeId edge2) {
    TransferInfo(edge2, new_edge);
    TransferInfo(edge1, new_edge);
  }

  virtual void HandleSplit(EdgeId old_edge, EdgeId new_edge1, EdgeId new_edge2)
    {
    double prop = (double) this->g().length(new_edge1)
        / this->g().length(old_edge);
    //    size_t shift = graph_.length(new_edge1);
    TransferInfo(old_edge, new_edge1, 0, prop);
    //    PassEdge(graph_.length(new_edge1), shift);
    TransferInfo(old_edge, new_edge2, this->g().length(new_edge1),
        1 - prop);
  }

  /**
   * Method allows to add pair info to index directly instead of filling it from stream.
   */
  void AddPairInfo(const PairInfo<EdgeId>& pair_info, bool add_reversed = 1) {
    VERIFY(this->IsAttached());
    TRACE("Adding pair info to pi index: " << pair_info.first
        << " " << pair_info.second << " " << index_data_.size());

    data_iterator cluster_it = index_data_.Find(pair_info);
    if (cluster_it != index_data_.end()) {
      TRACE("Such pair info exists, merging now");
      const PairInfo<EdgeId>& existing_info = *cluster_it;
      VERIFY(existing_info == pair_info);
      MergeData(existing_info, pair_info, add_reversed);
    } else {
      TRACE("Such pair info does not exist");
      index_data_.AddPairInfo(pair_info, add_reversed);
    }
  }

    void AddAll(const PairedInfoIndex<Graph>& paired_index) {
    VERIFY(this->IsAttached());
        for (auto iter = paired_index.begin(); iter != paired_index.end(); ++iter) {
            const vector<PairInfo<EdgeId> >& infos = *iter;
            for (auto pi_iter = infos.begin(); pi_iter != infos.end(); ++pi_iter) {
                this->AddPairInfo(*pi_iter, false);
            }
        }
    }

  void RemoveEdgeInfo(EdgeId edge) {
    VERIFY(this->IsAttached());
    index_data_.DeleteEdgeInfo(edge);
  }

  void RemovePairInfo(const PairInfo<EdgeId>& pair_info) {
    VERIFY(this->IsAttached());
    index_data_.DeletePairInfo(pair_info);
  }

  void Clear() {
      index_data_.clear();
  }

private:
  PairInfoIndexData<EdgeId> index_data_;

  void MergeData(const PairInfo<EdgeId>& info_to_update, const PairInfo<EdgeId>& info_to_add,
      bool add_reversed) {
        double weight_to_add = info_to_add.weight();

        // counting new bounds in the case, when we are merging pair infos with non-zero var
        double left_bound = min(info_to_update.d() - info_to_update.var,
                info_to_add.d() - info_to_add.var);
        double right_bound = max(info_to_update.d() + info_to_update.var,
                info_to_add.d() + info_to_add.var);
        double new_dist = (left_bound + right_bound) * 0.5;
        double new_weight = info_to_update.weight() + weight_to_add;
        double new_variance = (right_bound - left_bound) * 0.5;

        index_data_.UpdateInfo(info_to_update, new_dist, new_weight, new_variance, add_reversed);
  }

  //  void OutputEdgeData(EdgeId edge1, EdgeId edge2, ostream &os = cout) {
  //    PairInfos vec = GetEdgePairInfo(edge1, edge2);
  //    if (vec.size() != 0) {
  //      os << edge1 << " " << this->g().length(edge1) << " " << edge2 << " "
  //          << this->g().length(edge2) << endl;
  //      if (this->g().EdgeEnd(edge1) == this->g().EdgeStart(edge2))
  //        os << "+" << endl;
  //      if (this->g().EdgeEnd(edge2) == this->g().EdgeStart(edge1))
  //        os << "-" << endl;
  //      int min = INT_MIN;
  //      for (size_t i = 0; i < vec.size(); i++) {
  //        int next = -1;
  //        for (size_t j = 0; j < vec.size(); j++) {
  //          if (vec[j].d() > min
  //              && (next == -1 || vec[next].d() > vec[j].d())) {
  //            next = j;
  //          }
  //        }
  //        os << vec[next].d() << " " << vec[next].weight() << endl;
  //        if (next == -1) {
  //          VERIFY(false);
  //        }
  //        if (vec[next].d() > 100000) {
  //          VERIFY(false);
  //        }
  //        min = vec[next].d();
  //      }
  //          VERIFY(false);
  //        }
  //        min = vec[next].d();
  //      }
  //    }
  //  }

  void TransferInfo(EdgeId old_edge, EdgeId new_edge, int shift = 0,
      double weight_scale = 1.0) {
    PairInfos pair_infos = GetEdgeInfo(old_edge);
    for (size_t j = 0; j < pair_infos.size(); ++j) {
      PairInfo<EdgeId> old_pair_info = pair_infos[j];
      if (old_edge != old_pair_info.second) {
        AddPairInfo(
            PairInfo<EdgeId>(new_edge, old_pair_info.second,
                old_pair_info.d() - shift,
                weight_scale * old_pair_info.weight(),
                old_pair_info.var));
      } else if (!math::eq(old_pair_info.d(), 0.)) {
        AddPairInfo(
            PairInfo<EdgeId>(new_edge, new_edge, old_pair_info.d(),
                weight_scale * 0.5 * old_pair_info.weight(),
                old_pair_info.var));
      } else {
        AddPairInfo(
            PairInfo<EdgeId>(new_edge, new_edge, old_pair_info.d(),
                weight_scale * old_pair_info.weight(),
                old_pair_info.var));
      }
    }
  }

  size_t CorrectLength(const Path<EdgeId>& path, size_t index) const {
    size_t result = this->g().length(path[index]);
    if (index == 0) {
      result -= path.start_pos();
    }
    if (index == path.size() - 1) {
      result -= this->g().length(path[index]) - path.end_pos();
    }
    return result;
  }

    DECL_LOGGER("PairedInfoIndex");
};

template<class Graph, class SequenceMapper, class PairedStream>
class PairedIndexFiller {
private:
  typedef typename Graph::EdgeId EdgeId;

  const Graph &graph_;

  const SequenceMapper& mapper_;

  std::vector< PairedStream* > streams_;

  size_t CorrectLength(Path<EdgeId> path, size_t idx) {
    size_t answer = graph_.length(path[idx]);
    if (idx == 0)
      answer -= path.start_pos();
    if (idx == path.size() - 1)
      answer -= graph_.length(path[idx]) - path.end_pos();
    return answer;
  }

  template<class PairedRead>
  void ProcessPairedRead(PairedInfoIndex<Graph> &paired_index,
                         const PairedRead& p_r) {
    Sequence read1 = p_r.first().sequence();
    Sequence read2 = p_r.second().sequence();
    Path<EdgeId> path1 = mapper_.MapSequence(read1);
    Path<EdgeId> path2 = mapper_.MapSequence(read2);
    size_t distance = p_r.distance();
    int current_distance1 = distance + path1.start_pos()
        - path2.start_pos();
    for (size_t i = 0; i < path1.size(); ++i) {
      int current_distance2 = current_distance1;
      for (size_t j = 0; j < path2.size(); ++j) {
        double weight = CorrectLength(path1, i)
            * CorrectLength(path2, j);
        PairInfo<EdgeId> new_info(path1[i], path2[j], current_distance2,
            weight, 0.);
        paired_index.AddPairInfo(new_info);
        current_distance2 += graph_.length(path2[j]);
      }
      current_distance1 -= graph_.length(path1[i]);
    }
  }

    /**
     * Method reads paired data from stream, maps it to genome and stores it in this PairInfoIndex.
     */
    void FillUsualIndex(PairedInfoIndex<Graph> &paired_index) {
        for (auto it = graph_.ConstEdgeBegin(); !it.IsEnd(); ++it) {
            paired_index.AddPairInfo(PairInfo<EdgeId>(*it, *it, 0., 0., 0.));
        }

        INFO("Processing paired reads (takes a while)");

        PairedStream& stream = *(streams_.front());
        stream.reset();
        size_t n = 0;
        while (!stream.eof()) {
            typename PairedStream::read_type p_r;
            stream >> p_r;
            ProcessPairedRead(paired_index, p_r);
            VERBOSE_POWER(++n, " paired reads processed");
        }
    }

    void FillParallelIndex(PairedInfoIndex<Graph> &paired_index) {
        for (auto it = graph_.ConstEdgeBegin(); !it.IsEnd(); ++it) {
            paired_index.AddPairInfo(PairInfo<EdgeId>(*it, *it, 0, 0.0, 0.));
        }

        INFO("Processing paired reads (takes a while)");

        size_t nthreads = streams_.size();
        std::vector< PairedInfoIndex<Graph>* > buffer_pi(nthreads);
        buffer_pi[0] = &paired_index;

        for (size_t i = 1; i < nthreads; ++i) {
            buffer_pi[i] = new PairedInfoIndex<Graph>(graph_, paired_index.GetMaxDifference());
        }

        size_t counter = 0;
        #pragma omp parallel num_threads(nthreads)
        {
            #pragma omp for reduction(+ : counter)
            for (size_t i = 0; i < nthreads; ++i) {

                typename PairedStream::read_type r;
                PairedStream& stream = *streams_[i];
                stream.reset();

                while (!stream.eof()) {
                    stream >> r;
                    ++counter;

                    ProcessPairedRead(*buffer_pi[i], r);
                }
            }
        }

        INFO("Used " << counter << " paired reads");

        INFO("Merging paired indices");
        for (size_t i = 1; i < nthreads; ++i) {
            buffer_pi[0]->AddAll(*(buffer_pi[i]));
            delete buffer_pi[i];
        }

    }

public:

  PairedIndexFiller(const Graph &graph, const SequenceMapper& mapper,
          PairedStream& stream) :
      graph_(graph), mapper_(mapper), streams_() {

      streams_.push_back(&stream);
  }

    PairedIndexFiller(const Graph &graph, const SequenceMapper& mapper,
            std::vector<PairedStream*>& streams) :
            graph_(graph), mapper_(mapper), streams_(streams.begin(), streams.end()) {
    }

    void FillIndex(PairedInfoIndex<Graph> &paired_index) {
        if (streams_.size() == 1) {
            FillUsualIndex(paired_index);
        } else {
            FillParallelIndex(paired_index);
        }
    }


private:
  DECL_LOGGER("PairedIndexFiller");

};

//New metric weight normalizer
template<class Graph>
class PairedInfoWeightNormalizer {
  typedef typename Graph::EdgeId EdgeId;
  const Graph& g_;
  const size_t insert_size_;
  //todo use this param!
  const double is_var_;
  const size_t read_length_;
  const size_t k_;
  const double avg_coverage_;
public:

  //Delta better to be around 5-10% of insert size
  PairedInfoWeightNormalizer(const Graph& g, size_t insert_size,
      double is_var, size_t read_length, size_t k, double avg_coverage) :
      g_(g), insert_size_(insert_size), is_var_(is_var), read_length_(
          read_length), k_(k), avg_coverage_(avg_coverage) {
  }

  const PairInfo<EdgeId> NormalizeWeightWithCoverage(const PairInfo<EdgeId>& pair_info) {
      PairInfo<EdgeId> new_info = pair_info;
      new_info.weight() *= g_.length(pair_info.first) * g_.length(pair_info.second) * 1.
                        / (g_.coverage(pair_info.first) * g_.coverage(pair_info.second));
      return new_info;
  }

  const Point NormalizeWeight(EdgeId e1, EdgeId e2, Point point) const {
    double w = 0.;
    if (math::eq(point.d, 0.) && e1 == e2) {
      w = 0. + (double) g_.length(e1) - (double) insert_size_ + 2. * (double) read_length_ + 1. - (double) k_;
    }
    else {
      if (math::ls(point.d, 0.)) {
        using std::swap;
        swap(e1, e2);
      }
      int gap_len = abs(rounded_d(point)) - (int) g_.length(e1);
      int right = std::min((int) insert_size_, gap_len + (int) g_.length(e2) + (int) read_length_);
      int left = std::max(gap_len, (int) insert_size_ - (int) read_length_ - (int) g_.length(e1));
      w = 0. + (double) (right - left + 1 - (int) k_);
    }

    double result_weight = point.weight;
    if (math::gr(w, /*-10.*/0.)) {
      result_weight /= w; //(w + 10);
    } else
      result_weight = 0.;

    double cov_norm_coeff = avg_coverage_ / (2. * (double) (read_length_ - k_));
    result_weight /= cov_norm_coeff;

    Point result(point);
    result.weight = result_weight;
    return result;
  }
};

template<class Graph>
class JumpingNormalizerFunction {
private:
  typedef typename Graph::EdgeId EdgeId;
  const Graph& graph_;
  size_t read_length_;
  size_t max_norm_;

public:
  JumpingNormalizerFunction(const Graph& graph, size_t read_length,
      size_t max_norm) :
      graph_(graph), read_length_(read_length), max_norm_(max_norm) {
  }

  size_t norm(EdgeId e1, EdgeId e2) const {
    return std::min(std::min(graph_.length(e1), graph_.length(e2)),
        max_norm_) + read_length_ - graph_.k();
  }

  const Point operator()(EdgeId e1, EdgeId e2, Point point) const {
    return Point(point.d,
                 point.weight * 1. / (double) norm(e1, e2),
                 point.var);
  }
};

template<class Graph>
const Point TrivialWeightNormalization(typename Graph::EdgeId,
                                       typename Graph::EdgeId,
                                       Point point)
{
  return point;
}

template<class Graph>
class PairedInfoNormalizer {
  typedef typename Graph::EdgeId EdgeId;

 public:
  typedef boost::function<const Point(EdgeId, EdgeId, Point)> WeightNormalizer;

  PairedInfoNormalizer(WeightNormalizer normalizing_function) :
      normalizing_function_(normalizing_function)
  {
  }

// temporary due to path_extend absolute thresholds
  void FillNormalizedIndex(const PairedInfoIndexT<Graph>& paired_index,
                                 PairedInfoIndexT<Graph>& normalized_index,
                                 double coeff = 1.) const
  {
    for (auto I = paired_index.begin(), E = paired_index.end(); I != E; ++I) {
      const Histogram& hist = *I;
      EdgeId e1 = I.first();
      EdgeId e2 = I.second();
      TRACE("first second " << e1 << " " << e2);
      for (auto it2 = hist.begin(); it2 != hist.end(); ++it2) {
        Point tmp(*it2);
        TRACE("TEMP point " << tmp);
        tmp.weight *= coeff;
        TRACE("Normalized pair info " << tmp << " " << normalizing_function_(e1, e2, tmp));
        normalized_index.AddPairInfo(e1, e2, normalizing_function_(e1, e2, tmp), false);
      }
    }
  }

 private:
  WeightNormalizer normalizing_function_;
  DECL_LOGGER("PairedInfoNormalizer");
};

};

}<|MERGE_RESOLUTION|>--- conflicted
+++ resolved
@@ -206,144 +206,7 @@
   return pi.first == pi.second && math::eq(pi.d(), 0.);
 }
 
-<<<<<<< HEAD
-//TODO: try storing set<PairInfo>
-template <typename EdgeId>
-class PairInfoIndexData {
-public:
-  typedef set<PairInfo<EdgeId> > Data;
-  typedef typename Data::iterator data_iterator;
-  typedef vector<PairInfo<EdgeId> > PairInfos;
-
-  //  we can not update elements in the std::set,
-  //  although we can delete element,
-  //  and then insert a modified version of it
-  //  but here we do not care about safety, and making illegal @const_cast on the std::set element
-  void UpdateSingleInfo(const PairInfo<EdgeId>& info, double new_dist, double new_weight, double new_variance) {
-    TRACE(info << " is about to be merged with " << new_dist << " " << new_weight << " " << new_variance);
-    PairInfo<EdgeId>& info_to_update = const_cast<PairInfo<EdgeId>&>(*data_.find(info));
-    using namespace math;
-    update_value_if_needed<double>(info_to_update.d(), new_dist);
-    update_value_if_needed<double>(info_to_update.weight(), new_weight);
-    update_value_if_needed<double>(info_to_update.var, new_variance);
-  }
-
-    //TODO: rename the method
-  void ReplaceFirstEdge(const PairInfo<EdgeId>& info, EdgeId newId) {
-    data_.insert(PairInfo<EdgeId>(newId, info.second, info.point));
-  }
-
-  void ReplaceSecondEdge(const PairInfo<EdgeId>& info, EdgeId newId, int shift) {
-//     data_.insert(PairInfo<EdgeId>(info.first, newId, Point(info.point.d() + shift, info.point.weight(), info.point.var());
-   }
-
-  PairInfoIndexData() :
-      data_() {
-  }
-
-  data_iterator begin() const {
-    return data_.begin();
-  }
-
-  data_iterator end() const {
-    return data_.end();
-  }
-
-  size_t size() const {
-    return data_.size();
-  }
-
-  void AddPairInfo(const PairInfo<EdgeId>& pair_info, bool add_reversed = 1) {
-        data_.insert(pair_info);
-
-    if (!IsSymmetric(pair_info) && add_reversed)
-      data_.insert(BackwardInfo(pair_info));
-  }
-
-  void UpdateInfo(const PairInfo<EdgeId>& info, double new_dist, double new_weight, double new_variance, bool add_reversed) {
-        // first we update backward info in order to leave @info not modified
-    if (add_reversed && !IsSymmetric(info))
-      UpdateSingleInfo(BackwardInfo(info), -new_dist, new_weight, new_variance);
-
-    UpdateSingleInfo(info, new_dist, new_weight, new_variance);
-  }
-
-  void DeleteEdgeInfo(EdgeId e) {
-    set<PairInfo<EdgeId> > paired_edges;
-
-    for (auto lower = LowerBound(e), upper = UpperBound(e); lower != upper;
-        ++lower) {
-      paired_edges.insert(BackwardInfo(*lower));
-    }
-
-    for (auto it = paired_edges.begin(); it != paired_edges.end(); ++it) {
-      data_.erase(*it);
-    }
-
-    data_.erase(LowerBound(e), UpperBound(e));
-  }
-
-  void DeletePairInfo(const PairInfo<EdgeId>& info) {
-    VERIFY(data_.find(info) != data_.end());
-    data_.erase(info);
-  }
-
-  void DeleteEdgePairInfo(EdgeId e1, EdgeId e2) {
-    data_.erase(LowerBound(e1, e2), UpperBound(e1, e2));
-    if (e1 != e2)
-      data_.erase(LowerBound(e2, e1), UpperBound(e2, e1));
-  }
-
-  PairInfos GetEdgeInfos(EdgeId e) const {
-    return PairInfos(LowerBound(e), UpperBound(e));
-  }
-
-  PairInfos GetEdgePairInfos(EdgeId e1, EdgeId e2) const {
-    return PairInfos(LowerBound(e1, e2), UpperBound(e1, e2));
-  }
-
-  void clear() {
-    data_.clear();
-  }
-
-    data_iterator Find(const PairInfo<EdgeId>& pair_info) const {
-        return data_.find(pair_info);
-    }
-
-  data_iterator LowerBound(const PairInfo<EdgeId>& pair_info) const {
-    return data_.lower_bound(pair_info);
-  }
-
-  data_iterator UpperBound(const PairInfo<EdgeId>& pair_info) const {
-    return data_.upper_bound(pair_info);
-  }
-
-  data_iterator LowerBound(EdgeId e) const {
-    return data_.lower_bound(MinPairInfo(e));
-  }
-
-  data_iterator UpperBound(EdgeId e) const {
-    return data_.upper_bound(MaxPairInfo(e));
-  }
-
-  data_iterator LowerBound(EdgeId e1, EdgeId e2) const {
-    return data_.lower_bound(MinPairInfo(e1, e2));
-  }
-
-  data_iterator UpperBound(EdgeId e1, EdgeId e2) const {
-    return data_.upper_bound(MaxPairInfo(e1, e2));
-  }
-
-private:
-  Data data_;
-
-    DECL_LOGGER("PairedInfoIndexData");
-};
-
-// wrapper for a map { (EdgeId -> (d, weight, var)) }
-=======
 // new map { EdgeId -> (EdgeId -> (d, weight, var)) }
->>>>>>> 6321cb44
 template<class Graph>
 class PairedInfoIndexT: public GraphActionHandler<Graph> {
  public:
@@ -773,21 +636,12 @@
         }
     }
 
-<<<<<<< HEAD
-  virtual void HandleGlue(EdgeId new_edge, EdgeId e1, EdgeId e2) {
-    DEBUG("Handling Glueing " << int_id(new_edge) << " " << int_id(e1) << " "
-        << int_id(e2));
-    TransferInfo(e2, new_edge);
-    TransferInfo(e1, new_edge);
-  }
-=======
     virtual void HandleGlue(EdgeId new_edge, EdgeId e1, EdgeId e2) {
         TRACE("Handling Glueing " << int_id(new_edge) << " " << int_id(e1) << " "
               << int_id(e2));
         TransferInfo(e2, new_edge);
         TransferInfo(e1, new_edge);
     }
->>>>>>> 6321cb44
 
     virtual void HandleSplit(EdgeId old_edge, EdgeId new_edge_1, EdgeId new_edge_2) {
         TRACE("Handling Splitting " << int_id(old_edge) << " " << int_id(new_edge_1)
