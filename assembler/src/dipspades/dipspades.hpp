--- conflicted
+++ resolved
@@ -194,18 +194,8 @@
             Sequence(""), // reference genome
             1); // flanking range
 
-<<<<<<< HEAD
     conj_gp.kmer_mapper.Attach();
-=======
-    if (!dsp_cfg::get().rp.developer_mode) {
-        conj_gp.edge_qual.Detach();
-        conj_gp.edge_pos.Detach();
-        conj_gp.paired_indices.Detach();
-        conj_gp.clustered_indices.Detach();
-        conj_gp.scaffolding_indices.Detach();
-    }
-
->>>>>>> 863dc08c
+
     StageManager DS_Manager ( {dsp_cfg::get().rp.developer_mode,
     						dsp_cfg::get().io.load_from,
    						dsp_cfg::get().io.output_saves} );
