#include "graphio.hpp"
#include "graphVisualizer.hpp"
#include <stdio.h>
#include "common.hpp"
#include "pairedGraph.hpp"

using namespace paired_assembler;

inline int codeNucleotide(char a) {
	if (a == 'A')
		return 0;
	else if (a == 'C')
		return 1;
	else if (a == 'G')
		return 2;
	else if (a == 'T')
		return 3;
	else {
		std::cerr << "oops!";
		return -1;
	}
}

void codeRead(char *read, char *code) {
	for (int i = 0; i < readLength; i++) {
		code[i] = codeNucleotide(read[i]);
	}
}

ll extractMer(char *read, int shift, int length) {
	ll res = 0;
	for (int i = 0; i < length; i++) {
		res = res << 2;
		res += read[shift + i];
	}
	return res;
}

string decompress(ll a, int l) {

	string res = "";
	res.reserve(l);
	forn(i,l)
		res += " ";
	forn(i, l) {
		res[l - i - 1] = nucl((a & 3));
		a >>= 2;
	}
	return res;
}

void outputLongEdges(longEdgesMap &longEdges) {
	char Buffer[100];
	gvis::GraphPrinter<int> g("Paired_ext");
	for (longEdgesMap::iterator it = longEdges.begin(); it != longEdges.end(); ++it) {
		if (it->second->EdgeId == it->first) {
			sprintf(Buffer, "%i (%i)", it->first, it->second->length);
			//		else sprintf(Buffer,"%i (%i) FAKE now it is %d",it->first, it->second->length,it->second->EdgeId);

			g.addEdge(it->second->FromVertex, it->second->ToVertex, Buffer);
			cerr << it->first << " (" << it->second->length << "):" << endl;
			if (it->second->length < 500) {
				cerr << it->second->upper->str() << endl;
				cerr << it->second->lower->str() << endl;
			}
		}
	}
	g.output();
}

void outputLongEdgesThroughGenome(longEdgesMap &longEdges, PairedGraph &graph,
		int &VertexCount) {
	char Buffer[100];
	char* Genome;
	int GenLength;
	int GenPos;
	int i, t;

	int EdgeNum = 0;

	int bigShift = insertLength + readLength;
	assert(k==l);

	cerr << "Graph output through genome" << endl;
	gvis::GraphPrinter<int> g("Paired_ext");

	FILE *infile;
	Genome = (char *) malloc(6000000);
	if ((infile = fopen("data/MG1655-K12_cut.fasta", "r")) == NULL) {
		cerr << "No such file" << endl;
		return;
	}
	i = 0;
	Genome[i] = fgetc(infile);
	t = 0;
	while (t < 5) {
		if (Genome[i] > 20) {
			t = 0;
			i++;
		} else
			t++;
		Genome[i] = fgetc(infile);
	}
	GenLength = i;
	GenPos = 0;
	fclose(infile);
	cerr << "Try to process" << endl;

	int CurVert = 0;
<<<<<<< HEAD
	while ((graph.degrees[CurVert][0]!=0)||(graph.degrees[CurVert][1]!=1)) CurVert++;
	cerr<<"Start vertex "<<CurVert<<endl;
	while (graph.degrees[CurVert][1]!=0){
		bool NoEdge = true;
		cerr<<"Try to found next edge"<<endl;
		forn(v,graph.degrees[CurVert][1])
		{
=======
	while ((graph.inD[CurVert] != 0) || (graph.outD[CurVert] != 1))
		CurVert++;
	cerr << "Start vertex " << CurVert << endl;
	while (graph.outD[CurVert] != 0) {
		bool NoEdge = true;
		cerr << "Try to found next edge" << endl;
		forn(v,graph.outD[CurVert]) {
>>>>>>> 9652441c

			int edgeId = edgeRealId(graph.outputEdges[CurVert][v], longEdges);
			cerr << "possible edge" << edgeId << endl;
			bool goodEdge = true;
			int h = 0;
			while (goodEdge && (h < longEdges[edgeId]->upper->size())) {
				//cerr<<" "<<(*(longEdges[edgeId]->upper))[h]<<" =?= "<<Genome[GenPos+h]<<endl;
				if (nucl((*(longEdges[edgeId]->upper))[h])
						!= Genome[GenPos + h])
					goodEdge = false;
				h++;
			}
			h = 0;
			while (goodEdge && (h < longEdges[edgeId]->lower->size())) {
				if (nucl((*(longEdges[edgeId]->lower))[h]) != Genome[GenPos + h
						+ bigShift])
					goodEdge = false;
				h++;
			}

			if (goodEdge) {
				cerr << "Edge found" << endl;
				EdgeNum++;
				sprintf(Buffer, "%i: %i (%i)", EdgeNum, edgeId,
						longEdges[edgeId]->length);
				g.addEdge(longEdges[edgeId]->FromVertex,
						longEdges[edgeId]->ToVertex, Buffer);
				cerr << edgeId << " (" << longEdges[edgeId]->length << "):"
						<< endl;
				if (longEdges[edgeId]->length < 500) {
					cerr << longEdges[edgeId]->upper->str() << endl;
					cerr << longEdges[edgeId]->lower->str() << endl;
				}
				CurVert = longEdges[edgeId]->ToVertex;
				GenPos += longEdges[edgeId]->length;
				NoEdge = false;
				break;
			}
		}
		if (NoEdge)
			break;
	}
	g.output();
}

DataReader::DataReader(char *fileName) {
	f_ = fopen(fileName, "r");
}

DataPrinter::DataPrinter(char *fileName) {
	f_ = fopen(fileName, "w");
}

void DataReader::close() {
	fclose(f_);
}

void DataPrinter::close() {
	fclose(f_);
}

void DataReader::readInt(int &a) {
	fscanf(f_, "%d\n", &a);
}

void DataPrinter::outputInt(int a) {
	fprintf(f_, "%d\n", a);
}

void DataReader::readSequence(Sequence * &sequence) {
	int length;
	readInt(length);
	if (length == 0) {
		fscanf(f_, "\n");
		sequence = new Sequence("");
	} else {
		char *s = new char[length + 1];
		fscanf(f_, "%s\n", s);
		sequence = new Sequence(s);
	}
}

void DataPrinter::outputSequence(Sequence *sequence) {
	outputInt(sequence->size());
	fprintf(f_, "%s\n", sequence->str().c_str());
}

void DataReader::readEdge(Edge * &edge) {
	int from, to, len, id;
	Sequence *up, *low;
	readInt(id);
	readInt(from);
	readInt(to);
	readInt(len);
	readSequence(up);
	readSequence(low);
	edge = new Edge(up, low, from, to, len, id);
}

void DataPrinter::outputEdge(Edge *edge) {
	outputInt(edge->EdgeId);
	outputInt(edge->FromVertex);
	outputInt(edge->ToVertex);
	outputInt(edge->length);
	outputSequence(edge->upper);
	outputSequence(edge->lower);
}

void DataPrinter::outputLongEdgesMap(longEdgesMap &edges) {
	outputInt(edges.size());
	for (longEdgesMap::iterator it = edges.begin(); it != edges.end(); ++it) {
		if (it->first == it->second->EdgeId) {
			outputInt(it->first);
			outputEdge(it->second);
		}
	}
	Sequence *emptySequence = new Sequence("");
	Edge *emptyEdge = new Edge(emptySequence, emptySequence, 0, 0, 0, 0);
	for (longEdgesMap::iterator it = edges.begin(); it != edges.end(); ++it) {
		if (it->first != it->second->EdgeId) {
			outputInt(it->first);
			emptyEdge->EdgeId = it->second->EdgeId;
			outputEdge(emptyEdge);
		}
	}
	delete emptyEdge;
}

void DataReader::readLongEdgesMap(longEdgesMap &edges) {
	int size;
	readInt(size);
	for (int i = 0; i < size; i++) {
		int id;
		readInt(id);
		Edge *edge;
		readEdge(edge);
		if (id == edge->EdgeId) {
			edges.insert(make_pair(id, edge));
		} else {
			edges.insert(make_pair(id, edges[edge->EdgeId]));
			delete edge;
		}
	}
}

void DataReader::readIntArray(int *array, int length) {
	for (int i = 0; i < length; i++) {
		fscanf(f_, "%d ", array + i);
	}
	fscanf(f_, "\n");
}

void DataPrinter::outputIntArray(int *array, int length) {
	for (int i = 0; i < length; i++) {
		fprintf(f_, "%d ", array[i]);
	}
	fprintf(f_, "\n");
}

void DataReader::readIntArray(int *array, int length, int width) {
	int cur = 0;
	for (int i = 0; i < length; i++) {
		for (int j = 0; j < width; j++) {
			fscanf(f_, "%d ", array + cur);
			cur++;
		}
		fscanf(f_, "\n");
	}
	fscanf(f_, "\n");
}

void DataPrinter::outputIntArray(int *array, int length, int width) {
	int cur = 0;
	for (int i = 0; i < length; i++) {
		for (int j = 0; j < width; j++) {
			fprintf(f_, "%d ", array[cur]);
			cur++;
		}
		fprintf(f_, "\n");
	}
	fprintf(f_, "\n");
}

void save(char *fileName, PairedGraph &g, longEdgesMap &longEdges,
		int &VertexCount, int EdgeId) {
	DataPrinter dp(fileName);
	dp.outputInt(VertexCount);
	dp.outputInt(EdgeId);
	dp.outputLongEdgesMap(longEdges);
//TODO: FIX!!!
//	dp.outputIntArray(g.inD, MAX_VERT_NUMBER);
//	dp.outputIntArray(g.outD, MAX_VERT_NUMBER);
	dp.outputIntArray((int*) g.outputEdges, MAX_VERT_NUMBER, MAX_DEGREE);
	dp.outputIntArray((int*) g.inputEdges, MAX_VERT_NUMBER, MAX_DEGREE);
	dp.close();
}
void load(char *fileName, PairedGraph &g, longEdgesMap &longEdges,
		int &VertexCount, int &EdgeId) {
	DataReader dr(fileName);
	dr.readInt(VertexCount);
	dr.readInt(EdgeId);
	dr.readLongEdgesMap(longEdges);
//TODO: fix;
//	dr.readIntArray(g.inD, MAX_VERT_NUMBER);
//	dr.readIntArray(g.outD, MAX_VERT_NUMBER);
	dr.readIntArray((int*) g.outputEdges, MAX_VERT_NUMBER, MAX_DEGREE);
	dr.readIntArray((int*) g.inputEdges, MAX_VERT_NUMBER, MAX_DEGREE);
	dr.close();
}<|MERGE_RESOLUTION|>--- conflicted
+++ resolved
@@ -107,7 +107,6 @@
 	cerr << "Try to process" << endl;
 
 	int CurVert = 0;
-<<<<<<< HEAD
 	while ((graph.degrees[CurVert][0]!=0)||(graph.degrees[CurVert][1]!=1)) CurVert++;
 	cerr<<"Start vertex "<<CurVert<<endl;
 	while (graph.degrees[CurVert][1]!=0){
@@ -115,16 +114,6 @@
 		cerr<<"Try to found next edge"<<endl;
 		forn(v,graph.degrees[CurVert][1])
 		{
-=======
-	while ((graph.inD[CurVert] != 0) || (graph.outD[CurVert] != 1))
-		CurVert++;
-	cerr << "Start vertex " << CurVert << endl;
-	while (graph.outD[CurVert] != 0) {
-		bool NoEdge = true;
-		cerr << "Try to found next edge" << endl;
-		forn(v,graph.outD[CurVert]) {
->>>>>>> 9652441c
-
 			int edgeId = edgeRealId(graph.outputEdges[CurVert][v], longEdges);
 			cerr << "possible edge" << edgeId << endl;
 			bool goodEdge = true;
