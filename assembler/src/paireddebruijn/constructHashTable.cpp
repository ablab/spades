#include "common.hpp"
#include "sequence.hpp"
#include "constructHashTable.hpp"
#include "graphio.hpp"
LOGGER("p.constructHashTable");

using namespace std;

typedef vector<pair<Sequence*,int>> downSeqs;


int totalKmers = 0;
int uniqPairs = 0;
int uniqKmers = 0;
const int MAXLMERSIZE = 10000;
ll upperMask;
ll lowerMask;

ll upperMax;


//toDo
void initGlobal(){
	upperMask = (((ll) 1) << (2 * k)) - 1;
	lowerMask = (((ll) 1) << (2 * l)) - 1;
	upperMax = ((ll) 1) << 46;
}

/*
downSeqs oldclusterizeLset(pair<ll,int>* a, int size, int max_shift, set<ll> &lset) {
	downSeqs res;
	res.clear();
	assert (max_shift <= 20);
//	cerr << lset.size()<<endl;
	int right[MAXLMERSIZE];
	int left[MAXLMERSIZE];
	int used[MAXLMERSIZE];
	int shift_left[MAXLMERSIZE];
	int shift_right[MAXLMERSIZE];
	//-1 = no neighbor;
	//-2 = more than 1 neighbor
	forn(i, size) {
		right[i] = -1;
		left[i] = -1;
		used[i] = 0;
		shift_left[i] = 0;
		shift_right[i] = 0;
	}
	ll diff;
	forn(i, size) {
		ll right_tmp = a[i].first;
		ll left_tmp = a[i].first;
		ll p2 = 0;
		ll upper_bound;
		forn(shift, max_shift) {
		    right_tmp = ((right_tmp << 2) & lowerMask);
		    p2 += 2;
		    int cright = 0;
		  /*  if (!shift_right[i]) {
		    	forn(ii, (1<<p2)) {
		    		if (lset.find(ii + right_tmp) != lset.end()) {
		    			cright ++;
		    		}
		    		if (cright > 1) {
		    			shift_right[i] = -2;
		    			break;
		    		}
		    	}
			}

		    //cerr <<"cright" <<cright << endl;

		    if (!(cright == 0 || shift_right[i] || cright > 1)) {


		    	upper_bound = ((ll) 1) << p2;
				forn(j, size) {
					diff = a[j].first - right_tmp;
					if ((diff >= 0) && (diff < upper_bound) && (i != j)){
						shift_right[i] = p2/2;
						if (right[i] == -1) {
							right[i] = j;
						}
						else
							right[i]  = -2;
					}
				}
		    }
			left_tmp >>= 2;
			cright = 0;
			if (!shift_left[i]) {
				forn(ii, (1<<p2)) {
					ll left_n = ((ll) ii) << (2*l - p2);
	//				cerr<<a[i] << " "<< left_n + left_tmp <<endl;
					if (lset.find(left_n + left_tmp) != lset.end()) {
						cright ++;
					}
					if (cright > 1) {
						shift_left[i] = -2;
						break;
					}
				}
			}
		//	cerr <<"cleft" <<cright << endl;
			if (!(cright == 0 || shift_left[i] || cright > 1)) {
				forn(j, size) {
					diff = a[j].first - left_tmp;
					if ((i != j) && ((diff & (lowerMask >> p2)) == 0)){
						shift_left[i] = p2/2;
						if (left[i] == -1)
							left[i] = j;
						else
							left[i]  = -2;
					}
				}
			}
		}
	}
	int color = 1;
	forn(i, size) {
		int seqlength = l;
		if (used[i] == 0) {
			int ii = i;
			used[i] = color;
			//cerr <<"color = :"<< color << endl;
			while ((left[ii] >= 0) && (right[left[ii]] == ii) && (left[ii] != i)){
				seqlength += shift_left[ii];
				ii = left[ii];
				used[ii] = color;
			}
			int leftend = ii;

			ii = i;
			while ((right[ii] >= 0) && (left[right[ii]] == ii) && (right[ii] != i)){
				seqlength += shift_right[ii];
				ii = right[ii];
				used[ii] = color;
				seqlength++;
			}
			int rightend = ii;
			ii = leftend;
			string s = decompress(a[leftend].first, l);
			int coverage = a[leftend].second;
			while (ii != rightend) {
		//		cerr << "clusterizing....";
				int p = shift_right[ii];
				ll maxsd = ((ll) 3) << (2 * (p-1));
				ii = right[ii];
				forn(j, p) {
				//	cerr << ((a[ii] & maxsd) >> (2*(p-j-1)));
					s += nucl((a[ii].first & maxsd) >> (2*(p-j-1)));
					maxsd >>= 2;
			//		cerr << "OK" <<endl;
					if (coverage < a[ii].second) coverage = a[ii].second;
				}
			}
			Sequence* tmpSeq = new Sequence(s);
			res.pb(make_pair(tmpSeq,coverage));
			color++;
		}
	}
	/*
	{
		forn(i, size) {
			cerr << left[i] << " ";
			cerr << shift_left[i] << " ";

		}
		cerr << endl;
		forn(i, size) {
			cerr << right[i] << " ";
			cerr << shift_right[i] << " ";
		}
		forn(i, res.size()) {
			cerr<<(res[i].first)->str() << endl;
		}
	}
	assert(0);*//*
	return res;
}
*/



downSeqs clusterize(pair<ll,int>* a, int size, int max_shift) {
	downSeqs res;
	res.clear();
	vector<string> tmp_res;

	vector<int> tmp_cov;
	assert (max_shift <= 20);
//	cerr << lset.size()<<endl;
	int right[MAXLMERSIZE];
	int left[MAXLMERSIZE];
	int used[MAXLMERSIZE];
	int shift_left[MAXLMERSIZE];
	int shift_right[MAXLMERSIZE];
	//-1 = no neighbor;
	//-2 = more than 1 neighbor
	DEBUG("clusterizing");
	forn(i, size) {
		DEBUG(decompress(a[i].first, l)<< " "<< i);
		right[i] = -1;
		left[i] = -1;
		used[i] = 0;
		shift_left[i] = 0;
		shift_right[i] = 0;
	}
	ll diff;
	forn(i, size) {
		ll right_tmp = a[i].first;
		ll left_tmp = a[i].first;
		ll p2 = 0;
		if (a[i].second < 1) {
//			used[i] = true;
//			continue;
		}
		ll upper_bound;
		forn(shift, max_shift) {
		    right_tmp = ((right_tmp << 2) & lowerMask);
		    p2 += 2;
		    int cright = 0;
		    if (!( shift_right[i] )) {
		    	upper_bound = ((ll) 1) << p2;
				forn(j, size) {
					diff = a[j].first - right_tmp;
					if ((diff >= 0) && (diff < upper_bound) && (i != j)){
						shift_right[i] = p2/2;
						if (right[i] == -1) {
							right[i] = j;
						}
						else
							right[i]  = -2;
					}
				}
		    }
			left_tmp >>= 2;
			cright = 0;
			if ( !(shift_left[i] )) {
				forn(j, size) {
					diff = a[j].first - left_tmp;
					if ((i != j) && ((diff & (lowerMask >> p2)) == 0)){
						shift_left[i] = p2/2;
						if (left[i] == -1)
							left[i] = j;
						else
							left[i]  = -2;
					}
				}
			}
		}
	}
	int color = 1;
	vector<int> leftway;
	forn(i, size) {
		int seqlength = l;
		if (used[i] == 0) {
			int ii = i;
			leftway.clear();
			DEBUG("COLOR: " << color << " from i: "<< i);
			used[i] = color;
			//cerr <<"color = :"<< color << endl;
			while ((left[ii] >= 0) && (left[ii] != i)){
				seqlength += shift_left[ii];
				leftway.pb(ii);
				ii = left[ii];
				used[ii] = color;
				DEBUG(ii);
			}
			int leftend = ii;
				DEBUG("righrt");
			ii = i;
			while ((right[ii] >= 0) && (right[ii] != i)){
				seqlength += shift_right[ii];
				ii = right[ii];
				used[ii] = color;
				seqlength++;
				DEBUG(ii);
			}
			int rightend = ii;
			ii = leftend;
			string s = decompress(a[leftend].first, l);
			int coverage = a[leftend].second;
			DEBUG("leftstirng "<< s);
			int currInd = leftway.size()-1;
			while (ii != rightend) {
		//		cerr << "clusterizing....";
				int p = shift_right[ii];
				ll maxsd = ((ll) 3) << (2 * (p-1));
				if (currInd >= 0) {
					ii = leftway[currInd];
					currInd --;
				}
				else
					ii = right[ii];
				DEBUG(ii << " " << p <<" " << maxsd);
				forn(j, p) {
				//	cerr << ((a[ii] & maxsd) >> (2*(p-j-1)));
					s += nucl((a[ii].first & maxsd) >> (2*(p-j-1)));
					maxsd >>= 2;
			//		cerr << "OK" <<endl;
					if (coverage < a[ii].second) coverage = a[ii].second;
				}
			}
			DEBUG("seq: s" << s);
			tmp_res.push_back(s);
			tmp_cov.pb(coverage);
//			Sequence* tmpSeq = new Sequence(s);
//			res.pb(make_pair(tmpSeq,coverage));
			color++;
		}
	}
	forn(i,  tmp_res.size()) {
		int good = 1;
		for(int j = 0; j<tmp_res.size(); j++){
			if (j != i && tmp_res[j].find(tmp_res[i]) != string::npos) {
				good = 0;
				break;
				INFO("SUBSEQ" << tmp_res[i] << " " << tmp_res[j]);
			}
		}
		if (good) {
			Sequence* tmpSeq = new Sequence(tmp_res[i]);
			res.pb(make_pair(tmpSeq,tmp_cov[i]));

		}
	}
	/*
	{
		forn(i, size) {
			cerr << left[i] << " ";
			cerr << shift_left[i] << " ";

		}
		cerr << endl;
		forn(i, size) {
			cerr << right[i] << " ";
			cerr << shift_right[i] << " ";
		}
		forn(i, res.size()) {
			cerr<<(res[i].first)->str() << endl;
		}
	}
	assert(0);*/
	return res;
}


downSeqs clusterize0704(pair<ll,int>* a, int size, int max_shift) {
	downSeqs res;
	res.clear();
	vector<string> tmp_res;

	vector<int> tmp_cov;
	assert (max_shift <= 20);

	//cerr << "Start clustering"<<endl;
	int right[MAXLMERSIZE];
	int left[MAXLMERSIZE];
	int used[MAXLMERSIZE];
	int shift_left[MAXLMERSIZE];
	int shift_right[MAXLMERSIZE];
	//-1 = no neighbor;
	//-2 = more than 1 neighbor
	DEBUG("clusterizing");
	forn(i, size) {
		DEBUG(decompress(a[i].first, l)<< " "<< i);
		right[i] = -1;
		left[i] = -1;
		used[i] = 0;
		shift_left[i] = 0;
		shift_right[i] = 0;
	}
	ll diff;
	forn(i, size) {
		ll right_tmp = a[i].first;
		ll left_tmp = a[i].first;
		ll p2 = 0;
		if (a[i].second < 1) {
//			used[i] = true;
//			continue;
		}
		ll upper_bound;
		forn(shift, max_shift) {
		    right_tmp = ((right_tmp << 2) & lowerMask);
		    p2 += 2;
		    int cright = 0;
		    if (!( shift_right[i] )) {
		    	upper_bound = ((ll) 1) << p2;
				forn(j, size) {
					diff = a[j].first - right_tmp;
					if ((diff >= 0) && (diff < upper_bound) && (i != j)){
						shift_right[i] = p2/2;
						if (right[i] == -1) {
							right[i] = j;
						}
						else
							right[i]  = -2;
					}
				}
		    }
			left_tmp >>= 2;
			cright = 0;
			if ( !(shift_left[i] )) {
				forn(j, size) {
					diff = a[j].first - left_tmp;
					if ((i != j) && ((diff & (lowerMask >> p2)) == 0)){
						shift_left[i] = p2/2;
						if (left[i] == -1)
							left[i] = j;
						else
							left[i]  = -2;
					}
				}
			}
		}
	}
	int color = 1;
	vector<int> leftway;
//	memset()
	forn(i, size) {

		int seqlength = l;
		if (used[i] == 0) {
			int ii = i;
			int intersect = -1;
			leftway.clear();
			DEBUG("COLOR: " << color << " from i: "<< i);
			used[i] = color;
			//cerr <<"color = :"<< color << endl;
			while ((left[ii] >= 0) && (left[ii] != i)){
				if (used[left[ii]] == color) break;
				seqlength += shift_left[ii];
				leftway.pb(ii);
				ii = left[ii];
				used[ii] = color;
				DEBUG(ii);
			}
			int leftend = ii;
				DEBUG("righrt");
			ii = i;
			while ((right[ii] >= 0) && (right[ii] != i)){
				if (used[right[ii]] == color) break;
				seqlength += shift_right[ii];
				ii = right[ii];
				used[ii] = color;
				seqlength++;
				DEBUG(ii);
			}
			int rightend = ii;
			ii = leftend;
			string s = decompress(a[leftend].first, l);
			int coverage = a[leftend].second;
			DEBUG("leftstirng "<< s);
			int currInd = leftway.size()-1;
			while (ii != rightend) {
		//		cerr << "clusterizing....";
				int p = shift_right[ii];
				ll maxsd = ((ll) 3) << (2 * (p-1));
				if (currInd >= 0) {
					ii = leftway[currInd];
					currInd --;
				}
				else
					ii = right[ii];
				DEBUG(ii << " " << p <<" " << maxsd);
				forn(j, p) {
				//	cerr << ((a[ii] & maxsd) >> (2*(p-j-1)));
					s += nucl((a[ii].first & maxsd) >> (2*(p-j-1)));
					maxsd >>= 2;
			//		cerr << "OK" <<endl;

				}
				coverage += a[ii].second;
			}
			DEBUG("seq: s" << s);
			tmp_res.push_back(s);
			tmp_cov.pb(coverage);
//			Sequence* tmpSeq = new Sequence(s);
//			res.pb(make_pair(tmpSeq,coverage));
			color++;
		}
	}
/*	memset(used, 0, sizeof(used));
	vector<ll> lmers[MAXLMERSIZE];
	forn(i, tmp_res.size()) {
		lmers[i].clear;
		char t_seq[200] = tmp_res[i].c_str();
		forn(j, tmp_res[i].length() - l)
			lmers[i].pb(extractMer(t_seq,l, j ));
		sort(lmers[i].begin(), lmers[i].end());
	}*/
//	cerr << "Start compressing"<<endl;

	forn(i,  tmp_res.size()) {

		int good = 1;
		for(int j = i + 1; j < tmp_res.size(); j++){
			pair<int, pair<int, int> > comp_res = maxCommonSubstring(tmp_res[i], tmp_res[j]);
			if (comp_res.fi > l - 1) {
				good = 0;
				INFO(" FOUND intersection length" << comp_res.fi << " on second position " << comp_res.se.se <<" " << tmp_res[i] <<" "<< tmp_res[j]);
				tmp_res[j] = tmp_res[j].substr(comp_res.se.se, comp_res.fi);
				break;

			}
		}
		if (good && (tmp_cov[i] > coverage_cutoff)) {
			Sequence* tmpSeq = new Sequence(tmp_res[i]);
			res.pb(make_pair(tmpSeq,tmp_cov[i]));

		}
	}
//	cerr << "Finish clustering"<<endl;

	/*
	{
		forn(i, size) {
			cerr << left[i] << " ";
			cerr << shift_left[i] << " ";

		}
		cerr << endl;
		forn(i, size) {
			cerr << right[i] << " ";
			cerr << shift_right[i] << " ";
		}
		forn(i, res.size()) {
			cerr<<(res[i].first)->str() << endl;
		}
	}
	assert(0);*/
	return res;
}
/*
 * @return (length of intersection, start position in first and second strings)
 *
 */
pair<int, pair<int,int>> maxCommonSubstring(string &s1,string &s2) {
	int l1 = s1.length();
	int l2 = s2.length();
	char table[400][400];
	assert(l1 < 400 && l2 < 400);
	forn(i, l1 +1)
		forn(j, l2 +1)
			table[i][j] = 0;
	forn(i, l1 + 1)
		forn(j, l2 + 1)
			if (i> 0 && j > 0 && s1[i-1] == s2[j-1])
				table[i][j] = table[i-1][j-1] + 1;
	pair<int, pair<int,int> > res = make_pair(0, make_pair(0,0));
	forn(i, l1 + 1)
		forn(j, l2 + 1)
			if (table[i][j] > res.fi) {
				res.fi = table[i][j];
				res.se.fi = i - table[i][j];
				res.se.se = j - table[i][j];
			}
/*	if (res.fi > 25) {
		cerr << res.fi << s1 << " " << s2;
		assert(0);
	}*/
	return res;
}

inline bool checkBoundsForUpper(ll upper) {
	return true;
	if ((upper >= 1<<20) && (upper < upperMax))
		return true;
	else return false;
}

void addPairToTable(myMap& table, ll upper, ll lower) {
	if (table.find(upper) != table.end()) {
		vector<ll>::iterator it = find(table[upper].first.begin(), table[upper].first.end(), lower);
		if (it == table[upper].first.end()) {
			table[upper].first.pb(lower);
			table[upper].second.pb(1);
			++uniqPairs;
			if (!(uniqPairs&((1<<15)-1)))
				INFO("unique pairs "<<uniqPairs);
		}
		else {
			int index = distance(table[upper].first.begin(), it);
			table[upper].second[index]++;
		}
	} else {
		pair<vector<ll>,vector<short>> tmp;
		tmp.first.clear();
		tmp.first.pb(lower);
		tmp.second.clear();
		tmp.second.pb(1);
		table.insert(make_pair(upper, tmp));

		//		cerr<<"inserting"<<table.size();
		++uniqKmers;
		++uniqPairs;
		if (!(uniqPairs&((1<<15)-1)))
			INFO("unique pairs "<<uniqPairs);
		if (!(uniqKmers&((1<<15)-1)))
			INFO("unique Kmers "<<uniqKmers);
	}
}

void processReadPair(myMap& table, char *upperRead, char *lowerRead) {
	int shift = (l - k) / 2;
	ll upper = extractMer(upperRead, shift, k);
	ll lower = extractMer(lowerRead, 0, l);
<<<<<<< HEAD
	ll lowers[readLength + 2];
=======
	ll lowers[MAX_READ_LENGTH+2];
>>>>>>> f9873f34
	lowers[0] = lower;
	forn(j, readLength - l + 1) {
		lower <<= 2;
		lower += lowerRead[j + l];
		lower &= lowerMask;
		lowers[j + 1] = lower;
	}
	lower = lowers[0];
	//	fprintf(stderr,"%lld %lld\n", upper, lower);
	for (int j = 0; j + l <= readLength; j++) {
		if (checkBoundsForUpper(upper)) {
			for (int jj = max(0, j - range_cutoff); jj < min(readLength - l +1, j + range_cutoff); jj ++)
			addPairToTable(table, upper, lowers[jj]);
			totalKmers++;
		}

		upper <<= 2;
		upper += upperRead[j + k + shift];
		upper &= upperMask;

		lower <<= 2;
		lower += lowerRead[j + l];
		lower &= lowerMask;

		//fprintf(stderr,"%d %d\n", upper, lower);

	}
//	cerr << table.size()<<endl;
}

inline void reverseCompliment(char *upperRead, char* lowerRead, char* tmpRead){
	forn(i, readLength) {
		tmpRead[i] = 3 - upperRead[readLength - 1 - i];
	}
	forn(i, readLength) {
		upperRead[i] = 3 - lowerRead[readLength - 1 - i];
	}
	forn(i, readLength) {
		lowerRead[i] = tmpRead[i];
	}
}
void constructTable(string inputFile, myMap &table, bool reverse) {
	FILE* inFile = fopen(inputFile.c_str(), "r");
	int count = 0;
	char *upperNuclRead = new char[readLength + 2];
	char *lowerNuclRead = new char[readLength + 2];
	char *upperRead = new char[readLength + 2];
	char *lowerRead = new char[readLength + 2];
	char* fictiveRead = new char[readLength + 2];
	char* tmpRead = new char[readLength + 2];

	forn(i, readLength)
		fictiveRead[i] = 0;
	while (nextReadPair(inFile, upperNuclRead, lowerNuclRead)) {
//		fprintf(stderr, "%s", upperNuclRead);
		if ((strlen(upperNuclRead)<readLength)||(strlen(lowerNuclRead)<readLength)){
			continue;
		}
		if (reverse) {
			codeRead(upperNuclRead, lowerRead);
			codeRead(lowerNuclRead, upperRead);
		} else {
			codeRead(upperNuclRead, upperRead);
			codeRead(lowerNuclRead, lowerRead);
		}
		forn(tmp, 2) {
			if (fictiveSecondReads) {
				processReadPair(table, upperRead, fictiveRead);
				processReadPair(table, lowerRead, fictiveRead);
			} else {
				processReadPair(table, upperRead, lowerRead);
			}
			if (!useRevertedPairs)
				break;
			else {
				reverseCompliment(upperRead, lowerRead , tmpRead);
			}

		}
		if (!(count & (1024*64 - 1)))
			INFO("read number "<<count<<" processed"<<endl);
		count++;
	}
}

void outputTable(string outputFile, myMap &pairedTable) {
	FILE* outFile = fopen(outputFile.c_str(), "w");
	int j = 0;
	for (myMap::iterator iter = pairedTable.begin() ; iter != pairedTable.end(); iter++) {
		pair<ll, pair<vector<ll>, vector<short>>> p = (*iter);
		fprintf(outFile,"%lld %d\n", p.fi, p.se.fi.size());
		forn(i, p.se.fi.size()) {
			fprintf(outFile,"%lld %d ", p.se.fi[i], p.se.se[i]);
		}
		fprintf(outFile, "\n\n");
		if (!(j & (1024*128-1)))
			DEBUG("Pair number" << j << endl);
		j++;
	}
	pairedTable.clear();
	fclose(outFile);
}

void readsToPairs(string inputFile, string outputFile , bool reverse) {

	myMap table;
	INFO("generation of k-l pairs started");
	constructTable(inputFile, table, reverse);
	INFO("generation of k-l pairs finished, dumping to disk");
	outputTable(outputFile, table);
	table.clear();
}
//#define OUTPUT_DECOMPRESSED
int pairsToLmers(string inputFile, string outputFile) {
	FILE* inFile = fopen(inputFile.c_str(), "r");
	FILE* outFile = fopen(outputFile.c_str(), "w");

	cerr<<"pairsToLmers "<<inputFile.c_str()<<"->"<<outputFile.c_str()<<endl;
	int ok = 1;
	ll kmer; int lsize;
	ll lmers[MAXLMERSIZE];
	int covers[MAXLMERSIZE];

	set<ll> lset;
//	set<ll> kset
	int count = 0;
	while (1) {
		count++;
		ok = fscanf(inFile, "%lld %d", &kmer, &lsize);
		if (ok != 2) {
			if (ok > 0) {
				ERROR("error in reads.");
				break;
			}
			else {
				INFO ("Lmers reading finished!!");
				break;
			}
		}
		if (lsize > MAXLMERSIZE) {
			ERROR("TOO MUCH LMERS CORRESPONDING TO ONE k-mer");
			return -2;
		}

		forn(i, lsize) {
			if (fscanf(inFile, "%lld %d", &lmers[i], &covers[i]) != 2) {
				ERROR( "Error in pairsToSequences reading l-mers");
				return -1;
			}
		}
		sort(lmers, lmers + lsize);
		forn(i, lsize) {
			lset.insert(lmers[i]);
		}
	}
	int lsetsize = lset.size();
	fprintf(outFile, "%d\n", lsetsize);
	for(set<ll>::iterator i = lset.begin(); i != lset.end(); i++ ) {
		fprintf(outFile, "%lld ", *i);
	}
	fclose(outFile);
	fclose(inFile);
	return 0;
}

void readLmersSet(string lmerFile, set<long long > & lset)
{
    ll lmersize, tmp;
    FILE *lFile = fopen(lmerFile.c_str(), "r");
    int ok = fscanf(lFile, "%lld", &lmersize);
    if (ok != 1) cerr << "Error in Lmers reading";
    forn(i, lmersize) {
		ok = fscanf(lFile, "%lld", &tmp);
		if (ok != 1) cerr << "Error in Lmers reading";
		lset.insert(tmp);
	}
    fclose(lFile);
}

int pairsToSequences(string inputFile, string lmerFile, string outputFile) {
	FILE* inFile = freopen(inputFile.c_str(), "r", stdin);
    int ok = 1;
    INFO("PairsToSequences started");
  //  set<ll> lset;
  //  readLmersSet(lmerFile, lset);
    pair <ll,int> lmers[MAXLMERSIZE];
	ll kmer;
	int lsize;
	FILE* outFile = fopen(outputFile.c_str(), "w");
	int count = 0;

	while (1) {
		count++;
		ok = fscanf(inFile, "%lld %d", &kmer, &lsize);
		if (ok != 2) {
			if (ok > 0) {
				ERROR ("error in reads");
				assert(0);
			}
			else
				INFO ( "Finished!!");
			break;
		}
		if (lsize > MAXLMERSIZE) {
			ERROR ("TO much lmers" ) ;
			return -2;
		}

		forn(i, lsize) {
			if (fscanf(inFile, "%lld %d", &lmers[i].first, &lmers[i].second) != 2) {
				ERROR("Error in pairsToSequences reading l-mers");
				return -1;
			}
		}
		//sort(lmers, lmers + lsize, ComparePairByFirst);
		downSeqs clusters =  clusterize0704(lmers, lsize, inClusterMaxShift);
//		return 0;
		int clsize = clusters.size();
		string outstring;

//		string s = decompress(kmer, k);
//		fprintf(decompressed, "%s %d\n", s.c_str(), lsize);
		fprintf(outFile, "%lld %d\n", kmer, clsize);
#ifdef OUTPUT_DECOMPRESSED
		forn(i, lsize) {
			fprintf(decompressed, "%s ", decompress(lmers[i], l).c_str());
		}
#endif
		forn(i, clsize) {
			outstring = clusters[i].first->str();
//			assert(outstring.size() >= l);
//			if (outstring.size() >l+2)
//				fprintf(outFile, "%s %d ",outstring.substr(1,outstring.size()-2).c_str(),clusters[i].second);
//			else
				fprintf(outFile, "%s %d ",outstring.c_str(),clusters[i].second);
		}
		fprintf(outFile, "\n");
#ifdef OUTPUT_DECOMPRESSED
		fprintf(decompressed, "\n");
#endif
		//	return 0;
		if (!(count & ((1 << 15) - 1) ))
			DEBUG("k-sequence pairs for k "<< count <<" generated" <<endl);
	}
	INFO("finished");
	fclose(outFile);
	fclose(inFile);
	return 0;
}<|MERGE_RESOLUTION|>--- conflicted
+++ resolved
@@ -606,11 +606,7 @@
 	int shift = (l - k) / 2;
 	ll upper = extractMer(upperRead, shift, k);
 	ll lower = extractMer(lowerRead, 0, l);
-<<<<<<< HEAD
-	ll lowers[readLength + 2];
-=======
 	ll lowers[MAX_READ_LENGTH+2];
->>>>>>> f9873f34
 	lowers[0] = lower;
 	forn(j, readLength - l + 1) {
 		lower <<= 2;
