#include "common.h"

using namespace std;

//typedef __gnu_cxx::hash_map<ll, vector<ll> > myMap;
typedef map<ll, vector<ll> > myMap;

myMap pairedTable;
int k;
int l;
int read_length;

inline int value(char a) {
	if (a == 'A')
		return 0;
	else if (a == 'C')
		return 1;
	else if (a == 'T')
		return 2;
	else if (a == 'G')
		return 3;
	else {
		std::cerr << "oops!";
		return -1;
	}

}
int main() {
	//freopen("config.ini", "r", stdin);
	//scanf ("Upper k-mer size = %d",&k);
	//scanf ("Lower k-mer size = %d",&l);
	freopen("reads.txt", "r", stdin);
	l = 31;
	k = 25;
	ll upper_cut = (((ll) 1) << (2 * k)) - 1;

	ll lower_cut = (((ll) 1) << (2 * l)) - 1;
	read_length = 100;
	int shift = (l - k) / 2;
	int maxn = 1 << 20;
	int read_num = 0;
<<<<<<< HEAD

	ll upper_max = ((ll) 1) << 46;
=======
    
	long totalKmers=0;
	long uniqPairs=0;
	ll upper_max = ((ll) 1) << 55;

>>>>>>> 9ac447d0
	while (1) {
		if (!(read_num & 1023))
			cerr << "read:" << read_num <<"  Lmers: "<<totalKmers<<  "Unique: "<<uniqPairs<<endl;
		read_num++;
		char r1[102];
		char r2[102];
		char rr1[102];
		char rr2[102];
		int n = scanf("%s %s", &rr1, &rr2);
		if (n != 2)
			break;
		//cerr << n;
		//cerr<< rr1;
		//return 0;
		forn(i, read_length) {
			r1[i] = value(rr1[i]);
			r2[i] = value(rr2[i]);
		}
		ll upper = 0;
		ll lower = 0;
		forn(j, k) {
			upper = upper << 2;
			upper += r1[j + shift];
		}
		forn(j, l) {
			lower = lower << 2;
			lower += r2[j];
		}
<<<<<<< HEAD
		forn(j, read_length - l) {
			if ((upper >= 0) && (upper < upper_max)) {
			//if (1){
				if (pairedTable.find(upper) != pairedTable.end())
					pairedTable[upper].pb(lower);
=======
		forn(j, read_length - l+1) {
//			if ((upper > 0) && (upper < upper_max)) {
			if (1){
				if (pairedTable.find(upper) != pairedTable.end()) {
					if(find(pairedTable[upper].begin(), pairedTable[upper].end(), lower) == pairedTable[upper].end())
					    {pairedTable[upper].pb(lower);++uniqPairs;}
				}
>>>>>>> 9ac447d0
				else {
					vector<ll> tmp;
					tmp.pb(lower);
					pairedTable.insert(make_pair(upper, tmp));
					++uniqPairs;
				}
			totalKmers++;
			}
			upper <<= 2;
			lower <<= 2;

			upper += r1[j + l - shift];
			lower += r2[j + l];

			upper &= upper_cut;
			lower &= lower_cut;
		}
	}
	freopen("./data/reads.out", "w", stdout);
	int j = 0;
	for (myMap::iterator iter = pairedTable.begin(); iter != pairedTable.end(); iter++) {
		pair<ll, vector<ll> > p = (*iter);
		//		cerr<<j<<endl;
		cout << p.fi << " "<< p.se.size() <<endl;
		//		cerr << p.fi << endl;
		forn(i, p.se.size()) {
			cout << p.se[i] << " ";
		}
		cout << endl << endl;
		if (!(j & 1023))
			cerr << j << endl;
		j++;
	}
}<|MERGE_RESOLUTION|>--- conflicted
+++ resolved
@@ -39,16 +39,12 @@
 	int shift = (l - k) / 2;
 	int maxn = 1 << 20;
 	int read_num = 0;
-<<<<<<< HEAD
 
-	ll upper_max = ((ll) 1) << 46;
-=======
     
 	long totalKmers=0;
 	long uniqPairs=0;
 	ll upper_max = ((ll) 1) << 55;
 
->>>>>>> 9ac447d0
 	while (1) {
 		if (!(read_num & 1023))
 			cerr << "read:" << read_num <<"  Lmers: "<<totalKmers<<  "Unique: "<<uniqPairs<<endl;
@@ -77,13 +73,6 @@
 			lower = lower << 2;
 			lower += r2[j];
 		}
-<<<<<<< HEAD
-		forn(j, read_length - l) {
-			if ((upper >= 0) && (upper < upper_max)) {
-			//if (1){
-				if (pairedTable.find(upper) != pairedTable.end())
-					pairedTable[upper].pb(lower);
-=======
 		forn(j, read_length - l+1) {
 //			if ((upper > 0) && (upper < upper_max)) {
 			if (1){
@@ -91,7 +80,6 @@
 					if(find(pairedTable[upper].begin(), pairedTable[upper].end(), lower) == pairedTable[upper].end())
 					    {pairedTable[upper].pb(lower);++uniqPairs;}
 				}
->>>>>>> 9ac447d0
 				else {
 					vector<ll> tmp;
 					tmp.pb(lower);
