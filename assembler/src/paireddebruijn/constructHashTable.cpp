#include "common.hpp"
#include "sequence.hpp"
#include "constructHashTable.hpp"
#include "graphio.hpp"

using namespace std;

typedef vector<Sequence*> downSeqs;


int totalKmers = 0;
int uniqPairs = 0;
const int MAXLMERSIZE = 10000;
ll upperMask;
ll lowerMask;

ll upperMax;


/*void testSequence(){
	srand(239);
	forn(i, 1000) {

		ll ts = ((ll) rand()) * ((ll) rand());
		//cerr << ts;
		string s = decompress(ts, l);

		Sequence* tst = new Sequence(s);
		string ss = tst->Str();
		assert (ss == s);
		//cerr << s <<endl<< ss<<endl<<endl;

	}
}*/
//toDo
void initGlobal(){
	upperMask = (((ll) 1) << (2 * k)) - 1;
	lowerMask = (((ll) 1) << (2 * l)) - 1;

	upperMax = ((ll) 1) << 46;

}
downSeqs clusterizeLset(ll* a, int size, int max_shift, set<ll> &lset) {
	downSeqs res;
	res.clear();
	assert (max_shift <= 20);
//	cerr << lset.size()<<endl;
	int right[MAXLMERSIZE];
	int left[MAXLMERSIZE];
	int used[MAXLMERSIZE];
	int shift_left[MAXLMERSIZE];
	int shift_right[MAXLMERSIZE];
	//-1 = no neighbor;
	//-2 = more than 1 neighbor
	forn(i, size) {
		right[i] = -1;
		left[i] = -1;
		used[i] = 0;
		shift_left[i] = 0;
		shift_right[i] = 0;
	}
	ll diff;
	forn(i, size) {
		ll right_tmp = a[i];
		ll left_tmp = a[i];
		ll p2 = 0;
		ll upper_bound;
		forn(shift, max_shift) {
		    right_tmp = ((right_tmp << 2) & lowerMask);
		    p2 += 2;
		    int cright = 0;
		    if (!shift_right[i]) {
		    	forn(ii, (1<<p2)) {
		    		if (lset.find(ii + right_tmp) != lset.end()) {
		    			cright ++;
		    		}
		    		if (cright > 1) {
		    			shift_right[i] = -2;
		    			break;
		    		}
		    	}
			}
		    //cerr <<"cright" <<cright << endl;
		    upper_bound = ((ll) 1) << p2;
		    if (!(cright == 0 || shift_right[i] || cright > 1)) {
				forn(j, size) {
					diff = a[j] - right_tmp;
					if ((diff >= 0) && (diff < upper_bound) && (i != j)){
						shift_right[i] = p2/2;
						if (right[i] == -1) {
							right[i] = j;
						}
						else
							right[i]  = -2;
					}
				}
		    }
			left_tmp >>= 2;
			cright = 0;
			if (!shift_left[i]) {
				forn(ii, (1<<p2)) {
					ll left_n = ((ll) ii) << (2*l - p2);
	//				cerr<<a[i] << " "<< left_n + left_tmp <<endl;
					if (lset.find(left_n + left_tmp) != lset.end()) {
						cright ++;
					}
					if (cright > 1) {
						shift_left[i] = -2;
						break;
					}
				}
			}
		//	cerr <<"cleft" <<cright << endl;
			if (!(cright == 0 || shift_left[i] || cright > 1)) {
				forn(j, size) {
					diff = a[j] - left_tmp;
					if ((i != j) && ((diff & (lowerMask >> p2)) == 0)){
						shift_left[i] = p2/2;
						if (left[i] == -1)
							left[i] = j;
						else
							left[i]  = -2;
					}
				}
			}
		}
	}
	int color = 1;
	forn(i, size) {
		int seqlength = l;
		if (used[i] == 0) {
			int ii = i;
			used[i] = color;
			//cerr <<"color = :"<< color << endl;
			while ((left[ii] >= 0) && (right[left[ii]] == ii) && (left[ii] != i)){
				seqlength += shift_left[ii];
				ii = left[ii];
				used[ii] = color;
			}
			int leftend = ii;

			ii = i;
			while ((right[ii] >= 0) && (left[right[ii]] == ii) && (right[ii] != i)){
				seqlength += shift_right[ii];
				ii = right[ii];
				used[ii] = color;
				seqlength++;
			}
			int rightend = ii;
			ii = leftend;
			string s = decompress(a[leftend], l);
			while (ii != rightend) {
		//		cerr << "clusterizing....";
				int p = shift_right[ii];
				ll maxsd = ((ll) 3) << (2 * (p-1));
				ii = right[ii];
				forn(j, p) {
				//	cerr << ((a[ii] & maxsd) >> (2*(p-j-1)));
					s += nucl((a[ii] & maxsd) >> (2*(p-j-1)));
					maxsd >>= 2;
			//		cerr << "OK" <<endl;
				}
			}
			Sequence* tmpSeq = new Sequence(s);
			res.pb(tmpSeq);
			color++;
		}
	}/*
	{
		forn(i, size) {
			cerr << left[i] << " ";
			cerr << shift_left[i] << " ";

		}
		cerr << endl;
		forn(i, size) {
			cerr << right[i] << " ";
			cerr << shift_right[i] << " ";
		}
		forn(i, res.size()) {
			cerr<<res[i]->str() << endl;
		}
	}*/
	//assert(0);
	return res;
}

//Obsolete. Use clusterizeLset instead
/*
downSeqs clusterize(ll* a, int size, int max_shift) {
	downSeqs res;
	res.clear();
	assert (max_shift <= 20);
	int right[MAXLMERSIZE];
	int left[MAXLMERSIZE];
	int used[MAXLMERSIZE];
	int shift_left[MAXLMERSIZE];
	int shift_right[MAXLMERSIZE];
	//-1 = no neighbor;
	//-2 = more than 1 neighbor
	forn(i, size) {
		right[i] = -1;
		left[i] = -1;
		used[i] = 0;
		shift_left[i] = 0;
		shift_right[i] = 0;
	}
	ll diff;
	forn(i, size) {
		ll right_tmp = a[i];
		ll left_tmp = a[i];
		ll p2 = 0;
		ll upper_bound;
		forn(shift, max_shift) {
		    right_tmp = ((right_tmp << 2) & lowerMask);
		    p2 += 2;
		    upper_bound = ((ll) 1) << p2;
		    if (!shift_right[i]){
				forn(j, size) {
					diff = a[j] - right_tmp;
					if ((diff >= 0) && (diff < upper_bound) && (i != j)){
						shift_right[i] = p2/2;
						if (right[i] == -1) {
							right[i] = j;
						}
						else
							right[i]  = -2;
					}
				}
		    }
			left_tmp >>= 2;
			if (!shift_left[i]) {
				forn(j, size) {
					diff = a[j] - left_tmp;
					if ((i != j) && ((diff & (lowerMask >> p2)) == 0)){
						shift_left[i] = p2/2;
						if (left[i] == -1)
							left[i] = j;
						else
							left[i]  = -2;
					}
				}
			}
		}
	}
	int color = 1;
	forn(i, size) {
		int seqlength = l;
		if (used[i] == 0) {
			int ii = i;
			used[i] = color;
			while ((left[ii] >= 0) && (right[left[ii]] == ii) && (left[ii] != i)){
				seqlength += shift_left[ii];
				ii = left[ii];
				used[ii] = color;
			}
			int leftend = ii;

			ii = i;
			while ((right[ii] >= 0) && (left[right[ii]] == ii) && (right[ii] != i)){
				seqlength += shift_right[ii];
				ii = right[ii];
				used[ii] = color;
				seqlength++;
			}
			int rightend = ii;
			ii = leftend;
			string s = decompress(a[leftend], l);
			while (ii != rightend) {
		//		cerr << "clusterizing....";
				int p = shift_right[ii];
				ll maxsd = ((ll) 3) << (2 * (p-1));
				ii = right[ii];
				forn(j, p)
					s += nucl((a[ii] & maxsd) >> (2*(p-j-1)));
			}
			Sequence* tmpSeq = new Sequence(s);
			res.pb(tmpSeq);
			color++;
		}
	}
	{
		forn(i, size) {
			cerr << left[i] << " ";
		}
		cerr << endl;
		forn(i, size) {
			cerr << right[i] << " ";
		}
	}
//	assert(0);
	return res;
}*/

inline bool checkBoundsForUpper(ll upper) {
	return true;
	if ((upper >= 1<<20) && (upper < upperMax))
		return true;
	else return false;
}

void addPairToTable(myMap& table, ll upper, ll lower) {
	if (table.find(upper) != table.end()) {
		if (find(table[upper].begin(), table[upper].end(), lower)
				== table[upper].end()) {
			table[upper].pb(lower);
			++uniqPairs;
		}
	} else {
		vector<ll> tmp;
		tmp.clear();
		tmp.pb(lower);
		table.insert(make_pair(upper, tmp));

//		cerr<<"inserting"<<table.size();
		++uniqPairs;
	}
}

void processReadPair(myMap& table, char *upperRead, char *lowerRead) {
	int shift = (l - k) / 2;
	ll upper = extractMer(upperRead, shift, k);
	ll lower = extractMer(lowerRead, 0, l);
//	fprintf(stderr,"%lld %lld\n", upper, lower);
	for (int j = 0; j + l <= readLength; j++) {
		if (checkBoundsForUpper(upper)) {
			addPairToTable(table, upper, lower);
			totalKmers++;

		}

		upper <<= 2;
		upper += upperRead[j + l - shift];
		upper &= upperMask;

		lower <<= 2;
		lower += lowerRead[j + l];
		lower &= lowerMask;
		//fprintf(stderr,"%d %d\n", upper, lower);

	}
//	cerr << table.size()<<endl;
}


void constructTable(myMap &table) {
	int count = 0;
	char *upperNuclRead = new char[readLength + 2];
	char *lowerNuclRead = new char[readLength + 2];
	char *upperRead = new char[readLength + 2];
	char *lowerRead = new char[readLength + 2];
	while (nextReadPair(upperNuclRead, lowerNuclRead)) {
//		fprintf(stderr, "%s", upperNuclRead);
		codeRead(upperNuclRead, upperRead);
		codeRead(lowerNuclRead, lowerRead);
		processReadPair(table, upperRead, lowerRead);
		if (!(count & (1024*128 - 1)))
			cerr<<"read number "<<count<<" processed"<<endl;
		count++;
	}
}

void outputTable(myMap &pairedTable) {
	int j = 0;
	for (myMap::iterator iter = pairedTable.begin() ; iter != pairedTable.end(); iter++) {
		pair<ll, vector<ll> > p = (*iter);
		cout << p.fi << " " << p.se.size() << endl;
		forn(i, p.se.size()) {
			cout << p.se[i] << " ";
		}
		cout << endl << endl;
		if (!(j & (1024*128-1)))
			cerr << j << endl;
		j++;
	}
	pairedTable.clear();
}

void readsToPairs(string inputFile, string outputFile) {

	myMap table;
	cerr << "generation of k-l pairs started"<<endl;
	freopen(inputFile.c_str(), "r", stdin);
	constructTable(table);
	cerr << "generation of k-l pairs finished, dumping to disk."<<endl;
	freopen(outputFile.c_str(), "w", stdout);
	cerr<< "outputFile opened";
	outputTable(table);
	fclose(stdout);
	table.clear();
}
//#define OUTPUT_DECOMPRESSED
int pairsToLmers(string inputFile, string outputFile) {
	FILE* inFile = freopen(inputFile.c_str(), "r", stdin);
	FILE* outFile = fopen(outputFile.c_str(), "w");

	cerr<<"pairsToLmers "<<inputFile.c_str()<<"->"<<outputFile.c_str()<<endl;
	int ok = 1;
	ll kmer; int lsize;
	ll lmers[MAXLMERSIZE];

	set<ll> lset;
	int count = 0;
	while (1) {
		count++;
		ok = fscanf(inFile, "%lld %d", &kmer, &lsize);
		if (ok != 2) {
			if (ok > 0) {
				cerr<< "error in reads.";
				break;
			}
			else {
				cerr << "Finished!!";
				break;
			}
		}
		if (lsize > MAXLMERSIZE) {
			cerr << "TOO BIIIIG";
			return -2;
		}

		forn(i, lsize) {
			if (fscanf(inFile, "%lld", &lmers[i]) != 1) {
				cerr << "Error in pairsToSequences reading l-mers";
				return -1;
			}
		}
		sort(lmers, lmers + lsize);
		forn(i, lsize) {
			lset.insert(lmers[i]);
		}
	}
	int lsetsize = lset.size();
	fprintf(outFile, "%d\n", lsetsize);
	for(set<ll>::iterator i = lset.begin(); i != lset.end(); i++ ) {
		fprintf(outFile, "%lld ", *i);
	}
	fclose(outFile);
	return 0;
}

void readLmersSet(string lmerFile, set<long long > & lset)
{
    ll lmersize, tmp;
    FILE *lFile = fopen(lmerFile.c_str(), "r");
    int ok = fscanf(lFile, "%lld", &lmersize);
    if (ok != 1) cerr << "Error in Lmers reading";
    forn(i, lmersize) {
		ok = fscanf(lFile, "%lld", &tmp);
		if (ok != 1) cerr << "Error in Lmers reading";
		lset.insert(tmp);
	}
    fclose(lFile);
}

int pairsToSequences(string inputFile, string lmerFile, string outputFile) {
	FILE* inFile = freopen(inputFile.c_str(), "r", stdin);
    int ok = 1;
    cerr << endl << inputFile << endl;
    set<ll> lset;
    readLmersSet(lmerFile, lset);
    ll lmers[MAXLMERSIZE];
	ll kmer;
	int lsize;
	FILE* outFile = fopen(outputFile.c_str(), "w");
	int count = 0;

	while (1) {
		count++;
		ok = fscanf(inFile, "%lld %d", &kmer, &lsize);
		if (ok != 2) {
			if (ok > 0) {
				cerr<< "error in reads.";
				assert(0);
			}
			else
				cerr << "Finished!!";
			break;
		}
		if (lsize > MAXLMERSIZE) {
			cerr << "TOO BIIIIG";
			return -2;
		}

		forn(i, lsize) {
			if (fscanf(inFile, "%lld", &lmers[i]) != 1) {
				cerr << "Error in pairsToSequences reading l-mers";
				return -1;
			}
		}
		sort(lmers, lmers + lsize);
		downSeqs clusters =  clusterizeLset(lmers, lsize, 0, lset);
//		return 0;
		int clsize = clusters.size();
		string outstring;

//		string s = decompress(kmer, k);
//		fprintf(decompressed, "%s %d\n", s.c_str(), lsize);
		fprintf(outFile, "%lld %d\n", kmer, clsize);
#ifdef OUTPUT_DECOMPRESSED
		forn(i, lsize) {
			fprintf(decompressed, "%s ", decompress(lmers[i], l).c_str());
		}
#endif
		forn(i, clsize) {
			assert(l == 31);
			outstring = clusters[i]->str();
			assert(outstring.size() >= 31);
<<<<<<< HEAD
=======

>>>>>>> f8ad9515
			fprintf(outFile, "%s ",outstring.c_str());
		}
		fprintf(outFile, "\n");
#ifdef OUTPUT_DECOMPRESSED
		fprintf(decompressed, "\n");
#endif
		//	return 0;
		if (!(count & ((1 << 15) - 1) ))
			cerr<< "k-sequence pairs for k "<< count <<" generated" <<endl;
	}
	cerr<<"finished";
	fclose(outFile);
	fclose(inFile);
	return 0;
}<|MERGE_RESOLUTION|>--- conflicted
+++ resolved
@@ -506,10 +506,6 @@
 			assert(l == 31);
 			outstring = clusters[i]->str();
 			assert(outstring.size() >= 31);
-<<<<<<< HEAD
-=======
-
->>>>>>> f8ad9515
 			fprintf(outFile, "%s ",outstring.c_str());
 		}
 		fprintf(outFile, "\n");
