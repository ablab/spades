#include "common.hpp"
#include "sequence.hpp"
#include "constructHashTable.hpp"
#include "graphio.hpp"
LOGGER("p.constructHashTable");

using namespace std;

typedef vector<pair<Sequence*,int>> downSeqs;


int totalKmers = 0;
int uniqPairs = 0;
int uniqKmers = 0;
const int MAXLMERSIZE = 10000;
ll upperMask;
ll lowerMask;

ll upperMax;


//toDo
void initGlobal(){
	upperMask = (((ll) 1) << (2 * k)) - 1;
	lowerMask = (((ll) 1) << (2 * l)) - 1;
	upperMax = ((ll) 1) << 46;
}

/*
downSeqs oldclusterizeLset(pair<ll,int>* a, int size, int max_shift, set<ll> &lset) {
	downSeqs res;
	res.clear();
	assert (max_shift <= 20);
//	cerr << lset.size()<<endl;
	int right[MAXLMERSIZE];
	int left[MAXLMERSIZE];
	int used[MAXLMERSIZE];
	int shift_left[MAXLMERSIZE];
	int shift_right[MAXLMERSIZE];
	//-1 = no neighbor;
	//-2 = more than 1 neighbor
	forn(i, size) {
		right[i] = -1;
		left[i] = -1;
		used[i] = 0;
		shift_left[i] = 0;
		shift_right[i] = 0;
	}
	ll diff;
	forn(i, size) {
		ll right_tmp = a[i].first;
		ll left_tmp = a[i].first;
		ll p2 = 0;
		ll upper_bound;
		forn(shift, max_shift) {
		    right_tmp = ((right_tmp << 2) & lowerMask);
		    p2 += 2;
		    int cright = 0;
		  /*  if (!shift_right[i]) {
		    	forn(ii, (1<<p2)) {
		    		if (lset.find(ii + right_tmp) != lset.end()) {
		    			cright ++;
		    		}
		    		if (cright > 1) {
		    			shift_right[i] = -2;
		    			break;
		    		}
		    	}
			}

		    //cerr <<"cright" <<cright << endl;

		    if (!(cright == 0 || shift_right[i] || cright > 1)) {


		    	upper_bound = ((ll) 1) << p2;
				forn(j, size) {
					diff = a[j].first - right_tmp;
					if ((diff >= 0) && (diff < upper_bound) && (i != j)){
						shift_right[i] = p2/2;
						if (right[i] == -1) {
							right[i] = j;
						}
						else
							right[i]  = -2;
					}
				}
		    }
			left_tmp >>= 2;
			cright = 0;
			if (!shift_left[i]) {
				forn(ii, (1<<p2)) {
					ll left_n = ((ll) ii) << (2*l - p2);
	//				cerr<<a[i] << " "<< left_n + left_tmp <<endl;
					if (lset.find(left_n + left_tmp) != lset.end()) {
						cright ++;
					}
					if (cright > 1) {
						shift_left[i] = -2;
						break;
					}
				}
			}
		//	cerr <<"cleft" <<cright << endl;
			if (!(cright == 0 || shift_left[i] || cright > 1)) {
				forn(j, size) {
					diff = a[j].first - left_tmp;
					if ((i != j) && ((diff & (lowerMask >> p2)) == 0)){
						shift_left[i] = p2/2;
						if (left[i] == -1)
							left[i] = j;
						else
							left[i]  = -2;
					}
				}
			}
		}
	}
	int color = 1;
	forn(i, size) {
		int seqlength = l;
		if (used[i] == 0) {
			int ii = i;
			used[i] = color;
			//cerr <<"color = :"<< color << endl;
			while ((left[ii] >= 0) && (right[left[ii]] == ii) && (left[ii] != i)){
				seqlength += shift_left[ii];
				ii = left[ii];
				used[ii] = color;
			}
			int leftend = ii;

			ii = i;
			while ((right[ii] >= 0) && (left[right[ii]] == ii) && (right[ii] != i)){
				seqlength += shift_right[ii];
				ii = right[ii];
				used[ii] = color;
				seqlength++;
			}
			int rightend = ii;
			ii = leftend;
			string s = decompress(a[leftend].first, l);
			int coverage = a[leftend].second;
			while (ii != rightend) {
		//		cerr << "clusterizing....";
				int p = shift_right[ii];
				ll maxsd = ((ll) 3) << (2 * (p-1));
				ii = right[ii];
				forn(j, p) {
				//	cerr << ((a[ii] & maxsd) >> (2*(p-j-1)));
					s += nucl((a[ii].first & maxsd) >> (2*(p-j-1)));
					maxsd >>= 2;
			//		cerr << "OK" <<endl;
					if (coverage < a[ii].second) coverage = a[ii].second;
				}
			}
			Sequence* tmpSeq = new Sequence(s);
			res.pb(make_pair(tmpSeq,coverage));
			color++;
		}
	}
	/*
	{
		forn(i, size) {
			cerr << left[i] << " ";
			cerr << shift_left[i] << " ";

		}
		cerr << endl;
		forn(i, size) {
			cerr << right[i] << " ";
			cerr << shift_right[i] << " ";
		}
		forn(i, res.size()) {
			cerr<<(res[i].first)->str() << endl;
		}
	}
	assert(0);*//*
	return res;
}
*/



downSeqs clusterize(pair<ll,int>* a, int size, int max_shift) {
	downSeqs res;
	res.clear();
	vector<string> tmp_res;

	vector<int> tmp_cov;
	assert (max_shift <= 20);
//	cerr << lset.size()<<endl;
	int right[MAXLMERSIZE];
	int left[MAXLMERSIZE];
	int used[MAXLMERSIZE];
	int shift_left[MAXLMERSIZE];
	int shift_right[MAXLMERSIZE];
	//-1 = no neighbor;
	//-2 = more than 1 neighbor
	DEBUG("clusterizing");
	forn(i, size) {
		DEBUG(decompress(a[i].first, l)<< " "<< i);
		right[i] = -1;
		left[i] = -1;
		used[i] = 0;
		shift_left[i] = 0;
		shift_right[i] = 0;
	}
	ll diff;
	forn(i, size) {
		ll right_tmp = a[i].first;
		ll left_tmp = a[i].first;
		ll p2 = 0;
		if (a[i].second < 1) {
//			used[i] = true;
//			continue;
		}
		ll upper_bound;
		forn(shift, max_shift) {
		    right_tmp = ((right_tmp << 2) & lowerMask);
		    p2 += 2;
		    int cright = 0;
		    if (!( shift_right[i] )) {
		    	upper_bound = ((ll) 1) << p2;
				forn(j, size) {
					diff = a[j].first - right_tmp;
					if ((diff >= 0) && (diff < upper_bound) && (i != j)){
						shift_right[i] = p2/2;
						if (right[i] == -1) {
							right[i] = j;
						}
						else
							right[i]  = -2;
					}
				}
		    }
			left_tmp >>= 2;
			cright = 0;
			if ( !(shift_left[i] )) {
				forn(j, size) {
					diff = a[j].first - left_tmp;
					if ((i != j) && ((diff & (lowerMask >> p2)) == 0)){
						shift_left[i] = p2/2;
						if (left[i] == -1)
							left[i] = j;
						else
							left[i]  = -2;
					}
				}
			}
		}
	}
	int color = 1;
	vector<int> leftway;
	forn(i, size) {
		int seqlength = l;
		if (used[i] == 0) {
			int ii = i;
			leftway.clear();
			DEBUG("COLOR: " << color << " from i: "<< i);
			used[i] = color;
			//cerr <<"color = :"<< color << endl;
			while ((left[ii] >= 0) && (left[ii] != i)){
				seqlength += shift_left[ii];
				leftway.pb(ii);
				ii = left[ii];
				used[ii] = color;
				DEBUG(ii);
			}
			int leftend = ii;
				DEBUG("righrt");
			ii = i;
			while ((right[ii] >= 0) && (right[ii] != i)){
				seqlength += shift_right[ii];
				ii = right[ii];
				used[ii] = color;
				seqlength++;
				DEBUG(ii);
			}
			int rightend = ii;
			ii = leftend;
			string s = decompress(a[leftend].first, l);
			int coverage = a[leftend].second;
			DEBUG("leftstirng "<< s);
			int currInd = leftway.size()-1;
			while (ii != rightend) {
		//		cerr << "clusterizing....";
				int p = shift_right[ii];
				ll maxsd = ((ll) 3) << (2 * (p-1));
				if (currInd >= 0) {
					ii = leftway[currInd];
					currInd --;
				}
				else
					ii = right[ii];
				DEBUG(ii << " " << p <<" " << maxsd);
				forn(j, p) {
				//	cerr << ((a[ii] & maxsd) >> (2*(p-j-1)));
					s += nucl((a[ii].first & maxsd) >> (2*(p-j-1)));
					maxsd >>= 2;
			//		cerr << "OK" <<endl;
					if (coverage < a[ii].second) coverage = a[ii].second;
				}
			}
			DEBUG("seq: s" << s);
			tmp_res.push_back(s);
			tmp_cov.pb(coverage);
//			Sequence* tmpSeq = new Sequence(s);
//			res.pb(make_pair(tmpSeq,coverage));
			color++;
		}
	}
	forn(i,  tmp_res.size()) {
		int good = 1;
		for(int j = 0; j<tmp_res.size(); j++){
			if (j != i && tmp_res[j].find(tmp_res[i]) != string::npos) {
				good = 0;
				break;
				INFO("SUBSEQ" << tmp_res[i] << " " << tmp_res[j]);
			}
		}
		if (good) {
			Sequence* tmpSeq = new Sequence(tmp_res[i]);
			res.pb(make_pair(tmpSeq,tmp_cov[i]));

		}
	}
	/*
	{
		forn(i, size) {
			cerr << left[i] << " ";
			cerr << shift_left[i] << " ";

		}
		cerr << endl;
		forn(i, size) {
			cerr << right[i] << " ";
			cerr << shift_right[i] << " ";
		}
		forn(i, res.size()) {
			cerr<<(res[i].first)->str() << endl;
		}
	}
	assert(0);*/
	return res;
}


downSeqs clusterize0704(pair<ll,int>* a, int size, int max_shift) {
	downSeqs res;
	res.clear();
	vector<string> tmp_res;

	vector<int> tmp_cov;
	assert (max_shift <= 20);

	//cerr << "Start clustering"<<endl;
	int right[MAXLMERSIZE];
	int left[MAXLMERSIZE];
	int used[MAXLMERSIZE];
	int shift_left[MAXLMERSIZE];
	int shift_right[MAXLMERSIZE];
	//-1 = no neighbor;
	//-2 = more than 1 neighbor
	DEBUG("clusterizing");
	forn(i, size) {
		DEBUG(decompress(a[i].first, l)<< " "<< i);
		right[i] = -1;
		left[i] = -1;
		used[i] = 0;
		shift_left[i] = 0;
		shift_right[i] = 0;
	}
	ll diff;
	forn(i, size) {
		ll right_tmp = a[i].first;
		ll left_tmp = a[i].first;
		ll p2 = 0;
		if (a[i].second < 1) {
//			used[i] = true;
//			continue;
		}
		ll upper_bound;
		forn(shift, max_shift) {
		    right_tmp = ((right_tmp << 2) & lowerMask);
		    p2 += 2;
		    int cright = 0;
		    if (!( shift_right[i] )) {
		    	upper_bound = ((ll) 1) << p2;
				forn(j, size) {
					diff = a[j].first - right_tmp;
					if ((diff >= 0) && (diff < upper_bound) && (i != j)){
						shift_right[i] = p2/2;
						if (right[i] == -1) {
							right[i] = j;
						}
						else
							right[i]  = -2;
					}
				}
		    }
			left_tmp >>= 2;
			cright = 0;
			if ( !(shift_left[i] )) {
				forn(j, size) {
					diff = a[j].first - left_tmp;
					if ((i != j) && ((diff & (lowerMask >> p2)) == 0)){
						shift_left[i] = p2/2;
						if (left[i] == -1)
							left[i] = j;
						else
							left[i]  = -2;
					}
				}
			}
		}
	}
	int color = 1;
	vector<int> leftway;
//	memset()
	forn(i, size) {

		int seqlength = l;
		if (used[i] == 0) {
			int ii = i;
			int intersect = -1;
			leftway.clear();
			DEBUG("COLOR: " << color << " from i: "<< i);
			used[i] = color;
			//cerr <<"color = :"<< color << endl;
			while ((left[ii] >= 0) && (left[ii] != i)){
				if (used[left[ii]] == color) break;
				seqlength += shift_left[ii];
				leftway.pb(ii);
				ii = left[ii];
				used[ii] = color;
				DEBUG(ii);
			}
			int leftend = ii;
				DEBUG("righrt");
			ii = i;
			while ((right[ii] >= 0) && (right[ii] != i)){
				if (used[right[ii]] == color) break;
				seqlength += shift_right[ii];
				ii = right[ii];
				used[ii] = color;
				seqlength++;
				DEBUG(ii);
			}
			int rightend = ii;
			ii = leftend;
			string s = decompress(a[leftend].first, l);
			int coverage = a[leftend].second;
			DEBUG("leftstirng "<< s);
			int currInd = leftway.size()-1;
			while (ii != rightend) {
		//		cerr << "clusterizing....";
				int p = shift_right[ii];
				ll maxsd = ((ll) 3) << (2 * (p-1));
				if (currInd >= 0) {
					ii = leftway[currInd];
					currInd --;
				}
				else
					ii = right[ii];
				DEBUG(ii << " " << p <<" " << maxsd);
				forn(j, p) {
				//	cerr << ((a[ii] & maxsd) >> (2*(p-j-1)));
					s += nucl((a[ii].first & maxsd) >> (2*(p-j-1)));
					maxsd >>= 2;
			//		cerr << "OK" <<endl;

				}
				coverage += a[ii].second;
			}
			DEBUG("seq: s" << s);
			tmp_res.push_back(s);
			tmp_cov.pb(coverage);
//			Sequence* tmpSeq = new Sequence(s);
//			res.pb(make_pair(tmpSeq,coverage));
			color++;
		}
	}
/*	memset(used, 0, sizeof(used));
	vector<ll> lmers[MAXLMERSIZE];
	forn(i, tmp_res.size()) {
		lmers[i].clear;
		char t_seq[200] = tmp_res[i].c_str();
		forn(j, tmp_res[i].length() - l)
			lmers[i].pb(extractMer(t_seq,l, j ));
		sort(lmers[i].begin(), lmers[i].end());
	}*/
//	cerr << "Start compressing"<<endl;

	forn(i,  tmp_res.size()) {

		int good = 1;
		for(int j = i + 1; j < tmp_res.size(); j++){
			pair<int, pair<int, int> > comp_res = maxCommonSubstring(tmp_res[i], tmp_res[j]);
			if (comp_res.fi > l - 1) {
				good = 0;
				INFO(" FOUND intersection length" << comp_res.fi << " on second position " << comp_res.se.se <<" " << tmp_res[i] <<" "<< tmp_res[j]);
				tmp_res[j] = tmp_res[j].substr(comp_res.se.se, comp_res.fi);
				break;

			}
		}
		if (good) {
			Sequence* tmpSeq = new Sequence(tmp_res[i]);
			res.pb(make_pair(tmpSeq,tmp_cov[i]));

		}
	}
//	cerr << "Finish clustering"<<endl;

	/*
	{
		forn(i, size) {
			cerr << left[i] << " ";
			cerr << shift_left[i] << " ";

		}
		cerr << endl;
		forn(i, size) {
			cerr << right[i] << " ";
			cerr << shift_right[i] << " ";
		}
		forn(i, res.size()) {
			cerr<<(res[i].first)->str() << endl;
		}
	}
	assert(0);*/
	return res;
}
/*
 * @return (length of intersection, start position in first and second strings)
 *
 */
pair<int, pair<int,int>> maxCommonSubstring(string &s1,string &s2) {
	int l1 = s1.length();
	int l2 = s2.length();
	char table[200][200];
	assert(l1 <200 && l2 <200);
	forn(i, l1 +1)
		forn(j, l2 +1)
			table[i][j] = 0;
	forn(i, l1 + 1)
		forn(j, l2 + 1)
			if (i> 0 && j > 0 && s1[i-1] == s2[j-1])
				table[i][j] = table[i-1][j-1] + 1;
	pair<int, pair<int,int> > res = make_pair(0, make_pair(0,0));
	forn(i, l1 + 1)
		forn(j, l2 + 1)
			if (table[i][j] > res.fi) {
				res.fi = table[i][j];
				res.se.fi = i - table[i][j];
				res.se.se = j - table[i][j];
			}
/*	if (res.fi > 25) {
		cerr << res.fi << s1 << " " << s2;
		assert(0);
	}*/
	return res;
}

inline bool checkBoundsForUpper(ll upper) {
	return true;
	if ((upper >= 1<<20) && (upper < upperMax))
		return true;
	else return false;
}

void addPairToTable(myMap& table, ll upper, ll lower) {
	if (table.find(upper) != table.end()) {
		vector<ll>::iterator it = find(table[upper].first.begin(), table[upper].first.end(), lower);
		if (it == table[upper].first.end()) {
			table[upper].first.pb(lower);
			table[upper].second.pb(1);
			++uniqPairs;
			if (!(uniqPairs&((1<<15)-1)))
				INFO("unique pairs "<<uniqPairs);
		}
		else {
			int index = distance(table[upper].first.begin(), it);
			table[upper].second[index]++;
		}
	} else {
		pair<vector<ll>,vector<short>> tmp;
		tmp.first.clear();
		tmp.first.pb(lower);
		tmp.second.clear();
		tmp.second.pb(1);
		table.insert(make_pair(upper, tmp));

		//		cerr<<"inserting"<<table.size();
		++uniqKmers;
		++uniqPairs;
		if (!(uniqPairs&((1<<15)-1)))
			INFO("unique pairs "<<uniqPairs);
		if (!(uniqKmers&((1<<15)-1)))
			INFO("unique Kmers "<<uniqKmers);
	}
}

void processReadPair(myMap& table, char *upperRead, char *lowerRead) {
	int shift = (l - k) / 2;
	ll upper = extractMer(upperRead, shift, k);
	ll lower = extractMer(lowerRead, 0, l);
	ll lowers[readLength + 2];
	lowers[0] = lower;
	forn(j, readLength - l + 1) {
		lower <<= 2;
		lower += lowerRead[j + l];
		lower &= lowerMask;
		lower[j + 1] = lowers;
	}
	//	fprintf(stderr,"%lld %lld\n", upper, lower);
	for (int j = 0; j + l <= readLength; j++) {
		if (checkBoundsForUpper(upper)) {
			for (int jj = max(0, j -7); jj < min(readLength - l +1, j + 7); jj ++)
			addPairToTable(table, upper, lower[jj]);
			totalKmers++;
		}

		upper <<= 2;
		upper += upperRead[j + k + shift];
		upper &= upperMask;

		lower <<= 2;
		lower += lowerRead[j + l];
		lower &= lowerMask;

		//fprintf(stderr,"%d %d\n", upper, lower);

	}
//	cerr << table.size()<<endl;
}

inline void reverseCompliment(char *upperRead, char* lowerRead, char* tmpRead){
	forn(i, readLength) {
		tmpRead[i] = 3 - upperRead[readLength - 1 - i];
	}
	forn(i, readLength) {
		upperRead[i] = 3 - lowerRead[readLength - 1 - i];
	}
	forn(i, readLength) {
		lowerRead[i] = tmpRead[i];
	}
}
void constructTable(string inputFile, myMap &table, bool reverse) {
	FILE* inFile = fopen(inputFile.c_str(), "r");
	int count = 0;
	char *upperNuclRead = new char[readLength + 2];
	char *lowerNuclRead = new char[readLength + 2];
	char *upperRead = new char[readLength + 2];
	char *lowerRead = new char[readLength + 2];
	char* fictiveRead = new char[readLength + 2];
	char* tmpRead = new char[readLength + 2];

	forn(i, readLength)
		fictiveRead[i] = 0;
	while (nextReadPair(inFile, upperNuclRead, lowerNuclRead)) {
//		fprintf(stderr, "%s", upperNuclRead);
<<<<<<< HEAD
		if ((strlen(upperNuclRead)<readLength)||(strlen(lowerNuclRead)<readLength)){
			continue;
		}
=======
		if ((strlen(upperNuclRead)<readLength)||(strlen(lowerNuclRead)<readLength)) continue;
>>>>>>> 5ba0b572
		if (reverse) {
			codeRead(upperNuclRead, lowerRead);
			codeRead(lowerNuclRead, upperRead);
		} else {
			codeRead(upperNuclRead, upperRead);
			codeRead(lowerNuclRead, lowerRead);
		}
		forn(tmp, 2) {
			if (fictiveSecondReads) {
				processReadPair(table, upperRead, fictiveRead);
				processReadPair(table, lowerRead, fictiveRead);
			} else {
				processReadPair(table, upperRead, lowerRead);
			}
			if (!useRevertedPairs)
				break;
			else {
				reverseCompliment(upperRead, lowerRead , tmpRead);
			}

		}
		if (!(count & (1024*64 - 1)))
			INFO("read number "<<count<<" processed"<<endl);
		count++;
	}
}

void outputTable(string outputFile, myMap &pairedTable) {
	FILE* outFile = fopen(outputFile.c_str(), "w");
	int j = 0;
	for (myMap::iterator iter = pairedTable.begin() ; iter != pairedTable.end(); iter++) {
		pair<ll, pair<vector<ll>, vector<short>>> p = (*iter);
		fprintf(outFile,"%lld %d\n", p.fi, p.se.fi.size());
		forn(i, p.se.fi.size()) {
			fprintf(outFile,"%lld %d ", p.se.fi[i], p.se.se[i]);
		}
		fprintf(outFile, "\n\n");
		if (!(j & (1024*128-1)))
			DEBUG("Pair number" << j << endl);
		j++;
	}
	pairedTable.clear();
	fclose(outFile);
}

void readsToPairs(string inputFile, string outputFile , bool reverse) {

	myMap table;
	INFO("generation of k-l pairs started");
	constructTable(inputFile, table, reverse);
	INFO("generation of k-l pairs finished, dumping to disk");
	outputTable(outputFile, table);
	table.clear();
}
//#define OUTPUT_DECOMPRESSED
int pairsToLmers(string inputFile, string outputFile) {
	FILE* inFile = fopen(inputFile.c_str(), "r");
	FILE* outFile = fopen(outputFile.c_str(), "w");

	cerr<<"pairsToLmers "<<inputFile.c_str()<<"->"<<outputFile.c_str()<<endl;
	int ok = 1;
	ll kmer; int lsize;
	ll lmers[MAXLMERSIZE];
	int covers[MAXLMERSIZE];

	set<ll> lset;
//	set<ll> kset
	int count = 0;
	while (1) {
		count++;
		ok = fscanf(inFile, "%lld %d", &kmer, &lsize);
		if (ok != 2) {
			if (ok > 0) {
				ERROR("error in reads.");
				break;
			}
			else {
				INFO ("Lmers reading finished!!");
				break;
			}
		}
		if (lsize > MAXLMERSIZE) {
			ERROR("TOO MUCH LMERS CORRESPONDING TO ONE k-mer");
			return -2;
		}

		forn(i, lsize) {
			if (fscanf(inFile, "%lld %d", &lmers[i], &covers[i]) != 2) {
				ERROR( "Error in pairsToSequences reading l-mers");
				return -1;
			}
		}
		sort(lmers, lmers + lsize);
		forn(i, lsize) {
			lset.insert(lmers[i]);
		}
	}
	int lsetsize = lset.size();
	fprintf(outFile, "%d\n", lsetsize);
	for(set<ll>::iterator i = lset.begin(); i != lset.end(); i++ ) {
		fprintf(outFile, "%lld ", *i);
	}
	fclose(outFile);
	fclose(inFile);
	return 0;
}

void readLmersSet(string lmerFile, set<long long > & lset)
{
    ll lmersize, tmp;
    FILE *lFile = fopen(lmerFile.c_str(), "r");
    int ok = fscanf(lFile, "%lld", &lmersize);
    if (ok != 1) cerr << "Error in Lmers reading";
    forn(i, lmersize) {
		ok = fscanf(lFile, "%lld", &tmp);
		if (ok != 1) cerr << "Error in Lmers reading";
		lset.insert(tmp);
	}
    fclose(lFile);
}

int pairsToSequences(string inputFile, string lmerFile, string outputFile) {
	FILE* inFile = freopen(inputFile.c_str(), "r", stdin);
    int ok = 1;
    INFO("PairsToSequences started");
  //  set<ll> lset;
  //  readLmersSet(lmerFile, lset);
    pair <ll,int> lmers[MAXLMERSIZE];
	ll kmer;
	int lsize;
	FILE* outFile = fopen(outputFile.c_str(), "w");
	int count = 0;

	while (1) {
		count++;
		ok = fscanf(inFile, "%lld %d", &kmer, &lsize);
		if (ok != 2) {
			if (ok > 0) {
				ERROR ("error in reads");
				assert(0);
			}
			else
				INFO ( "Finished!!");
			break;
		}
		if (lsize > MAXLMERSIZE) {
			ERROR ("TO much lmers" ) ;
			return -2;
		}

		forn(i, lsize) {
			if (fscanf(inFile, "%lld %d", &lmers[i].first, &lmers[i].second) != 2) {
				ERROR("Error in pairsToSequences reading l-mers");
				return -1;
			}
		}
		//sort(lmers, lmers + lsize, ComparePairByFirst);
		downSeqs clusters =  clusterize0704(lmers, lsize, inClusterMaxShift);
//		return 0;
		int clsize = clusters.size();
		string outstring;

//		string s = decompress(kmer, k);
//		fprintf(decompressed, "%s %d\n", s.c_str(), lsize);
		fprintf(outFile, "%lld %d\n", kmer, clsize);
#ifdef OUTPUT_DECOMPRESSED
		forn(i, lsize) {
			fprintf(decompressed, "%s ", decompress(lmers[i], l).c_str());
		}
#endif
		forn(i, clsize) {
			outstring = clusters[i].first->str();
//			assert(outstring.size() >= l);
//			if (outstring.size() >l+2)
//				fprintf(outFile, "%s %d ",outstring.substr(1,outstring.size()-2).c_str(),clusters[i].second);
//			else
				fprintf(outFile, "%s %d ",outstring.c_str(),clusters[i].second);
		}
		fprintf(outFile, "\n");
#ifdef OUTPUT_DECOMPRESSED
		fprintf(decompressed, "\n");
#endif
		//	return 0;
		if (!(count & ((1 << 15) - 1) ))
			DEBUG("k-sequence pairs for k "<< count <<" generated" <<endl);
	}
	INFO("finished");
	fclose(outFile);
	fclose(inFile);
	return 0;
}<|MERGE_RESOLUTION|>--- conflicted
+++ resolved
@@ -612,13 +612,14 @@
 		lower <<= 2;
 		lower += lowerRead[j + l];
 		lower &= lowerMask;
-		lower[j + 1] = lowers;
-	}
+		lowers[j + 1] = lower;
+	}
+	lower = lowers[0];
 	//	fprintf(stderr,"%lld %lld\n", upper, lower);
 	for (int j = 0; j + l <= readLength; j++) {
 		if (checkBoundsForUpper(upper)) {
 			for (int jj = max(0, j -7); jj < min(readLength - l +1, j + 7); jj ++)
-			addPairToTable(table, upper, lower[jj]);
+			addPairToTable(table, upper, lowers[jj]);
 			totalKmers++;
 		}
 
@@ -661,13 +662,9 @@
 		fictiveRead[i] = 0;
 	while (nextReadPair(inFile, upperNuclRead, lowerNuclRead)) {
 //		fprintf(stderr, "%s", upperNuclRead);
-<<<<<<< HEAD
 		if ((strlen(upperNuclRead)<readLength)||(strlen(lowerNuclRead)<readLength)){
 			continue;
 		}
-=======
-		if ((strlen(upperNuclRead)<readLength)||(strlen(lowerNuclRead)<readLength)) continue;
->>>>>>> 5ba0b572
 		if (reverse) {
 			codeRead(upperNuclRead, lowerRead);
 			codeRead(lowerNuclRead, upperRead);
