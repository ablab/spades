--- conflicted
+++ resolved
@@ -1,41 +1,34 @@
-#ifndef GRAPHSIMPLIFICATION_H_
-#define GRAPHSIMPLIFICATION_H_
+#ifndef GRAPHSIMPLIFICATION_H_
+#define GRAPHSIMPLIFICATION_H_
+
+#include "common.hpp"
+#include "pairedGraph.hpp"
+
+using namespace paired_assembler;
 
-#include "common.hpp"
-#include "pairedGraph.hpp"
-
-using namespace paired_assembler;
-
-<<<<<<< HEAD
-void expandDefinite(longEdgesMap &longEdges, PairedGraph &graph, int &VertexCount, bool NotExpandBeyondDefinite = false);
-void extractDefinite(longEdgesMap &longEdges, PairedGraph &graph, int &VertexCount, int dir);
-bool processLowerSequence(longEdgesMap &longEdges, PairedGraph &graph, int &VertexCount);
-pair<int, int> vertexDist(longEdgesMap &longEdges, PairedGraph &Graph, int vertexId);
-=======
-void expandDefinite(longEdgesMap &longEdges, PairedGraph &graph,
-		int &VertexCount, bool NotExpandBeyondDefinite = false);
-void extractDefinite(longEdgesMap &longEdges, PairedGraph &graph,
-		int &VertexCount);
-bool processLowerSequence(longEdgesMap &longEdges, PairedGraph &graph,
-		int &VertexCount);
-pair<int, int> vertexDist(longEdgesMap &longEdges, PairedGraph &Graph,
-		int vertexId);
->>>>>>> 6655cf57
-bool isPath(Edge &e1, Edge &e2);
-
-class PairThreader {
-private:
-	int minIntersection_;
-	PairedGraph &g_;
-public:
-	PairThreader(PairedGraph &g, int minIntersection = 1) :
-		minIntersection_(minIntersection), g_(g) {
-	}
-private:
-	void threadLower(vector<pair<int, Edge *> > &result, Edge *currentEdge,
-			int shift, Edge *start);
-public:
-	vector<pair<int, Edge *> > threadLower(Edge *start);
-};
-
-#endif /* GRAPHSIMPLIFICATION_H_ */
+void expandDefinite(longEdgesMap &longEdges, PairedGraph &graph,
+		int &VertexCount, bool NotExpandBeyondDefinite = false);
+void extractDefinite(longEdgesMap &longEdges, PairedGraph &graph,
+		int &VertexCount, int dir);
+bool processLowerSequence(longEdgesMap &longEdges, PairedGraph &graph,
+		int &VertexCount);
+pair<int, int> vertexDist(longEdgesMap &longEdges, PairedGraph &Graph,
+		int vertexId);
+bool isPath(Edge &e1, Edge &e2);
+
+class PairThreader {
+private:
+	int minIntersection_;
+	PairedGraph &g_;
+public:
+	PairThreader(PairedGraph &g, int minIntersection = 1) :
+		minIntersection_(minIntersection), g_(g) {
+	}
+private:
+	void threadLower(vector<pair<int, Edge *> > &result, Edge *currentEdge,
+			int shift, Edge *start);
+public:
+	vector<pair<int, Edge *> > threadLower(Edge *start);
+};
+
+#endif /* GRAPHSIMPLIFICATION_H_ */