#include "pairedGraph.hpp"
#include "common.hpp"
#include "graphio.hpp"
//
//int isDeleted(Node* A) {
//	return A->upperSize == 0;
//}
//int deleteNode(Node* A) {
//	return A->upperSize = 0;
//}
LOGGER("p.pairedGraph");

namespace paired_assembler {

VertexPrototype::VertexPrototype(Sequence *lower_, int id, int coverage_) {
	upper = NULL;
	TRACE("Upper sequence is not defined");
	lower = lower_;
	VertexId = id;
	used = false;
	coverage = coverage_;
}

VertexPrototype::VertexPrototype(ll upper_, Sequence *lower_, int id,
		int coverage_) {
	upper = upper_;
	lower = lower_;
	VertexId = id;
	used = false;
	coverage = coverage_;
}

void PairedGraph::recreateVerticesInfo(int vertCount, longEdgesMap &longEdges) {
	forn(i, vertCount) {
		forn(j, 2)
			degrees[i][j] = 0;
	}
	for (longEdgesMap::iterator it = longEdges.begin(); it != longEdges.end(); ++it) {
		if (it->second->EdgeId == it->first) {
			edgeIds[it->second->FromVertex][degrees[it->second->FromVertex][1]++][OUT_EDGE]
					= it->first;
			edgeIds[it->second->ToVertex][degrees[it->second->ToVertex][0]++][IN_EDGE]
					= it->first;
		}
	}
}

//todo: Complete this
void PairedGraph::RebuildVertexMap(void) {
	verts.clear();
	for (longEdgesMap::iterator it = longEdges.begin(); it != longEdges.end(); ++it) {
		if (it->second->EdgeId == it->first) {
			ll kmer = 0;
			forn(i,k-1)
				kmer = (kmer << 2) | (it->second->upper->operator[](i));
			Sequence * seq = new Sequence(it->second->lower->Subseq(0, l - 1));
			storeVertex(*this, kmer, seq, it->second->FromVertex);
			kmer = 0;
			forn(i,k-1)
				kmer = (kmer << 2) | (it->second->upper->operator[](
						i + it->second->length));
			seq = new Sequence(
					it->second->lower->Subseq(it->second->length,
							it->second->length + l - 1));
			storeVertex(*this, kmer, seq, it->second->ToVertex);
		}
	}
	isUpToDate = true;
}

verticesMap::iterator addKmerToMap(verticesMap &verts, ll kmer) {
	verticesMap::iterator position = verts.find(kmer);
	if (position == verts.end()) {
		vector<VertexPrototype *> prototypes;
		return verts.insert(make_pair(kmer, prototypes)).first;
	} else {
		return position;
	}
}

/*First argument of result is id of the vertex. Second argument is true if new entry
 * was created and false otherwise
 *
 */
pair<int, bool> addVertexToMap(PairedGraph &graph, ll newKmer, Sequence* newSeq) {
	verticesMap::iterator position = addKmerToMap(graph.verts, newKmer);
	vector<VertexPrototype *> *sequences = &position->second;
	for (vector<VertexPrototype *>::iterator it = sequences->begin(); it
			!= sequences->end(); ++it) {
		Sequence *otherSequence = (*it)->lower;
		if (newSeq->similar(*otherSequence, minIntersect, 0)) {
			return make_pair((*it)->VertexId, false);
		}
	}
	sequences->push_back(new VertexPrototype(newSeq, graph.VertexCount));
	graph.VertexCount++;
	return make_pair(graph.VertexCount - 1, true);
}
pair<int, bool> addVertexToMap(PairedGraph &graph, ll newKmer,
		Sequence* newSeq, int VertNum) {
	verticesMap::iterator position = addKmerToMap(graph.verts, newKmer);
	vector<VertexPrototype *> *sequences = &position->second;
	for (vector<VertexPrototype *>::iterator it = sequences->begin(); it
			!= sequences->end(); ++it) {
		Sequence *otherSequence = (*it)->lower;
		if (newSeq->similar(*otherSequence, minIntersect, 0)) {
			return make_pair((*it)->VertexId, false);
		}
	}
	sequences->push_back(new VertexPrototype(newSeq, VertNum));
	return make_pair(VertNum, true);
}

int storeVertex(gvis::GraphPrinter<int> &g, PairedGraph &graph, ll newKmer,
		Sequence* newSeq) {
	pair<int, bool> addResult = addVertexToMap(graph, newKmer, newSeq);
	if (addResult.second) {
		g.addVertex(addResult.first, decompress(newKmer, k - 1));
	}
	return addResult.first;
}
int storeVertex(PairedGraph &graph, ll newKmer, Sequence* newSeq) {
	pair<int, bool> addResult = addVertexToMap(graph, newKmer, newSeq);
	return addResult.first;
}
int storeVertex(PairedGraph &graph, ll newKmer, Sequence* newSeq, int VertNum) {
	pair<int, bool> addResult = addVertexToMap(graph, newKmer, newSeq, VertNum);
	return addResult.first;
}

void resetVertexCount(PairedGraph &graph) {
	graph.VertexCount = 0;
}

inline int PairedGraph::directionToIndex(int direction) {
	assert(direction != 0);
	return (direction + 1) >> 1;
}

void PairedGraph::removeEdgeVertexAdjacency(int vertex, Edge *edge, int direction) {
	int index = directionToIndex(direction);
	int current = 0;
	while (edgeIds[vertex][current][index] != edge->EdgeId) {
		current++;
	}
	while (current + 1 < degrees[vertex][index]) {
		edgeIds[vertex][current][index]
				= edgeIds[vertex][current + 1][index];
		current++;
	}
	degrees[vertex][index]--;
}

//void PairedGraph::removeEdgeVertexAdjacency(int vertex, Edge *edge,
//		int direction) {
//	removeEdgeVertexAdjacency(vertexList_[vertex], edge, direction);
//	//	cerr<<"removeEdgeVertexAjacency vert "<<vertex<<" edge "<<edge->EdgeId<<" dir "<<direction<<endl;
//	//	int index = directionToIndex(direction);
//	//	int current = 0;
//	//	while (edgeIds[vertex][current][index] != edge->EdgeId) {
//	//		cerr<<"index "<<current<<" edge "<<edgeIds[vertex][current][index]<<endl;
//	//		current++;
//	//		assert(current<degrees[vertex][index]);
//	//	}
//	//	while (current + 1 < degrees[vertex][index]) {
//	//		edgeIds[vertex][current][index]
//	//				= edgeIds[vertex][current + 1][index];
//	//		current++;
//	//	}
//	//	degrees[vertex][index]--;
//	//	cerr<<"new degree "<<degrees[vertex][index]<<endl;
//}

<<<<<<< HEAD
void PairedGraph::removeEdgeVertexAdjacency(int vertex, Edge *edge, int direction) {

	cerr<<"removeEdgeVertexAdjacency for vert "<<vertex<<endl;
	cerr<<"check vertexList "<<vertexList_[vertex]->VertexId<<endl;
	removeEdgeVertexAdjacency(vertexList_[vertex], edge, direction);
//	cerr<<"removeEdgeVertexAjacency vert "<<vertex<<" edge "<<edge->EdgeId<<" dir "<<direction<<endl;
//	int index = directionToIndex(direction);
//	int current = 0;
//	while (edgeIds[vertex][current][index] != edge->EdgeId) {
//		cerr<<"index "<<current<<" edge "<<edgeIds[vertex][current][index]<<endl;
//		current++;
//		assert(current<degrees[vertex][index]);
//	}
//	while (current + 1 < degrees[vertex][index]) {
//		edgeIds[vertex][current][index]
//				= edgeIds[vertex][current + 1][index];
//		current++;
//	}
//	degrees[vertex][index]--;
//	cerr<<"new degree "<<degrees[vertex][index]<<endl;
}


void PairedGraph::addEdgeVertexAdjacency(VertexPrototype *vertex, Edge *edge,
=======
void PairedGraph::addEdgeVertexAdjacency(int vertex, Edge *edge,
>>>>>>> a37abb04
		int direction) {
	int index = directionToIndex(direction);
	edgeIds[vertex][degrees[vertex][index]][index]
			= edge->EdgeId;
	degrees[vertex][index]++;
	if (direction == RIGHT)
		edge->FromVertex = vertex;
	else
		edge->ToVertex = vertex;
}

//void PairedGraph::addEdgeVertexAdjacency(int vertex, Edge *edge, int direction) {
//	addEdgeVertexAdjacency(vertexList_[vertex], edge, direction);
//	//	int index = directionToIndex(direction);
//	//	cerr<<"add vertex adjacency"<<endl;
//	//	edgeIds[vertex][degrees[vertex][index]][index] = edge->EdgeId;
//	//	degrees[vertex][index]++;
//	//	cerr<<"new degree "<<degrees[vertex][index]<<"for dir "<<direction<<endl;
//}

int PairedGraph::rightDegree(int vertex) {
	return degrees[vertex][1];
}

int PairedGraph::leftDegree(int vertex) {
	return degrees[vertex][0];
}

Edge *PairedGraph::rightEdge(int vertex, int number) {
	assert(number < degrees[vertex][1]);
	return longEdges[edgeRealId(edgeIds[vertex][number][1], longEdges)];
}

Edge *PairedGraph::leftEdge(int vertex, int number) {
	assert(number < degrees[vertex][0]);
	return longEdges[edgeRealId(edgeIds[vertex][number][0], longEdges)];
}

//This is very bad method!!!!
VertexIterator *PairedGraph::vertexIterator() {
	return new VertexIterator(this);
}

Edge *PairedGraph::addEdge(Edge *newEdge) {
	newEdge->EdgeId = EdgeId;
	cerr << "addEdge: new id " << newEdge->EdgeId << "(" << newEdge->FromVertex
			<< "->" << newEdge->ToVertex << ")" << endl;
	EdgeId++;
	longEdges.insert(make_pair(newEdge->EdgeId, newEdge));
	addEdgeVertexAdjacency(newEdge->FromVertex, newEdge, RIGHT);
	addEdgeVertexAdjacency(newEdge->ToVertex, newEdge, LEFT);
	//	edgeIds[newEdge->FromVertex][degrees[newEdge->FromVertex][1]][1]
	//			= newEdge->EdgeId;
	//	degrees[newEdge->FromVertex][1]++;
	//	cerr<<"Vert "<<newEdge->FromVertex<< " out degree "<<degrees[newEdge->FromVertex][1]<<endl;
	//
	//	edgeIds[newEdge->ToVertex][degrees[newEdge->ToVertex][0]][0]
	//			= newEdge->EdgeId;
	//	degrees[newEdge->ToVertex][0]++;
	//	cerr<<"Vert "<<newEdge->ToVertex<< " in  degree "<<degrees[newEdge->ToVertex][0]<<endl;
	return newEdge;
}

/*
 void PairedGraph::removeEdge(Edge *edge) {
 if (edge = longEdges[edge->EdgeId]) {
 removeEdgeVertexAdjacency(vertexList_[edge->FromVertex], edge, 1);
 removeEdgeVertexAdjacency(vertexList_[edge->ToVertex], edge, -1);
 }
 delete edge;
 }
 */

void PairedGraph::removeEdge(Edge *edge) {
	cerr << "removeEdge " << edge->EdgeId << endl;
	if (edge == longEdges[edge->EdgeId]) {
		cerr << "real removeEdge " << edge->EdgeId << endl;
		removeEdgeVertexAdjacency(edge->FromVertex, edge, 1);
		removeEdgeVertexAdjacency(edge->ToVertex, edge, -1);

	}
	cerr << "delete ";
	edge->clearData();
	cerr << " ok " << endl;
}

int PairedGraph::leftEnd(Edge *edge) {
	return edge->FromVertex;
}

int PairedGraph::rightEnd(Edge *edge) {
	return edge->ToVertex;
}

int PairedGraph::end(Edge *edge, int direction) {
	if (direction == RIGHT)
		return rightEnd(edge);
	else if (direction == LEFT)
		return leftEnd(edge);
	else
		assert(false);
}

int PairedGraph::addVertex(int vertex) {
	isUpToDate = false;
	int vertexIndex = VertexCount;
	degrees[vertexIndex][0] = 0;
	degrees[vertexIndex][1] = 0;
	VertexCount++;
	return vertexIndex;
}

int PairedGraph::addVertex() {
<<<<<<< HEAD
	ERROR("old addVertex used");
	assert(0);
//	VertexPrototype *vert = new VertexPrototype();
	degrees[VertexCount][0] = 0;
	degrees[VertexCount][1] = 0;
	VertexCount++;
	return VertexCount-1;
=======
	return addVertex(0);
>>>>>>> a37abb04
}

void PairedGraph::removeVertex(int vertex) {
	isUpToDate = false;
	for (int index = 0; index <= 1; index++) {
		while (degrees[vertex][index] > 0) {
			removeEdge(longEdges[edgeIds[vertex][0][index]]);
		}
	}
}

//void PairedGraph::removeVertex(int vertex) {
//	removeVertex(vertexList_[vertex]);
//	//	for (int index = 0; index <= 1; index++) {
//	//		while (degrees[vertex][index] > 0) {
//	//			removeEdge(longEdges[edgeIds[vertex][index][index]]);
//	//		}
//	//	}
//}

Edge *PairedGraph::concat(Edge *edge1, Edge *edge2) {
	Sequence *upper = new Sequence(
			edge1->upper->Subseq(0, edge1->length) + *(edge2->upper));
	Sequence *lower = new Sequence(
			edge1->lower->Subseq(0, edge1->length) + *(edge2->lower));
	Edge *edge = new Edge(upper, lower, edge1->FromVertex, edge2->ToVertex,
			edge1->length + edge2->length, 0, 0);
	addEdge(edge);
	removeEdge(edge1);
	removeEdge(edge2);
	return edge;
}

Edge *subEdge(Edge *edge, int startPosition, int endPosition,
		int leftVertexId, int rightVertexId) {
	Sequence *upper = new Sequence(
			edge->upper->Subseq(startPosition, endPosition + k - 1));
	Sequence *lower = new Sequence(
			edge->lower->Subseq(startPosition, endPosition + l - 1));
	return new Edge(upper, lower, leftVertexId, rightVertexId,
			endPosition - startPosition, 0, edge->coverage);
}

pair<Edge *, Edge *> PairedGraph::splitEdge(Edge *edge, int position,
		int direction) {
	assert(position > 0 && position < edge->length);
	assert(direction == RIGHT || direction == LEFT);
	int realPosition = 0;
	if (direction == RIGHT)
		realPosition = position;
	else {
		realPosition = edge->length - position;
	}
//	Sequence *vertexUpper = new Sequence(
//			edge->upper->Subseq(realPosition, realPosition + k - 1));
	Sequence *vertexLower = new Sequence(
			edge->lower->Subseq(position, realPosition + l - 1));
	int newVertex = addVertex();
//	Sequence *upper1 = new Sequence(
//			edge->upper->Subseq(0, realPosition + k - 1));
//	Sequence *upper2 = new Sequence(
//			edge->upper->Subseq(realPosition, edge->upper->size()));
//
//	Sequence *lower1 = new Sequence(edge->lower->Subseq(0, position + l - 1));
//	Sequence *lower2 = new Sequence(
//			edge->lower->Subseq(position, edge->lower->size()));
	Edge *edge1 = subEdge(edge, 0, realPosition, edge->FromVertex, newVertex);
	Edge *edge2 = subEdge(edge, realPosition, edge->length, edge->FromVertex, newVertex);
	removeEdge(edge);
	addEdge(edge1);
	addEdge(edge2);
	if (direction == RIGHT) {
		return make_pair(edge1, edge2);
	} else if (direction == LEFT) {
		return make_pair(edge2, edge1);
	}
}

int PairedGraph::glueVertices(int vertex1,	int vertex2) {
	if (vertex1 != vertex2) {
		for (int direction = LEFT; direction <= RIGHT; direction += 2) {
			int index = directionToIndex(direction);
			for (int i = 0; i < degrees[vertex2][index]; i++) {
				addEdgeVertexAdjacency(vertex1,
						longEdges[edgeIds[vertex2][i][index]],
						direction);
			}
		}
		degrees[vertex2][0] = 0;
		degrees[vertex2][1] = 0;
		removeVertex(vertex2);
	}
	return vertex1;
}
//
//int PairedGraph::glueVertices(int vertex1, int vertex2) {
//	return glueVertices(vertexList_[vertex1], vertexList_[vertex2])->VertexId;
//	//	cerr<<"Glue vertices "<<vertex1<<" "<<vertex2<<endl;
//	//
//	//	if (vertex1 != vertex2) {
//	////			return vertex1;
//	//		for (int direction = -1; direction <= 1; direction += 2) {
//	//			int index = directionToIndex(direction);
//	//			for (int i = 0; i < degrees[vertex2][index]; i++) {
//	//				addEdgeVertexAdjacency(vertex1,
//	//						longEdges[edgeIds[vertex2][i][index]], direction);
//	//				if (direction == 1) longEdges[edgeIds[vertex2][i][index]]->FromVertex = vertex1;
//	//				if (direction == -1) longEdges[edgeIds[vertex2][i][index]]->ToVertex = vertex1;
//	//			}
//	//		}
//	//		degrees[vertex2][0] = 0;
//	//		degrees[vertex2][1] = 0;
//	//		removeVertex(vertex2);
//	//	}
//	//	return vertex1;
//}

//glue edges, there start and end vertices
/*Edge *PairedGraph::glueEdges(Edge *edge1, Edge *edge2) {
 int fromVertex = edge2->FromVertex;
 int toVertex = edge2->ToVertex;
 removeEdge(edge2);
 glueVertices(vertexList_[edge1->FromVertex], vertexList_[fromVertex]);
 glueVertices(vertexList_[edge1->ToVertex], vertexList_[toVertex]);
 return edge1;
 }*/

Edge *PairedGraph::glueEdges(Edge *edge1, Edge *edge2) {
	cerr << "Glue edge " << edge1->EdgeId << " " << edge2->EdgeId << endl;
	edge1->coverage += edge2->coverage;
	int fromVertex = edge2->FromVertex;
	int toVertex = edge2->ToVertex;
	removeEdge(edge2);
	glueVertices(edge1->FromVertex, fromVertex);
	glueVertices(edge1->ToVertex, toVertex);
	return edge1;
}

bool PairedGraph::unGlueEdgesIfPossible(int vertex) {
	if (degrees[vertex][0] == 1) {
		unGlueEdgesLeft(vertex);
		return true;
	} else if (degrees[vertex][1] == 1) {
		unGlueEdgesRight(vertex);
		return true;
	} else {
		return false;
	}
}

bool PairedGraph::unGlueEdgesLeft(int vertex) {
	if (degrees[vertex][0] != 1) {
		return false;
	}
	Edge *leftEdge = longEdges[edgeIds[vertex][0][0]];
	for (int i = 0; i < degrees[vertex][1]; i++) {
		Edge *rightEdge = longEdges[edgeIds[vertex][i][1]];
		rightEdge->ExpandLeft(*leftEdge);
		addEdgeVertexAdjacency(rightEdge->FromVertex, rightEdge,
				RIGHT);
		removeEdgeVertexAdjacency(vertex, rightEdge, RIGHT);
	}
	removeVertex(vertex);
	return true;
}

bool PairedGraph::unGlueEdgesRight(int vertex) {
	if (degrees[vertex][0] != 1)
		return false;
	Edge *rightEdge = longEdges[edgeIds[vertex][0][1]];
	for (int i = 0; i < degrees[vertex][0]; i++) {
		Edge *leftEdge = longEdges[edgeIds[vertex][i][0]];
		leftEdge->ExpandLeft(*rightEdge);
		addEdgeVertexAdjacency(leftEdge->ToVertex, rightEdge, LEFT);
		removeEdgeVertexAdjacency(vertex, leftEdge, LEFT);
	}
	removeVertex(vertex);
	return true;
}

int PairedGraph::findVertex(ll kmer, Sequence *s) {
	if(!isUpToDate)
		RebuildVertexMap();
	verticesMap::iterator it = verts.find(kmer);
	if (it == verts.end())
		return -1;
	for (int i = 0; i < it->second.size(); i++) {
		if (*s == *(it->second[i]->lower)) {
			return it->second[i]->VertexId;
		}
	}
	return -1;
}

VertexIterator::VertexIterator(PairedGraphData *graph) {
	graph_ = graph;
	currentVertex_ = 0;
}

bool VertexIterator::hasNext() {
	while (currentVertex_ < graph_->VertexCount
			&& graph_->degrees[currentVertex_][0]
					+ graph_->degrees[currentVertex_][1] == 0) {
		currentVertex_++;
	}
	return currentVertex_ < graph_->VertexCount;
}

int VertexIterator::next() {
	if (!hasNext())
		assert(false);
	currentVertex_++;
	return currentVertex_ - 1;
}

}<|MERGE_RESOLUTION|>--- conflicted
+++ resolved
@@ -171,34 +171,30 @@
 //	//	cerr<<"new degree "<<degrees[vertex][index]<<endl;
 //}
 
-<<<<<<< HEAD
-void PairedGraph::removeEdgeVertexAdjacency(int vertex, Edge *edge, int direction) {
-
-	cerr<<"removeEdgeVertexAdjacency for vert "<<vertex<<endl;
-	cerr<<"check vertexList "<<vertexList_[vertex]->VertexId<<endl;
-	removeEdgeVertexAdjacency(vertexList_[vertex], edge, direction);
-//	cerr<<"removeEdgeVertexAjacency vert "<<vertex<<" edge "<<edge->EdgeId<<" dir "<<direction<<endl;
-//	int index = directionToIndex(direction);
-//	int current = 0;
-//	while (edgeIds[vertex][current][index] != edge->EdgeId) {
-//		cerr<<"index "<<current<<" edge "<<edgeIds[vertex][current][index]<<endl;
-//		current++;
-//		assert(current<degrees[vertex][index]);
-//	}
-//	while (current + 1 < degrees[vertex][index]) {
-//		edgeIds[vertex][current][index]
-//				= edgeIds[vertex][current + 1][index];
-//		current++;
-//	}
-//	degrees[vertex][index]--;
-//	cerr<<"new degree "<<degrees[vertex][index]<<endl;
-}
-
-
+//void PairedGraph::removeEdgeVertexAdjacency(int vertex, Edge *edge, int direction) {
+//
+//	cerr<<"removeEdgeVertexAdjacency for vert "<<vertex<<endl;
+//	cerr<<"check vertexList "<<vertexList_[vertex]->VertexId<<endl;
+//	removeEdgeVertexAdjacency(vertexList_[vertex], edge, direction);
+////	cerr<<"removeEdgeVertexAjacency vert "<<vertex<<" edge "<<edge->EdgeId<<" dir "<<direction<<endl;
+////	int index = directionToIndex(direction);
+////	int current = 0;
+////	while (edgeIds[vertex][current][index] != edge->EdgeId) {
+////		cerr<<"index "<<current<<" edge "<<edgeIds[vertex][current][index]<<endl;
+////		current++;
+////		assert(current<degrees[vertex][index]);
+////	}
+////	while (current + 1 < degrees[vertex][index]) {
+////		edgeIds[vertex][current][index]
+////				= edgeIds[vertex][current + 1][index];
+////		current++;
+////	}
+////	degrees[vertex][index]--;
+////	cerr<<"new degree "<<degrees[vertex][index]<<endl;
+//}
+
+/*
 void PairedGraph::addEdgeVertexAdjacency(VertexPrototype *vertex, Edge *edge,
-=======
-void PairedGraph::addEdgeVertexAdjacency(int vertex, Edge *edge,
->>>>>>> a37abb04
 		int direction) {
 	int index = directionToIndex(direction);
 	edgeIds[vertex][degrees[vertex][index]][index]
@@ -209,15 +205,18 @@
 	else
 		edge->ToVertex = vertex;
 }
-
-//void PairedGraph::addEdgeVertexAdjacency(int vertex, Edge *edge, int direction) {
-//	addEdgeVertexAdjacency(vertexList_[vertex], edge, direction);
-//	//	int index = directionToIndex(direction);
-//	//	cerr<<"add vertex adjacency"<<endl;
-//	//	edgeIds[vertex][degrees[vertex][index]][index] = edge->EdgeId;
-//	//	degrees[vertex][index]++;
-//	//	cerr<<"new degree "<<degrees[vertex][index]<<"for dir "<<direction<<endl;
-//}
+*/
+void PairedGraph::addEdgeVertexAdjacency(int vertex, Edge *edge, int direction) {
+	int index = directionToIndex(direction);
+		cerr<<"add vertex adjacency"<<endl;
+		edgeIds[vertex][degrees[vertex][index]][index] = edge->EdgeId;
+		degrees[vertex][index]++;
+		cerr<<"new degree "<<degrees[vertex][index]<<"for dir "<<direction<<endl;
+		if (direction == RIGHT)
+			edge->FromVertex = vertex;
+		else
+			edge->ToVertex = vertex;
+}
 
 int PairedGraph::rightDegree(int vertex) {
 	return degrees[vertex][1];
@@ -312,17 +311,7 @@
 }
 
 int PairedGraph::addVertex() {
-<<<<<<< HEAD
-	ERROR("old addVertex used");
-	assert(0);
-//	VertexPrototype *vert = new VertexPrototype();
-	degrees[VertexCount][0] = 0;
-	degrees[VertexCount][1] = 0;
-	VertexCount++;
-	return VertexCount-1;
-=======
 	return addVertex(0);
->>>>>>> a37abb04
 }
 
 void PairedGraph::removeVertex(int vertex) {
