--- conflicted
+++ resolved
@@ -12,6 +12,8 @@
 int inD[MAX_VERT_NUMBER], outD[MAX_VERT_NUMBER];
 int outputEdges[MAX_VERT_NUMBER][MAX_DEGREE];
 int inputEdges[MAX_VERT_NUMBER][MAX_DEGREE];
+//int fakeOutputVertices[MAX_VERT_NUMBER][MAX_DEGREE];
+//int fakeInputVertices[MAX_VERT_NUMBER][MAX_DEGREE];
 
 const int minIntersect = l - 1;
 int EdgeId;
@@ -31,16 +33,11 @@
 	verticesMap verts;
 	longEdgesMap longEdges;
 	createVertices(g, edges, verts, longEdges);
-<<<<<<< HEAD
 	expandDefinite(longEdges);
 //	freopen(graph.c_str(), "w",stdout);
 	freopen("data/graph2.dot", "w",stdout);
-=======
 	cerr << endl << "End vertices" <<endl;
 //	return;
-	expandDefinite(verts, longEdges);
-	freopen(graph.c_str(), "w",stdout);
->>>>>>> de8a7591
 	outputLongEdges(longEdges);
 	cerr << "TraceReads" << endl;
 
@@ -479,10 +476,10 @@
 	forn(i,VertexCount){
 		if ((outD[i]==1)&&(inD[i]>0)){
 			cerr << i << endl;
-			expandEdgeIndex=outputEdges[i][0];
+			expandEdgeIndex=edgeRealId(outputEdges[i][0], longEdges);
 			int DestVertex = longEdges[expandEdgeIndex]->ToVertex;
 			int a=0;
-			while ((inputEdges[DestVertex][a]!=expandEdgeIndex))a++;
+			while (( edgeRealId(inputEdges[DestVertex][a], longEdges)!=expandEdgeIndex)) a++;
 			assert(a<inD[DestVertex]);
 			while (a<inD[DestVertex]-1){
 				inputEdges[DestVertex][a]=inputEdges[DestVertex][a+1];
@@ -504,10 +501,10 @@
 	forn(i,VertexCount){
 		if ((inD[i]==1)&&(outD[i]>0)){
 			cerr << i << endl;
-			expandEdgeIndex=inputEdges[i][0];
+			expandEdgeIndex=edgeRealId(inputEdges[i][0],longEdges);
 			int SourceVertex = longEdges[expandEdgeIndex]->FromVertex;
 			int a=0;
-			while ((outputEdges[SourceVertex][a]!=expandEdgeIndex))a++;
+			while (edgeRealId(outputEdges[SourceVertex][a],longEdges) != expandEdgeIndex) a++;
 			assert(a<outD[SourceVertex]);
 			while (a<outD[SourceVertex]-1){
 				outputEdges[SourceVertex][a]=outputEdges[SourceVertex][a+1];
@@ -544,6 +541,9 @@
 	}
 	g.output();
 }
+
+
+
 
 void traceReads(verticesMap &verts, longEdgesMap &longEdges){
 
@@ -556,7 +556,7 @@
 	ll count=0;
 	ll upperMask = (((ll) 1) << (2 * (k - 1))) - 1;
 	ll lowerMask = (((ll) 1) << (2 * (l - 1))) - 1;
-	FILE* fout = fopen("data/filtered_reads","w");
+//	FILE* fout = fopen("data/filtered_reads","w");
 	while (nextReadPair(upperNuclRead, lowerNuclRead)) {
 		if (!(count & (1024*128 - 1)))
 			cerr<<"read number "<<count<<" processed"<<endl;
@@ -575,7 +575,7 @@
 							!= vertIter->second.end(); ++it) {
 					if ((*it)->lower->similar(loRead->Subseq(1+j, l+j),l-1)){
 		//				cerr<<"vertex found for lower "<<(*it)->lower->str()<<endl;
-						fprintf(fout,"%s %s\n",upperNuclRead,lowerNuclRead);
+//						fprintf(fout,"%s %s\n",upperNuclRead,lowerNuclRead);
 						int VertId = (*it)->VertexId;
 						if ((inD[VertId]!=0)&&(outD[VertId]!=0)) {
 							int tmpIn = -1;
@@ -647,7 +647,7 @@
 		delete upRead;
 		delete loRead;
 	}
-	fclose(fout);
+//	fclose(fout);
 	forn(curVertId,VertexCount){
 		if ((inD[curVertId]!=0)&&(outD[curVertId]!=0)) {
 			cerr<<"Vertex "<<curVertId<<" connect edges:"<< endl;
@@ -676,21 +676,10 @@
 				}
 			}
 			forn(i,(EdgePairs[curVertId]).size()){
-				int CurIn = (EdgePairs[curVertId])[i].first;
-				int CurOut = (EdgePairs[curVertId])[i].second;
 				if (allPairUnique){
-					cerr<<"Search in edge "<<CurIn<<" position"<<endl;
-					while (longEdges[CurIn]->EdgeId !=CurIn) {
-						cerr<<"Edge "<<CurIn<<" included into "<<longEdges[CurIn]->EdgeId<<endl;
-						CurIn = longEdges[CurIn]->EdgeId;
-					}
-					cerr<<"Search out edge "<<CurOut<<" position"<<endl;
-					while (longEdges[CurOut]->EdgeId !=CurOut){
-						cerr<<"Edge "<<CurOut<<" included into "<<longEdges[CurOut]->EdgeId<<endl;
-						CurOut = longEdges[CurOut]->EdgeId;
-					}
+					int CurIn = edgeRealId((EdgePairs[curVertId])[i].first, longEdges);
+					int CurOut = edgeRealId((EdgePairs[curVertId])[i].second, longEdges);
 					cerr<<"New inclusion "<<CurIn<<"("<<longEdges[CurIn]->FromVertex<<","<<longEdges[CurIn]->ToVertex<<") <- "<<CurOut<<"("<<longEdges[CurOut]->FromVertex<<","<<longEdges[CurOut]->ToVertex<<")"<<endl;
-
 					longEdges[CurIn]->ExpandRight(*longEdges[CurOut]);
 					longEdges[CurOut] = longEdges[CurIn];
 					cerr<<"New edges "<<CurIn<<"("<<longEdges[CurIn]->FromVertex<<","<<longEdges[CurIn]->ToVertex<<") <- "<<CurOut<<"("<<longEdges[CurOut]->FromVertex<<","<<longEdges[CurOut]->ToVertex<<")"<<endl;
@@ -701,20 +690,120 @@
 		}
 	}
 
+	freopen("data/graph_after_obvious.dot", "w", stdout);
+	outputLongEdges(longEdges);
 
 	//resolve multi case;
-	int FictiveVertexCount;
+	int FakeVertexCount = VertexCount;
+	int FakeVertexStart = VertexCount;
+	map<int, int> FakeVertexToReal;
 	forn(curVertId,VertexCount){
 		if ((inD[curVertId]!=0)&&(outD[curVertId]!=0)){
 			if ((inD[curVertId]<=EdgePairs[curVertId].size())&&(outD[curVertId]<=EdgePairs[curVertId].size())){
-
-			}
-		}
-	}
-
-}
-
-
-
-
-
+				bool allIns = false;
+				bool allOuts = false;
+				forn(i,inD[curVertId]) {
+					allIns = false;
+					forn (j,EdgePairs[curVertId].size()){
+						if ((EdgePairs[curVertId])[j].first ==inputEdges[curVertId][i]){
+							allIns = true;
+							break;
+						}
+					}
+					if (!allIns) break;
+				}
+				forn(i,outD[curVertId]) {
+					allOuts = false;
+					forn (j,EdgePairs[curVertId].size()){
+						if ((EdgePairs[curVertId])[j].second ==outputEdges[curVertId][i]){
+							allOuts = true;
+							break;
+						}
+					}
+					if (!allOuts) break;
+				}
+				if (allIns&&allOuts){
+
+					int tmpCurOut = edgeRealId(outputEdges[curVertId][0],longEdges);
+					string tmpLoSeq = longEdges[tmpCurOut]->upper->Subseq(0,k-1).str();
+					string tmpUpSeq = longEdges[tmpCurOut]->upper->Subseq(0,l-1).str();
+
+					//create FakeVerices and Fake edges;
+					//create fake Vertices for in edges;
+					int tmpFictStartIn = FakeVertexCount;
+					forn(i,inD[curVertId]) {
+						int CurIn = edgeRealId(inputEdges[curVertId][i],longEdges);
+						inputEdges[curVertId][i] = CurIn;
+						FakeVertexToReal.insert(make_pair(FakeVertexCount,curVertId));
+						longEdges[CurIn]->ToVertex = FakeVertexCount;
+						inD[FakeVertexCount]=1;
+						outD[FakeVertexCount]=0;
+						inputEdges[FakeVertexCount][0]=CurIn;
+						FakeVertexCount++;
+					}
+					//create fake Vertices for out edges;
+					int tmpFictStartOut = FakeVertexCount;
+					forn(i,outD[curVertId]) {
+						int CurOut = edgeRealId(outputEdges[curVertId][i],longEdges);
+						outputEdges[curVertId][i] = CurOut;
+						FakeVertexToReal.insert(make_pair(FakeVertexCount,curVertId));
+						longEdges[CurOut]->FromVertex = FakeVertexCount;
+						inD[FakeVertexCount]=0;
+						outD[FakeVertexCount]=1;
+						outputEdges[FakeVertexCount][0]=CurOut;
+						FakeVertexCount++;
+					}
+					//create fake edges
+
+					forn (tmpEdgePair,EdgePairs[curVertId].size()){
+						int tmpFrom = 0;
+						int tmpTo = 0;
+						while (edgeRealId(inputEdges[curVertId][tmpFrom], longEdges)!=edgeRealId((EdgePairs[curVertId])[tmpEdgePair].first,longEdges)){
+							tmpFrom++;
+							assert(tmpFrom<inD[curVertId]);
+						}
+						while (edgeRealId(outputEdges[curVertId][tmpTo],longEdges)!=edgeRealId((EdgePairs[curVertId])[tmpEdgePair].second, longEdges)){
+							tmpTo++;
+							assert(tmpTo<outD[curVertId]);
+						}
+						Sequence *UpSeq = new Sequence(tmpLoSeq);
+						Sequence *LoSeq = new Sequence(tmpUpSeq);
+
+						Edge *tmpEdge = new Edge(UpSeq, LoSeq, tmpFictStartIn + tmpFrom, tmpFictStartOut + tmpTo,0, EdgeId);
+						longEdges.insert(make_pair(EdgeId,tmpEdge));
+						outputEdges[tmpFictStartIn + tmpFrom][outD[tmpFictStartIn + tmpFrom]] = EdgeId;
+						outD[tmpFictStartIn + tmpFrom]++;
+						inputEdges[tmpFictStartOut + tmpTo][inD[tmpFictStartOut + tmpTo]] = EdgeId;
+						inD[tmpFictStartOut + tmpTo]++;
+						EdgeId++;
+					}
+
+					inD[curVertId]=0;
+					outD[curVertId]=0;
+				}
+
+
+			}
+		}
+	}
+
+
+	VertexCount = FakeVertexCount;
+	expandDefinite(longEdges);
+	for(longEdgesMap::iterator it= longEdges.begin(); it !=longEdges.end(); ++it){
+		if (it->second->FromVertex>=FakeVertexStart) it->second->FromVertex = FakeVertexToReal[it->second->FromVertex];
+		if (it->second->ToVertex>=FakeVertexStart) it->second->ToVertex = FakeVertexToReal[it->second->ToVertex];
+	}
+
+	freopen("data/graph_after_fake.dot", "w", stdout);
+	outputLongEdges(longEdges);
+
+
+
+
+}
+
+
+
+
+
