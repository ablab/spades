--- conflicted
+++ resolved
@@ -35,14 +35,10 @@
 	createVertices(g, edges, verts, longEdges);
 	expandDefinite(longEdges);
 //	freopen(graph.c_str(), "w",stdout);
-	freopen("data/graph2.dot", "w",stdout);
 	cerr << endl << "End vertices" <<endl;
 //	return;
-<<<<<<< HEAD
-	expandDefinite(verts, longEdges);
+
 	freopen(graph2.c_str(), "w",stdout);
-=======
->>>>>>> 07710a8f
 	outputLongEdges(longEdges);
 	cerr << "TraceReads" << endl;
 
