--- conflicted
+++ resolved
@@ -53,20 +53,13 @@
 		int size = iter->second.size();
 		forn(i, size) {
 			ll kmer = iter->fi;
-<<<<<<< HEAD
-			if ((!(iter->se)[i]->used)) {
-				ll finishKmer = kmer & (~((ll) 3 << (2 * (k - 1))));
-				Sequence *finishSeq = new Sequence((iter->se)[i]->lower->Str());
-				ll startKmer = kmer >> 2;
-				expandDown(edges, verts, finishKmer, finishSeq);
-=======
 			if ((!(iter->se)[i]->used)){
 				ll finishKmer = kmer&(~((ll)3<<(2*(k-1))));
-//				Sequence *finishSeq = new Sequence((iter->se)[i]->lower);
+				Sequence *finishSeq = new Sequence((iter->se)[i]->lower->Str());
 				ll startKmer = kmer>>2;
-//				expandDown(edges, verts, finishKmer, );
-//				expandUp(edges, verts, kmer, (iter->se)[i]->lower);
->>>>>>> c28e77a9
+				Sequence *startSeq = new Sequence((iter->se)[i]->lower->Str());
+				expandDown(edges, verts, finishKmer, finishSeq);
+				expandUp(edges, verts, startKmer, startSeq);
 			}
 		}
 		edges.erase(iter++);
@@ -91,6 +84,24 @@
 	}
 }
 
+void expandUp(edgesMap &edges, vertecesMap &verts, ll startKmer,
+		Sequence *startSeq) {
+	while (1) {
+		vertecesMap::iterator iter = verts.find(startKmer);
+		if (iter != verts.end()) {
+			int size = iter->second.size();
+			forn(i, size) {
+				if (similar(startSeq, (iter->se)[i]->lower, k))
+					return;
+			}
+		}
+		if (!CheckUnuqueWayDown(edges, startKmer, startSeq))
+			return;
+		if (!GoUnuqueWayUp(edges, startKmer, startSeq))
+			return;
+	}
+}
+
 int CheckUnuqueWayUp(edgesMap &edges, ll finishKmer, Sequence *finishSeq) {
 	int count = 0;
 	for (int Nucl = 0; Nucl < 4; Nucl++) {
@@ -106,15 +117,6 @@
 				}
 			}
 		}
-
-<<<<<<< HEAD
-=======
-void expandDown(edgesMap &edges, vertecesMap &verts, ll kmer, Sequence lo_seq){
-	ll lowKmer = kmer&(~(3<<(2*(k-1))));
-	vertecesMap::iterator iter=verts.find(lowKmer);
-	if (iter != verts.end()){
-	//	if (CheckLow(lo_seq, (iter->se))) return;
->>>>>>> c28e77a9
 	}
 	return count;
 }
