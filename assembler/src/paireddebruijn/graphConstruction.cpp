#include "constructHashTable.hpp"
#include "common.hpp"
#include "graphConstruction.hpp"
#include "seq.hpp"
#include "graphVisualizer.hpp"
#include "pairedGraph.hpp"
#include "graphio.hpp"
#include "readTracing.hpp"
#include "graphSimplification.hpp"

int VertexCount;
char EdgeStr[1000000];
char EdgeStrLo[1000000];
//int inD[MAX_VERT_NUMBER], outD[MAX_VERT_NUMBER];
//int outputEdges[MAX_VERT_NUMBER][MAX_DEGREE];
//int inputEdges[MAX_VERT_NUMBER][MAX_DEGREE];
//int fakeOutputVertices[MAX_VERT_NUMBER][MAX_DEGREE];
//int fakeInputVertices[MAX_VERT_NUMBER][MAX_DEGREE];

int minIntersect ;
int EdgeId;
using namespace paired_assembler;
PairedGraph graph;
longEdgesMap longEdges;

void constructGraph() {

	//		readsToPairs(parsed_reads, parsed_k_l_mers);
	//		pairsToSequences(parsed_k_l_mers, parsed_k_sequence);
	minIntersect = l - 1;
	cerr << "Read edges" << endl;
	edgesMap edges = sequencesToMap(parsed_k_sequence, true);
	cerr << "go to graph" << endl;
	gvis::GraphPrinter<int> g("Paired");
	cerr << "Start vertices" << endl;
	VertexCount = 0;
	verticesMap verts;
	createVertices(g, edges, verts, longEdges, graph);
<<<<<<< HEAD
//	vertexDist(longEdges, graph, 172);
	freopen("data/beforeExpand.dot", "w",stdout);
	outputLongEdges(longEdges, graph);

	expandDefinite(longEdges , graph, VertexCount, true);
=======
>>>>>>> 5ab9f9bf
	freopen("data/afterExpand.dot", "w",stdout);
	outputLongEdges(longEdges, graph);
	freopen("data/afterExpand_g.dot", "w",stdout);
	outputLongEdgesThroughGenome(longEdges,graph,VertexCount);
//	freopen(graph.c_str(), "w",stdout);
	cerr << endl << "End vertices" <<endl;
//	return;

//	freopen(graph2.c_str(), "w",stdout);
//	outputLongEdges(longEdges);
//	cerr << "TraceReads" << endl;

	traceReads(verts, longEdges, graph, VertexCount, EdgeId);
	freopen("data/ReadsTraced.dot", "w", stdout);
	outputLongEdges(longEdges);
	freopen("data/ReadsTraced_g.dot", "w", stdout);
	outputLongEdgesThroughGenome(longEdges,graph,VertexCount);
	graph.recreateVerticesInfo(VertexCount, longEdges);

	while (processLowerSequence(longEdges, graph, VertexCount))
	{
		graph.recreateVerticesInfo(VertexCount, longEdges);
		expandDefinite(longEdges , graph, VertexCount);
	}
	freopen("data/afterLowers.dot", "w",stdout);
	outputLongEdges(longEdges);
	freopen("data/afterLowers_g.dot", "w",stdout);
	outputLongEdgesThroughGenome(longEdges,graph,VertexCount);

	graph.recreateVerticesInfo(VertexCount, longEdges);
	freopen("data/afterLowers_info.dot", "w",stdout);
	outputLongEdges(longEdges, graph);

	//freopen("data/LowerProcessed.dot", "w", stdout);
///	outputLongEdges(longEdges);

	cerr << "\n Finished";


}

edgesMap sequencesToMap(string parsed_k_sequence, bool usePaired) {
	FILE *inFile = fopen(parsed_k_sequence.c_str(), "r");

	vector<VertexPrototype *> prototypes;
	edgesMap res;
	prototypes.reserve(maxSeqLength);
	int count = 0;
	while (1) {
		char s[maxSeqLength];
		int size, scanf_res;
		ll kmer;
		count++;
		if (!(count & ((1 << 16) - 1))) {
			cerr << count << "k-seq readed" << endl;
		}
		scanf_res = fscanf(inFile, "%lld %d", &kmer, &size);
		//		cerr<<scanf_res;
		if ((scanf_res) != 2) {

			if (scanf_res == -1) {
				cerr << "sequencesToMap finished reading";
				break;
			} else {
				cerr << "sequencesToMap error in reading headers";
				continue;
			}
		}
		prototypes.clear();
		forn(i, size) {
			scanf_res = fscanf(inFile, "%s", s);
			if (!scanf_res) {
				cerr << "sequencesToMap error in reading sequences";
			}
			//			cerr <<s;
			Sequence *seq;
			if (usePaired) {
				seq = new Sequence(s);
			} else
				seq = new Sequence(auxilary_lmer);
			VertexPrototype *v = new VertexPrototype(seq, 0);
			if (usePaired || !i)
				prototypes.pb(v);
		}
		res.insert(mp(kmer, prototypes));
	}
	return res;
}

void createVertices(gvis::GraphPrinter<int> &g, edgesMap &edges,
		verticesMap &verts, longEdgesMap &longEdges, PairedGraph &graph) {
	char Buffer[2000];
	EdgeId = 0;
	cerr << "Start createVertices " << edges.size() << endl;
	forn(i, MAX_VERT_NUMBER) {
		graph.degrees[i][0] = 0;
		graph.degrees[i][1] = 0;

	}
	int count = 0;
	for (edgesMap::iterator iter = edges.begin(); iter != edges.end();) {
		int size = iter->second.size();
		ll kmer = iter->fi;
		forn(i, size) {
			if ((!(iter->se)[i]->used)) {
				int length = 1;
				count++;
//				cerr << count << endl;
				if (((iter->se)[i])->lower->size() < l) {
					cerr<<"Bad edge: "<<((iter->se)[i])->lower->size()<<" "<<((iter->se)[i])->lower->str()<<endl;
				}
				assert (((iter->se)[i])->lower->size() >= l);
				sprintf(EdgeStr + 500000, "%s", decompress(kmer, k).c_str());
				sprintf(EdgeStrLo + 500000, "%s",
						((iter->se)[i])->lower->str().c_str());
				(iter->se)[i]->used = 1;
				ll finishKmer = kmer & (~((ll) 3 << (2 * (k - 1))));
				Sequence *finishSeq = new Sequence(
						(iter->se)[i]->lower->Subseq(1,
								(iter->se)[i]->lower->size()));
				ll startKmer = kmer >> 2;
				Sequence *startSeq = new Sequence(
						(iter->se)[i]->lower->Subseq(0,
								(iter->se)[i]->lower->size() - 1));
				length += expandRight(edges, verts, finishKmer, finishSeq);
				int toVert = storeVertex(g, verts, finishKmer, finishSeq);
				int toleft = expandLeft(edges, verts, startKmer, startSeq);
				//cerr<<endl << "TO LEFT" << toleft << endl;
				if (verts.size() > 20000) {
					cerr << endl <<" Too much vertices";
					assert(0);
				}
				length += toleft;
				int fromVert = storeVertex(g, verts, startKmer, startSeq);
				//				if (! (count && ((1<<14) -1 ))) {
//				cerr << EdgeId << ": (" << length << ") " << ((char*) (EdgeStr
//						+ 500000 - toleft)) << endl;
//				}
				Sequence* UpperSeq = new Sequence(((char*) (EdgeStr
						+ 500000 - toleft)));
				Sequence* LowerSeq = new Sequence(((char*) (EdgeStrLo
						+ 500000 - toleft)));
				if (LowerSeq->size() < l) {
					cerr << endl << LowerSeq->str() << endl << UpperSeq->str()
							<< endl;
					assert(0);
				}
				Edge* newEdge = new Edge(UpperSeq, LowerSeq, fromVert, toVert,
						length, EdgeId);
				longEdges.insert(make_pair(EdgeId, newEdge));
				if ((length < 300) && (length > k - 1)) {
					EdgeStr[500000 - toleft + length] = 0;
					sprintf(Buffer, "%d: (%d) %s", EdgeId, length,
							EdgeStr + 500000 - toleft + k - 1);
				} else {
					sprintf(Buffer, "%d: (%d)", EdgeId, length);
				}

				g.addEdge(fromVert, toVert, Buffer);
				graph.edgeIds[fromVert][graph.degrees[fromVert][1]][OUT_EDGE] = EdgeId;
				graph.edgeIds[toVert][graph.degrees[toVert][0]][IN_EDGE] = EdgeId;
				graph.degrees[fromVert][1]++;
				graph.degrees[toVert][0]++;

				EdgeId++;

			}
		}
		(iter->second).clear();
		edges.erase(iter++);
	}
	g.output();
	forn(i, VertexCount) {
		cerr << i << " +" << graph.degrees[i][0] << " -" << graph.degrees[i][1] << endl;
	}
}

int expandRight(edgesMap &edges, verticesMap &verts, ll &finishKmer,
		Sequence* &finishSeq) {
	int length = 0;
	verticesMap::iterator iter;
//	cerr << "expand_right"<<endl;
	while (1) {
		iter = verts.find(finishKmer);
		if (iter != verts.end()) {

			int size = iter->second.size();
			forn(i, size) {
				if (finishSeq->similar(*((iter->se)[i]->lower), minIntersect, 0)) {
					return length;
				}
			}
		}
//		cerr << "before checkUniqueWayLeft" << "<<" << finishKmer << " " << finishSeq->str();
		if (!checkUniqueWayLeft(edges, finishKmer, finishSeq)) {
			return length;
		}
//		cerr << "after checkUniqueWayLeft";
		int go_res = 0;
		if ((go_res = goUniqueWayRight(edges, finishKmer, finishSeq)) == 0) {
			return length;
		} else {
//			cerr << "expanding right" << endl;
			if (go_res == 1) {
				EdgeStr[500000 + k + length] = nucl(finishKmer & 3);
				EdgeStrLo[500000 + l + length] = nucl((*finishSeq)[finishSeq->size()-1]);
				length++;
				EdgeStr[500000 + k + length] = 0;
				EdgeStrLo[500000 + l + length] = 0;
			} else {
//				cerr << endl << "expanded down_right" <<endl;
			}
		}
	}
}

int expandLeft(edgesMap &edges, verticesMap &verts, ll &startKmer,
		Sequence* &startSeq) {
	int length = 0;

	while (1) {
		verticesMap::iterator iter = verts.find(startKmer);
		if (iter != verts.end()) {
			int size = iter->second.size();
			forn(i, size) {
				if (startSeq->similar(*((iter->se)[i]->lower), minIntersect, 0)) {

					return length;
				}
			}
		}
		if (!checkUniqueWayRight(edges, startKmer, startSeq)) {
			return length;
		}
		int go_res;
//		cerr << endl<<"trying to go left"<<endl;
		if ( 0 == (go_res = goUniqueWayLeft(edges, startKmer, startSeq))) {
			return length;
		} else {
			if (go_res != 2) {
				length++;
				EdgeStr[500000 - length] = nucl((startKmer >> ((k - 2) * 2)) & 3);
				EdgeStrLo[500000 - length] = nucl((*startSeq)[0]);
			}
			else {
				cerr << endl<<startKmer <<" expanded down_left"<<endl;
			}
		}
	}
}

int goUniqueWayLeft(edgesMap &edges, ll &finishKmer, Sequence* &finishSeq) {
	int count = 0;
	Sequence *PossibleSequence;
	ll PossibleKmer = 0;
	int seqIndex = 0;
	edgesMap::iterator PossibleIter;
	for (int Nucl = 0; Nucl < 4; Nucl++) {
		ll tmpKmer = (((ll) Nucl) << (2 * (k - 1))) | finishKmer;
		edgesMap::iterator iter = edges.find(tmpKmer);
		//		cerr << endl << tmpKmer;
		//		assert(0);
		if (iter != edges.end()) {

			//			cerr<< endl <<"found left kmer" <<endl;
			int size = iter->second.size();
			forn(i, size) {
				if (finishSeq->similar(*((iter->se)[i]->lower), minIntersect,
						-1)) {
					count++;
					if (count > 1)
						return 0;

					//					cerr<< endl <<"found something" <<endl;
					PossibleKmer = tmpKmer;
					PossibleSequence = (iter->se)[i]->lower;
					seqIndex = i;
					PossibleIter = iter;
				}
			}
		}
	}
	bool sameK = false;
	int tcount = 0;
/*
	if (count <= 1) {
		edgesMap::iterator iter = edges.find(finishKmer);
		if (iter != edges.end()) {
			int size = iter->second.size();
			forn(i, size) {
				Sequence *Ps = (iter->se)[i]->lower;
				if (finishSeq->similar(*Ps, minIntersect, -1)) {
					tcount++;
					if (tcount > 1)
						break;
					PossibleKmer = finishKmer;
					PossibleSequence = (iter->se)[i]->lower;
					seqIndex = i;
					PossibleIter = iter;
					sameK = true;
				}
			}
		}
		sameK = true;
		if (count == 1 && sameK) {
			//			assert("1 == 0");
			//			cerr << endl << "something" << endl;
		}
	}
*/
	if (count == 1 || tcount == 1) {
		finishKmer = PossibleKmer >> 2;
		finishSeq = new Sequence(
				(PossibleIter->se)[seqIndex]->lower->Subseq(0,
						(PossibleIter->se)[seqIndex]->lower->size() - 1));//PossibleSequence;
		(PossibleIter->se)[seqIndex]->used = 1;
		if (sameK)
			return 2;
		else
			return 1;
	}
	cerr << " suspend";
	return 0;
}

int goUniqueWayRight(edgesMap &edges, ll &finishKmer, Sequence* &finishSeq) {
	int count = 0;
	Sequence *PossibleSequence;
	ll PossibleKmer = 0;
	int seqIndex = 0;

//	cerr << " goUniqueWayRight" << endl;
	edgesMap::iterator PossibleIter;
	for (int Nucl = 0; Nucl < 4; Nucl++) {
		ll tmpKmer = (ll) Nucl | (finishKmer << (2));
		edgesMap::iterator iter = edges.find(tmpKmer);
		if (iter != edges.end()) {
			int size = iter->second.size();
			forn(i, size) {
				Sequence *Ps = (iter->se)[i]->lower;
				if (finishSeq->similar(*Ps, minIntersect, 1)) {
					if ((iter->se)[i]->used)
						break;
					count++;
					if (count > 1)
						return 0;
					PossibleKmer = tmpKmer;
					PossibleSequence = Ps;
					seqIndex = i;
					PossibleIter = iter;

				}
			}
		}
	}
	int tcount = 0;

	bool sameK = false;

	/*
	 	if (count <= 1) {
		edgesMap::iterator iter = edges.find(finishKmer);
		if (iter != edges.end()) {
			int size = iter->second.size();
			forn(i, size) {
				Sequence *Ps = (iter->se)[i]->lower;
				if (finishSeq->similar(*Ps, minIntersect, 1))
				{
					if ((iter->se)[i]->used)
						break;
					tcount++;
					if (tcount > 1)
						break;
					PossibleKmer = finishKmer;
					PossibleSequence = (iter->se)[i]->lower;
					seqIndex = i;
					PossibleIter = iter;
					sameK = true;
				}
			}
		}
		//		assert(1 == 0);
		sameK = true;
	}
*/
	if (count == 1 || tcount == 1) {
		int tcount = 0;
		finishKmer = (PossibleKmer) & (~(((ll) 3) << (2 * (k - 1))));
		finishSeq = new Sequence(
				(PossibleIter->se)[seqIndex]->lower->Subseq(1,
						(PossibleIter->se)[seqIndex]->lower->size()));//PossibleSequence;
		(PossibleIter->se)[seqIndex]->used = 1;
		if (sameK)
			return 2;
		else
			return 1;
	} else {
		return 0;
	}
}

int countWays(vector<VertexPrototype *> &v, Sequence *finishSeq, int direction) {
	int count = 0;
//	cerr <<" countWays started"<< endl;
	for (vector<VertexPrototype *>::iterator it = v.begin(); it != v.end(); ++it) {
		if (finishSeq->similar(*((*it)->lower), minIntersect, direction)) {
			count++;
			if (count > 1) {
				return count;
			}
		}
	}
	return count;
}

/*
 * Method adds nucleotide to the side of kMer defined by direction
 */ll pushNucleotide(ll kMer, int length, int direction, int nucl) {
	if (direction == RIGHT) {
		return (ll) nucl | (kMer << (2));
	} else {
		return (ll) nucl << (2 * length) | kMer;
	}
}

int checkUniqueWay(edgesMap &edges, ll finishKmer, Sequence *finishSeq,
		int direction) {
	int count = 0;
//	cerr << "checkUniqueWay" << endl;
	for (int Nucl = 0; Nucl < 4; Nucl++) {
		ll tmpKmer = pushNucleotide(finishKmer, k - 1, direction, Nucl);
		edgesMap::iterator iter = edges.find(tmpKmer);
		if (iter != edges.end()) {
			count += countWays(iter->second, finishSeq, direction);
			if (count > 1)
				return 0;
		}
	}
	return count == 1;
}

int checkUniqueWayLeft(edgesMap &edges, ll finishKmer, Sequence *finishSeq) {
	return checkUniqueWay(edges, finishKmer, finishSeq, LEFT);
}

int checkUniqueWayRight(edgesMap &edges, ll finishKmer, Sequence* finishSeq) {
	return checkUniqueWay(edges, finishKmer, finishSeq, RIGHT);
}

verticesMap::iterator addKmerToMap(verticesMap &verts, ll kmer) {
	verticesMap::iterator position = verts.find(kmer);
	if (position == verts.end()) {
		vector<VertexPrototype *> prototypes;
		return verts.insert(make_pair(kmer, prototypes)).first;
	} else {
		return position;
	}
}

/*First argument of result is id of the vertex. Second argument is true if new entry
 * was created and false otherwise
 *
 */
pair<int, bool> addVertexToMap(verticesMap &verts, ll newKmer, Sequence* newSeq) {
	verticesMap::iterator position = addKmerToMap(verts, newKmer);
	vector<VertexPrototype *> *sequences = &position->second;
	for (vector<VertexPrototype *>::iterator it = sequences->begin(); it
			!= sequences->end(); ++it) {
		Sequence *otherSequence = (*it)->lower;
		if (newSeq->similar(*otherSequence, minIntersect, 0)) {
			return make_pair((*it)->VertexId, false);
		}
	}
	sequences->push_back(new VertexPrototype(newSeq, VertexCount));
	VertexCount++;
	return make_pair(VertexCount - 1, true);
}

int storeVertex(gvis::GraphPrinter<int> &g, verticesMap &verts, ll newKmer,
		Sequence* newSeq) {
	pair<int, bool> addResult = addVertexToMap(verts, newKmer, newSeq);
	if (addResult.second) {
		g.addVertex(addResult.first, decompress(newKmer, k - 1));
	}
	return addResult.first;
}

void resetVertexCount() {
	VertexCount = 0;
}

<|MERGE_RESOLUTION|>--- conflicted
+++ resolved
@@ -36,14 +36,12 @@
 	VertexCount = 0;
 	verticesMap verts;
 	createVertices(g, edges, verts, longEdges, graph);
-<<<<<<< HEAD
 //	vertexDist(longEdges, graph, 172);
 	freopen("data/beforeExpand.dot", "w",stdout);
 	outputLongEdges(longEdges, graph);
 
 	expandDefinite(longEdges , graph, VertexCount, true);
-=======
->>>>>>> 5ab9f9bf
+
 	freopen("data/afterExpand.dot", "w",stdout);
 	outputLongEdges(longEdges, graph);
 	freopen("data/afterExpand_g.dot", "w",stdout);
