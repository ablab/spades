--- conflicted
+++ resolved
@@ -6,7 +6,7 @@
 
 int VertexCount;
 char EdgeStr[1000000];
-int minIntersect = l - 1;
+const int minIntersect = l - 1;
 
 using namespace paired_assembler;
 
@@ -314,11 +314,7 @@
 	if (iter != verts.end()) {
 		int size = iter->second.size();
 		forn(i, size) {
-<<<<<<< HEAD
-			if (newSeq->similar(*((iter->se)[i]->lower), l - 1, 0)) {
-=======
-			if (newSeq->similar(*((iter->se)[i]->lower), minIntersect, 0))
->>>>>>> 1e5effc1
+			if (newSeq->similar(*((iter->se)[i]->lower), minIntersect, 0)) {
 				return (iter->se)[i]->start;
 			}
 		}
