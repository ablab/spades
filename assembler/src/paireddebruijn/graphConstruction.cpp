--- conflicted
+++ resolved
@@ -32,7 +32,14 @@
 	longEdgesMap longEdges;
 	createVertices(g, edges, verts, longEdges);
 	expandDefinite(verts, longEdges);
+	freopen("data/graph2.dot", "w",stdout);
 	outputLongEdges(longEdges);
+	cerr << "TraceReads" << endl;
+
+	traceReads(verts, longEdges);
+	freopen("data/graph3.dot", "w",stdout);
+	outputLongEdges(longEdges);
+
 }
 
 edgesMap sequencesToMap(string parsed_k_sequence, bool usePaired) {
@@ -124,7 +131,7 @@
 						+ 500000 - toleft)));
 				Sequence* LowerSeq = new Sequence(((char*) (EdgeStrLo
 						+ 500000 - toleft)));
-				Edge* newEdge = new Edge(UpperSeq, LowerSeq, fromVert, toVert, length);
+				Edge* newEdge = new Edge(UpperSeq, LowerSeq, fromVert, toVert, length, EdgeId);
 				longEdges.insert(make_pair(EdgeId, newEdge));
 				if ((length < 300) && (length > k - 1)) {
 					EdgeStr[500000 - toleft + length] = 0;
@@ -352,14 +359,9 @@
 	vector<VertexPrototype *> *sequences = &position->second;
 	for (vector<VertexPrototype *>::iterator it = sequences->begin(); it
 			!= sequences->end(); ++it) {
-<<<<<<< HEAD
-		if (newSeq->similar(*((*it)->lower), minIntersect, 0)) {
-			return make_pair((*it)->VertexId, false);
-=======
 		Sequence *otherSequence = (*it)->lower;
 		if (newSeq->similar(*otherSequence, minIntersect, 0)) {
-			return make_pair((*it)->start, false);
->>>>>>> 9c84e7a6
+			return make_pair((*it)->VertexId, false);
 		}
 	}
 	sequences->push_back(new VertexPrototype(newSeq, VertexCount));
@@ -384,7 +386,7 @@
 	longEdgesMap::iterator it;
 	int expandEdgeIndex;
 	forn(i,VertexCount){
-		if (outD[i]==1){
+		if ((outD[i]==1)&&(inD[i]>0)){
 			expandEdgeIndex=outputEdges[i][0];
 			int DestVertex = longEdges[expandEdgeIndex]->ToVertex;
 			int a=0;
@@ -392,6 +394,7 @@
 			assert(a<inD[DestVertex]);
 			while (a<inD[DestVertex]-1){
 				inputEdges[DestVertex][a]=inputEdges[DestVertex][a+1];
+				a++;
 			}
 			inD[DestVertex]--;
 			forn(j,inD[i]){
@@ -405,32 +408,209 @@
 		}
 	}
 
+
+	forn(i,VertexCount){
+		if ((inD[i]==1)&&(outD[i]>0)){
+			expandEdgeIndex=inputEdges[i][0];
+			int SourceVertex = longEdges[expandEdgeIndex]->FromVertex;
+			int a=0;
+			while ((outputEdges[SourceVertex][a]!=expandEdgeIndex))a++;
+			assert(a<outD[SourceVertex]);
+			while (a<outD[SourceVertex]-1){
+				outputEdges[SourceVertex][a]=outputEdges[SourceVertex][a+1];
+				a++;
+			}
+			outD[SourceVertex]--;
+			forn(j,outD[i]){
+				longEdges[outputEdges[i][j]]->ExpandLeft(*(longEdges[expandEdgeIndex]));
+				outputEdges[SourceVertex][outD[SourceVertex]] = outputEdges[i][j];
+				outD[SourceVertex]++;
+			}
+			it=longEdges.find(expandEdgeIndex);
+			longEdges.erase(it);
+			outD[i]=0; inD[i]=0;
+		}
+	}
 }
 
 
 void outputLongEdges(longEdgesMap &longEdges){
 	char Buffer[100];
 	gvis::GraphScheme<int> g("Paired_ext");
-	freopen("data/graph2.dot", "w",stdout);
 	for (longEdgesMap::iterator it=longEdges.begin(); it!=longEdges.end();++it){
-		sprintf(Buffer,"%i (%i)",it->first, it->second->length);
-		g.addEdge(it->second->FromVertex, it->second->ToVertex, Buffer);
+		if (it->second->EdgeId == it->first)
+			{
+			sprintf(Buffer,"\"%i (%i)\"",it->first, it->second->length);
+	//		else sprintf(Buffer,"\"%i (%i) FAKE now it is %d\"",it->first, it->second->length,it->second->EdgeId);
+
+			g.addEdge(it->second->FromVertex, it->second->ToVertex, Buffer);
+			cerr<<it->first<<" ("<<it->second->length<<"):"<<endl;
+			cerr<<it->second->upper->str()<<endl;
+			cerr<<it->second->lower->str()<<endl;
+		}
 	}
 	g.output();
 }
 
-/*
 void traceReads(verticesMap &verts, longEdgesMap &longEdges){
 
-	map<int, vector<int>> InEdges;
-	map<int, vector<int>> OutEdges;
-
-	char UpperRead[1000];
-	char LowerRead[1000];
-	FILE * inFile = fopen(parsed_reads.c_str(),"r");
-	while (fscanf(inFile, "%s %s",UpperRead, LowerRead)) {
-//		ProcessRead();
-//		ProcessVerticess();
-	}
-}
-*/
+	map<int, vector<pair<int,int>>> EdgePairs;
+	freopen(parsed_reads.c_str(), "r", stdin);
+	char *upperNuclRead = new char[readLength + 2];
+	char *lowerNuclRead = new char[readLength + 2];
+	char *upperRead = new char[readLength + 2];
+	char *lowerRead = new char[readLength + 2];
+	ll count=0;
+	ll upperMask = (((ll) 1) << (2 * (k - 1))) - 1;
+	ll lowerMask = (((ll) 1) << (2 * (l - 1))) - 1;
+//	FILE* fout = fopen("data/filtered_reads","w");
+	while (nextReadPair(upperNuclRead, lowerNuclRead)) {
+//		if (!(count & (1024*128 - 1)))
+//			cerr<<"read number "<<count<<" processed"<<endl;
+		count++;
+		codeRead(upperNuclRead, upperRead);
+		codeRead(lowerNuclRead, lowerRead);
+		Sequence* upRead = new Sequence(upperNuclRead);
+		Sequence* loRead = new Sequence(lowerNuclRead);
+		int shift = (l - k) / 2;
+		ll upper = extractMer(upperRead, shift+1, k-1);
+		for (int j = 0; j + l < readLength; j++) {
+			verticesMap::iterator vertIter = verts.find(upper);
+			if (vertIter!=verts.end()) {
+			//	cerr<<"kmer found for j="<<j<<endl;
+				for (vector<VertexPrototype *>::iterator it = vertIter->second.begin(); it
+							!= vertIter->second.end(); ++it) {
+					if ((*it)->lower->similar(loRead->Subseq(1+j, l+j),l-1)){
+		//				cerr<<"vertex found for lower "<<(*it)->lower->str()<<endl;
+	//					fprintf(fout,"%s %s\n",upperNuclRead,lowerNuclRead);
+						int VertId = (*it)->VertexId;
+						if ((inD[VertId]!=0)&&(outD[VertId]!=0)) {
+							int tmpIn = -1;
+							forn(i,inD[VertId]){
+								int CurEdge=inputEdges[VertId][i];
+								int subsizeup = longEdges[CurEdge]->upper->size();
+								int subsizelo = longEdges[CurEdge]->lower->size();
+								if (subsizeup>j+k+shift) subsizeup = j+k+shift;
+								if (subsizelo>j+l) subsizelo = j+l;
+								//cerr<<"CheckUp "<<longEdges[CurEdge]->upper->str()<<" VS "<<upRead->Subseq(0,j+k+shift).str()<<" with "<<subsizeup<<endl;
+								//cerr<<"CheckLo "<<longEdges[CurEdge]->lower->str()<<" VS "<<loRead->Subseq(0,j+l).str()<<" with "<<subsizelo<<endl;
+								if ((longEdges[CurEdge]->upper->similar(upRead->Subseq(0,j+k+shift),subsizeup,RIGHT))&&
+									(longEdges[CurEdge]->lower->similar(loRead->Subseq(0,j+l),subsizelo,RIGHT))){
+									if (tmpIn ==-1){
+										tmpIn = CurEdge;
+									}
+									else {
+										tmpIn = -1;
+										break;
+									}
+								}
+							}
+							if (tmpIn == -1) break;
+							int tmpOut = -1;
+
+							forn(i,outD[VertId]){
+								int CurEdge=outputEdges[VertId][i];
+								int subsizeup = longEdges[CurEdge]->upper->size();
+								int subsizelo = longEdges[CurEdge]->lower->size();
+								if (subsizeup>readLength-j-1-shift) subsizeup = readLength-j-1-shift;
+								if (subsizelo>readLength-j-l) subsizelo = readLength-j-l;
+								if ((longEdges[CurEdge]->upper->similar(upRead->Subseq(j+shift+1,readLength),subsizeup,LEFT))&&
+									(longEdges[CurEdge]->lower->similar(loRead->Subseq(j+1,readLength),subsizelo,LEFT))){
+									if (tmpOut ==-1){
+										tmpOut = CurEdge;
+									}
+									else {
+										tmpOut = -1;
+										break;
+									}
+								}
+							}
+							if (tmpOut != -1){
+								map<int, vector<pair<int,int>>>::iterator epIter = EdgePairs.find(VertId);
+								if (epIter == EdgePairs.end()){
+									vector<pair<int,int>> pairVect;
+									pairVect.pb(make_pair(tmpIn,tmpOut));
+									EdgePairs.insert(mp(VertId,pairVect));
+									cerr<<"vert "<<VertId<<" "<<tmpIn<<" "<<tmpOut<<endl;
+								}
+								else
+								{
+									if (find(epIter->second.begin(),epIter->second.end(),make_pair(tmpIn,tmpOut)) == epIter->second.end()){
+										epIter->second.pb(make_pair(tmpIn,tmpOut));
+									}
+								}
+							}
+						}
+						break;
+					}
+				}
+			}
+
+			upper <<= 2;
+			upper += upperRead[j + l - shift];
+			upper &= upperMask;
+
+		}
+		delete upRead;
+		delete loRead;
+	}
+//	fclose(fout);
+	forn(curVertId,VertexCount){
+		if ((inD[curVertId]!=0)&&(outD[curVertId]!=0)) {
+			cerr<<"Vertex "<<curVertId<<" connect edges:"<< endl;
+			forn(i,(EdgePairs[curVertId]).size()){
+				cerr<<(EdgePairs[curVertId])[i].first<<" ("<<longEdges[(EdgePairs[curVertId])[i].first]->FromVertex<<", "<<longEdges[(EdgePairs[curVertId])[i].first]->ToVertex<<")   ";
+				cerr<<(EdgePairs[curVertId])[i].second<<" ("<<longEdges[(EdgePairs[curVertId])[i].second]->FromVertex<<", "<<longEdges[(EdgePairs[curVertId])[i].second]->ToVertex<<")"<<endl;
+			}
+		}
+	}
+
+
+	forn(curVertId,VertexCount){
+		if ((inD[curVertId]!=0)&&(outD[curVertId]!=0))
+//		if ((inD[curVertId]==outD[curVertId])&&(inD[curVertId]==EdgePairs[curVertId].size()))
+		{
+			cerr<<"Process vertex "<<curVertId<<" IN "<<inD[curVertId]<<" OUT "<<outD[curVertId]<<" unique ways "<<EdgePairs[curVertId].size()<<endl;
+			forn(i,(EdgePairs[curVertId]).size()){
+				int CurIn = (EdgePairs[curVertId])[i].first;
+				int CurOut = (EdgePairs[curVertId])[i].second;
+				bool singlePair = true;
+				forn(j,(EdgePairs[curVertId]).size()){
+					if ((EdgePairs[curVertId])[j].first==CurIn)
+						if ((EdgePairs[curVertId])[j].second!=CurOut) singlePair = false;
+					if ((EdgePairs[curVertId])[j].second==CurOut)
+						if ((EdgePairs[curVertId])[j].first!=CurIn) singlePair = false;
+				}
+				if (singlePair){
+					cerr<<"Search in edge "<<CurIn<<" position"<<endl;
+					while (longEdges[CurIn]->EdgeId !=CurIn) {
+						cerr<<"Edge "<<CurIn<<" included into "<<longEdges[CurIn]->EdgeId<<endl;
+						CurIn = longEdges[CurIn]->EdgeId;
+					}
+					cerr<<"Search out edge "<<CurOut<<" position"<<endl;
+					while (longEdges[CurOut]->EdgeId !=CurOut){
+						cerr<<"Edge "<<CurOut<<" included into "<<longEdges[CurOut]->EdgeId<<endl;
+						CurOut = longEdges[CurOut]->EdgeId;
+					}
+					cerr<<"New inclusion "<<CurIn<<"("<<longEdges[CurIn]->FromVertex<<","<<longEdges[CurIn]->ToVertex<<") <- "<<CurOut<<"("<<longEdges[CurOut]->FromVertex<<","<<longEdges[CurOut]->ToVertex<<")"<<endl;
+
+					longEdges[CurIn]->ExpandRight(*longEdges[CurOut]);
+					longEdges[CurOut] = longEdges[CurIn];
+					cerr<<"New edges "<<CurIn<<"("<<longEdges[CurIn]->FromVertex<<","<<longEdges[CurIn]->ToVertex<<") <- "<<CurOut<<"("<<longEdges[CurOut]->FromVertex<<","<<longEdges[CurOut]->ToVertex<<")"<<endl;
+					inD[curVertId]--;
+					outD[curVertId]--;
+				}
+			}
+		}
+	}
+
+
+
+
+
+}
+
+
+
+
+
