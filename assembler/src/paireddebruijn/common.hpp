#ifndef COMMON_HPP_
#define COMMON_HPP_

#include <cmath>
#include <cstdio>
#include <iostream>
#include <vector>
#include <map>
#include <cassert>
#include <cstring>
#include <cstdlib>
#include <ext/hash_map>
#include <algorithm>
#include <string>
#include <set>

#include <tr1/unordered_map>
#include "logging.hpp"

#define forn(i, n) for(size_t i = 0; i < (size_t) n; i++)
<<<<<<< HEAD
//#define ll long long
#define ll long long
=======
#define ll long long
//#define ll int
>>>>>>> 5ba0b572
#define pb push_back
#define mp make_pair
#define fi first
#define se second
#define edgesMap  std::tr1::unordered_map<ll, vector<EdgePrototype *> >
#define verticesMap  std::tr1::unordered_map<ll, vector<VertexPrototype *> >
#define longEdgesMap  std::tr1::unordered_map<int, Edge*>

#define otherDirection(direction) (direction == LEFT ? RIGHT : LEFT)
#define RIGHT 1
#define LEFT -1

#define IN_EDGE 0
#define OUT_EDGE 1

//LOGGER("paireddebruijn.common");

#define MAX_VERT_NUMBER 50000
#define MAX_DEGREE 50
#define suffix "_const_d"


using namespace std;
//const string parsed_reads = "data/reads_const_d.txt";
//const string parsed_reads = "data/filtered_reads";
/*
const string parsed_k_l_mers = "data/klmers_const_d.txt";
const string parsed_k_sequence = "data/vertices_const_d.txt";
const string error_log = "data/error.log";
const string parsed_l_mers = "data/lmers_const_d.txt";
const string graph_file = "data/graph_const_d.dot";
const string graph2 = "data/graph2_const_d.dot";
const string threaded_graph = "data/threaded_graph_const_d.dot";
const string auxilary_lmer = "AAAAAAAAAAAAAAAAAAAAAAAAAAAAAAA";
*/
//const string parsed_reads = string("data/reads") + suffix + ".txt";


/*const string parsed_reads = "data/filtered_reads";
const string parsed_k_l_mers = string("data/klmers") + suffix  + ".txt";
const string parsed_k_sequence = string("data/vertices") + suffix  + ".txt";
const string error_log = "data/error.log";
const string parsed_l_mers = string("data/lmers")  + suffix  + ".txt";
const string graph_file = string("data/grapht")  + suffix  + ".dot";
const string graph2 = string("data/graph2") + suffix  + ".dot";
const string threaded_graph = string("data/threaded_graph") +  + ".dot";
*/
const string auxilary_lmer = "AAAAAAAAAAAAAAAAAAAAAAAAAAAAAAA";

const string ini_file = "data/paireddebruijn/paired.ini";
extern string distance_type;
extern string parsed_reads;
extern string parsed_k_l_mers;
extern string parsed_l_mers;
extern string parsed_l_k_mers;
extern string parsed_k_mers;

extern string parsed_k_sequence;
extern string error_log;
extern string graph_file;
extern string graph2;
extern string threaded_graph;
extern string folder;

extern int k;
extern int l;
extern int readLength;
const int maxSeqLength = 200;
extern int insertLength;
extern int minIntersect;
extern int inClusterMaxShift;
extern int useKmersVertices;
extern int useRevertedPairs;


extern int fictiveSecondReads;
extern int needPairs;
extern int needLmers;
extern int needRevertedPairs;
extern int needSequences;
extern int needGraph;
extern int useExpandDefinite;
extern int useExtractDefinite;
extern int useTraceReads;
extern int useProcessLower;


void initConstants(string ini_file);
ll pushNucleotide(ll kMer, int length, int direction, int nucl);
ll popNucleotide(ll kMer, int length, int direction);

using namespace __gnu_cxx;

namespace __gnu_cxx

{

	template<> struct hash< std::string > {

		size_t operator()( const std::string& x ) const {

         return hash< const char* >()( x.c_str() );

		}

	};

	template<> struct hash<long long > {

		size_t operator()( const ll& x ) const {

         return (x >> 32L) ^ hash< int >()( x & 0xFFFFFFFF );

		}

	};

}


#endif /*COMMON_HPP_*/<|MERGE_RESOLUTION|>--- conflicted
+++ resolved
@@ -18,13 +18,8 @@
 #include "logging.hpp"
 
 #define forn(i, n) for(size_t i = 0; i < (size_t) n; i++)
-<<<<<<< HEAD
-//#define ll long long
-#define ll long long
-=======
 #define ll long long
 //#define ll int
->>>>>>> 5ba0b572
 #define pb push_back
 #define mp make_pair
 #define fi first
