--- conflicted
+++ resolved
@@ -30,36 +30,25 @@
 
 
 using namespace std;
-<<<<<<< HEAD
 const string parsed_reads = "data/reads_const_d.txt";
 //const string parsed_reads = "data/filtered_reads";
-=======
-/*const string parsed_reads = "data/reads_var_d.txt";
-//const string parsed_reads = "data/filtered_reads";
-
-//const string parsed_reads = "data/reads_const_d.txt";
-const string parsed_reads = "data/filtered_reads";
->>>>>>> 4115393b
+/*
 const string parsed_k_l_mers = "data/klmers_const_d.txt";
 const string parsed_k_sequence = "data/vertices_const_d.txt";
 const string error_log = "data/error.log";
 const string parsed_l_mers = "data/lmers_const_d.txt";
-<<<<<<< HEAD
 const string graph_file = "data/graph_const_d.dot";
-=======
-const string graph = "data/graph_const_d.dot";
 const string graph2 = "data/graph2_const_d.dot";
->>>>>>> 4115393b
 const string threaded_graph = "data/threaded_graph_const_d.dot";
 const string auxilary_lmer = "AAAAAAAAAAAAAAAAAAAAAAAAAAAAAAA";
 */
 //const string parsed_reads = string("data/reads") + suffix + ".txt";
-const string parsed_reads = "data/filtered_reads";
+//const string parsed_reads = "data/filtered_reads";
 const string parsed_k_l_mers = string("data/klmers") + suffix  + ".txt";
 const string parsed_k_sequence = string("data/vertices") + suffix  + ".txt";
 const string error_log = "data/error.log";
 const string parsed_l_mers = string("data/lmers")  + suffix  + ".txt";
-const string graph = string("data/grapht")  + suffix  + ".dot";
+const string graph_file = string("data/grapht")  + suffix  + ".dot";
 const string graph2 = string("data/graph2") + suffix  + ".dot";
 const string threaded_graph = string("data/threaded_graph") +  + ".dot";
 const string auxilary_lmer = "AAAAAAAAAAAAAAAAAAAAAAAAAAAAAAA";
