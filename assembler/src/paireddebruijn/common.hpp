#ifndef COMMON_HPP_
#define COMMON_HPP_

#include <math.h>
#include <cstdio>
#include <iostream>
#include <vector>
#include <map>
#include <ext/hash_map>
#include <algorithm>
#include <string>
#include <set>
#include "logging.hpp"

#define forn(i, n) for(int i = 0; i < (int) n; i++)
#define ll long long
#define pb push_back
#define mp make_pair
#define fi first
#define se second
#define edgesMap  map<ll, vector<VertexPrototype *> >
#define verticesMap  map<ll, vector<VertexPrototype *> >
#define longEdgesMap  map<int, Edge*>

LOGGER("paireddebruijn.common");

#define MAX_VERT_NUMBER 100000
#define MAX_DEGREE 30

using namespace std;
<<<<<<< HEAD
//const string parsed_reads = "data/reads_const_d.txt";
const string parsed_reads = "data/filtered_reads";
const string parsed_k_l_mers = "data/klmers_const_d.txt";
const string parsed_k_sequence = "data/vertices_const_d.txt";
const string error_log = "data/error.log";
const string parsed_l_mers = "data/lmers_const_d.txt";
const string graph = "data/graph.dot";
=======
const string parsed_reads = "data/reads_var_d.txt";
//const string parsed_reads = "data/filtered_reads";
const string parsed_k_l_mers = "data/klmers_const_d.txt";
const string parsed_k_sequence = "data/vertices_const_d.txt";
const string error_log = "data/error.log";
const string parsed_l_mers = "data/lmers_var_d2.txt";
const string graph = "data/graph_const_d.dot";
const string threaded_graph = "data/threaded_graph_const_d.dot";
>>>>>>> de8a7591
const string auxilary_lmer = "AAAAAAAAAAAAAAAAAAAAAAAAAAAAAAA";

const int k = 25;
const int l = 31;
const int readLength = 100;
const int maxSeqLength = 200;
#endif /*COMMON_HPP_*/
string decompress(ll a, int l);<|MERGE_RESOLUTION|>--- conflicted
+++ resolved
@@ -28,27 +28,17 @@
 #define MAX_DEGREE 30
 
 using namespace std;
-<<<<<<< HEAD
 //const string parsed_reads = "data/reads_const_d.txt";
 const string parsed_reads = "data/filtered_reads";
 const string parsed_k_l_mers = "data/klmers_const_d.txt";
 const string parsed_k_sequence = "data/vertices_const_d.txt";
 const string error_log = "data/error.log";
 const string parsed_l_mers = "data/lmers_const_d.txt";
-const string graph = "data/graph.dot";
-=======
-const string parsed_reads = "data/reads_var_d.txt";
-//const string parsed_reads = "data/filtered_reads";
-const string parsed_k_l_mers = "data/klmers_const_d.txt";
-const string parsed_k_sequence = "data/vertices_const_d.txt";
-const string error_log = "data/error.log";
-const string parsed_l_mers = "data/lmers_var_d2.txt";
 const string graph = "data/graph_const_d.dot";
 const string threaded_graph = "data/threaded_graph_const_d.dot";
->>>>>>> de8a7591
 const string auxilary_lmer = "AAAAAAAAAAAAAAAAAAAAAAAAAAAAAAA";
 
-const int k = 25;
+const int k = 31;
 const int l = 31;
 const int readLength = 100;
 const int maxSeqLength = 200;
