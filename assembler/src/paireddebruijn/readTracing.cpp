#include "common.hpp"
#include "pairedGraph.hpp"
#include "graphio.hpp"

using namespace paired_assembler;

void expandDefinite(longEdgesMap &longEdges, PairedGraph &graph,
		int &VertexCount) {
	longEdgesMap::iterator it;
	int expandEdgeIndex;
	cerr << "expandDefiniteStart" << endl;
	forn(i,VertexCount) {
		if ((graph.outD[i] == 1) && (graph.inD[i] > 0)) {
			cerr << i << endl;
			expandEdgeIndex = edgeRealId(graph.outputEdges[i][0], longEdges);
			int DestVertex = longEdges[expandEdgeIndex]->ToVertex;
			int a = 0;
			while ((edgeRealId(graph.inputEdges[DestVertex][a], longEdges)
					!= expandEdgeIndex))
				a++;
			assert(a<graph.inD[DestVertex]);
			while (a < graph.inD[DestVertex] - 1) {
				graph.inputEdges[DestVertex][a]
						= graph.inputEdges[DestVertex][a + 1];
				a++;
			}
			graph.inD[DestVertex]--;
			forn(j,graph.inD[i]) {
				longEdges[graph.inputEdges[i][j]]->ExpandRight(
						*(longEdges[expandEdgeIndex]));
				graph.inputEdges[DestVertex][graph.inD[DestVertex]]
						= graph.inputEdges[i][j];
				graph.inD[DestVertex]++;
			}
			it = longEdges.find(expandEdgeIndex);
			longEdges.erase(it);
			graph.outD[i] = 0;
			graph.inD[i] = 0;
		}
	}

	forn(i,VertexCount) {
		if ((graph.inD[i] == 1) && (graph.outD[i] > 0)) {
			cerr << i << endl;
			expandEdgeIndex = edgeRealId(graph.inputEdges[i][0], longEdges);
			int SourceVertex = longEdges[expandEdgeIndex]->FromVertex;
			int a = 0;
			while (edgeRealId(graph.outputEdges[SourceVertex][a], longEdges)
					!= expandEdgeIndex)
				a++;
			assert(a<graph.outD[SourceVertex]);
			while (a < graph.outD[SourceVertex] - 1) {
				graph.outputEdges[SourceVertex][a]
						= graph.outputEdges[SourceVertex][a + 1];
				a++;
			}
			graph.outD[SourceVertex]--;
			forn(j,graph.outD[i]) {
				longEdges[graph.outputEdges[i][j]]->ExpandLeft(
						*(longEdges[expandEdgeIndex]));
				graph.outputEdges[SourceVertex][graph.outD[SourceVertex]]
						= graph.outputEdges[i][j];
				graph.outD[SourceVertex]++;
			}
			it = longEdges.find(expandEdgeIndex);
			longEdges.erase(it);
			graph.outD[i] = 0;
			graph.inD[i] = 0;
		}
	}
}

void traceReads(verticesMap &verts, longEdgesMap &longEdges,
		PairedGraph &graph, int &VertexCount, int &EdgeId) {

	map<int, vector<pair<int, int>>> EdgePairs;
	freopen(parsed_reads.c_str(), "r", stdin);
	char *upperNuclRead = new char[readLength + 2];
	char *lowerNuclRead = new char[readLength + 2];
	char *upperRead = new char[readLength + 2];
	char *lowerRead = new char[readLength + 2];
	ll count=0;
	ll upperMask = (((ll) 1) << (2 * (k - 1))) - 1;
	ll lowerMask = (((ll) 1) << (2 * (l - 1))) - 1;
	//	FILE* fout = fopen("data/filtered_reads","w");
	while (nextReadPair(upperNuclRead, lowerNuclRead)) {
		if (!(count & (1024*128 - 1)))
		cerr<<"read number "<<count<<" processed"<<endl;
		count++;
		codeRead(upperNuclRead, upperRead);
		codeRead(lowerNuclRead, lowerRead);
		Sequence* upRead = new Sequence(upperNuclRead);
		Sequence* loRead = new Sequence(lowerNuclRead);
		int shift = (l - k) / 2;
		ll upper = extractMer(upperRead, shift+1, k-1);
		for (int j = 0; j + l < readLength; j++) {
			verticesMap::iterator vertIter = verts.find(upper);
			if (vertIter!=verts.end()) {
				//	cerr<<"kmer found for j="<<j<<endl;
				for (vector<VertexPrototype *>::iterator it = vertIter->second.begin(); it
						!= vertIter->second.end(); ++it) {
					if ((*it)->lower->similar(loRead->Subseq(1+j, l+j),l-1)) {
						//				cerr<<"vertex found for lower "<<(*it)->lower->str()<<endl;
						//						fprintf(fout,"%s %s\n",upperNuclRead,lowerNuclRead);
						int VertId = (*it)->VertexId;
						if ((graph.inD[VertId]!=0)&&(graph.outD[VertId]!=0)) {
							int tmpIn = -1;
							forn(i,graph.inD[VertId]) {
								int CurEdge=graph.inputEdges[VertId][i];
								int subsizeup = longEdges[CurEdge]->upper->size();
								int subsizelo = longEdges[CurEdge]->lower->size();
								if (subsizeup>j+k+shift) subsizeup = j+k+shift;
								if (subsizelo>j+l) subsizelo = j+l;
								//cerr<<"CheckUp "<<longEdges[CurEdge]->upper->str()<<" VS "<<upRead->Subseq(0,j+k+shift).str()<<" with "<<subsizeup<<endl;
								//cerr<<"CheckLo "<<longEdges[CurEdge]->lower->str()<<" VS "<<loRead->Subseq(0,j+l).str()<<" with "<<subsizelo<<endl;
								if ((longEdges[CurEdge]->upper->similar(upRead->Subseq(0,j+k+shift),subsizeup,RIGHT))&&
										(longEdges[CurEdge]->lower->similar(loRead->Subseq(0,j+l),subsizelo,RIGHT))) {
									if (tmpIn ==-1) {
										tmpIn = CurEdge;
									}
									else {
										tmpIn = -1;
										break;
									}
								}
							}
							if (tmpIn == -1) break;
							int tmpOut = -1;

							forn(i,graph.outD[VertId]) {
								int CurEdge=graph.outputEdges[VertId][i];
								int subsizeup = longEdges[CurEdge]->upper->size();
								int subsizelo = longEdges[CurEdge]->lower->size();
								if (subsizeup>readLength-j-1-shift) subsizeup = readLength-j-1-shift;
								if (subsizelo>readLength-j-l) subsizelo = readLength-j-l;
								if ((longEdges[CurEdge]->upper->similar(upRead->Subseq(j+shift+1,readLength),subsizeup,LEFT))&&
										(longEdges[CurEdge]->lower->similar(loRead->Subseq(j+1,readLength),subsizelo,LEFT))) {
									if (tmpOut ==-1) {
										tmpOut = CurEdge;
									}
									else {
										tmpOut = -1;
										break;
									}
								}
							}
							if (tmpOut != -1) {
								map<int, vector<pair<int,int>>>::iterator epIter = EdgePairs.find(VertId);
								if (epIter == EdgePairs.end()) {
									vector<pair<int,int>> pairVect;
									pairVect.pb(make_pair(tmpIn,tmpOut));
									EdgePairs.insert(mp(VertId,pairVect));
									cerr<<"vert "<<VertId<<" "<<tmpIn<<" "<<tmpOut<<endl;
								}
								else
								{
									if (find(epIter->second.begin(),epIter->second.end(),make_pair(tmpIn,tmpOut)) == epIter->second.end()) {
										epIter->second.pb(make_pair(tmpIn,tmpOut));
									}
								}
							}
						}
						break;
					}
				}
			}

			upper <<= 2;
			upper += upperRead[j + l - shift];
			upper &= upperMask;

		}
		delete upRead;
		delete loRead;
	}
	//	fclose(fout);
	forn(curVertId,VertexCount) {
		if ((graph.inD[curVertId]!=0)&&(graph.outD[curVertId]!=0)) {
			cerr<<"Vertex "<<curVertId<<" connect edges:"<< endl;
			forn(i,(EdgePairs[curVertId]).size()) {
				cerr<<(EdgePairs[curVertId])[i].first<<" ("<<longEdges[(EdgePairs[curVertId])[i].first]->FromVertex<<", "<<longEdges[(EdgePairs[curVertId])[i].first]->ToVertex<<")   ";
				cerr<<(EdgePairs[curVertId])[i].second<<" ("<<longEdges[(EdgePairs[curVertId])[i].second]->FromVertex<<", "<<longEdges[(EdgePairs[curVertId])[i].second]->ToVertex<<")"<<endl;
			}
		}
	}

	//resolving simple case InD=OutD and all edge is unique
	//included in next step :)
	/*	forn(curVertId,VertexCount) {
	 if ((graph.inD[curVertId]!=0)&&(graph.outD[curVertId]!=0))
	 if ((graph.inD[curVertId]==EdgePairs[curVertId].size())&&(graph.outD[curVertId]==EdgePairs[curVertId].size()))
	 {
	 cerr<<"Process vertex "<<curVertId<<" IN "<<graph.inD[curVertId]<<" OUT "<<graph.outD[curVertId]<<" unique ways "<<EdgePairs[curVertId].size()<<endl;
	 bool allPairUnique = true;
	 forn(i,(EdgePairs[curVertId]).size()) {
	 int CurIn = (EdgePairs[curVertId])[i].first;
	 int CurOut = (EdgePairs[curVertId])[i].second;
	 forn(j,(EdgePairs[curVertId]).size()) {
	 if ((EdgePairs[curVertId])[j].first==CurIn)
	 if ((EdgePairs[curVertId])[j].second!=CurOut) allPairUnique = false;
	 if ((EdgePairs[curVertId])[j].second==CurOut)
	 if ((EdgePairs[curVertId])[j].first!=CurIn) allPairUnique = false;
	 }
	 }
	 forn(i,(EdgePairs[curVertId]).size()) {
	 if (allPairUnique) {
	 int CurIn = edgeRealId((EdgePairs[curVertId])[i].first, longEdges);
	 int CurOut = edgeRealId((EdgePairs[curVertId])[i].second, longEdges);
	 cerr<<"New inclusion "<<CurIn<<"("<<longEdges[CurIn]->FromVertex<<","<<longEdges[CurIn]->ToVertex<<") <- "<<CurOut<<"("<<longEdges[CurOut]->FromVertex<<","<<longEdges[CurOut]->ToVertex<<")"<<endl;
	 longEdges[CurIn]->ExpandRight(*longEdges[CurOut]);
	 longEdges[CurOut] = longEdges[CurIn];
	 cerr<<"New edges "<<CurIn<<"("<<longEdges[CurIn]->FromVertex<<","<<longEdges[CurIn]->ToVertex<<") <- "<<CurOut<<"("<<longEdges[CurOut]->FromVertex<<","<<longEdges[CurOut]->ToVertex<<")"<<endl;
	 graph.inD[curVertId]--;
	 graph.outD[curVertId]--;
	 }
	 }
	 }
	 }

	 freopen("data/graph_after_obvious.dot", "w", stdout);
	 outputLongEdges(longEdges);
	 */
	//resolve multi case;
	int FakeVertexCount = VertexCount;
	int FakeVertexStart = VertexCount;
	map<int, int> FakeVertexToReal;
	forn(curVertId,VertexCount) {
		if ((graph.inD[curVertId]!=0)&&(graph.outD[curVertId]!=0)) {
			if ((graph.inD[curVertId]<=EdgePairs[curVertId].size())&&(graph.outD[curVertId]<=EdgePairs[curVertId].size())) {
				bool allIns = false;
				bool allOuts = false;
				forn(i,graph.inD[curVertId]) {
					allIns = false;
					forn (j,EdgePairs[curVertId].size()) {
						if ((EdgePairs[curVertId])[j].first ==graph.inputEdges[curVertId][i]) {
							allIns = true;
							break;
						}
					}
					if (!allIns) break;
				}
				forn(i,graph.outD[curVertId]) {
					allOuts = false;
					forn (j,EdgePairs[curVertId].size()) {
						if ((EdgePairs[curVertId])[j].second ==graph.outputEdges[curVertId][i]) {
							allOuts = true;
							break;
						}
					}
					if (!allOuts) break;
				}
				if (allIns&&allOuts) {
					int tmpCurOut = edgeRealId(graph.outputEdges[curVertId][0],longEdges);
					string tmpLoSeq = longEdges[tmpCurOut]->upper->Subseq(0,k-1).str();
					string tmpUpSeq = longEdges[tmpCurOut]->upper->Subseq(0,l-1).str();

					//create FakeVerices and Fake edges;
					//create fake Vertices for in edges;
					int tmpFictStartIn = FakeVertexCount;
					forn(i,graph.inD[curVertId]) {
						int CurIn = edgeRealId(graph.inputEdges[curVertId][i],longEdges);
						graph.inputEdges[curVertId][i] = CurIn;
						FakeVertexToReal.insert(make_pair(FakeVertexCount,curVertId));
						longEdges[CurIn]->ToVertex = FakeVertexCount;
						graph.inD[FakeVertexCount]=1;
						graph.outD[FakeVertexCount]=0;
						graph.inputEdges[FakeVertexCount][0]=CurIn;
						FakeVertexCount++;
					}
					//create fake Vertices for out edges;
					int tmpFictStartOut = FakeVertexCount;
					forn(i,graph.outD[curVertId]) {
						int CurOut = edgeRealId(graph.outputEdges[curVertId][i],longEdges);
						graph.outputEdges[curVertId][i] = CurOut;
						FakeVertexToReal.insert(make_pair(FakeVertexCount,curVertId));
						longEdges[CurOut]->FromVertex = FakeVertexCount;
						graph.inD[FakeVertexCount]=0;
						graph.outD[FakeVertexCount]=1;
						graph.outputEdges[FakeVertexCount][0]=CurOut;
						FakeVertexCount++;
					}
					//create fake edges

					forn (tmpEdgePair,EdgePairs[curVertId].size()) {
						int tmpFrom = 0;
						int tmpTo = 0;
						while (edgeRealId(graph.inputEdges[curVertId][tmpFrom], longEdges)!=edgeRealId((EdgePairs[curVertId])[tmpEdgePair].first,longEdges)) {
							tmpFrom++;
							assert(tmpFrom<graph.inD[curVertId]);
						}
						while (edgeRealId(graph.outputEdges[curVertId][tmpTo],longEdges)!=edgeRealId((EdgePairs[curVertId])[tmpEdgePair].second, longEdges)) {
							tmpTo++;
							assert(tmpTo<graph.outD[curVertId]);
						}
						Sequence *UpSeq = new Sequence(tmpLoSeq);
						Sequence *LoSeq = new Sequence(tmpUpSeq);

						Edge *tmpEdge = new Edge(UpSeq, LoSeq, tmpFictStartIn + tmpFrom, tmpFictStartOut + tmpTo,0, EdgeId);
						longEdges.insert(make_pair(EdgeId,tmpEdge));
						graph.outputEdges[tmpFictStartIn + tmpFrom][graph.outD[tmpFictStartIn + tmpFrom]] = EdgeId;
						graph.outD[tmpFictStartIn + tmpFrom]++;
						graph.inputEdges[tmpFictStartOut + tmpTo][graph.inD[tmpFictStartOut + tmpTo]] = EdgeId;
						graph.inD[tmpFictStartOut + tmpTo]++;
						EdgeId++;
					}

					graph.inD[curVertId]=0;
					graph.outD[curVertId]=0;
				}

			}
		}
	}

	VertexCount = FakeVertexCount;
	expandDefinite(longEdges, graph, VertexCount);
	for(longEdgesMap::iterator it= longEdges.begin(); it !=longEdges.end(); ++it) {
		if (it->second->FromVertex>=FakeVertexStart) it->second->FromVertex = FakeVertexToReal[it->second->FromVertex];
		if (it->second->ToVertex>=FakeVertexStart) it->second->ToVertex = FakeVertexToReal[it->second->ToVertex];
	}
	VertexCount = FakeVertexStart;
	freopen("data/graph_after_fake.dot", "w", stdout);
	outputLongEdges(longEdges);

}
<<<<<<< HEAD
=======

bool isPath(Edge &e1, Edge &e2) {
	if (e1.ToVertex != e2.FromVertex)
		return false;
	int sts = readLength + insertLength;
	if (e1.upper->size() + e2.upper->size() >= sts)
		return true;
	int left1 = max(0, e1.length - sts);
	int right1 = min(e1.upper->size(), e1.upper->size() - sts + e2.length);
	int left2 = left1 + sts - e1.length;
	int right2 = right1 + sts - e1.length;
	return e1.lower->Subseq(left1, right1) == e2.upper->Subseq(left2, right2);
}
>>>>>>> cd971cc5
<|MERGE_RESOLUTION|>--- conflicted
+++ resolved
@@ -322,20 +322,4 @@
 	freopen("data/graph_after_fake.dot", "w", stdout);
 	outputLongEdges(longEdges);
 
-}
-<<<<<<< HEAD
-=======
-
-bool isPath(Edge &e1, Edge &e2) {
-	if (e1.ToVertex != e2.FromVertex)
-		return false;
-	int sts = readLength + insertLength;
-	if (e1.upper->size() + e2.upper->size() >= sts)
-		return true;
-	int left1 = max(0, e1.length - sts);
-	int right1 = min(e1.upper->size(), e1.upper->size() - sts + e2.length);
-	int left2 = left1 + sts - e1.length;
-	int right2 = right1 + sts - e1.length;
-	return e1.lower->Subseq(left1, right1) == e2.upper->Subseq(left2, right2);
-}
->>>>>>> cd971cc5
+}