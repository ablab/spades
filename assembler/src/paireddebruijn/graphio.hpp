#ifndef IOPROCEDURES_HPP_
#define IOPROCEDURES_HPP_
#include "common.hpp"
#include "pairedGraph.hpp"
using namespace paired_assembler;

void outputLongEdges(longEdgesMap &longEdges);
void outputLongEdges(longEdgesMap &longEdges, string fileName);
void outputLongEdges(longEdgesMap &longEdges, PairedGraph &graph);
void outputLongEdges(longEdgesMap &longEdges, PairedGraph &graph, string fileName);
void outputLongEdgesThroughGenome(PairedGraph &graph);
void outputLongEdgesThroughGenome(PairedGraph &graph, string fileName);

void codeRead(char *read, char *code);

<<<<<<< HEAD
inline bool nextReadPair(FILE* f, char * &read1, char * &read2) {
	return (fscanf(f, "%s %s", read1, read2) == 2);
=======
inline bool nextReadPair( char * &read1, char * &read2) {
	if (!fictiveSecondReads) return (scanf( "%s %s", read1, read2) == 2);
	else {
		if (scanf( "%s %s", read1, read2) == 2){
			forn(i,strlen(read2)) read2[i]='A';
			return true;
		}
		return false;
	}
>>>>>>> 09009c1e
}

Sequence readGenome(istream &is);

Sequence readGenomeFromFile(const string &fileName);


ll extractMer(char *read, int shift, int length);

string decompress(ll a, int l);

class DataPrinter {
	FILE *f_;
public:
	DataPrinter(char *fileName);
	void output(int a);
	void output(long long a);
	void output(Edge *edge);
	void output(Sequence *sequence);
	void output(VertexPrototype *v);
	void outputLongEdgesMap(longEdgesMap &map);
	void outputIntArray(int *array, int length);
	void outputIntArray(int *array, int length, int width);
	template<typename keyType, typename valueType>
	void output(map<keyType, valueType> m);
	template<typename valueType>
	void output(vector<valueType> v);
	void close();
};

class DataReader {
	FILE *f_;
public:
	DataReader(char *fileName);
	void read(int &a);
	void read(long long &a);
	void read(Edge * &edge);
	void read(Sequence * &sequence);
	void read(VertexPrototype * &v);
	void readLongEdgesMap(longEdgesMap &map);
	void readIntArray(int *array, int length);
	void readIntArray(int *array, int length, int width);
	template<typename keyType, typename valueType>
	void read(map<keyType, valueType> &m);
	template<typename valueType>
	void read(vector<valueType> &v);
	void close();
};

template<typename keyType, typename valueType>
void DataPrinter::output(map<keyType, valueType> m) {
	output((int)m.size());
	for(typename map<keyType, valueType>::iterator it = m.begin(); it != m.end(); ++it) {
		output(it->first);
		output(it->second);
	}
	fprintf(f_, "\n");
}

template<typename keyType, typename valueType>
void DataReader::read(map<keyType, valueType> &m) {
	m.clear();
	int size;
	read(size);
	keyType key;
	valueType value;
	for(int i = 0; i < size; i++) {
		read(key);
		read(value);
		m[key] = value;
	}
	fscanf(f_, "\n");
}

template<typename valueType>
void DataPrinter::output(vector<valueType> v) {
	output((int)v.size());
	for(typename vector<valueType>::iterator it = v.begin(); it != v.end(); ++it) {
		output(*it);
	}
	fprintf(f_, "\n");
}

template<typename valueType>
void DataReader::read(vector<valueType> &v) {
	v.clear();
	int size;
	read(size);
	v.reserve(size);
	valueType value;
	for(int i = 0; i < size; i++) {
		read(value);
		v.push_back(value);
	}
	fscanf(f_, "\n");
}

void save(char *fileName, PairedGraph &g, longEdgesMap &longEdges,
		int &VertexCount, int EdgeId);

void load(char *fileName, PairedGraph &g, longEdgesMap &longEdges,
		int &VertexCount, int EdgeId);

void save(char *fileName, PairedGraph &g);
void load(char *fileName, PairedGraph &g);


#endif /* IOPROCEDURES_HPP_ */<|MERGE_RESOLUTION|>--- conflicted
+++ resolved
@@ -13,20 +13,16 @@
 
 void codeRead(char *read, char *code);
 
-<<<<<<< HEAD
+
 inline bool nextReadPair(FILE* f, char * &read1, char * &read2) {
-	return (fscanf(f, "%s %s", read1, read2) == 2);
-=======
-inline bool nextReadPair( char * &read1, char * &read2) {
-	if (!fictiveSecondReads) return (scanf( "%s %s", read1, read2) == 2);
+	if (!fictiveSecondReads) return (fscanf(f, "%s %s", read1, read2) == 2);
 	else {
-		if (scanf( "%s %s", read1, read2) == 2){
+		if (fscanf(f, "%s %s", read1, read2) == 2){
 			forn(i,strlen(read2)) read2[i]='A';
 			return true;
 		}
 		return false;
 	}
->>>>>>> 09009c1e
 }
 
 Sequence readGenome(istream &is);
