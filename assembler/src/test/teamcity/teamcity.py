#!/usr/bin/python

############################################################################
# Copyright (c) 2015 Saint Petersburg State University
# Copyright (c) 2011-2014 Saint Petersburg Academic University
# All Rights Reserved
# See file LICENSE for details.
############################################################################

#script for testing SPAdes
#provide a path to .info file


import sys
import os
import shutil
import getopt
import re
import datetime
import argparse
import subprocess
from traceback import print_exc

sys.path.append('./src/spades_pipeline/')
import process_cfg

#Log class, use it, not print
class Log:

    text = ""

    def log(self, s):
<<<<<<< HEAD
        self.text += s + "\n"
=======
        self.text += s + "\n"    
        print(s)
>>>>>>> 7ffd7aad

    def warn(self, s):
        msg = "WARNING: " + s 
        self.text += msg + "\n" 
        sys.stdout.write(msg)
        sys.stdout.flush()

    def err(self, s):
        msg = "ERROR: " + s + "\n"
        self.text += msg
        sys.stdout.write(msg)
        sys.stdout.flush()

    def print_log(self):
        print(self.text)

    def get_log(self):
        return self.text


log = Log()


### Quality assessment ###

# Element of quality assessment map
class MetricEnty:
    config_name = ''
    quast_name = ''
    should_be_higher_than_theshold = True
    simple_parsing = True
    value = 0.0

    def __init__(self, cfg_name, name, higher, simple_parse = True):
        self.config_name = cfg_name
        self.quast_name = name
        self.should_be_higher_than_theshold = higher
        self.simple_parsing = simple_parse

    def parse(self, s):
        if self.simple_parsing:
            #E.g. simple number or xxx + yyy part like genes
            return float(s.split()[0])
        else:
            #E.g. reads aligned 100 (100%)
            p = re.search('\((.+)%\)', s).group(1)
            return float(p)
            

# Construct limit map for given metrics ---  list of triplets (congig_name, report_name, should_be_higher_that_threshold)
def construct_limit_map(dataset_info, prefix, metric_list):
    limit_map = {}
    params = map(lambda x: MetricEnty(prefix + x[0], x[1], x[2]), metric_list)

    if prefix + 'assess' in dataset_info.__dict__ and dataset_info.__dict__[prefix + 'assess']:
        log.log("Assessing quality results...")
        for p in params:
            if p.config_name in dataset_info.__dict__:
                if not p.quast_name in limit_map.keys():
                    limit_map[p.quast_name] = []
                new_entry = p
                new_entry.value = float(dataset_info.__dict__[p.config_name])
                limit_map[p.quast_name].append(new_entry)

    return limit_map


# Compare map of metrics with the thesholds
def assess_map(result_map, limit_map):
    res = 0

    for metric in sorted(result_map.keys()):
        if metric in limit_map and len(limit_map[metric]) > 0:
            for entry in limit_map[metric]:
                #that metric shouold be higher than threshold (e.g. N50)
                if entry.should_be_higher_than_theshold:
                    if result_map[metric] < entry.value:
                        log.err(metric + " = " + str(result_map[metric]) + " is less than expected: " + str(entry.value))
                        res = -1
                    else:
                        log.log(metric + " = " + str(result_map[metric]) + " >= " + str(entry.value) + " (OK)")
                #that metric shouold be less than threshold (e.g. misassemblies)
                else:
                    if result_map[metric] > entry.value:
                        log.err(metric + " = " + str(result_map[metric]) + " is higher than expected: " + str(entry.value))
                        res = -1
                    else:
                        log.log(metric + " = " + str(result_map[metric]) + " <= " + str(entry.value) + " (OK)")
        else:
            log.log(metric + " = " + str(result_map[metric]))

    return res


<<<<<<< HEAD
    return res, log_str


def assess_reads(report, limit_map):
=======
# Assess report
def assess_report(report, limit_map, name = ""):
>>>>>>> 7ffd7aad
    f = open(report, 'r')
    columns = map(lambda s: s.strip(), f.readline().split('\t'))
    values = map(lambda s: s.strip(), f.readline().split('\t'))
    f.close()

    result_map = {}
    for metric in limit_map.keys():
        if metric in columns:
            result_map[metric] = limit_map[metric][0].parse(values[columns.index(metric)])

    log.log("Assessing " + name)
    return assess_map(result_map, limit_map)


### Reads quality assessment ###

# Construct limit map for reads quality metrics
def construct_reads_limit_map(dataset_info, prefix):
    return construct_limit_map(dataset_info, prefix, [('min_genome_mapped', "Genome mapped (%)", True) , 
                                                      ('min_aligned', " Uniquely aligned reads", True)])


# Run reads quality util
def run_reads_assessment(dataset_info, working_dir, output_dir):
    corrected_reads_dataset = os.path.join(output_dir, "corrected/corrected.yaml")
    exit_code = 0

    if not os.path.exists(corrected_reads_dataset):
        log.warn("Corrected reads were not detected in " + corrected_reads_dataset)
        exit_code = 5
    else:
        rq_params = []
        i = 0
        # Setting params
        while i < len(dataset_info.reads_quality_params):
            option = dataset_info.reads_quality_params[i]
            rq_params.append(str(option))
            if i < len(dataset_info.reads_quality_params) - 1 and option == '-r':
                rq_params.append(os.path.join(dataset_info.dataset_path, str(dataset_info.reads_quality_params[i + 1])))
                i += 1
            i += 1

        rq_output_dir = os.path.join(output_dir, "RQ_RESULTS")
        rq_cmd = os.path.join(working_dir, "src/tools/reads_utils/reads_quality.py") + " " + " ".join(rq_params) + " -o " + rq_output_dir + " " + corrected_reads_dataset
        ecode = os.system(rq_cmd)
        if ecode != 0:
            log.warn("Reads quality tool finished abnormally with exit code " + str(ecode))
            exit_code = 6
        else:
            # Assessing reads quality report
            limit_map = construct_reads_limit_map(dataset_info, "")
            if assess_report(os.path.join(rq_output_dir, "report.horizontal.tsv"), limit_map) != 0:
                exit_code = 7

    return exit_code


### QUAST ###

# Run QUAST for a set of contigs
def run_quast(dataset_info, contigs, quast_output_dir):
    if not reduce(lambda x, y: os.path.exists(y) and x, contigs, True):
        log.warn("No contigs were found in " + output_dir)
        return 8
    else:
        cmd = "quast.py"
        if 'meta' in dataset_info.__dict__ and dataset_info.meta:
            cmd = "metaquast.py"
        #Preparing params
        quast_params = []
        if dataset_info.quast_params:
            i = 0
            while i < len(dataset_info.quast_params):
                option = dataset_info.quast_params[i]
                quast_params.append(str(option))
                if i < len(dataset_info.quast_params) - 1 and option in ['-R', '-G', '-O']:
                    quast_params.append(os.path.join(dataset_info.dataset_path, str(dataset_info.quast_params[i + 1])))
                    i += 1
                i += 1

        log.log('Running ' + cmd + ' on ' + ','.join(contigs))
        quast_cmd = os.path.join(dataset_info.quast_dir, cmd) + " " + " ".join(quast_params)
        ecode = os.system(quast_cmd + " -o " + quast_output_dir + " " + " ".join(contigs) + " > /dev/null")
        if ecode != 0:
            log.err("QUAST finished abnormally with exit code " + str(ecode))
            return 9
    return 0


<<<<<<< HEAD
def construct_map(dataset_info, prefix):
    limit_map = {}
    params = map(lambda x: (prefix + x[0],x[1],x[2]),
                                       [('min_n50', "N50", True) ,
                                        ('max_n50', "N50", False),
                                        ('max_mis', "Misassemblies", False),
                                        ('min_mis', "Misassemblies", True),
                                        ('min_genome_mapped', "Genome mapped", True),
                                        ('min_genes', "Genes", True),
                                        ('max_indels', "Indels", False),
                                        ('max_subs', "Mismatches", False)])

    if prefix + 'assess' in dataset_info.__dict__ and dataset_info.__dict__[prefix + 'assess']:
        print("Assessing QUAST results...")
        limit_map = {"N50":[], "Misassemblies":[], "Genome mapped":[], "Genes":[], "Indels":[], "Mismatches":[]}

        for p in params:
            if p[0] in dataset_info.__dict__:
                limit_map[p[1]].append((float(dataset_info.__dict__[p[0]]), p[2]))
    return limit_map


def parse_alignment(s):
=======
# Construct limit map for QUAST metrics
def construct_quast_limit_map(dataset_info, prefix):
    return construct_limit_map(dataset_info, prefix, [('min_n50', "N50", True) , 
                                        ('max_n50', "N50", False),
                                        ('max_mis', "# misassemblies", False),
                                        ('min_mis', "# misassemblies", True),
                                        ('min_genome_mapped', "Genome fraction (%)", True),
                                        ('min_genes', "# genes", True),       
                                        ('max_indels', "# indels per 100 kbp", False), 
                                        ('max_subs', "# mismatches per 100 kbp", False)])


# Run QUAST and assess its report for a single contig file
def quast_run_and_assess(dataset_info, fn, output_dir, name, prefix, special_exit_code):
    if os.path.exists(fn):
        log.log("Processing " + fn)
        qcode = run_quast(dataset_info, [fn], output_dir)
        if qcode != 0:
            log.err("Failed to run QUAST!")
            if (prefix + 'assess') in dataset_info.__dict__ and dataset_info.__dict__[prefix + 'assess']:
                return special_exit_code
            return qcode
     
        limit_map = construct_quast_limit_map(dataset_info, prefix)
        report_path = output_dir
        if 'meta' in dataset_info.__dict__ and dataset_info.meta:
            report_path = os.path.join(report_path, "combined_reference")
        report_path = os.path.join(report_path, "transposed_report.tsv")

        if assess_report(report_path, limit_map, name) != 0:
            return special_exit_code

        return 0
    else:
        log.err("File not found " + fn)
        return 8


# Run QUAST on all contigs that need to be evaluated
def quast_analysis(contigs, dataset_info, folder):
    exit_code = 0
    for name, file_name, prefix in contigs:
        log.log("======= " + name.upper() + " SUMMARY =======")
        if prefix != "":
            prefix = prefix + "_"
        qcode = quast_run_and_assess(dataset_info, os.path.join(folder, file_name + ".fasta"),
                        os.path.join(folder, "QUAST_RESULTS_" +name.upper()), name, prefix, 10)
        if qcode != 0:
            log.err("Analysis for " + name + " did not pass, exit code " + str(qcode))
            exit_code = qcode

    return exit_code


### Compare misassemblies 

def parse_alignment(s): 
>>>>>>> 7ffd7aad
    m = s.strip()
    if not m.startswith("Real Alignment"):
        return None

    coords = m.split(':')[1]
    genome_c = coords.split('|')[0].strip().split(' ')
    genome_coords = (int(genome_c[0]), int(genome_c[1]))
    contig_c = coords.split('|')[1].strip().split(' ')
    contig_coords = (int(contig_c[0]), int(contig_c[1]))

    return (genome_coords, contig_coords)


def parse_misassembly(m1, m2):
    m1_coords = parse_alignment(m1)
    m2_coords = parse_alignment(m2)

    if not m1_coords or not m2_coords:
        return None

    pos1 = 0
    if (m1_coords[1][0] > m1_coords[1][1]):
        pos1 = m1_coords[0][0]
    else:
        pos1 = m1_coords[0][1]

    pos2 = 0
    if (m2_coords[1][0] < m2_coords[1][1]):
        pos2 = m2_coords[0][0]
    else:
        pos2 = m2_coords[0][1]

    if pos1 < pos2:
        return (pos1, pos2)
    else:
        return (pos2, pos1)


def find_mis_positions(contig_report):
    infile = open(contig_report)
    #skipping prologue
    line = infile.readline()
    while not line.startswith("Analyzing contigs..."):
        line = infile.readline()

    # main part of quast output
    prev_line = ""
    coords = {}
    currend_id = ""
    while not line.startswith("Analyzing coverage..."):
        line = infile.readline()
        if line.startswith("CONTIG:"):
            currend_id = line.split()[1].strip()
        elif (line.find("Extensive misassembly") != -1):
            line2 = infile.readline()
            if (line2.find("Real Alignment") == -1):
                line2 = infile.readline()
            mis = parse_misassembly(prev_line, line2)
            if not mis:
                log.warn("Failed to parse misassembly")
            elif mis not in coords:
                coords[mis] = [currend_id]
            else:
                coords[mis].append(currend_id)
            prev_line = line2
            continue
        prev_line = line

    infile.close()
    return coords

<<<<<<< HEAD
def quast_run_and_assess(dataset_info, fn, output_dir, name, prefix, special_exit_code):
    if os.path.exists(fn):
        print("Processing " + fn)
        qcode = run_quast(dataset_info, [fn], output_dir)
        if qcode != 0:
            print("Failed to estimate!")
            if (prefix + 'assess') in dataset_info.__dict__ and dataset_info.__dict__[prefix + 'assess']:
                return special_exit_code, new_log
            return qcode, ""

        limit_map = construct_map(dataset_info, prefix)
        report_path = output_dir
        if 'meta' in dataset_info.__dict__ and dataset_info.meta:
            report_path = os.path.join(report_path, "combined_reference")
        report_path = os.path.join(report_path, "transposed_report.tsv")

        result = assess_quast(report_path, limit_map, name)

        if result[0] != 0:
            return special_exit_code, result[1]

        return 0, result[1]
    else:
        print("File not found " + fn)
        return 8, ""

def quast_analysis(contigs, dataset_info, folder):
    exit_code = 0
    new_log = ''
    for name, file_name, prefix in contigs:
        log.log("======= " + name.upper() + " SUMMARY =======")
        if prefix != "":
            prefix = prefix + "_"
        qcode, qlog = quast_run_and_assess(dataset_info, os.path.join(folder, file_name + ".fasta"),
                        os.path.join(folder, "QUAST_RESULTS_" +name.upper()), name, prefix, 10)
        new_log += qlog
        if qcode != 0:
            print(name + " analysis exit with code " + str(qcode))
            exit_code = qcode

    return exit_code, new_log
=======
>>>>>>> 7ffd7aad

# Compare two contig reports from QUAST
def cmp_misassemblies(quast_output_dir, old_ctgs, new_ctgs):
    log.log("Comparing misassemblies in " + old_ctgs + " and " + new_ctgs)
    old_pos = find_mis_positions(os.path.join(quast_output_dir, "contigs_reports/contigs_report_" + old_ctgs + ".stdout"))
    new_pos = find_mis_positions(os.path.join(quast_output_dir, "contigs_reports/contigs_report_" + new_ctgs + ".stdout"))

    for k, v in old_pos.items():
        if k in new_pos:
            v2 = new_pos[k]
            if len(v) == len(v2):
                old_pos[k] = []
                new_pos[k] = []

    old_mis = 0
    for k, v in old_pos.items():
        old_mis += len(v)
    new_mis = 0
    for k, v in new_pos.items():
        new_mis += len(v)

    if new_mis == 0 and old_mis == 0:
        log.log("Misassemlies are all the same")
        return True
    else:
        log.log("Detected misassembly changes")
        if old_mis == 1:
            log.log(str(old_mis) + " old misassemly is gone:")
        else:
            log.log(str(old_mis) + " old misassemlies are gone:")
        for k, v in old_pos.items():
            if len(v) > 0:
                log.log("   Misassembly genomic positions " + str(k) + " found in " + str(len(v)) + " contig(s)")
                for ctg in v:
                    log.log("      " + ctg)

        if new_mis == 1:
            log.log(str(new_mis) + " new misassembly was detected:")
        else:
            log.log(str(new_mis) + " new misassemblies were detected:")
        for k, v in new_pos.items():
            if len(v) > 0:
                log.log("   Misassembly genomic positions " + str(k) + " found in " + str(len(v)) + " contig(s)")
                for ctg in v:
                    log.log("      " + ctg)
        return False

<<<<<<< HEAD
def GetContigsList(dataset_info, folder):
=======
        
# Run QUAST and compare misassemblies for given pair of contigs files
def compare_misassemblies(contigs, dataset_info, contig_storage_dir, output_dir):
    exit_code = 0
    rewrite_latest = True
    enable_comparison = True
    if 'meta' in dataset_info.__dict__ and dataset_info.meta:
        enable_comparison = False

    if enable_comparison and contig_storage_dir != '' and 'quast_params' in dataset_info.__dict__ and dataset_info.quast_params and '-R' in dataset_info.quast_params:
        for name, file_name, prefix in contigs:
            if (prefix + 'assess') in dataset_info.__dict__ and dataset_info.__dict__[prefix + 'assess']:
                fn = os.path.join(output_dir, file_name + ".fasta") 
                if not os.path.exists(fn):
                    log.error('File for comparison is no found: ' + fn)
                    exit_code = 8

                latest_ctg = os.path.join(contig_storage_dir, "latest_" + name + ".fasta")
                if os.path.exists(latest_ctg):
                    quast_output_dir = os.path.join(output_dir, "QUAST_RESULTS_CMP_" + name.upper())
                    qcode = run_quast(dataset_info, [fn, latest_ctg], quast_output_dir)

                    log.log("======= " + name.upper() + " COMPARISON =======")
                    if not cmp_misassemblies(quast_output_dir, "latest_" + name, file_name):
                        rewrite_latest = False
                else:
                    log.warn('Fiailed to find ' + latest_ctg + ', nothing to compare misassemblies with')

    return exit_code, rewrite_latest


### Support functions ###

# Load config
def load_info(dataset_path):
    if not os.path.exists(dataset_path):
        log.err(dataset_path + " can not be found")
        sys.exit(-2)

    if os.path.isdir(dataset_path):
        dataset_path = os.path.join(dataset_path, "dataset.info")

    info = process_cfg.load_config_from_file(dataset_path)
    info.__dict__["dataset_path"] = os.path.split(dataset_path)[0]
    return info


# Get contig list to be assessed for this run
def get_contigs_list(dataset_info, folder, before_rr = False):
    truspades_mode = 'truseq' in dataset_info.__dict__ and dataset_info.truseq
    dipspades_mode = 'dipspades' in dataset_info.__dict__ and dataset_info.dipspades

>>>>>>> 7ffd7aad
    contigs = [("contigs", "contigs", ""), ("scaffolds", "scaffolds", "sc")]
    if dipspades_mode:
        contigs = [("contigs", "consensus_contigs", "")]
    if truspades_mode:
        contigs = [("contigs", "truseq_long_reads", "")]
    if os.path.exists(os.path.join(folder, "first_pe_contigs.fasta")):
        contigs.append(("preliminary", "first_pe_contigs", "prelim"))
    if before_rr and not truspades_mode and not dipspades_mode:
        contigs.append(("before_rr", "before_rr", ""))
    return contigs


def parse_args():
    parser = argparse.ArgumentParser(formatter_class=argparse.RawDescriptionHelpFormatter)
    parser.add_argument('info', metavar='CONFIG_FILE', type=str,  help='teamcity.py info config')
    parser.add_argument("--run_name", "-n", help="output dir custom suffix", type=str)
    parser.add_argument("--spades_path", "-p", help="custom directory to spades.py", type=str)
    parser.add_argument("--no_cfg_and_compilation", dest="cfg_compilation", help="don't copy configs or compile SPAdes even if .info file states otherwise", action='store_false')
    parser.set_defaults(no_cfg_and_compilation=True)
    parser.add_argument("--no_contig_archive", dest="contig_archive", help="don't save contigs to common contig archive", action='store_false')
    parser.set_defaults(contig_archive=True)
    parser.add_argument("--contig_name", "-s", help="archive contig name custom suffix", type=str)
    parser.add_argument("--spades_cfg_dir", "-c", help="SPAdes config directory", type=str)
    parser.add_argument("--local_output_dir", "-o", help="use this output dir, override output directory provided in config", type=str)
    args = parser.parse_args()
    return args


# Save meta information about this teamcity.py run
def save_run_info(args, output_dir):
    run_info = open(os.path.join(output_dir, "test_run.info"), "w")
    run_info.write(".info file: " + args.info + "\n");
    if args.run_name:
        run_info.write("run name: " + args.run_name + "\n");
    if args.spades_path:
        run_info.write("path to spades.py: " + str(args.spades_path) + "\n");
    if args.contig_archive:
        run_info.write("save contigs archive: " + str(args.contig_archive) + "\n");
    if args.contig_name:
        run_info.write("contig custom name: " + args.contig_name + "\n");
    if args.spades_cfg_dir:
        run_info.write("spades config direrctory: " + args.spades_cfg_dir + "\n");
    if args.local_output_dir:
        run_info.write("local output dir: " + args.local_output_dir + "\n");
    run_info.close()


# Find path to contigs archive
def get_contigs_storage_dir(args, dataset_info):
    contig_storage_dir = ''
    if 'contig_storage' in dataset_info.__dict__ and args.contig_archive:
        contig_storage_dir = dataset_info.contig_storage
        if args.run_name:
            contig_storage_dir += "_" + args.run_name
    return contig_storage_dir


# Create output folder
def create_output_dir(args, dataset_info):
    #make dirs and remembering history
    output_dir = dataset_info.name
    if 'build_agent' in dataset_info.__dict__:
        output_dir += "_" + dataset_info.build_agent

    #add custom suffix if present
    if args.run_name:
        output_dir += "_" + args.run_name

    #override output dir set by .info config
    if args.local_output_dir:
        output_dir = os.path.join(args.local_output_dir, output_dir)
    else:
        output_dir = os.path.join(dataset_info.output_dir, output_dir)

    if os.path.exists(output_dir):
        shutil.rmtree(output_dir)
    os.makedirs(output_dir)

<<<<<<< HEAD
    run_info = open(os.path.join(output_dir, "test_run.info"), "w")
    run_info.write(".info file: " + args.info + "\n");
    if args.run_name:
        run_info.write("run name: " + args.run_name + "\n");
    if args.contig_archive:
        run_info.write("save contigs archive: " + str(args.contig_archive) + "\n");
    if args.contig_name:
        run_info.write("contig custom name: " + args.contig_name + "\n");
    if args.spades_cfg_dir:
        run_info.write("spades config direrctory: " + args.spades_cfg_dir + "\n");
    if args.local_output_dir:
        run_info.write("local output dir: " + args.local_output_dir + "\n");
    run_info.close()

=======
    return output_dir
>>>>>>> 7ffd7aad


### Pipeline functions ###

# Compile SPAdes
def compile_spades(args, dataset_info, working_dir):
    if not args.cfg_compilation:
        log.log("Forced to use current SPAdes build, will not compile SPAdes");
    elif 'spades_compile' not in dataset_info.__dict__ or dataset_info.spades_compile:
        comp_params = ' '
        if 'compilation_params' in dataset_info.__dict__:
            comp_params = " ".join(dataset_info.compilation_params)

        bin_dir = 'build_spades'
        if not os.path.exists(bin_dir):
            os.makedirs(bin_dir)
        os.chdir(bin_dir)

        #Compilation
        err_code = os.system('cmake -G "Unix Makefiles" -DCMAKE_INSTALL_PREFIX=' + working_dir + ' ' + os.path.join(working_dir, 'src') + comp_params)
        err_code = err_code | os.system('make -j 16')
        err_code = err_code | os.system('make install')

        os.chdir(working_dir)

        if err_code != 0:
            # Compile from the beginning if failed
            shutil.rmtree('bin', True)
            shutil.rmtree('build_spades', True)
            return os.system('./spades_compile.sh ' + comp_params)
    return 0


#Create SPAdes command line
def make_spades_cmd(args, dataset_info, spades_dir, output_dir):
    #Correct paths in params
    input_file_option_list = ['-1', '-2', '--12', '-s', '--hap' , '--trusted-contigs', '--untrusted-contigs' , '--nanopore' , '--pacbio', '--sanger', '--pe1-1', '--pe1-2', '--pe1-s', '--pe2-1', '--pe2-2', '--pe2-s', '--mp1-1', '--mp1-2', '--mp1-s', '--mp2-1', '--mp2-2', '--mp2-s', '--hqmp1-1', '--hqmp1-2', '--hqmp1-s', '--hqmp2-1', '--hqmp2-2', '--hqmp2-s', '--dataset'];
    spades_params = []
    i = 0
    while i < len(dataset_info.spades_params):
        option = dataset_info.spades_params[i]
        spades_params.append(str(option))
        if i < len(dataset_info.spades_params) - 1 and option in input_file_option_list:
            spades_params.append(os.path.join(dataset_info.dataset_path, str(dataset_info.spades_params[i + 1])))
            i += 1
        i += 1

    if args.spades_cfg_dir:
        spades_params.append("--configs-dir")
        spades_params.append(args.spades_cfg_dir)

    spades_cmd = ""
    if 'dipspades' in dataset_info.__dict__ and dataset_info.dipspades:
        #FIXME why not running dipspades.py?
        spades_cmd = os.path.join(spades_dir, "src/spades_pipeline/dipspades_logic.py") + " " + " ".join(spades_params) + " -o " + output_dir
    else:
        spades_cmd = os.path.join(spades_dir, "spades.py") + " --disable-gzip-output " + " ".join(spades_params) + " -o " + output_dir
    return spades_cmd


# Check etalon saves using detect_diffs.sh
def check_etalon_saves(dataset_info, working_dir, output_dir):
    exit_code = 0
    log.log("Comparing etalon saves now")
    ecode = os.system(os.path.join(working_dir, "src/test/teamcity/detect_diffs.sh") + " " + output_dir + " " + dataset_info.etalon_saves)
    if ecode != 0:
        log.err("Comparing etalon saves finished abnormally with exit code " + str(ecode))
        exit_code = 12
    return exit_code


# Save contigs to storage
def save_contigs(working_dir, contig_storage_dir, contigs, rewrite_latest):
    if contig_storage_dir == '':
        return

    if not os.path.exists(contig_storage_dir):
        os.makedirs(contig_storage_dir)

    name_prefix = datetime.datetime.now().strftime('%Y%m%d-%H%M') + "_"
    log.log("Contigs have prefix " + name_prefix)
    ctg_suffix = ""
    if args.contig_name:
        ctg_suffix = "_" + args.contig_name
        log.log("Contigs have suffix " + ctg_suffix)

    for name, file_name, prefix in contigs:
        saved_ctg_name = name_prefix + name + ctg_suffix + ".fasta"
        shutil.copy(os.path.join(output_dir, file_name + ".fasta"), os.path.join(contig_storage_dir, saved_ctg_name))
        log.log(name + " saved to " + os.path.join(contig_storage_dir, saved_ctg_name))

        if rewrite_latest:
            log.log("Creating latest symlink")
            lc =  os.path.join(contig_storage_dir, "latest_" + name + ".fasta")
            if os.path.islink(lc):
                os.remove(lc)
            os.symlink(os.path.join(contig_storage_dir, saved_ctg_name), lc)

### main ###
try:
    if len(sys.argv) == 1:
        command = 'python {} -h'.format(sys.argv[0])
        subprocess.call(command, shell=True)
        sys.exit(1)

    sys.stderr = sys.stdout
    exit_code = 0
    args = parse_args()
    dataset_info = load_info(args.info)
    working_dir = os.getcwd()
    output_dir = create_output_dir(args, dataset_info)
    save_run_info(args, output_dir)

    #compile
    if compile_spades(args, dataset_info, working_dir) != 0:
        log.err("Compilation finished abnormally with exit code " + str(ecode))
        sys.exit(3)
 
    #run spades

    spades_dir = working_dir
    if args.spades_path:
        spades_dir = args.spades_path
        log.log("Different spades.py path specified: " + spades_dir)
    spades_cmd = make_spades_cmd(args, dataset_info, spades_dir, output_dir)

    if os.system(spades_cmd) != 0:
        log.err("SPAdes finished abnormally with exit code " + str(ecode))
        sys.exit(4)

    #reads quality
    if 'reads_quality_params' in dataset_info.__dict__:
        exit_code = run_reads_assessment(dataset_info, working_dir, output_dir)

    #QUAST
    rewrite_latest = True
    contigs = get_contigs_list(dataset_info, output_dir)    
    if 'quast_params' in dataset_info.__dict__:
        ecode = quast_analysis(contigs, dataset_info, output_dir)
        if ecode != 0:
            rewrite_latest = False
            log.err("QUAST analysis did not pass, exit code " + str(ecode))
            exit_code = ecode

    #etalon saves
    if 'etalon_saves' in dataset_info.__dict__:
        log.log("Comparing etalon saves now")
        ecode = os.system("./src/test/teamcity/detect_diffs.sh " + output_dir + " " + dataset_info.etalon_saves)
        if ecode != 0:
            rewrite_latest = False
            log.err("Comparing etalon saves did not pass, exit code " + str(ecode))
            exit_code = 12

    #compare misassemblies
    contig_storage_dir = get_contigs_storage_dir(args, dataset_info)
    ecode, rewrite = compare_misassemblies(contigs, dataset_info, contig_storage_dir, output_dir)
    rewrite_latest = rewrite_latest and rewrite
    if ecode != 0:
        log.err('Failed to compare misassemblies')

    #save contigs to storage
    contigs = get_contigs_list(dataset_info, output_dir, True)
    save_contigs(working_dir, contig_storage_dir, contigs, rewrite_latest)

    sys.exit(exit_code)

except SystemExit:
    raise

except:
    log.err("The following unexpected error occured during the run:")
    print_exc()
    sys.exit(239)<|MERGE_RESOLUTION|>--- conflicted
+++ resolved
@@ -30,12 +30,8 @@
     text = ""
 
     def log(self, s):
-<<<<<<< HEAD
-        self.text += s + "\n"
-=======
         self.text += s + "\n"    
         print(s)
->>>>>>> 7ffd7aad
 
     def warn(self, s):
         msg = "WARNING: " + s 
@@ -130,15 +126,8 @@
     return res
 
 
-<<<<<<< HEAD
-    return res, log_str
-
-
-def assess_reads(report, limit_map):
-=======
 # Assess report
 def assess_report(report, limit_map, name = ""):
->>>>>>> 7ffd7aad
     f = open(report, 'r')
     columns = map(lambda s: s.strip(), f.readline().split('\t'))
     values = map(lambda s: s.strip(), f.readline().split('\t'))
@@ -228,31 +217,6 @@
     return 0
 
 
-<<<<<<< HEAD
-def construct_map(dataset_info, prefix):
-    limit_map = {}
-    params = map(lambda x: (prefix + x[0],x[1],x[2]),
-                                       [('min_n50', "N50", True) ,
-                                        ('max_n50', "N50", False),
-                                        ('max_mis', "Misassemblies", False),
-                                        ('min_mis', "Misassemblies", True),
-                                        ('min_genome_mapped', "Genome mapped", True),
-                                        ('min_genes', "Genes", True),
-                                        ('max_indels', "Indels", False),
-                                        ('max_subs', "Mismatches", False)])
-
-    if prefix + 'assess' in dataset_info.__dict__ and dataset_info.__dict__[prefix + 'assess']:
-        print("Assessing QUAST results...")
-        limit_map = {"N50":[], "Misassemblies":[], "Genome mapped":[], "Genes":[], "Indels":[], "Mismatches":[]}
-
-        for p in params:
-            if p[0] in dataset_info.__dict__:
-                limit_map[p[1]].append((float(dataset_info.__dict__[p[0]]), p[2]))
-    return limit_map
-
-
-def parse_alignment(s):
-=======
 # Construct limit map for QUAST metrics
 def construct_quast_limit_map(dataset_info, prefix):
     return construct_limit_map(dataset_info, prefix, [('min_n50', "N50", True) , 
@@ -310,17 +274,16 @@
 ### Compare misassemblies 
 
 def parse_alignment(s): 
->>>>>>> 7ffd7aad
     m = s.strip()
     if not m.startswith("Real Alignment"):
         return None
-
+    
     coords = m.split(':')[1]
     genome_c = coords.split('|')[0].strip().split(' ')
     genome_coords = (int(genome_c[0]), int(genome_c[1]))
     contig_c = coords.split('|')[1].strip().split(' ')
     contig_coords = (int(contig_c[0]), int(contig_c[1]))
-
+    
     return (genome_coords, contig_coords)
 
 
@@ -347,7 +310,7 @@
         return (pos1, pos2)
     else:
         return (pos2, pos1)
-
+  
 
 def find_mis_positions(contig_report):
     infile = open(contig_report)
@@ -378,54 +341,10 @@
             prev_line = line2
             continue
         prev_line = line
-
+               
     infile.close()
     return coords
 
-<<<<<<< HEAD
-def quast_run_and_assess(dataset_info, fn, output_dir, name, prefix, special_exit_code):
-    if os.path.exists(fn):
-        print("Processing " + fn)
-        qcode = run_quast(dataset_info, [fn], output_dir)
-        if qcode != 0:
-            print("Failed to estimate!")
-            if (prefix + 'assess') in dataset_info.__dict__ and dataset_info.__dict__[prefix + 'assess']:
-                return special_exit_code, new_log
-            return qcode, ""
-
-        limit_map = construct_map(dataset_info, prefix)
-        report_path = output_dir
-        if 'meta' in dataset_info.__dict__ and dataset_info.meta:
-            report_path = os.path.join(report_path, "combined_reference")
-        report_path = os.path.join(report_path, "transposed_report.tsv")
-
-        result = assess_quast(report_path, limit_map, name)
-
-        if result[0] != 0:
-            return special_exit_code, result[1]
-
-        return 0, result[1]
-    else:
-        print("File not found " + fn)
-        return 8, ""
-
-def quast_analysis(contigs, dataset_info, folder):
-    exit_code = 0
-    new_log = ''
-    for name, file_name, prefix in contigs:
-        log.log("======= " + name.upper() + " SUMMARY =======")
-        if prefix != "":
-            prefix = prefix + "_"
-        qcode, qlog = quast_run_and_assess(dataset_info, os.path.join(folder, file_name + ".fasta"),
-                        os.path.join(folder, "QUAST_RESULTS_" +name.upper()), name, prefix, 10)
-        new_log += qlog
-        if qcode != 0:
-            print(name + " analysis exit with code " + str(qcode))
-            exit_code = qcode
-
-    return exit_code, new_log
-=======
->>>>>>> 7ffd7aad
 
 # Compare two contig reports from QUAST
 def cmp_misassemblies(quast_output_dir, old_ctgs, new_ctgs):
@@ -441,10 +360,10 @@
                 new_pos[k] = []
 
     old_mis = 0
-    for k, v in old_pos.items():
+    for k, v in old_pos.items(): 
         old_mis += len(v)
     new_mis = 0
-    for k, v in new_pos.items():
+    for k, v in new_pos.items():   
         new_mis += len(v)
 
     if new_mis == 0 and old_mis == 0:
@@ -473,9 +392,6 @@
                     log.log("      " + ctg)
         return False
 
-<<<<<<< HEAD
-def GetContigsList(dataset_info, folder):
-=======
         
 # Run QUAST and compare misassemblies for given pair of contigs files
 def compare_misassemblies(contigs, dataset_info, contig_storage_dir, output_dir):
@@ -528,7 +444,6 @@
     truspades_mode = 'truseq' in dataset_info.__dict__ and dataset_info.truseq
     dipspades_mode = 'dipspades' in dataset_info.__dict__ and dataset_info.dipspades
 
->>>>>>> 7ffd7aad
     contigs = [("contigs", "contigs", ""), ("scaffolds", "scaffolds", "sc")]
     if dipspades_mode:
         contigs = [("contigs", "consensus_contigs", "")]
@@ -607,24 +522,7 @@
         shutil.rmtree(output_dir)
     os.makedirs(output_dir)
 
-<<<<<<< HEAD
-    run_info = open(os.path.join(output_dir, "test_run.info"), "w")
-    run_info.write(".info file: " + args.info + "\n");
-    if args.run_name:
-        run_info.write("run name: " + args.run_name + "\n");
-    if args.contig_archive:
-        run_info.write("save contigs archive: " + str(args.contig_archive) + "\n");
-    if args.contig_name:
-        run_info.write("contig custom name: " + args.contig_name + "\n");
-    if args.spades_cfg_dir:
-        run_info.write("spades config direrctory: " + args.spades_cfg_dir + "\n");
-    if args.local_output_dir:
-        run_info.write("local output dir: " + args.local_output_dir + "\n");
-    run_info.close()
-
-=======
     return output_dir
->>>>>>> 7ffd7aad
 
 
 ### Pipeline functions ###
