--- conflicted
+++ resolved
@@ -76,16 +76,6 @@
 
 if __name__ == "__main__":
     random.seed(239)
-<<<<<<< HEAD
-    if len(sys.argv) < 4:
-        print("Usage: " + sys.argv[0] + " <name of input file> <name of output file> <length of chunk> (<length of chunk for lower case>)")
-        sys.exit()
-    #random.seed()
-    chunkLen = int(sys.argv[3])
-    shortChunkLen = chunkLen
-    if len(sys.argv) > 4 
-        shortChunkLen = int(sys.argv[4])
-=======
     if len(sys.argv) < 5:
         print("Usage: " + sys.argv[0] + " <name of input file> <output format xml/fasta> <name of output file> <length of chunk> (<length of chunk for lower case>)")
         sys.exit()
@@ -94,7 +84,6 @@
     shortChunkLen = chunkLen
     if len(sys.argv) > 5:
         shortChunkLen = int(sys.argv[5])
->>>>>>> 0955f579
     dom = parse(sys.argv[1])
     contigNodes = dom.getElementsByTagName("contig")
     chunkNames = getAllChunkNames(getAllContigData(contigNodes))
