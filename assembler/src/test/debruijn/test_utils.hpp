//***************************************************************************
//* Copyright (c) 2011-2013 Saint-Petersburg Academic University
//* All Rights Reserved
//* See file LICENSE for details.
//****************************************************************************

#pragma once


#include "launch.hpp"
#include "graph_construction.hpp"
#include "graph_pack.hpp"
#include "io/rc_reader_wrapper.hpp"
#include "io/vector_reader.hpp"
#include "io/converting_reader_wrapper.hpp"
#include "io/read_stream_vector.hpp"
#include "simple_tools.hpp"

#include "sequence_mapper_notifier.hpp"
#include "pair_info_filler.hpp"

#include <boost/test/unit_test.hpp>
#include <unordered_set>

namespace debruijn_graph {

extern const string tmp_folder;

//void ConstructGraphFromGenome(size_t k, Graph& g, EdgeIndex<Graph>& index/*, CoverageHandler<DeBruijnGraph>& coverage_handler*/
//, PairedInfoIndexT<Graph>& paired_index, const string& genome
//		, size_t read_size) {
//	typedef read_generator::ReadGenerator<read_generator::SmoothPositionChooser> Stream;
//	size_t coverage = 2 * read_size;
//	size_t gap = 0;
//	Stream raw_stream(2, read_size, genome, coverage, gap);
//	typedef io::RCReaderWrapper<io::PairedRead> RCStream;
//	RCStream read_stream(raw_stream);
//	ConstructGraphWithPairedInfo (k, g, index/*, coverage_handler*/,
//			paired_index, read_stream);
//}

using io::SingleRead;
using io::PairedRead;

typedef string MyRead;
typedef pair<MyRead, MyRead> MyPairedRead;
typedef string MyEdge;
typedef pair<MyEdge, MyEdge> MyEdgePair;
typedef multimap<MyEdgePair, pair<int, double>> EdgePairInfo;
typedef map<MyEdge, double> CoverageInfo;
typedef unordered_set<MyEdge> Edges;

debruijn_config::construction CreateDefaultConstructionConfig() {
    debruijn_config::construction config;
    config.con_mode = construction_mode::con_extention;
    debruijn_config::construction::early_tip_clipper early_tc;
    early_tc.enable = false;
    config.early_tc = early_tc;
    config.keep_perfect_loops = true;
    return config;
}

string print(const Edges& es) {
	string s = "Edge set : {";
	for (auto i = es.begin(); i != es.end(); ++i) {
		s += "'" + *i + "'; ";
	}
	return s + "}";
}

const Edges AddComplement(const Edges& edges) {
	Edges ans;
	for (auto it = edges.begin(); it != edges.end(); ++it) {
		ans.insert(*it);
		ans.insert(ReverseComplement(*it));
	}
	return ans;
}

const CoverageInfo AddComplement(const CoverageInfo& coverage_info) {
	CoverageInfo ans;
	for (auto it = coverage_info.begin(); it != coverage_info.end(); ++it) {
		ans.insert(*it);
		ans.insert(make_pair(ReverseComplement((*it).first), (*it).second));
	}
	return ans;
}

const EdgePairInfo AddBackward(const EdgePairInfo& pair_info) {
	EdgePairInfo ans;
	for (auto it = pair_info.begin(); it != pair_info.end(); ++it) {
		ans.insert(*it);
		ans.insert(make_pair(make_pair((*it).first.second, (*it).first.first), make_pair(-(*it).second.first, (*it).second.second)));
	}
	return ans;
}

const EdgePairInfo AddComplement(const EdgePairInfo& pair_info) {
	EdgePairInfo ans;
	for (auto it = pair_info.begin(); it != pair_info.end(); ++it) {
		ans.insert(*it);
		ans.insert(make_pair(make_pair(ReverseComplement((*it).first.second), ReverseComplement((*it).first.first)), (*it).second));
	}
	return ans;
}

void EdgesEqual(const Edges& s1, const Edges& s2) {
	BOOST_CHECK_EQUAL(s2.size(), s1.size());
	for (auto it = s1.begin(); it != s1.end(); ++it) {
		BOOST_CHECK(s2.count(*it) > 0);
	}
}

const io::SingleRead MakeRead(const MyRead& read) {
	//todo fill with good quality
	std::string qual;
	qual.resize(read.size());
	return io::SingleRead("", read, qual);
}

const vector<io::SingleRead> MakeReads(const vector<MyRead>& reads) {
	vector<io::SingleRead> ans;
	for (size_t i = 0; i < reads.size(); ++i) {
		ans.push_back(MakeRead(reads[i]));
	}
	return ans;
}

const vector<PairedRead> MakePairedReads(const vector<MyPairedRead>& paired_reads, size_t insert_size) {
	DEBUG("Making paired reads");
	vector<PairedRead> ans;
	for (size_t i = 0; i < paired_reads.size(); ++i) {
		ans.push_back(PairedRead(MakeRead(paired_reads[i].first), MakeRead(paired_reads[i].second), insert_size));
	}
	DEBUG("Made paired reads");
	return ans;
}

void AssertEdges(Graph& g, const Edges& etalon_edges) {
	DEBUG("Asserting edges");
	Edges edges;
	for (auto it = g.SmartEdgeBegin(); !it.IsEnd(); ++it) {
		edges.insert(g.EdgeNucls(*it).str());
	}
	EdgesEqual(edges, etalon_edges);
}

template<class Graph, class Reader, class Index>
size_t ConstructGraphFromStream(size_t k, const debruijn_config::construction params,
        Reader& stream, Graph& g,
        Index& index, SingleReadStream* contigs_stream = 0) {
    io::ReadStreamVector<io::IReader<typename Reader::read_type>> streams(stream);
    return ConstructGraph(k, params, streams, g, index, contigs_stream);
}

void AssertGraph(size_t k, const vector<string>& reads, const vector<string>& etalon_edges) {
	DEBUG("Asserting graph");
	typedef io::VectorReader<SingleRead> RawStream;
	typedef io::RCReaderWrapper<SingleRead> Stream;
	RawStream raw_stream(MakeReads(reads));
	Stream read_stream(raw_stream);
	Graph g(k);
	graph_pack<Graph, runtime_k::RtSeq>::index_t index(g, k + 1, tmp_folder);

	ConstructGraphFromStream(k, CreateDefaultConstructionConfig(), read_stream, g, index);

	AssertEdges(g, AddComplement(Edges(etalon_edges.begin(), etalon_edges.end())));
}

bool EqualDouble(double d1, double d2) {
	return std::abs(d1 - d2) < 1e-5;
}

void AssertCoverage(Graph& g, const CoverageInfo& etalon_coverage) {
	DEBUG("Asserting coverage");
	for (auto it = g.SmartEdgeBegin(); !it.IsEnd(); ++it) {
		auto etalon_cov_it = etalon_coverage.find(g.EdgeNucls(*it).str());
		BOOST_CHECK_MESSAGE(etalon_cov_it != etalon_coverage.end(), "Etalon didn't contain edge '" << g.EdgeNucls(*it) << "'");
		BOOST_CHECK_MESSAGE(EqualDouble(g.coverage(*it), (*etalon_cov_it).second),
				"Coverage for edge '" << g.EdgeNucls(*it) << "' was " << g.coverage(*it) << " but etalon is " << (*etalon_cov_it).second);
	}
}

typedef PairedInfoIndexT<Graph> PairedIndex;
typedef vector<PairInfo<EdgeId>> PairInfos;

void AssertPairInfo(const Graph& g, /*todo const */PairedIndex& paired_index, const EdgePairInfo& etalon_pair_info) {
	for (auto it = paired_index.begin(); it != paired_index.end(); ++it) {
		PairInfos infos;
    infos.reserve(it->size());
    for (auto set_it = it->begin(); set_it != it->end(); ++set_it)
      infos.push_back(PairInfo<EdgeId>(it.first(), it.second(), *set_it));
		for (auto info_it = infos.begin(); info_it != infos.end(); ++info_it) {
			PairInfo<EdgeId> pair_info = *info_it;
			if (pair_info.first == pair_info.second && rounded_d(pair_info) == 0) {
				continue;
			}
			pair<MyEdge, MyEdge> my_edge_pair(g.EdgeNucls(pair_info.first).str(), g.EdgeNucls(pair_info.second).str());
			auto equal_range = etalon_pair_info.equal_range(my_edge_pair);

			string my_edge_pair_str = "[" + my_edge_pair.first + ", " + my_edge_pair.second + "]";
			BOOST_CHECK_MESSAGE(equal_range.first != equal_range.second,
					"Pair of edges " << my_edge_pair_str << " wasn't found in etalon");

			double etalon_weight = -1.0;

			for (auto range_it = equal_range.first; range_it != equal_range.second; ++range_it) {
				if ((*range_it).second.first == rounded_d(pair_info)) {
					etalon_weight = (*range_it).second.second;
				}
			}
			BOOST_CHECK_MESSAGE(etalon_weight > 0,
					"Etalon didn't contain distance=" << rounded_d(pair_info) << " for edge pair " << my_edge_pair_str);
			BOOST_CHECK_MESSAGE(EqualDouble(etalon_weight, pair_info.weight()),
					"Actual weight for edge pair " << my_edge_pair_str << " on distance " << rounded_d(pair_info) << " was " << pair_info.weight() << " but etalon is " <<  etalon_weight);
		}
	}
}

void AssertGraph(size_t k, const vector<MyPairedRead>& paired_reads, size_t insert_size, const vector<MyEdge>& etalon_edges
		, const CoverageInfo& etalon_coverage, const EdgePairInfo& etalon_pair_info) {
	typedef io::VectorReader<PairedRead> RawStream;
	typedef io::RCReaderWrapper<PairedRead> PairedStream;
	typedef io::ConvertingReaderWrapper SingleStream;

	DEBUG("Asserting graph with etalon data");

	RawStream raw_stream(MakePairedReads(paired_reads, insert_size));
	PairedStream paired_read_stream(raw_stream);
	io::ReadStreamVector<io::IReader<io::PairedRead>> paired_stream_vector(paired_read_stream);
	DEBUG("Streams initialized");

	conj_graph_pack gp(k, tmp_folder, (Sequence()));
	DEBUG("Graph pack created");

	PairedInfoIndexT<Graph> paired_index(gp.g);

	io::ReadStreamVector<io::IReader<io::SingleRead>> single_stream_vector({new SingleStream(paired_read_stream)});
	ConstructGraphWithCoverage(k, CreateDefaultConstructionConfig(), single_stream_vector, gp.g, gp.index);

<<<<<<< HEAD
        // FIXME: Restor
#if 0
	FillPairedIndexWithReadCountMetric(gp.g,
	                                   *MapperInstance(gp),
	                                   paired_index,
	                                   paired_stream_vector);
#endif
=======
    SequenceMapperNotifier notifier(gp);
    LatePairedIndexFiller pif(gp.g, PairedReadCountWeight, paired_index);
    notifier.Subscribe(0, &pif);
    notifier.ProcessLibrary(paired_stream_vector, 0, paired_stream_vector.size());

//	FillPairedIndexWithReadCountMetric(gp.g,
//	                                   *MapperInstance(gp),
//	                                   paired_index,
//	                                   paired_stream_vector);
>>>>>>> 75e98e01

	AssertEdges(gp.g, AddComplement(Edges(etalon_edges.begin(), etalon_edges.end())));

	AssertCoverage(gp.g, AddComplement(etalon_coverage));

#if 0
	AssertPairInfo(gp.g, paired_index, AddComplement(AddBackward(etalon_pair_info)));
#endif
}

struct TmpFolderFixture
{
	TmpFolderFixture()
    {
        make_dir(tmp_folder);
    }

    ~TmpFolderFixture()
    {
    	//todo check that folder is empty
    	remove_dir(tmp_folder);
//        BOOST_TEST_MESSAGE("teardown mass");
    }
};

}<|MERGE_RESOLUTION|>--- conflicted
+++ resolved
@@ -238,33 +238,16 @@
 	io::ReadStreamVector<io::IReader<io::SingleRead>> single_stream_vector({new SingleStream(paired_read_stream)});
 	ConstructGraphWithCoverage(k, CreateDefaultConstructionConfig(), single_stream_vector, gp.g, gp.index);
 
-<<<<<<< HEAD
-        // FIXME: Restor
-#if 0
-	FillPairedIndexWithReadCountMetric(gp.g,
-	                                   *MapperInstance(gp),
-	                                   paired_index,
-	                                   paired_stream_vector);
-#endif
-=======
     SequenceMapperNotifier notifier(gp);
     LatePairedIndexFiller pif(gp.g, PairedReadCountWeight, paired_index);
     notifier.Subscribe(0, &pif);
     notifier.ProcessLibrary(paired_stream_vector, 0, paired_stream_vector.size());
 
-//	FillPairedIndexWithReadCountMetric(gp.g,
-//	                                   *MapperInstance(gp),
-//	                                   paired_index,
-//	                                   paired_stream_vector);
->>>>>>> 75e98e01
-
 	AssertEdges(gp.g, AddComplement(Edges(etalon_edges.begin(), etalon_edges.end())));
 
 	AssertCoverage(gp.g, AddComplement(etalon_coverage));
 
-#if 0
 	AssertPairInfo(gp.g, paired_index, AddComplement(AddBackward(etalon_pair_info)));
-#endif
 }
 
 struct TmpFolderFixture
