--- conflicted
+++ resolved
@@ -95,15 +95,12 @@
 		return Sequence(data_, from_ + from, to - from, false);
 	}
 }
-<<<<<<< HEAD
 
 //including from, excluding to
 Sequence Sequence::Subseq(size_t from) const {
 	return Subseq(from, size_);
 }
 
-=======
->>>>>>> 48437daf
 //TODO: must be KMP or hashing instead of this shit
 int Sequence::find(const Sequence &t, int from) const {
 	for (size_t i = from; i <= size() - t.size(); i++) {
@@ -166,13 +163,8 @@
 	//	return Sequence(new Data(bytes), 0, total, false);
 }
 
-<<<<<<< HEAD
 std::string Sequence::str() const {
-	std::string res = "";
-=======
-std::string Sequence::Str() const {
 	std::string res(size_, '-');
->>>>>>> 48437daf
 	for (size_t i = 0; i < size_; ++i) {
 		res[i] = nucl(operator[](i));
 	}
