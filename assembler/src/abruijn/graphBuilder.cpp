#include <iostream>
#include <algorithm>
#include "graph.hpp"
#include "hash.hpp"
#include "graphBuilder.hpp"
#include "parameters.hpp"
#include "../parser.hpp"
#include <ext/hash_map>

using namespace std;
using namespace __gnu_cxx;

typedef hash_map< Sequence, CVertex, HashSym<Sequence> > seq2ver;
seq2ver kmers_map;
CGraph graph;

void processRead(Seq<MPSIZE> r) {
	// Processing in O(length * k).
	// Can be done in O(length), provided the hash is polynomial.
	unsigned int h1 = -1;
	int pos1 = -1;
	unsigned int h2 = -1;
	int pos2 = -1;
	for (int i = 0; i + K <= MPSIZE; i++) {
		HashSym<Sequence> hh;
		//Sequence* kmer = &);
		unsigned int h = hh(Sequence(r).Subseq(i, i + K));
		if (h < h1) {
			h2 = h1;
			pos2 = pos1;
			h1 = h;
			pos1 = i;
		} else if (h < h2) {
			h2 = h;
			pos2 = i;
		}
	}
	if (pos1 > pos2) {
		int t = pos1; pos1 = pos2; pos2 = t;
		t = h1; h1 = h2; h2 = t;
	}
<<<<<<< HEAD
	Sequence k1 = r.substring(pos1, pos1 + K);
	if (kmers_map.count(k1)) {
		CVertex v(&k1);
	} else {

	}
	Sequence k2 = r.substring(pos2, pos2 + K);
	CVertex v1 = kmers_map[k1];
	CVertex v2 = kmers_map[r.substring(pos2, pos2 + K)];
	v1.hits_++;
=======
	Sequence s = Sequence(r).Subseq(0, 1);
	CVertex v(&s);
	pair<Sequence, CVertex> p = make_pair(s, v);
	kmers_map.insert(p);
//	Kmer k1 = r.substring(pos1, pos1 + K);
	CVertex v1 = kmers_map[Sequence(r).Subseq(pos1, pos1 + K)];
	CVertex v2 = kmers_map[Sequence(r).Subseq(pos2, pos2 + K)];
>>>>>>> 77eb7282
	graph.AddVertex(v1);
	graph.AddVertex(v2);
	CEdge e(&v2, &r, pos1, pos2);
	v1.AddEdge(e);
}

CGraph GraphBuilder::build() {
	FASTQParser<MPSIZE>* fqp = new FASTQParser<MPSIZE>();
	fqp->open(filenames.first, filenames.second);
	while (!fqp->eof()) {
		MatePair<MPSIZE> r = fqp->read(); // is it copy? :)
		if (r.id == -1) { // don't have 'N' in reads
			continue;
		}
		processRead(r.seq1);
		processRead(r.seq2);
		if (r.id == 100000) {
			break;
		}
		//cout <<  mp.id << endl << mp.seq1.str() << endl <<  mp.seq2.str() << endl;
	}
	debug(kmers_map.size());
	seq2ver::iterator p;
	for (p = kmers_map.begin(); p != kmers_map.end(); ++p) {
		debug((p->first).Str());
		debug((p->second).hits_);
	}
	return graph;
}<|MERGE_RESOLUTION|>--- conflicted
+++ resolved
@@ -39,26 +39,14 @@
 		int t = pos1; pos1 = pos2; pos2 = t;
 		t = h1; h1 = h2; h2 = t;
 	}
-<<<<<<< HEAD
-	Sequence k1 = r.substring(pos1, pos1 + K);
+	Sequence k1 = Sequence(r).Subseq(pos1, pos1 + K);
 	if (kmers_map.count(k1)) {
 		CVertex v(&k1);
 	} else {
 
 	}
-	Sequence k2 = r.substring(pos2, pos2 + K);
 	CVertex v1 = kmers_map[k1];
-	CVertex v2 = kmers_map[r.substring(pos2, pos2 + K)];
 	v1.hits_++;
-=======
-	Sequence s = Sequence(r).Subseq(0, 1);
-	CVertex v(&s);
-	pair<Sequence, CVertex> p = make_pair(s, v);
-	kmers_map.insert(p);
-//	Kmer k1 = r.substring(pos1, pos1 + K);
-	CVertex v1 = kmers_map[Sequence(r).Subseq(pos1, pos1 + K)];
-	CVertex v2 = kmers_map[Sequence(r).Subseq(pos2, pos2 + K)];
->>>>>>> 77eb7282
 	graph.AddVertex(v1);
 	graph.AddVertex(v2);
 	CEdge e(&v2, &r, pos1, pos2);
