#include "toyexamples.hpp"
#include "graphBuilder.hpp"

#include "logging.hpp"
DECL_PROJECT_LOGGER("a")

#include "tip_clipper.hpp"
#include "bulge_remover.hpp"
#include "erroneous_connection_remover.hpp"
#include "statistics.hpp"
#include "omni_tools.hpp"
#include "omnigraph.hpp"
#include "visualization_utils.hpp"
#include "libs/getopt_pp/getopt_pp_standalone.h"
#include <iostream>

using namespace std;
using namespace GetOpt;

namespace abruijn {

DECL_LOGGER("main")

typedef omnigraph::Omnigraph Graph;

class Launch {
public:
	int take_;
	bool output_single_;
	size_t cut_;
	int mode_;
	int iter_;

	int tc_max_coverage_;
	double tc_max_relative_coverage_;
	int tc_max_tip_length_;

	double br_max_coverage_;
	double br_max_relative_coverage_;
	double br_max_delta_;
	double br_max_relative_delta_;
	size_t br_max_length_div_K_;

	double ecr_max_coverage_;
	int ecr_max_length_div_K_;

	Graph* g_;

private:
	GetOpt_pp& options_;
	bool help_;
	bool log_;
	stringstream usage_;
	string input_files_[2];
	string output_file_;

	string option(string long_opt, string help_msg) {
		return option<string>(long_opt, help_msg, "");
	}

	template<typename T>
	T option(string long_opt, string help_msg, T default_value, bool show_default_value = false) {
		T t;
		options_ >> Option(' ', long_opt, t, default_value);
		if (help_msg != "") {
			usage_ << "--" << long_opt << " " << help_msg;
			if (show_default_value) {
				usage_ << " (default = " << default_value << ")";
			}
			usage_ << "\n";
		}
		if (log_) {
			INFO(long_opt << " = " << t);
		}
		return t;
	}

	bool optionPresent(string long_opt, string help_msg) {
		bool t;
		options_ >> OptionPresent(' ', long_opt, t);
		if (help_msg != "") {
			usage_ << "--" << long_opt << " (with no value) " << help_msg << "\n";
		}
		if (log_) {
			INFO(long_opt << " = " << (t ? "true" : "false"));
		}
		return t;
	}

public:
	Launch(GetOpt::GetOpt_pp& options) : options_(options) {
		log_ = false;
		usage_ << "\nSet option values like this: \"--key1 value1 --key2 value2 ...\".\n";
		usage_ << "\nSupported options are:\n";

		input_files_[0] = input_files_[1] = option("input", "first data file (with path). Second file name is obtained by replacing last '1' with '2'");
		for (int i = input_files_[1].length() - 1; i >= 0; i--) {
			if (input_files_[1][i] == '1') {
				input_files_[1][i] = '2';
				break;
			}
		}

		help_ = optionPresent("help", "") || (input_files_[0] == "");
		log_ = !help_;
		if (log_) {
			INFO("Hello, A Bruijn! Using parameters:");
			INFO("input = " << input_files_[0] << " and " << input_files_[1]);
		}

		output_file_ = option("output", "output file (with path)");
		take_ = option("take", "how many minimizers to take from each read", 1, true);
		output_single_ = optionPresent("single", "whether to visualize vertices non-RC-paired");
		cut_ = option("cut", "how many first reads from the input file to use", -1, true);

		mode_ = option("mode", "", 0);
		usage_ << "--mode bit mask (default = 0):\n";
		usage_ << "       1 whether to find minimizers, not local minimizers\n";
		usage_ << "       2 whether to ensure at least 2 minimizers in each read\n";
		usage_ << "       4 whether to earmark ALL k-mers (overrides other modes)\n";
		if (log_) {
			if (mode_ & 1) {
				INFO("mode => find minimizers");
			} else {
				INFO("mode => find local minimizers");
			}
			if (mode_ & 2) {
				INFO("mode => ensure at least two minimizers in each read");
			}
			if (mode_ & 4) {
				INFO("mode => earmark ALL k-mers");
			}
		}
		iter_ = option("iter", "max number of iterations of main cycle", 1000, true);

		usage_ << "\nTip clipping parameters:\n";
		tc_max_coverage_ = option("tc-max-coverage", " ", 1000, true);
		tc_max_relative_coverage_ = option("tc-max-relative-coverage", " ", 2.0, true);
		tc_max_tip_length_ = option("tc-max-tip-length", " ", 50, true);

		usage_ << "\nBulge removing parameters:\n";
		br_max_coverage_ = option("br-max-coverage", " ", 1000, true);
		br_max_relative_coverage_ = option("br-max-relative-coverage", " ", 1.1, true);
		br_max_delta_ = option("br-max-delta", " ", 4.0, true);
		br_max_relative_delta_ = option("br-max-relative-delta", " ", 0.1, true);
		br_max_length_div_K_ = option("br-max-length-div-k", " ", 5, true);

		usage_ << "\nErroneous connection removing parameters:\n";
		ecr_max_coverage_ = option("erc-max-coverage", " ", 20, true);
		ecr_max_length_div_K_ = option("erc-max-length-div-k", " ", 5, true);

		if (help_) {
			std::cout << usage_.str();
			exit(0);
		}
	}

	void stats(string name) {
		omnigraph::StrGraphLabeler<Graph> labeler(*g_);
		gvis::WriteToDotFile(output_file_ + "_" + name, "earmarked", *g_, labeler);
		INFO("Statistics of " << name << ":");
		omnigraph::VertexEdgeStat<Graph> vertex_edge_stat(*g_);
		vertex_edge_stat.Count();
	}

	void run() {
		StrobeReader<2, Read, ireadstream> sr(input_files_);
		PairedReader<ireadstream> paired_stream(sr, 220);
		SimpleReaderWrapper<PairedReader<ireadstream> > srw(paired_stream);
		CuttingReader<SimpleReaderWrapper<PairedReader<ireadstream> > > cr(srw, cut_);

		abruijn::GraphBuilderMaster<CuttingReader<SimpleReaderWrapper<PairedReader<ireadstream>>>> gbm(cr, take_, mode_);
		g_ = gbm.build();
		stats("uncompressed");

		//  INFO("Spelling the reference genome");
		//  gbm.SpellGenomeThroughGraph(cut_ + 219);

		INFO("===== Compressing... =====");
		omnigraph::Compressor<Graph> compressor(*g_);
		compressor.CompressAllVertices();
		stats("compressed");

<<<<<<< HEAD
		size_t size = g_->size();
		for (int t = 0; t < 10; t++) {
=======
		for (int t = 0; t < iter_; t++) {
>>>>>>> 238baabf
			INFO("===== Clipping tips... ===== " << t);
			omnigraph::TipComparator<Graph> comparator(*g_);
			omnigraph::TipClipper<Graph, omnigraph::TipComparator<Graph>> tip_clipper(*g_, comparator, tc_max_tip_length_, tc_max_coverage_, tc_max_relative_coverage_);
			tip_clipper.ClipTips();
			stats("tc" + ToString(t));

			INFO("===== Removing bulges... ===== " << t);
			omnigraph::SimplePathCondition<Graph> simple_path_condition(*g_);
			omnigraph::BulgeRemover<Graph, omnigraph::SimplePathCondition<Graph>> bulge_remover(*g_, br_max_length_div_K_ * K, br_max_coverage_, br_max_relative_coverage_, br_max_delta_, br_max_relative_delta_, simple_path_condition);
			bulge_remover.RemoveBulges();
			stats("tc_br" + ToString(t));

			INFO("===== Removing erroneous connections... ===== " << t);
			omnigraph::LowCoverageEdgeRemover<Graph> erroneous_edge_remover(ecr_max_length_div_K_ * K, ecr_max_coverage_);
			erroneous_edge_remover.RemoveEdges(*g_);
			stats("tc_br_ecr" + ToString(t));
<<<<<<< HEAD
			size_t nsize = g_->size();
			if (nsize == size) {
				break;
			}
			size = nsize;
=======
>>>>>>> 238baabf
		}
		/*INFO("===== Clipping tips #2... =====");
		tip_clipper.ClipTips();
		stats("tc_br_ecr_tc");

		INFO("===== Removing bulges #2... =====");
		bulge_remover.RemoveBulges();
		stats("tc_br_ecr_tc_br");*/

//		INFO("===== Outputting graph to " << output_file_ << " =====");
//		gvis::WriteToDotFile(output_file_, "earmarked", g_, labeler);

		//ABruijnGraphWithGraphVisualizer ( "ATGTGTGACTTTGTATCGTATTGCGGGCGGCGCGCTTATTGTATGCGTAAATTTGGGTCATATTGATCGTAAAATGCGTATGATGCACTGCA", 6, 3 );
	}
};

} // namespace abruijn


int main(int argc, char* argv[]) {
	GetOpt_pp options(argc, argv, Include_Environment);
	abruijn::Launch launch(options);
	launch.run();
	return 0;
}<|MERGE_RESOLUTION|>--- conflicted
+++ resolved
@@ -181,12 +181,8 @@
 		compressor.CompressAllVertices();
 		stats("compressed");
 
-<<<<<<< HEAD
 		size_t size = g_->size();
-		for (int t = 0; t < 10; t++) {
-=======
 		for (int t = 0; t < iter_; t++) {
->>>>>>> 238baabf
 			INFO("===== Clipping tips... ===== " << t);
 			omnigraph::TipComparator<Graph> comparator(*g_);
 			omnigraph::TipClipper<Graph, omnigraph::TipComparator<Graph>> tip_clipper(*g_, comparator, tc_max_tip_length_, tc_max_coverage_, tc_max_relative_coverage_);
@@ -203,14 +199,11 @@
 			omnigraph::LowCoverageEdgeRemover<Graph> erroneous_edge_remover(ecr_max_length_div_K_ * K, ecr_max_coverage_);
 			erroneous_edge_remover.RemoveEdges(*g_);
 			stats("tc_br_ecr" + ToString(t));
-<<<<<<< HEAD
 			size_t nsize = g_->size();
 			if (nsize == size) {
 				break;
 			}
 			size = nsize;
-=======
->>>>>>> 238baabf
 		}
 		/*INFO("===== Clipping tips #2... =====");
 		tip_clipper.ClipTips();
