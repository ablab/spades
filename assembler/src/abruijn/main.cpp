#include <iostream>
<<<<<<< HEAD
#include "graph.h"
//#include "graphBuilder.h"
#include "toyexamples.h"
=======
#include "graph.hpp"
#include "graphBuilder.hpp"
>>>>>>> a651ebab

int main() {
  std::cout << "Hello, A Bruijn!";
  //CGraph graph = GraphBuilder().build();

  ConstructDeBruijnGraph ( "ACTGTACGTAC", 4 );

}
<|MERGE_RESOLUTION|>--- conflicted
+++ resolved
@@ -1,17 +1,11 @@
-#include <iostream>
-<<<<<<< HEAD
-#include "graph.h"
-//#include "graphBuilder.h"
-#include "toyexamples.h"
-=======
-#include "graph.hpp"
-#include "graphBuilder.hpp"
->>>>>>> a651ebab
-
-int main() {
-  std::cout << "Hello, A Bruijn!";
-  //CGraph graph = GraphBuilder().build();
-
-  ConstructDeBruijnGraph ( "ACTGTACGTAC", 4 );
-
-}
+#include <iostream>
+#include "toyexamples.hpp"
+#include "graph.hpp"
+#include "graphBuilder.hpp"
+
+int main() {
+  std::cout << "Hello, A Bruijn!";
+  CGraph graph = GraphBuilder().build();
+
+  //ConstructDeBruijnGraph ( "ACTGTACGTAC", 4 );
+}