/**
 * @file    preproc.cpp
 * @author  Alex Davydow
 * @version 1.0
 *
 * @section LICENSE
 *
 * This program is free software; you can redistribute it and/or
 * modify it under the terms of the GNU General Public License as
 * published by the Free Software Foundation; either version 2 of
 * the License, or (at your option) any later version.
 *
 * @section DESCRIPTION
 *
 * For each k-mer this program calculates number of occurring in
 * the reads provided. Reads file is supposed to be in fastq
 * format.
 */
#include <stdint.h>
#include <cstdio>
#include <cstdlib>
#include <cassert>
#include <string>
#include <set>
#include <unordered_map>
#include <vector>
#include "log4cxx/logger.h"
#include "log4cxx/basicconfigurator.h"
#include "common/read/ireadstream.hpp"
#include "common/read/read.hpp"
#include "hammer/kmer_freq_info.hpp"
#include "hammer/valid_kmer_generator.hpp"

using std::string;
using std::set;
using std::vector;
using std::unordered_map;
using std::map;
using log4cxx::LoggerPtr;
using log4cxx::Logger;
using log4cxx::BasicConfigurator;

namespace {

const uint32_t kK = 31;
typedef Seq<kK> KMer;
typedef unordered_map<KMer, KMerFreqInfo, KMer::hash> UnorderedMap;

LoggerPtr logger(Logger::getLogger("preproc"));
/**
 * @variable Every kStep k-mer will appear in the log.
 */
const int kStep = 1e5;

struct Options {
  /**
   * @variable An offset for quality in a fastq file.
   */
  uint32_t qvoffset;
  string ifile;
  string ofile;
  uint32_t error_threshold;
  /**
   * @variable How many files will be used when splitting k-mers.
   */
  uint32_t file_number;
  bool q_mers;
  bool valid;
  Options()
      : qvoffset(0),
        ifile(""),
        ofile(""),
        error_threshold(0),
        file_number(3),
        q_mers(false),
        valid(true) {}
};

void PrintHelp() {
  printf("Usage: ./preproc qvoffset ifile.fastq ofile.[q]cst file_number error_threshold [q]\n");
  printf("Where:\n");
  printf("\tqvoffset\tan offset of fastq quality data\n");
  printf("\tifile.fastq\tan input file with reads in fastq format\n");
  printf("\tofile.[q]cst\ta filename where k-mer statistics will be outputted\n");
  printf("\terror_threshold\tnucliotides with quality lower then threshold will be cut from the ends of reads\n");
  printf("\tfile_number\thow many files will be used when splitting k-mers\n");
  printf("\tq\t\tif you want to count q-mers instead of k-mers\n");
}

Options ParseOptions(int argc, char *argv[]) {
  Options ret;
  if (argc != 6 && argc != 7) {
    ret.valid =  false;
  } else {
    ret.qvoffset = atoi(argv[1]);
    ret.valid &= (ret.qvoffset >= 0 && ret.qvoffset <= 255);
    ret.ifile = argv[2];
    ret.ofile = argv[3];
    ret.error_threshold = atoi(argv[4]);
    ret.valid &= (ret.error_threshold >= 0 && ret.error_threshold <= 255);    
    ret.file_number = atoi(argv[5]);
    if (argc == 7) {
      if (string(argv[6]) == "q") {
        ret.q_mers = true;
      } else {
        ret.valid = false;
      }
    }
  }
  return ret;
}

/**
 * This function reads reads from the stream and splits them into
 * k-mers. Then k-mers are written to several file almost
 * uniformly. It is guaranteed that the same k-mers are written to the
 * same files.
 * @param ifs Steam to read reads from.
 * @param ofiles Files to write the result k-mers. They are written
 * one per line.
 */
void SplitToFiles(ireadstream ifs, const vector<FILE*> &ofiles, bool q_mers, uint8_t error_threshold) {
  uint32_t file_number = ofiles.size();
  uint64_t read_number = 0;
  while (!ifs.eof()) {
    ++read_number;
    if (read_number % kStep == 0) {
      LOG4CXX_INFO(logger, "Reading read " << read_number << ".");
    }
    Read r;
    ifs >> r;
    KMer::hash hash_function;
<<<<<<< HEAD
    for (ValidKMerGenerator<kK> gen(r); gen.HasMore(); gen.Next()) {
      FILE *cur_file = ofiles[hash_function(gen.kmer()) % file_number];
=======
    for (ValidKMerGenerator<kK> gen(r, error_threshold); gen.HasMore(); gen.Next()) {
      FILE *cur_file = ofiles[hash_function(gen.kmer()) % file_number];     
>>>>>>> b16c8b8e
      KMer kmer = gen.kmer();
      if (KMer::less2()(!kmer, kmer)) {
        kmer = !kmer;
      }
      KMer::BinWrite(cur_file, kmer);
      if (q_mers) {
        double correct_probability = gen.correct_probability();
        fwrite(&correct_probability, sizeof(correct_probability), 1, cur_file);
      }
    }
  }
}

/**
 * This function reads k-mer and calculates number of occurrences for
 * each of them.
 * @param ifile File with k-mer to process. One per line.
 * @param ofile Output file. For each unique k-mer there will be a
 * line with k-mer itself and number of its occurrences.
 */
template<typename KMerStatMap>
void EvalFile(FILE *ifile, FILE *ofile, bool q_mers) {
  KMerStatMap stat_map;
  char buffer[kK + 1];
  buffer[kK] = 0;
  KMer kmer;
  while (KMer::BinRead(ifile, &kmer)) {
    KMerFreqInfo &info = stat_map[kmer];
    if (q_mers) {
      double correct_probability;
      assert(fread(&correct_probability, sizeof(correct_probability), 
                   1, ifile) 
             == 1);
      info.q_count += correct_probability;
    } else {
      info.count += 1;
    }
  }
  for (typename KMerStatMap::iterator it = stat_map.begin();
       it != stat_map.end(); ++it) {
    fprintf(ofile, "%s ", it->first.str().c_str());
    if (q_mers) {
      fprintf(ofile, "%f\n", it->second.q_count);
    } else {
      fprintf(ofile, "%d\n", it->second.count);
    }
  }
}
}

int main(int argc, char *argv[]) {
  Options opts = ParseOptions(argc, argv);
  if (!opts.valid) {
    PrintHelp();
    return 1;
  }
  BasicConfigurator::configure();
  LOG4CXX_INFO(logger, "Starting preproc: evaluating " 
               << opts.ifile << ".");
  vector<FILE*> ofiles(opts.file_number);
  for (uint32_t i = 0; i < opts.file_number; ++i) {
    char filename[50];
    snprintf(filename, sizeof(filename), "%u.kmer.part", i);
    ofiles[i] = fopen(filename, "wb");
    assert(ofiles[i] != NULL && "Too many files to open");
  }
  SplitToFiles(ireadstream(opts.ifile, opts.qvoffset), ofiles, opts.q_mers, opts.error_threshold);
  for (uint32_t i = 0; i < opts.file_number; ++i) {
    fclose(ofiles[i]);
  }
  
  FILE *ofile = fopen(opts.ofile.c_str(), "w");
  assert(ofile != NULL && "Too many files to open");
  for (uint32_t i = 0; i < opts.file_number; ++i) {
    char ifile_name[50];
    snprintf(ifile_name, sizeof(ifile_name), "%u.kmer.part", i);
    FILE *ifile = fopen(ifile_name, "rb");
    LOG4CXX_INFO(logger, "Processing " << ifile_name << ".");
    EvalFile<UnorderedMap>(ifile, ofile, opts.q_mers);
    LOG4CXX_INFO(logger, "Processed " << ifile_name << ".");
    fclose(ifile);
  }
  fclose(ofile);
  LOG4CXX_INFO(logger,
               "Preprocessing done. You can find results in " <<
               opts.ofile << ".");
  return 0;
}<|MERGE_RESOLUTION|>--- conflicted
+++ resolved
@@ -130,13 +130,8 @@
     Read r;
     ifs >> r;
     KMer::hash hash_function;
-<<<<<<< HEAD
-    for (ValidKMerGenerator<kK> gen(r); gen.HasMore(); gen.Next()) {
-      FILE *cur_file = ofiles[hash_function(gen.kmer()) % file_number];
-=======
     for (ValidKMerGenerator<kK> gen(r, error_threshold); gen.HasMore(); gen.Next()) {
       FILE *cur_file = ofiles[hash_function(gen.kmer()) % file_number];     
->>>>>>> b16c8b8e
       KMer kmer = gen.kmer();
       if (KMer::less2()(!kmer, kmer)) {
         kmer = !kmer;
