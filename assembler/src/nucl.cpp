/*
 * nucl.cpp
 *
 *  Created on: 01.03.2011
 *      Author: vyahhi
 */

#include "nucl.hpp"

char complement(char c) {
	return c ^ 3;
}

char nucl(char c) {
	switch(c) {
		case 0: return 'A';
		case 1: return 'C';
		case 2: return 'G';
		case 3: return 'T';
		default: return 'N';
	}
}

<<<<<<< HEAD
char to_char(char nucl) {
	switch(nucl) {
		case 'A': return 0;
		case 'C': return 1;
		case 'G': return 2;
		case 'T': return 3;
		default: return 100;
	}
}
=======
char unnucl(char c) {
	switch(c) {
		case 'C': case '1': case 1: return 1;
		case 'G': case '2': case 2: return 2;
		case 'T': case '3': case 3: return 3;
		default: return 0;
	}
}
>>>>>>> c75382c9
<|MERGE_RESOLUTION|>--- conflicted
+++ resolved
@@ -21,17 +21,6 @@
 	}
 }
 
-<<<<<<< HEAD
-char to_char(char nucl) {
-	switch(nucl) {
-		case 'A': return 0;
-		case 'C': return 1;
-		case 'G': return 2;
-		case 'T': return 3;
-		default: return 100;
-	}
-}
-=======
 char unnucl(char c) {
 	switch(c) {
 		case 'C': case '1': case 1: return 1;
@@ -39,5 +28,4 @@
 		case 'T': case '3': case 3: return 3;
 		default: return 0;
 	}
-}
->>>>>>> c75382c9
+}