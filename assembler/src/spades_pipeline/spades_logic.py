#!/usr/bin/env python

############################################################################
# Copyright (c) 2011-2013 Saint-Petersburg Academic University
# All Rights Reserved
# See file LICENSE for details.
############################################################################


import os
import shutil
import glob

import support
import process_cfg
from process_cfg import bool_to_str
from process_cfg import load_config_from_file
import options_storage

def prepare_config_spades(filename, cfg, log, use_additional_contigs, K, last_one):
    subst_dict = dict()

    subst_dict["K"] = str(K)
    subst_dict["run_mode"] = "false"
    subst_dict["dataset"] = process_cfg.process_spaces(cfg.dataset)
    subst_dict["output_base"] = process_cfg.process_spaces(cfg.output_dir)
    subst_dict["additional_contigs"] = process_cfg.process_spaces(cfg.additional_contigs)
    subst_dict["entry_point"] = "construction"
    subst_dict["developer_mode"] = bool_to_str(cfg.developer_mode)
    subst_dict["gap_closer_enable"] = bool_to_str(last_one)
    subst_dict["paired_mode"] = bool_to_str(last_one and cfg.paired_mode)
    subst_dict["long_single_mode"] = bool_to_str(last_one and cfg.long_single_mode)
    subst_dict["topology_simplif_enabled"] = bool_to_str(last_one)
    subst_dict["use_additional_contigs"] = bool_to_str(use_additional_contigs)
    subst_dict["max_threads"] = cfg.max_threads
    subst_dict["max_memory"] = cfg.max_memory
    subst_dict["correct_mismatches"] = bool_to_str(last_one)
    if "resolving_mode" in cfg.__dict__:
        subst_dict["resolving_mode"] = cfg.resolving_mode
    if "careful" in cfg.__dict__:
        subst_dict["mismatch_careful"] = bool_to_str(cfg.careful)

    process_cfg.substitute_params(filename, subst_dict, log)


def get_read_length(output_dir, K):
    estimated_params = load_config_from_file(os.path.join(output_dir, "K%d" % K, "_est_params.info"))
    lib_count = int(estimated_params.__dict__["lib_count"])
    max_read_length = 0
    for i in range(lib_count):
        if int(estimated_params.__dict__["read_length_" + str(i)]) > max_read_length:
            max_read_length = int(estimated_params.__dict__["read_length_" + str(i)])
    return max_read_length


<<<<<<< HEAD
=======
def update_k_mers_in_special_cases(cur_k_mers, RL, log):
    if not options_storage.k_mers and not options_storage.single_cell: # kmers were set by default and not SC
        if RL >= 250:
            support.warning("Default k-mer sizes were set to %s because estimated "
                            "read length (%d) is equal or great than 250" % (str(options_storage.k_mers_250), RL), log)
            return options_storage.k_mers_250
        if RL >= 150:
            support.warning("Default k-mer sizes were set to %s because estimated "
                            "read length (%d) is equal or great than 150" % (str(options_storage.k_mers_150), RL), log)
            return options_storage.k_mers_150
    return cur_k_mers

>>>>>>> fed3c48f

def run_iteration(configs_dir, execution_home, cfg, log, K, use_additional_contigs, last_one):
    data_dir = os.path.join(cfg.output_dir, "K%d" % K)
    if options_storage.continue_mode:
        if os.path.isfile(os.path.join(data_dir, "final_contigs.fasta")):
            log.info("\n== Skipping assembler: " + ("K%d" % K) + " (already processed)")
            return
        else:
            options_storage.continue_mode = False # continue from here

    if os.path.exists(data_dir):
        shutil.rmtree(data_dir)
    os.makedirs(data_dir)
    bin_reads_dir = os.path.join(cfg.output_dir, ".bin_reads")

    dst_configs = os.path.join(data_dir, "configs")
    shutil.copytree(os.path.join(configs_dir, "debruijn"), dst_configs)
    cfg_file_name = os.path.join(dst_configs, "config.info")
    # removing template configs
    for root, dirs, files in os.walk(dst_configs):
        for cfg_file in files:
            cfg_file = os.path.join(root, cfg_file)
            if cfg_file.endswith('.info.template'):
                if os.path.isfile(cfg_file.split('.template')[0]):
                    os.remove(cfg_file)
                else:
                    os.rename(cfg_file, cfg_file.split('.template')[0])

    prepare_config_spades(cfg_file_name, cfg, log, use_additional_contigs, K, last_one)

    command = [os.path.join(execution_home, "spades"),
               os.path.abspath(cfg_file_name)]

    if os.path.isdir(bin_reads_dir):
        if glob.glob(os.path.join(bin_reads_dir, "*_cor*")):
            for cor_filename in glob.glob(os.path.join(bin_reads_dir, "*_cor*")):
                cor_index = cor_filename.rfind("_cor")
                new_bin_filename = cor_filename[:cor_index] + cor_filename[cor_index + 4:]
                shutil.move(cor_filename, new_bin_filename)

    log.info("\n== Running assembler: " + ("K%d" % K) + "\n")
    support.sys_call(command, log)


def run_spades(configs_dir, execution_home, cfg, log):
    if not isinstance(cfg.iterative_K, list):
        cfg.iterative_K = [cfg.iterative_K]
    cfg.iterative_K = sorted(cfg.iterative_K)

    bin_reads_dir = os.path.join(cfg.output_dir, ".bin_reads")
    if os.path.isdir(bin_reads_dir) and not options_storage.continue_mode:
        shutil.rmtree(bin_reads_dir)

    if len(cfg.iterative_K) == 1:
        run_iteration(configs_dir, execution_home, cfg, log, cfg.iterative_K[0], False, True)
        K = cfg.iterative_K[0]
    else:
        run_iteration(configs_dir, execution_home, cfg, log, cfg.iterative_K[0], False, False)
        RL = get_read_length(cfg.output_dir, cfg.iterative_K[0])
        cfg.iterative_K = update_k_mers_in_special_cases(cfg.iterative_K, RL, log)
        if cfg.iterative_K[1] + 1 > RL:
            if cfg.paired_mode:
                support.warning("Second value of iterative K (%d) exceeded estimated read length (%d). "
                                "Rerunning in paired mode for the first value of K (%d)" %
                                (cfg.iterative_K[1], RL, cfg.iterative_K[0]), log)
                run_iteration(configs_dir, execution_home, cfg, log, cfg.iterative_K[0], False, True)
                K = cfg.iterative_K[0]
        else:
            rest_of_iterative_K = cfg.iterative_K
            rest_of_iterative_K.pop(0)
            count = 0
            for K in rest_of_iterative_K:
                count += 1
                last_one = count == len(cfg.iterative_K) or (rest_of_iterative_K[count] + 1 > RL)
                run_iteration(configs_dir, execution_home, cfg, log, K, True, last_one)
                if last_one:
                    break
            if count < len(cfg.iterative_K):
                support.warning("Iterations stopped. Value of K (%d) exceeded estimated read length (%d)" %
                                (cfg.iterative_K[count], RL), log)

    latest = os.path.join(cfg.output_dir, "K%d" % K)

    if os.path.isfile(os.path.join(latest, "before_rr.fasta")):
        if not os.path.isfile(os.path.join(os.path.dirname(cfg.result_contigs), "before_rr.fasta")) or not options_storage.continue_mode:
            shutil.copyfile(os.path.join(latest, "before_rr.fasta"), os.path.join(os.path.dirname(cfg.result_contigs), "before_rr.fasta"))
    if os.path.isfile(os.path.join(latest, "final_contigs.fasta")):
        if not os.path.isfile(cfg.result_contigs) or not options_storage.continue_mode:
            shutil.copyfile(os.path.join(latest, "final_contigs.fasta"), cfg.result_contigs)
    if cfg.paired_mode:
        if os.path.isfile(os.path.join(latest, "scaffolds.fasta")):
            if not os.path.isfile(cfg.result_scaffolds) or not options_storage.continue_mode:
                shutil.copyfile(os.path.join(latest, "scaffolds.fasta"), cfg.result_scaffolds)

    if cfg.developer_mode:
        # before repeat resolver contigs
        # before_RR_contigs = os.path.join(os.path.dirname(cfg.result_contigs), "simplified_contigs.fasta")
        # shutil.copyfile(os.path.join(latest, "simplified_contigs.fasta"), before_RR_contigs)
        # saves
        saves_link = os.path.join(os.path.dirname(cfg.result_contigs), "saves")
        if os.path.lexists(saves_link): # exists return False for broken link! lexists return True
            os.remove(saves_link)
        os.symlink(os.path.join(latest, "saves"), saves_link)

    #    os.remove(cfg.additional_contigs)

    if os.path.isdir(bin_reads_dir):
        shutil.rmtree(bin_reads_dir)

    return latest<|MERGE_RESOLUTION|>--- conflicted
+++ resolved
@@ -53,8 +53,6 @@
     return max_read_length
 
 
-<<<<<<< HEAD
-=======
 def update_k_mers_in_special_cases(cur_k_mers, RL, log):
     if not options_storage.k_mers and not options_storage.single_cell: # kmers were set by default and not SC
         if RL >= 250:
@@ -67,7 +65,6 @@
             return options_storage.k_mers_150
     return cur_k_mers
 
->>>>>>> fed3c48f
 
 def run_iteration(configs_dir, execution_home, cfg, log, K, use_additional_contigs, last_one):
     data_dir = os.path.join(cfg.output_dir, "K%d" % K)
