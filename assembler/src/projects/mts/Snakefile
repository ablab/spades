--- conflicted
+++ resolved
@@ -3,24 +3,7 @@
 import os
 import os.path
 
-<<<<<<< HEAD
-from scripts.common import detect_reads, dump_dict
-
-#Config parameters
-IN = config["IN"]
-SPADES = config.get("SPADES", config["LOCAL_DIR"])
-SPADES_REASSEMBLY = config.get("SPADES_REASSEMBLY", config["LOCAL_DIR"])
-BIN = config.get("BIN", os.path.join(config["LOCAL_DIR"], "build/release/bin"))
-SCRIPTS = config.get("SCRIPTS", os.path.join(config["LOCAL_DIR"], "src/projects/mts/scripts"))
-SOFT = config["SOFT"]
-K = int(config.get("K", 55))
-SMALL_K = int(config.get("SMALL_K", 21))
-MIN_CONTIG_LENGTH = int(config.get("MIN_CONTIG_LENGTH", 2000))
-THREADS = config.get("THREADS", 16)
-BINNER = config.get("BINNER", "canopy")
-=======
 from scripts.common import dump_dict
->>>>>>> 9e200e55
 
 #Path to saves of necessary assembly stage
 SAVES = "K{0}/saves/01_before_repeat_resolution/graph_pack".format(K)
@@ -86,11 +69,7 @@
     log:     "profile/kmers.log"
     message: "Gathering {SMALL_K}-mer multiplicities from all samples"
     shell:   "{BIN}/kmer_multiplicity_counter -n {SAMPLE_COUNT} -k {SMALL_K} -s 3"
-<<<<<<< HEAD
              " -f tmp -t {threads} -o {params.out} >{log} 2>&1 && "
-=======
-             " -f tmp -t {threads} -o profile/kmers >{log} 2>&1 && "
->>>>>>> 9e200e55
              "rm tmp/*.sorted"
 
 rule profile:
@@ -148,22 +127,14 @@
     params:  saves=os.path.join("assembly/{sample}/", SAVES),
              splits="assembly/{sample}_splits.fasta",
              out="propagation/{sample}_edges",
+             group=lambda wildcards: GROUPS[wildcards.sample]
              #left=" ".join(input.left), right=" ".join(input.right)
     log:     "binning/{sample}.log"
     message: "Propagating annotation & binning reads for {wildcards.sample}"
-<<<<<<< HEAD
     shell:
           "{BIN}/prop_binning -k {K} -s {params.saves} -c {input.contigs}"
-          " -n {wildcards.sample} -l {input.left} -r {input.right}"
+          " -n {params.group} -l {input.left} -r {input.right}"
           " -a {input.ann} -f {params.splits} -o binning -d {params.out} >{log} 2>&1"
-=======
-    #TODO: use only shell
-    run:
-        group = GROUPS[wildcards.sample]
-        shell("{BIN}/prop_binning -k {K} -s {params.saves} -c {input.contigs}"
-              " -n {group} -l {input.left} -r {input.right}"
-              " -a {input.ann} -f {params.splits} -o binning -d {params.out} >{log} 2>&1")
->>>>>>> 9e200e55
 
 #TODO: bin profiles for CONCOCT
 rule choose_samples:
