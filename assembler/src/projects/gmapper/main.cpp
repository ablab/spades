//***************************************************************************
//* Copyright (c) 2018 Saint Petersburg State University
//* All Rights Reserved
//* See file LICENSE for details.
//***************************************************************************

#include "assembly_graph/core/graph.hpp"

#include "modules/alignment/sequence_mapper_notifier.hpp"
#include "modules/alignment/bwa_sequence_mapper.hpp"
#include "modules/alignment/long_read_mapper.hpp"

#include "io/graph/gfa_reader.hpp"
#include "io/dataset_support/read_converter.hpp"
#include "io/dataset_support/dataset_readers.hpp"
#include "io/binary/graph.hpp"

#include "assembly_graph/paths/bidirectional_path_io/bidirectional_path_output.hpp"

#include "utils/logger/log_writers.hpp"
#include "utils/logger/logger.hpp"
#include "utils/segfault_handler.hpp"
#include "utils/filesystem/temporary.hpp"

#include "pipeline/graph_pack.hpp"
#include "pipeline/configs/aligner_config.hpp"

#include "projects/spades/hybrid_aligning.hpp"
#include "projects/spades/hybrid_gap_closer.hpp"

#include "version.hpp"

#include <clipp/clipp.h>

#include <sys/types.h>
#include <sys/stat.h>

#include <string>
#include <fstream>

void create_console_logger() {
    using namespace logging;

    logger *lg = create_logger("");
    lg->add_writer(std::make_shared<console_writer>());
    attach_logger(lg);
}

using namespace debruijn_graph;

struct gcfg {
    gcfg()
        : k(21), tmpdir("tmp"), outfile("-"),
          nthreads(omp_get_max_threads() / 2 + 1)
    {}

    unsigned k;
    std::string file;
    std::string graph;
    std::string tmpdir;
    std::string outfile;
    unsigned nthreads;
};

void process_cmdline(int argc, char **argv, gcfg &cfg) {
  using namespace clipp;

  auto cli = (
      cfg.file << value("dataset description (in YAML)"),
      cfg.graph << value("graph (in GFA)"),
      cfg.outfile << value("output filename"),
      (option("-k") & integer("value", cfg.k)) % "k-mer length to use",
      (option("-t") & integer("value", cfg.nthreads)) % "# of threads to use",
      (option("--tmp-dir") & value("dir", cfg.tmpdir)) % "scratch directory to use"
  );

  auto result = parse(argc, argv, cli);
  if (!result) {
      std::cout << make_man_page(cli, argv[0]);
      exit(1);
  }
}

typedef io::DataSet<debruijn_graph::config::LibraryData> DataSet;
typedef io::SequencingLibrary<debruijn_graph::config::LibraryData> SequencingLib;

std::shared_ptr<SequenceMapper<Graph>> ChooseProperMapper(const GraphPack& gp,
                                                          const SequencingLib& library) 
{
    const auto &graph = gp.get<Graph>();
    if (library.type() == io::LibraryType::MatePairs) {
        INFO("Mapping mate pairs using BWA-mem mapper");
        return std::make_shared<alignment::BWAReadMapper<Graph>>(graph);
    }

    if (library.data().unmerged_read_length < gp.k() && library.type() == io::LibraryType::PairedEnd) {
        INFO("Mapping PE reads shorter than K with BWA-mem mapper");
        return std::make_shared<alignment::BWAReadMapper<Graph>>(graph);
    }

    INFO("Selecting usual mapper");
    return MapperInstance(gp);
}

static void ProcessSingleReads(GraphPack &gp, DataSet &dataset,
                               size_t ilib,
                               bool use_binary = true,
                               bool map_paired = false) {
    SequencingLib &lib = dataset[ilib];
    SequenceMapperNotifier notifier(gp, dataset.lib_count());

<<<<<<< HEAD
    const auto &graph = gp.get<Graph>();
    LongReadMapper read_mapper(graph, gp.get_mutable<LongReadContainer<Graph>>()[ilib],
                               ChooseProperReadPathExtractor(graph, lib.type()));
=======
    LongReadMapper read_mapper(gp.g, gp.single_long_reads[ilib], gp.trusted_paths[ilib], lib.type());
>>>>>>> c738e188

    if (lib.is_contig_lib()) {
        //FIXME pretty awful, would be much better if listeners were shared ptrs
        notifier.Subscribe(ilib, &read_mapper);
    }

    auto mapper_ptr = ChooseProperMapper(gp, lib);
    if (use_binary) {
        auto single_streams = single_binary_readers(lib, false, map_paired);
        notifier.ProcessLibrary(single_streams, ilib, *mapper_ptr);
    } else {
        auto single_streams = single_easy_readers(lib, false,
                                                  map_paired, /*handle Ns*/false);
        notifier.ProcessLibrary(single_streams, ilib, *mapper_ptr);
    }
}

#if 0
static void ProcessPairedReads(GraphPack &gp,
                               DataSet &dataset, size_t ilib) {
    SequencingLib &lib = dataset[ilib];
    SequenceMapperNotifier notifier(gp, dataset.lib_count());

    auto paired_streams = paired_binary_readers(lib, /*followed by rc*/false, 0, /*include merged*/true);
    notifier.ProcessLibrary(paired_streams, ilib, *ChooseProperMapper(gp, lib));
}
#endif

static bool ends_with(const std::string &s, const std::string &p) {
    if (s.size() < p.size())
        return false;

    return (s.compare(s.size() - p.size(), p.size(), p) == 0);
}

void LoadGraph(debruijn_graph::ConjugateDeBruijnGraph &graph, const std::string &filename,
               io::IdMapper<std::string> *id_mapper) {
    using namespace debruijn_graph;
    if (ends_with(filename, ".gfa")) {
        gfa::GFAReader gfa(filename);
        INFO("GFA segments: " << gfa.num_edges() << ", links: " << gfa.num_links());
        gfa.to_graph(graph, id_mapper);
    } else {
        io::binary::Load(filename, graph);
    }
}

int main(int argc, char* argv[]) {
    utils::segfault_handler sh;
    gcfg cfg;

    srand(42);
    srandom(42);

    process_cmdline(argc, argv, cfg);

    create_console_logger();

    START_BANNER("SPAdes sequence-to-graph mapper");

    cfg.nthreads = spades_set_omp_threads(cfg.nthreads);
    INFO("Maximum # of threads to use (adjusted due to OMP capabilities): " << cfg.nthreads);

    try {
        unsigned nthreads = cfg.nthreads;
        unsigned k = cfg.k;
        std::string tmpdir = cfg.tmpdir, dataset_desc = cfg.file;

        fs::make_dir(tmpdir);

        DataSet dataset;
        dataset.load(dataset_desc);

        debruijn_graph::GraphPack gp(k, tmpdir, dataset.lib_count());
        std::unique_ptr<io::IdMapper<std::string>> id_mapper(new io::IdMapper<std::string>());

        const auto &graph = gp.get<Graph>();
        INFO("Loading de Bruijn graph from " << cfg.graph);
        LoadGraph(gp.get_mutable<Graph>(), cfg.graph, id_mapper.get());
        {
            size_t sz = 0;
            for (auto it = graph.ConstEdgeBegin(); !it.IsEnd(); ++it)
                sz += 1;

            INFO("Graph loaded. Total vertices: " << graph.size() << " Total edges: " << sz);
        }

        // FIXME: Get rid of this "/" junk
        debruijn_graph::config::init_libs(dataset, nthreads, tmpdir + "/");

        gp.get_mutable<KmerMapper<Graph>>().Attach();
        gp.EnsureBasicMapping();

        for (size_t i = 0; i < dataset.lib_count(); ++i) {
            auto &lib = dataset[i];
            auto& path_storage = gp.get_mutable<LongReadContainer<Graph>>()[i];
            if (lib.is_contig_lib()) {
                INFO("Mapping contigs library #" << i);
                ProcessSingleReads(gp, dataset, i, false);
            } else if (lib.is_long_read_lib()) {
                gap_closing::GapStorage gap_storage(graph);

                debruijn_graph::config::pacbio_processor pb;

                PacbioAlignLibrary(graph, lib,
                                   path_storage, gap_storage,
                                   nthreads, pb);
            } else {
                WARN("Could only map contigs or long reads so far, skipping the library");
                continue;
            }
            INFO("Saving to " << cfg.outfile);

            std::ofstream os(cfg.outfile);
            //FIXME fix behavior when we don't have the mapper
            path_extend::GFAPathWriter gfa_writer(graph, os,
                                                  io::MapNamingF<debruijn_graph::ConjugateDeBruijnGraph>(*id_mapper));
            gfa_writer.WriteSegmentsAndLinks();

            std::vector<PathInfo<Graph>> paths;
            path_storage.SaveAllPaths(paths);
            size_t idx = 0;
            for (const auto& entry : paths) {
                idx += 1;
                gfa_writer.WritePaths(entry.path(), std::string("PATH_") + std::to_string(idx) + "_length_" + std::to_string(entry.path().size()) + "_weigth_" + std::to_string(entry.weight()),
                                      "Z:W:" + std::to_string(entry.weight()));
            }
        }

    } catch (const std::string &s) {
        std::cerr << s << std::endl;
        return EINTR;
    } catch (const std::exception &e) {
        std::cerr << "ERROR: " << e.what() << std::endl;
        return EINTR;
    }

    return 0;
}<|MERGE_RESOLUTION|>--- conflicted
+++ resolved
@@ -109,13 +109,10 @@
     SequencingLib &lib = dataset[ilib];
     SequenceMapperNotifier notifier(gp, dataset.lib_count());
 
-<<<<<<< HEAD
     const auto &graph = gp.get<Graph>();
-    LongReadMapper read_mapper(graph, gp.get_mutable<LongReadContainer<Graph>>()[ilib],
-                               ChooseProperReadPathExtractor(graph, lib.type()));
-=======
-    LongReadMapper read_mapper(gp.g, gp.single_long_reads[ilib], gp.trusted_paths[ilib], lib.type());
->>>>>>> c738e188
+    auto& single_long_reads = gp.get_mutable<LongReadContainer<Graph>>()[ilib];
+    auto& trusted_paths = gp.get_mutable<path_extend::TrustedPathsContainer>()[ilib];
+    LongReadMapper read_mapper(graph, single_long_reads, trusted_paths, lib.type());
 
     if (lib.is_contig_lib()) {
         //FIXME pretty awful, would be much better if listeners were shared ptrs
