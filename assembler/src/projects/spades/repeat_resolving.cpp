//***************************************************************************
//* Copyright (c) 2015 Saint Petersburg State University
//* Copyright (c) 2011-2014 Saint Petersburg Academic University
//* All Rights Reserved
//* See file LICENSE for details.
//***************************************************************************

#include "dev_support/logger/logger.hpp"
#include "assembly_graph/stats/picture_dump.hpp"
#include "visualization/graph_labeler.hpp"
#include "paired_info/distance_estimation.hpp"
#include "paired_info/smoothing_distance_estimation.hpp"
#include "algorithms/path_extend/path_extend_launch.hpp"
#include "assembly_graph/graph_support/contig_output.hpp"
#include "visualization/position_filler.hpp"
#include "assembly_graph/graph_alignment/long_read_storage.hpp"
#include "repeat_resolving.hpp"

namespace debruijn_graph {

void PEResolving(conj_graph_pack& gp) {
    vector<size_t> indexes;
    std::string name = "scaffolds";
    bool traverse_loops = true;
    if (!(cfg::get().use_scaffolder && cfg::get().pe_params.param_set.scaffolder_options.on)) {
        name = "final_contigs";
        traverse_loops = false;
    }
    path_extend::ResolveRepeatsPe(gp, cfg::get().output_dir, name, traverse_loops, boost::optional<std::string>("final_contigs"));
}

inline bool HasValidLibs() {
    for (const auto& lib : cfg::get().ds.reads) {
        if (lib.is_repeat_resolvable()) {
            if (!lib.is_paired() || !math::eq(lib.data().mean_insert_size, 0.0)) {
                return true;
            }
        }
    }
    return false;
}

void RepeatResolution::run(conj_graph_pack &gp, const char*) {
    if (cfg::get().developer_mode) {
        stats::PrepareForDrawing(gp);
    }

    omnigraph::DefaultLabeler<Graph> labeler(gp.g, gp.edge_pos);
    stats::detail_info_printer printer(gp, labeler, cfg::get().output_dir);
<<<<<<< HEAD
    printer(ipp_before_repeat_resolution);
=======
    printer(config::info_printer_pos::before_repeat_resolution);
>>>>>>> 7ffd7aad

    //todo awful hack to get around PE using cfg::get everywhere...
    auto tmp_params_storage = cfg::get().pe_params;
    if (preliminary_) {
        INFO("Setting up preliminary path extend settings")
        cfg::get_writable().pe_params = *cfg::get().prelim_pe_params;
    }

    OutputContigs(gp.g, cfg::get().output_dir + "before_rr", false, 0, false);
    OutputContigsToFASTG(gp.g, cfg::get().output_dir + "assembly_graph", gp.components);

    //FIXME introduce separate pe config for preliminary mode
    if (!preliminary_ && cfg::get().ds.meta) {
        INFO("Coordinated coverage enabled")
        cfg::get_writable().pe_params.param_set.use_coordinated_coverage = true;
    }

    bool no_valid_libs = !HasValidLibs();

    bool use_single_reads = cfg::get().use_single_reads;
    if (cfg::get().rr_enable && no_valid_libs && !use_single_reads)
        WARN("Insert size was not estimated for any of the paired libraries, repeat resolution module will not run.");

    if ((no_valid_libs || cfg::get().rm == config::resolving_mode::none) && !use_single_reads) {
        OutputContigs(gp.g, cfg::get().output_dir + "final_contigs", false, 0, false);
        return;
    }
    if (cfg::get().rm == config::resolving_mode::path_extend) {
        INFO("Using Path-Extend repeat resolving");
        PEResolving(gp);
    } else {
        INFO("Unsupported repeat resolver");
        OutputContigs(gp.g, cfg::get().output_dir + "final_contigs", false, 0, false);
    }
    if (preliminary_) {
        INFO("Restoring initial path extend settings")
        cfg::get_writable().pe_params = tmp_params_storage;
    }
}

void ContigOutput::run(conj_graph_pack &gp, const char*) {
    OutputContigs(gp.g, cfg::get().output_dir + "simplified_contigs", cfg::get().use_unipaths,
                  cfg::get().simp.tec.plausibility_length, false);
    OutputContigs(gp.g, cfg::get().output_dir + "before_rr", false, 0, false);
    OutputContigsToFASTG(gp.g, cfg::get().output_dir + "assembly_graph", gp.components);
    OutputContigs(gp.g, cfg::get().output_dir + "final_contigs",  false, 0, false);

}

} // debruijn_graph<|MERGE_RESOLUTION|>--- conflicted
+++ resolved
@@ -47,11 +47,7 @@
 
     omnigraph::DefaultLabeler<Graph> labeler(gp.g, gp.edge_pos);
     stats::detail_info_printer printer(gp, labeler, cfg::get().output_dir);
-<<<<<<< HEAD
-    printer(ipp_before_repeat_resolution);
-=======
     printer(config::info_printer_pos::before_repeat_resolution);
->>>>>>> 7ffd7aad
 
     //todo awful hack to get around PE using cfg::get everywhere...
     auto tmp_params_storage = cfg::get().pe_params;
@@ -62,12 +58,6 @@
 
     OutputContigs(gp.g, cfg::get().output_dir + "before_rr", false, 0, false);
     OutputContigsToFASTG(gp.g, cfg::get().output_dir + "assembly_graph", gp.components);
-
-    //FIXME introduce separate pe config for preliminary mode
-    if (!preliminary_ && cfg::get().ds.meta) {
-        INFO("Coordinated coverage enabled")
-        cfg::get_writable().pe_params.param_set.use_coordinated_coverage = true;
-    }
 
     bool no_valid_libs = !HasValidLibs();
 
