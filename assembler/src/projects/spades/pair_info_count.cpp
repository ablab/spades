//***************************************************************************
//* Copyright (c) 2015 Saint Petersburg State University
//* Copyright (c) 2011-2014 Saint Petersburg Academic University
//* All Rights Reserved
//* See file LICENSE for details.
//***************************************************************************

#include "pair_info_count.hpp"

#include "assembly_graph/core/basic_graph_stats.hpp"
#include "paired_info/is_counter.hpp"
#include "paired_info/pair_info_filler.hpp"

#include "modules/alignment/long_read_mapper.hpp"
#include "modules/alignment/bwa_sequence_mapper.hpp"
#include "modules/alignment/rna/ss_coverage_filler.hpp"

#include "io/dataset_support/read_converter.hpp"

#include "adt/bf.hpp"
#include "adt/hll.hpp"

namespace debruijn_graph {

namespace {

using SequencingLib = io::SequencingLibrary<config::LibraryData>;
using PairedInfoFilter = bf::counting_bloom_filter<std::pair<EdgeId, EdgeId>, 2>;
using EdgePairCounter = hll::hll_with_hasher<std::pair<EdgeId, EdgeId>>;

std::shared_ptr<SequenceMapper<Graph>> ChooseProperMapper(const GraphPack& gp,
                                                          const SequencingLib& library) {
    const auto &graph = gp.get<Graph>();

    if (library.type() == io::LibraryType::MatePairs) {
        INFO("Mapping mate-pairs using BWA-mem mapper");
        return std::make_shared<alignment::BWAReadMapper<Graph>>(graph);
    }

    if (library.data().unmerged_read_length < gp.k() && library.type() == io::LibraryType::PairedEnd) {
        INFO("Mapping PE reads shorter than K with BWA-mem mapper");
        return std::make_shared<alignment::BWAReadMapper<Graph>>(graph);
    }

    INFO("Selecting usual mapper");
    return MapperInstance(gp);
}

class DEFilter : public SequenceMapperListener {
  public:
    DEFilter(PairedInfoFilter &filter, const Graph &g)
            : bf_(filter), g_(g) {}

    void ProcessPairedRead(size_t,
                           const io::PairedRead&,
                           const MappingPath<EdgeId>& read1,
                           const MappingPath<EdgeId>& read2) override {
        ProcessPairedRead(read1, read2);
    }
    void ProcessPairedRead(size_t,
                           const io::PairedReadSeq&,
                           const MappingPath<EdgeId>& read1,
                           const MappingPath<EdgeId>& read2) override {
        ProcessPairedRead(read1, read2);
    }
  private:
    void ProcessPairedRead(const MappingPath<EdgeId>& path1,
                           const MappingPath<EdgeId>& path2) {
        for (size_t i = 0; i < path1.size(); ++i) {
            EdgeId edge1 = path1.edge_at(i);
            for (size_t j = 0; j < path2.size(); ++j) {
                EdgeId edge2 = path2.edge_at(j);
                bf_.add({edge1, edge2});
                bf_.add({g_.conjugate(edge2), g_.conjugate(edge1)});
            }
        }
    }

    PairedInfoFilter &bf_;
    const Graph &g_;
};

class EdgePairCounterFiller : public SequenceMapperListener {
    static uint64_t EdgePairHash(const std::pair<EdgeId, EdgeId> &e) {
        uint64_t h1 = e.first.hash();
        return CityHash64WithSeeds((const char*)&h1, sizeof(h1), e.second.hash(), 0x0BADF00D);
    }

  public:
    EdgePairCounterFiller(size_t thread_num)
            : counter_(EdgePairHash) {
        buf_.reserve(thread_num);
        for (unsigned i = 0; i < thread_num; ++i)
          buf_.emplace_back(EdgePairHash);
    }

    void MergeBuffer(size_t i) override {
        counter_.merge(buf_[i]);
        buf_[i].clear();
    }

    void ProcessPairedRead(size_t idx,
                           const io::PairedRead&,
                           const MappingPath<EdgeId>& read1,
                           const MappingPath<EdgeId>& read2) override {
        ProcessPairedRead(buf_[idx], read1, read2);
    }
    void ProcessPairedRead(size_t idx,
                           const io::PairedReadSeq&,
                           const MappingPath<EdgeId>& read1,
                           const MappingPath<EdgeId>& read2) override {
        ProcessPairedRead(buf_[idx], read1, read2);
    }

    double cardinality() const {
        return counter_.cardinality();
    }
  private:
    void ProcessPairedRead(EdgePairCounter &buf,
                           const MappingPath<EdgeId>& path1,
                           const MappingPath<EdgeId>& path2) {
        for (size_t i = 0; i < path1.size(); ++i) {
            EdgeId edge1 = path1.edge_at(i);
            for (size_t j = 0; j < path2.size(); ++j) {
                EdgeId edge2 = path2.edge_at(j);
                buf.add({edge1, edge2});
            }
        }
    }

    std::vector<EdgePairCounter> buf_;
    EdgePairCounter counter_;
};

bool HasGoodRRLibs() {
    for (const auto &lib : cfg::get().ds.reads) {
        if (lib.is_contig_lib())
            continue;

        if (lib.is_paired() &&
            lib.data().mean_insert_size == 0.0)
            continue;

        if (lib.is_repeat_resolvable())
            return true;
    }

    return false;
}

bool HasOnlyMP() {
    for (const auto &lib : cfg::get().ds.reads) {
        if (lib.type() == io::LibraryType::PathExtendContigs)
            continue;

        if (lib.type() != io::LibraryType::MatePairs &&
            lib.type() != io::LibraryType::HQMatePairs)
            return false;
    }

    return true;
}

bool ShouldObtainLibCoverage() {
    return cfg::get().calculate_coverage_for_each_lib;
}

//todo improve logic
bool ShouldObtainSingleReadsPaths(size_t ilib) {
    using config::single_read_resolving_mode;
    switch (cfg::get().single_reads_rr) {
        case single_read_resolving_mode::all:
            return true;
        case single_read_resolving_mode::only_single_libs:
            //Map when no PacBio/paried libs or only mate-pairs or single lib itself
            if (!HasGoodRRLibs() || HasOnlyMP() ||
                cfg::get().ds.reads[ilib].type() == io::LibraryType::SingleReads) {
                if (!debruijn_graph::config::PipelineHelper::IsMetagenomicPipeline(cfg::get().mode)) {
                    return true;
                } else {
                    WARN("Single reads are not used in metagenomic mode");
                }
            }
            break;
        case single_read_resolving_mode::none:
            break;
        default:
            VERIFY_MSG(false, "Invalid mode value");
    }
    return false;
}

bool CollectLibInformation(const GraphPack &gp,
                           size_t &edgepairs,
                           size_t ilib, size_t edge_length_threshold) {
    INFO("Estimating insert size (takes a while)");
    InsertSizeCounter hist_counter(gp.get<Graph>(), edge_length_threshold);
    EdgePairCounterFiller pcounter(cfg::get().max_threads);

    SequenceMapperNotifier notifier(gp, cfg::get_writable().ds.reads.lib_count());
    notifier.Subscribe(ilib, &hist_counter);
    notifier.Subscribe(ilib, &pcounter);

    SequencingLib &reads = cfg::get_writable().ds.reads[ilib];
    auto &data = reads.data();
    auto paired_streams = paired_binary_readers(reads, /*followed by rc*/false, /*insert_size*/0,
                                                /*include_merged*/true);

    notifier.ProcessLibrary(paired_streams, ilib, *ChooseProperMapper(gp, reads));
    //Check read length after lib processing since mate pairs a not used until this step
    VERIFY(reads.data().unmerged_read_length != 0);

    edgepairs = size_t(pcounter.cardinality());
    INFO("Edge pairs: " << edgepairs);

    INFO(hist_counter.mapped() << " paired reads (" <<
         ((double) hist_counter.mapped() * 100.0 / (double) hist_counter.total()) <<
         "% of all) aligned to long edges");
    if (hist_counter.negative() > 3 * hist_counter.mapped())
        WARN("Too much reads aligned with negative insert size. Is the library orientation set properly?");
    if (hist_counter.mapped() == 0)
        return false;


    std::map<size_t, size_t> percentiles;
    hist_counter.FindMean(data.mean_insert_size, data.insert_size_deviation, percentiles);
    hist_counter.FindMedian(data.median_insert_size, data.insert_size_mad,
                            data.insert_size_distribution);
    if (data.median_insert_size < gp.k() + 2)
        return false;

    std::tie(data.insert_size_left_quantile,
             data.insert_size_right_quantile) = omnigraph::GetISInterval(0.8,
                                                                         data.insert_size_distribution);

    return !data.insert_size_distribution.empty();
}

size_t ProcessSingleReads(GraphPack &gp, size_t ilib,
                                 bool use_binary = true, bool map_paired = false) {
    //FIXME make const
    auto& reads = cfg::get_writable().ds.reads[ilib];
    const auto &graph = gp.get<Graph>();

    SequenceMapperNotifier notifier(gp, cfg::get_writable().ds.reads.lib_count());

<<<<<<< HEAD
    auto &single_long_reads = gp.get_mutable<LongReadContainer<Graph>>()[ilib];
    LongReadMapper read_mapper(graph, single_long_reads,
                               ChooseProperReadPathExtractor(graph, reads.type()));
=======
    LongReadMapper read_mapper(gp.g, gp.single_long_reads[ilib], gp.trusted_paths[ilib], reads.type());
>>>>>>> c738e188

    if (ShouldObtainSingleReadsPaths(ilib) || reads.is_contig_lib()) {
        //FIXME pretty awful, would be much better if listeners were shared ptrs
        notifier.Subscribe(ilib, &read_mapper);
        cfg::get_writable().ds.reads[ilib].data().single_reads_mapped = true;
    }

    SSCoverageFiller ss_coverage_filler(graph, gp.get_mutable<SSCoverageContainer>()[ilib],
                                        !cfg::get().ss.ss_enabled);
    if (cfg::get().calculate_coverage_for_each_lib) {
        INFO("Will calculate lib coverage as well");
        map_paired = true;
        notifier.Subscribe(ilib, &ss_coverage_filler);
    }

    auto mapper_ptr = ChooseProperMapper(gp, reads);
    if (use_binary) {
        auto single_streams = single_binary_readers(reads, false, map_paired);
        notifier.ProcessLibrary(single_streams, ilib, *mapper_ptr);
    } else {
        auto single_streams = single_easy_readers(reads, false,
                                                  map_paired, /*handle Ns*/false);
        notifier.ProcessLibrary(single_streams, ilib, *mapper_ptr);
    }

    return single_long_reads.size();
}


void ProcessPairedReads(GraphPack &gp,
                               std::unique_ptr<PairedInfoFilter> filter,
                               unsigned filter_threshold,
                               size_t ilib) {
    SequencingLib &reads = cfg::get_writable().ds.reads[ilib];
    const auto &data = reads.data();

    unsigned round_thr = 0;
    // Do not round if filtering is disabled
    if (filter)
        round_thr = unsigned(std::min(cfg::get().de.max_distance_coeff * data.insert_size_deviation * cfg::get().de.rounding_coeff,
                                      cfg::get().de.rounding_thr));

    SequenceMapperNotifier notifier(gp, cfg::get_writable().ds.reads.lib_count());
    INFO("Left insert size quantile " << data.insert_size_left_quantile <<
         ", right insert size quantile " << data.insert_size_right_quantile <<
         ", filtering threshold " << filter_threshold <<
         ", rounding threshold " << round_thr);

    LatePairedIndexFiller::WeightF weight;
    if (filter) {
        weight = [&](const std::pair<EdgeId, EdgeId> &ep,
                     const MappingRange&, const MappingRange&) {
            return (filter->lookup(ep) > filter_threshold ? 1. : 0.);
        };
    } else {
        weight = [&](const std::pair<EdgeId, EdgeId> &,
                     const MappingRange&, const MappingRange&) {
            return 1.;
        };
    }

    using Indices = omnigraph::de::UnclusteredPairedInfoIndicesT<Graph>;
    LatePairedIndexFiller pif(gp.get<Graph>(), weight, round_thr, gp.get_mutable<Indices>()[ilib]);
    notifier.Subscribe(ilib, &pif);

    auto paired_streams = paired_binary_readers(reads, /*followed by rc*/false, (size_t) data.mean_insert_size,
                                                /*include merged*/true);
    notifier.ProcessLibrary(paired_streams, ilib, *ChooseProperMapper(gp, reads));
}

} // namespace

void PairInfoCount::run(GraphPack &gp, const char *) {
    gp.InitRRIndices();
    gp.EnsureBasicMapping();

    const auto &graph = gp.get<Graph>();

    //TODO implement better universal logic
    size_t edge_length_threshold = cfg::get().min_edge_length_for_is_count;
    if (!debruijn_graph::config::PipelineHelper::IsMetagenomicPipeline(cfg::get().mode))
        edge_length_threshold = std::max(edge_length_threshold, Nx(graph, 50));

    INFO("Min edge length for estimation: " << edge_length_threshold);
    for (size_t i = 0; i < cfg::get().ds.reads.lib_count(); ++i) {
        auto &lib = cfg::get_writable().ds.reads[i];
        if (lib.is_hybrid_lib()) {
            INFO("Library #" << i << " was mapped earlier on hybrid aligning stage, skipping");
            continue;
        } else if (lib.is_contig_lib()) {
            INFO("Mapping contigs library #" << i);
            ProcessSingleReads(gp, i, false);
        } else {
            if (lib.is_paired()) {
                INFO("Estimating insert size for library #" << i);
                const auto &lib_data = lib.data();
                size_t rl = lib_data.unmerged_read_length;
                size_t k = cfg::get().K;

                size_t edgepairs = 0;
                if (!CollectLibInformation(gp, edgepairs, i, edge_length_threshold)) {
                    cfg::get_writable().ds.reads[i].data().mean_insert_size = 0.0;
                    WARN("Unable to estimate insert size for paired library #" << i);
                    if (rl > 0 && rl <= k) {
                        WARN("Maximum read length (" << rl << ") should be greater than K (" << k << ")");
                    } else if (rl <= k * 11 / 10) {
                        WARN("Maximum read length (" << rl << ") is probably too close to K (" << k << ")");
                    } else {
                        WARN("None of paired reads aligned properly. Please, check orientation of your read pairs.");
                    }
                    continue;
                }

                INFO("  Insert size = " << lib_data.mean_insert_size <<
                     ", deviation = " << lib_data.insert_size_deviation <<
                     ", left quantile = " << lib_data.insert_size_left_quantile <<
                     ", right quantile = " << lib_data.insert_size_right_quantile <<
                     ", read length = " << lib_data.unmerged_read_length);

                if (lib_data.mean_insert_size < 1.1 * (double) rl)
                    WARN("Estimated mean insert size " << lib_data.mean_insert_size
                         << " is very small compared to read length " << rl);

                std::unique_ptr<PairedInfoFilter> filter;
                unsigned filter_threshold = cfg::get().de.raw_filter_threshold;

                // Only filter paired-end libraries
                if (filter_threshold && lib.type() == io::LibraryType::PairedEnd) {
                    filter.reset(new PairedInfoFilter([](const std::pair<EdgeId, EdgeId> &e, uint64_t seed) {
                                uint64_t h1 = e.first.hash();
                                return CityHash64WithSeeds((const char*)&h1, sizeof(h1), e.second.hash(), seed);
                            },
                            12 * edgepairs));

                    INFO("Filtering data for library #" << i);
                    {
                        SequenceMapperNotifier notifier(gp, cfg::get_writable().ds.reads.lib_count());
                        DEFilter filter_counter(*filter, graph);
                        notifier.Subscribe(i, &filter_counter);

                        VERIFY(lib.data().unmerged_read_length != 0);
                        auto reads = paired_binary_readers(lib, /*followed by rc*/false, 0, /*include merged*/true);
                        notifier.ProcessLibrary(reads, i, *ChooseProperMapper(gp, lib));
                    }
                }

                INFO("Mapping library #" << i);
                if (lib.data().mean_insert_size != 0.0) {
                    INFO("Mapping paired reads (takes a while) ");
                    ProcessPairedReads(gp, std::move(filter), filter_threshold, i);
                }
            }

            if (ShouldObtainSingleReadsPaths(i) || ShouldObtainLibCoverage()) {
                cfg::get_writable().use_single_reads |= ShouldObtainSingleReadsPaths(i);
                INFO("Mapping single reads of library #" << i);
                size_t n = ProcessSingleReads(gp, i, /*use_binary*/true, /*map_paired*/true);
                INFO("Total paths obtained from single reads: " << n);
            }
        }
    }
}

} // namespace debruijn_graph<|MERGE_RESOLUTION|>--- conflicted
+++ resolved
@@ -244,13 +244,9 @@
 
     SequenceMapperNotifier notifier(gp, cfg::get_writable().ds.reads.lib_count());
 
-<<<<<<< HEAD
     auto &single_long_reads = gp.get_mutable<LongReadContainer<Graph>>()[ilib];
-    LongReadMapper read_mapper(graph, single_long_reads,
-                               ChooseProperReadPathExtractor(graph, reads.type()));
-=======
-    LongReadMapper read_mapper(gp.g, gp.single_long_reads[ilib], gp.trusted_paths[ilib], reads.type());
->>>>>>> c738e188
+    auto& trusted_paths = gp.get_mutable<path_extend::TrustedPathsContainer>()[ilib];
+    LongReadMapper read_mapper(graph, single_long_reads, trusted_paths, reads.type());
 
     if (ShouldObtainSingleReadsPaths(ilib) || reads.is_contig_lib()) {
         //FIXME pretty awful, would be much better if listeners were shared ptrs
