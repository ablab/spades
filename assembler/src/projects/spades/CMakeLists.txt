--- conflicted
+++ resolved
@@ -14,14 +14,9 @@
             second_phase_setup.cpp
             distance_estimation.cpp
             repeat_resolving.cpp
-<<<<<<< HEAD
             hybrid_aligning.cpp
-            chromosome_removal.cpp)
-=======
-            pacbio_aligning.cpp
             chromosome_removal.cpp
             ../mts/contig_abundance.cpp)
->>>>>>> a716ce75
 
 target_include_directories(spades PRIVATE ${EXT_DIR}/include/ConsensusCore)
 target_link_libraries(spades ConsensusCore common_modules nlopt BamTools ssw ${COMMON_LIBRARIES})
