/*
 * seq.hpp
 *
 *  Created on: 21.02.2011
 *      Author: vyahhi
 */

#ifndef SEQ_HPP_
#define SEQ_HPP_

#include <string>
#include <functional>
#include <memory>
#include <iostream> // for debug
#include <cstring>
#include <cassert>
#include <cstring>
#include <array>
#include <vector>
#include "nucl.hpp"

typedef long long word;

using namespace std;

template <size_t size_, typename T = char> // max number of nucleotides, type for storage
class Seq {
private:
	// compile-time static constants.
	const static size_t Tbits = sizeof(T) << 3; // ex. 8: 2^8 = 256 or 16
	const static size_t Tnucl = Tbits >> 1; // ex. 4: 8/2 = 4 or 16/2 = 8
	const static size_t Tnucl_bits = 1 + sizeof(T); // ex. 2: 2^2 = 4 or 3: 2^3 = 8
	const static size_t data_size_ = (size_ + Tnucl - 1) >> Tnucl_bits;
	std::array<T,data_size_> data_; // 0 bits overhead

	//const static char _lastnuclshift = ((size_ + 3) & 3) << 1;

	void init(const char* s) {
		T data = 0;
		size_t cnt = 0;
		int cur = 0;
		for (size_t pos = 0; pos < size_; ++pos, ++s) { // unsafe!
			switch (*s) {
				case 'C': case '1': case 1: data |= (1 << cnt); break;
				case 'G': case '2': case 2: data |= (2 << cnt); break;
				case 'T': case '3': case 3: data |= (3 << cnt); break;
			}
<<<<<<< HEAD
			cnt += 2; // because 2 bits per char
			if (cnt == Tbits) {
				this->data_[cur++] = data;
=======
			cnt += 2;
			if (cnt == 8) {
				this->_bytes[cur++] = byte;
>>>>>>> 789f1e14
				cnt = 0;
				data = 0;
			}
		}
		if (cnt != 0) {
			this->data_[cur++] = data;
		}
	}

	Seq(std::array<T,data_size_> bytes): data_(bytes) {};

public:
	Seq() {}; // random Seq, use with care!

	Seq(const char* s) {
		init(s);
	}

	Seq(const Seq<size_> &seq) : data_(seq.data_) {
		//memcpy?
	}

	template <size_t _bigger_size>
	Seq(const Seq<_bigger_size>& seq) {
		assert(_bigger_size > size_);
		std::copy(data_, seq.data, size_);
		//memcpy(data_, seq._bytes, data_size_); ?
	}

	template <typename T2>
	Seq(const T2& t, size_t offset = 0) {
		char a[size_];
		for (size_t i = 0; i < size_; ++i) {
			a[i] = t[offset + i];
		}
		init(a);
	}

	char operator[] (const size_t index) const { // 0123
<<<<<<< HEAD
		int ind = index >> Tnucl_bits;
		return (data_[ind] >> ((index % Tnucl)*2)) & 3; // optimize with shifts
		//return ((data_[i >> 2] >> ((i%4))*2) & 3);
=======
		int i = index;
		return (((_bytes[i >> 2]) >> ((i%4)*2)) & 3);
>>>>>>> 789f1e14
	}

	Seq<size_> operator!() const { // TODO: optimize
		// TODO!!!
		return *this;
		//Sequence s = Sequence(this->str());
		//return Seq<_size>((!s).Str());
	}

//	// add nucleotide to the right
//	Seq<_size> shift_right(char c) const { // char should be 0123
//		assert(c <= 3);
//		Seq<_size> res = *this; // copy constructor
//		c <<= (((4-(_size%4))%4)*2); // omg >.<
//		for (int i = _byteslen - 1; i >= 0; --i) { // don't make it size_t :)
//			char rm = (res._bytes[i] >> 6) & 3;
//			res._bytes[i] <<= 2;
//			//res._bytes[i] &= 252;
//			res._bytes[i] |= c;
//			c = rm;
//		}
//		return res;
//	}

	//todo optimize via machine words;
	/**
	 * add one nucl to the right, shifting seq
	 */
	Seq<size_> operator<<(char c) const {
		/*std::array<T,data_size_> new_a(data_);
		char buf = new_a[data_size_ - 1] & 3;
		new_a[data_size_ - 1] >>= 2;
		new_a[data_size_ - 1] |= c << _lastnuclshift;
		for (size_t i = data_size_ - 2; i >= 0; --i) { // bug!
			char new_buf = new_a[i] & 3;
			new_a[i] >>= 2;
			new_a[i] |= buf << 6;
			buf = new_buf;
		}
		return Seq<size_>(new_a);*/
		// TODO!
		return *this;
	}

//	// add nucleotide to the left
//	Seq<_size> shift_left(char c) const { // char should be 0123
//		Seq<_size> res = *this; // copy constructor
//		// TODO: clear last nucleotide
//		for (size_t i = 0; i < _byteslen; ++i) {
//			char rm = res._bytes[i] & 3;
//			res._bytes[i] >>= 2;
//			//res._bytes[i] &= 63;
//			res._bytes[i] |= (c << 6);
//			c = rm;
//		}
//		return res;
//	}

	// string representation of Seq - only for debug and output purposes
	std::string str() const {
		std::string res(size_, '-');
		for (size_t i = 0; i < size_; ++i) {
			res[i] = nucl(this->operator[](i));
		}
		return res;
	}

	static int size() {
		return size_;
	}

	struct hash {
		 size_t operator() (const Seq<size_> &seq) const {
			size_t h = 0;
			for (size_t i = 0; i < data_size_; ++i) {
				h += seq.data_[i];
			}
			return h;
		}
	};

	struct equal_to {
		bool operator() (const Seq<size_> &l, const Seq<size_> &r) const {
			return l.data_ == r.data_;
			//return 0 == memcmp(l._bytes.data(), r._bytes.data(), _byteslen);
		}
	};

	struct less {
		int operator() (const Seq<size_> &l, const Seq<size_> &r) const {
			return l.data_ < r.data_;
			//return 0 > memcmp(l._bytes.data(), r._bytes.data(), _byteslen);
		}
	};

	template <int _size2>
	Seq<_size2> head() { // TODO: optimize (Kolya)
		std::string s = str();
		return Seq<_size2>(s.substr(0, _size2).c_str());
	}

	template <int _size2>
	Seq<_size2> tail() const { // TODO: optimize (Kolya)
		std::string s = str();
		return Seq<_size2>(s.substr(size_ - _size2, _size2).c_str());
	}

};

// *****************************************


template <int _size> // max number of nucleotides in each read
class MatePair {
public:
	MatePair(const char *s1, const char *s2, const int id_) : id(id_), seq1(s1), seq2(s2) {};
	MatePair(const MatePair &mp) : id(mp.id), seq1(mp.seq1), seq2(mp.seq2) {};
	const static MatePair<_size> null;
public: // make private!
	int id; // consecutive number from input file :)
	Seq<_size> seq1;
	Seq<_size> seq2;
};

template <int _size>
const MatePair<_size> MatePair<_size>::null = MatePair<_size>("", "", -1);

// *****************************************

#endif /* SEQ_HPP_ */<|MERGE_RESOLUTION|>--- conflicted
+++ resolved
@@ -45,15 +45,9 @@
 				case 'G': case '2': case 2: data |= (2 << cnt); break;
 				case 'T': case '3': case 3: data |= (3 << cnt); break;
 			}
-<<<<<<< HEAD
-			cnt += 2; // because 2 bits per char
+			cnt += 2;
 			if (cnt == Tbits) {
 				this->data_[cur++] = data;
-=======
-			cnt += 2;
-			if (cnt == 8) {
-				this->_bytes[cur++] = byte;
->>>>>>> 789f1e14
 				cnt = 0;
 				data = 0;
 			}
@@ -93,14 +87,8 @@
 	}
 
 	char operator[] (const size_t index) const { // 0123
-<<<<<<< HEAD
 		int ind = index >> Tnucl_bits;
-		return (data_[ind] >> ((index % Tnucl)*2)) & 3; // optimize with shifts
-		//return ((data_[i >> 2] >> ((i%4))*2) & 3);
-=======
-		int i = index;
-		return (((_bytes[i >> 2]) >> ((i%4)*2)) & 3);
->>>>>>> 789f1e14
+		return (data_[ind] >> ((index % Tnucl)*2)) & 3;
 	}
 
 	Seq<size_> operator!() const { // TODO: optimize
