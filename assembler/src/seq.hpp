--- conflicted
+++ resolved
@@ -20,17 +20,10 @@
 private:
 	// compile-time static constants.
 	const static size_t Tbits = sizeof(T) << 3; // ex. 8: 2^8 = 256 or 16
-<<<<<<< HEAD
-	const static size_t Tnucl = sizeof(T) << 2; // ex. 4: 8/2 = 4 or 16/2 = 8
-	const static size_t Tnucl_bits = log_<sizeof(T), 2>::value + 2; // ex. 2: 2^2 = 4 or 3: 2^3 = 8
-	const static size_t data_size_ = (size_ + Tnucl - 1) >> Tnucl_bits;
-	std::array<T, data_size_> data_; // 0 bits overhead
-=======
 	const static size_t Tnucl = Tbits >> 1; // ex. 4: 8/2 = 4 or 16/2 = 8
 	const static size_t Tnucl_bits = log_<Tnucl,2>::value; // ex. 2: 2^2 = 4 or 3: 2^3 = 8
 	const static size_t data_size_ = (size_ + Tnucl - 1) >> Tnucl_bits;
 	std::array<T,data_size_> data_; // invariant: all nucleotides >= size_ are 'A's
->>>>>>> 48437daf
 
 	/*
 	 * gets ACGT-string and initialize data_ array on the object
@@ -68,35 +61,19 @@
 
 public:
 	Seq() {
-<<<<<<< HEAD
-		std::fill(data_.begin(), data_.end(), 0);
-	}
-	;
-=======
 		std::fill(data_.begin(), data_.end(), 0); // fill with A-s
-	};
->>>>>>> 48437daf
+	}
 
 	Seq(const char* s) {
 		init(s);
 	}
 
-<<<<<<< HEAD
-	/*Seq(const Seq<size_,T> &seq): data_(seq.data_) {
+	Seq(const Seq<size_,T> &seq): data_(seq.data_) {
 	 //does memcpy faster?
-	 }*/
-
-	template<typename S>
-	Seq(const S& s, size_t offset = 0) {
-		char a[size_ + 1];
-=======
-	Seq(const Seq<size_,T> &seq): data_(seq.data_) {
-		//does memcpy faster?
 	}
 
 	template <typename S> Seq(const S& s, size_t offset = 0) { // TODO: optimize
 		char a[size_];
->>>>>>> 48437daf
 		for (size_t i = 0; i < size_; ++i) {
 			a[i] = nucl(s[offset + i]);
 		}
@@ -104,47 +81,22 @@
 		init(a);
 	}
 
-<<<<<<< HEAD
 	template<size_t _bigger_size, T>
 	Seq(const Seq<_bigger_size, T>& seq) {// TODO: optimize (Kolya)
 		assert(_bigger_size > size_);
 		init(seq.str().substr(0, size_).c_str());
 	}
-=======
-
-	/* incorrect! size_ != data_size_
- 	template <size_t _bigger_size, T>
-	Seq(const Seq<_bigger_size, T>& seq) {
-		assert(_bigger_size > size_);
-		std::copy(data_, seq.data_, size_);
-		//memcpy(data_, seq._bytes, data_size_); faster?
-	}*/
->>>>>>> 48437daf
 
 	char operator[](const size_t index) const { // 0123
 		assert(index >= 0);
 		assert(index < size_);
-<<<<<<< HEAD
-		int ind = index >> Tnucl_bits;
-		return (data_[ind] >> ((index % Tnucl) * 2)) & 3;
-=======
 		T ind = index;
 		return (data_[ind >> Tnucl_bits] >> ((ind % Tnucl) << 1)) & 3;
->>>>>>> 48437daf
 	}
 
 	/*
 	 * reverse complement from the Seq
 	 */
-<<<<<<< HEAD
-	Seq<size_, T> operator!() const { // TODO: optimize
-		std::string s = this->str();
-		std::reverse(s.begin(), s.end());
-		std::transform(s.begin(), s.end(), s.begin(), denucl);
-		std::transform(s.begin(), s.end(), s.begin(), complement);
-		std::transform(s.begin(), s.end(), s.begin(), nucl);
-		return Seq<size_, T> (s.c_str());
-=======
 	Seq<size_,T> operator!() const { // TODO: optimize
 		Seq<size_, T> res(data_);
 		for(size_t i = 0; i < (size_ >> 1); ++i) {
@@ -158,7 +110,6 @@
 		}
 		// can be made without complement calls, but with xor on all bytes afterwards.
 		return res;
->>>>>>> 48437daf
 	}
 
 	/**
@@ -171,11 +122,7 @@
 		if (data_size_ != 0) { // unless empty sequence
 			T rm = res.data_[data_size_ - 1] & 3;
 			T lastnuclshift_ = ((size_ + Tnucl - 1) % Tnucl) << 1;
-<<<<<<< HEAD
-			res.data_[data_size_ - 1] |= ((is_nucl(c) ? denucl(c) : c) << lastnuclshift_);
-=======
-			res.data_[data_size_ - 1] = (res.data_[data_size_ - 1] >> 2) | ((T)denucl(c) << lastnuclshift_);
->>>>>>> 48437daf
+			res.data_[data_size_ - 1] = (res.data_[data_size_ - 1] >> 2) | ((T)(is_nucl(c) ? denucl(c) : c) << lastnuclshift_);
 			if (data_size_ >= 2) { // if we have at least 2 elements in data
 				size_t i = data_size_ - 1;
 				do {
@@ -192,34 +139,6 @@
 	/**
 	 * add one nucl to the left, shifting seq to the right
 	 */
-<<<<<<< HEAD
-	Seq<size_> operator>>(char c) { // TODO: optimize, better name
-		std::string s = c + this->str().substr(0, size_ - 1);
-		return Seq<size_> (s.c_str());
-		assert(is_nucl(c));
-		Seq<size_, T> res(data_);
-		if (data_size_ != 0) { // unless empty sequence
-			T lastnuclshift_ = ((size_ + Tnucl - 1) % Tnucl) << 1;
-			T rm = res.data_[0] & (3 << lastnuclshift_);
-			res.data_[0] <<= 2;
-			res.data_[0] |= denucl(c);
-			if (data_size_ >= 2) { // if we have at least 2 elements in data
-				size_t i = 0;
-				do {
-					++i;
-					T new_rm = res.data_[i] & (3 << (Tbits - 2));
-					res.data_[i] <<= 2;
-					res.data_[i] |= rm >> (Tbits - 2);
-					rm = new_rm;
-				} while (i < data_size_);
-			}
-		}
-		return res;
-	}
-
-	bool operator==(Seq<size_, T> s) const { // TODO: optimize
-		return str() == s.str();
-=======
 	Seq<size_,T> operator>>(char c) {	// TODO: better name
 		assert(is_nucl(c));
         Seq<size_, T> res(data_);
@@ -239,7 +158,6 @@
 	bool operator==(const Seq<size_, T> s) const {	// TODO: optimize
 		return s.data_ == data_;
 		//return this->equal_to()(s);
->>>>>>> 48437daf
 	}
 
 	// string representation of Seq - only for debug and output purposes
