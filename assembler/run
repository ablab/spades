#!/bin/bash

############################################################################
# Copyright (c) 2011-2013 Saint-Petersburg Academic University
# All Rights Reserved
# See file LICENSE for details.
############################################################################

## reading output_base
read output_base <<< $(awk -v property="output_base" '{if ($1==property) print $2;}' configs/debruijn/config.info)
## creating output_base dir if not exists
mkdir -p $output_base
## copying configs to temporary dir inside output_base
tmp_cfg_dir="$output_base/tmp_configs"
mkdir -p $tmp_cfg_dir
cp -r configs $tmp_cfg_dir 
cfg_debruijn="$tmp_cfg_dir/configs/debruijn"
cfg_cap="$tmp_cfg_dir/configs/cap"

function run_n_measure
{
   if [ "$(uname -s)" == "Darwin" ]; then # Mac OS X
       /usr/bin/time $1 $2 $3 $4 $5 $6 $7
   else # other, e.g. Linux
       /usr/bin/time -f "\n\ntime: %E" $1 $2 $3 $4 $5 $6 $7
   fi
}

function change_config
{
    ds_folder="configs/debruijn/datasets/"
    dsa_folder="configs/debruijn/datasets_archive/"
    
    ds_folder_prefix=${ds_folder//\//\\\/}
    dsa_folder_prefix=${dsa_folder//\//\\\/}

    ls -t $ds_folder/*.info > temp
    ls -t $dsa_folder/*.info >> temp
    
    #awk '/\{/ {print str} {str = $1}' configs/debruijn/datasets.info > temp
    #awk '/\{/ {print str} {str = $1}' configs/debruijn/datasets_archive.info >> temp

# firstly exact match

    dataset="`grep -w $1 temp`"
    if [ "{$dataset" == "{" ]; then
        dataset="`grep $1 temp`"
    fi
    if [ "{$dataset" == "{" ]; then
        echo "No dataset for you!"
        #rm temp
        exit
    fi
    if [ ` echo "$dataset" | sed -n '$='` == 1 ]; then
        filename=$(basename $dataset)
        filename=${filename%.*}
        echo "$filename dataset chosen"
        awk -v ds=$filename '{if ($1 == "project_name") print "project_name","\t",ds; else print $0}' $cfg_debruijn/config.info  > config1.info
        awk -v ds=$dataset '{if ($1 == "dataset") print "dataset","\t",ds; else print $0}' config1.info > config.info
        mv config.info $cfg_debruijn/config.info
        rm config1.info
    else
        echo "Dataset ambiguous :"
        echo "$dataset"
        echo "The first one will be chosen :"
        dataset=`echo $dataset | awk '{print $1}' `
        filename=$(basename $dataset)
        filename=${filename%.*}
        echo "$filename"
        awk -v ds=$filename '{if ($1 == "project_name") print "project_name","\t",ds; else print $0}' $cfg_debruijn/config.info  > config1.info
        awk -v ds=$dataset '{if ($1 == "dataset") print "dataset","\t",ds; else print $0}' config1.info  > config.info
        mv config.info $cfg_debruijn/config.info
        rm config1.info
    fi

    rm temp
}


#   awful, awful!
    awk -v property="run_mode" -v value="true"  '{if ($1==property) print property,value; else print $0}' $cfg_debruijn/config.info  > config1.info
    mv config1.info $cfg_debruijn/config.info
#   --------------------------------------------

if [ $# = 0 ]
then
    run_n_measure build/release/bin/spades $cfg_debruijn/config.info 
else 
    if [ $# = 2 ]
    then
        change_config $2
    fi

    case $1 in

    'rd' ) run_n_measure build/release/bin/spades $cfg_debruijn/config.info ;;
    'dd' ) run_n_measure build/debug/bin/spades $cfg_debruijn/config.info ;;
    'ddt' ) run_n_measure build/debug/bin/debruijn_test ;;
    'rdt' ) ./build/release/bin/debruijn_test --log_level=test_suite ;;
    'ddtls' ) run_n_measure build/debug/bin/debruijn_tools ;;
    'rdtls' ) run_n_measure build/release/bin/debruijn_tools ;;
    'dit' ) run_n_measure build/debug/bin/include_test ;;
    'dt') run_n_measure build/debug/bin/debruijn_test && run_n_measure build/debug/bin/include_test ;;
    'rv' ) build/release/bin/online_vis $cfg_debruijn/config.info ;;
    'dv' ) build/debug/bin/online_vis $cfg_debruijn/config.info ;;
    'rc' ) run_n_measure build/release/bin/cap $cfg_debruijn/config.info $cfg_cap/gaf.info --log_level=test_suite ;;
    'dc' ) run_n_measure build/debug/bin/cap $cfg_debruijn/config.info $cfg_cap/gaf.info --log_level=test_suite ;;
<<<<<<< HEAD
    'rctls' ) run_n_measure build/release/bin/cap-tools $cfg_debruijn/config.info $cfg_cap/gaf.info --log_level=test_suite ;;
    'dctls' ) run_n_measure build/debug/bin/cap-tools $cfg_debruijn/config.info $cfg_cap/gaf.info --log_level=test_suite ;;
    'rct' ) run_n_measure build/release/bin/cap_test ;;
    'dct' ) run_n_measure build/debug/bin/cap_test ;;
=======
    'rct' ) ./build/release/bin/cap_test --log_level=test_suite ;;
    'dct' ) ./build/debug/bin/cap_test --log_level=test_suite ;;
>>>>>>> e8b4e452

    * ) 
        change_config $1

        run_n_measure build/release/bin/spades $cfg_debruijn/config.info ;;
        #run_n_measure $1 $2 $3 $4 $5 
    esac
fi

# clearing temporary configs dir
rm -r $tmp_cfg_dir<|MERGE_RESOLUTION|>--- conflicted
+++ resolved
@@ -103,17 +103,12 @@
     'dt') run_n_measure build/debug/bin/debruijn_test && run_n_measure build/debug/bin/include_test ;;
     'rv' ) build/release/bin/online_vis $cfg_debruijn/config.info ;;
     'dv' ) build/debug/bin/online_vis $cfg_debruijn/config.info ;;
-    'rc' ) run_n_measure build/release/bin/cap $cfg_debruijn/config.info $cfg_cap/gaf.info --log_level=test_suite ;;
-    'dc' ) run_n_measure build/debug/bin/cap $cfg_debruijn/config.info $cfg_cap/gaf.info --log_level=test_suite ;;
-<<<<<<< HEAD
+    'rc' ) run_n_measure build/release/bin/cap $cfg_debruijn/config.info $cfg_cap/gaf.info ;;
+    'dc' ) run_n_measure build/debug/bin/cap $cfg_debruijn/config.info $cfg_cap/gaf.info ;;
     'rctls' ) run_n_measure build/release/bin/cap-tools $cfg_debruijn/config.info $cfg_cap/gaf.info --log_level=test_suite ;;
     'dctls' ) run_n_measure build/debug/bin/cap-tools $cfg_debruijn/config.info $cfg_cap/gaf.info --log_level=test_suite ;;
-    'rct' ) run_n_measure build/release/bin/cap_test ;;
-    'dct' ) run_n_measure build/debug/bin/cap_test ;;
-=======
     'rct' ) ./build/release/bin/cap_test --log_level=test_suite ;;
     'dct' ) ./build/debug/bin/cap_test --log_level=test_suite ;;
->>>>>>> e8b4e452
 
     * ) 
         change_config $1
